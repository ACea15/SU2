################################################################################
#
# \file Makefile.am
# \brief Makefile for SU2_CFD
# \author M. Colonno, T. Economon, F. Palacios
# \version 5.0.0 "Raven"
#
# SU2 Original Developers: Dr. Francisco D. Palacios.
#                          Dr. Thomas D. Economon.
#
# SU2 Developers: Prof. Juan J. Alonso's group at Stanford University.
#                 Prof. Piero Colonna's group at Delft University of Technology.
#                 Prof. Nicolas R. Gauger's group at Kaiserslautern University of Technology.
#                 Prof. Alberto Guardone's group at Polytechnic University of Milan.
#                 Prof. Rafael Palacios' group at Imperial College London.
#                 Prof. Edwin van der Weide's group at the University of Twente.
#                 Prof. Vincent Terrapon's group at the University of Liege.
#
# Copyright (C) 2012-2017 SU2, the open-source CFD code.
#
# SU2 is free software; you can redistribute it and/or
# modify it under the terms of the GNU Lesser General Public
# License as published by the Free Software Foundation; either
# version 2.1 of the License, or (at your option) any later version.
#
# SU2 is distributed in the hope that it will be useful,
# but WITHOUT ANY WARRANTY; without even the implied warranty of
# MERCHANTABILITY or FITNESS FOR A PARTICULAR PURPOSE. See the GNU
# Lesser General Public License for more details.
#
# You should have received a copy of the GNU Lesser General Public
# License along with SU2. If not, see <http://www.gnu.org/licenses/>.
#
################################################################################

AUTOMAKE_OPTIONS = subdir-objects
ACLOCAL_AMFLAGS = ${ACLOCAL_FLAGS}

bin_PROGRAMS =

if BUILD_NORMAL
bin_PROGRAMS += ../bin/SU2_CFD
endif

if BUILD_DIRECTDIFF
bin_PROGRAMS += ../bin/SU2_CFD_DIRECTDIFF
endif

if BUILD_REVERSE
bin_PROGRAMS += ../bin/SU2_CFD_AD
endif

noinst_LIBRARIES= 

if BUILD_NORMAL
noinst_LIBRARIES+= libSU2Core.a
endif

libSU2Core_sources = \
  ../include/definition_structure.hpp \
  ../include/fluid_model.hpp \
  ../include/fluid_model.inl \
  ../include/integration_structure.hpp \
  ../include/integration_structure.inl \
  ../include/driver_structure.hpp \
  ../include/iteration_structure.hpp \
  ../include/numerics_structure.hpp \
  ../include/numerics_structure.inl \
  ../include/output_structure.hpp \
<<<<<<< HEAD
  ../include/postprocessing_structure.hpp \
  ../include/postprocessing_structure.inl \
=======
  ../include/output_structure.inl \
>>>>>>> e8f1a741
  ../include/solver_structure.hpp \
  ../include/solver_structure.inl \
  ../include/SU2_CFD.hpp \
  ../include/SUBoom.hpp \
  ../include/transport_model.hpp \
  ../include/transport_model.inl \
  ../include/variable_structure.hpp \
  ../include/variable_structure.inl \
  ../include/transfer_structure.hpp \
  ../include/transfer_structure.inl \
  ../src/definition_structure.cpp \
  ../src/fluid_model.cpp \
  ../src/fluid_model_pig.cpp \
  ../src/fluid_model_pvdw.cpp \
  ../src/fluid_model_ppr.cpp \
  ../src/integration_structure.cpp \
  ../src/integration_time.cpp \
  ../src/driver_structure.cpp \
  ../src/iteration_structure.cpp \
  ../src/numerics_adjoint_mean.cpp \
  ../src/numerics_adjoint_mean_inc.cpp \
  ../src/numerics_adjoint_turbulent.cpp \
  ../src/numerics_direct_poisson.cpp \
  ../src/numerics_direct_heat.cpp \
  ../src/numerics_direct_mean.cpp \
  ../src/numerics_direct_mean_inc.cpp \
  ../src/numerics_direct_transition.cpp \
  ../src/numerics_direct_turbulent.cpp \
  ../src/numerics_direct_wave.cpp \
  ../src/numerics_direct_elasticity_nonlinear.cpp \
  ../src/numerics_direct_elasticity_linear.cpp \
  ../src/numerics_direct_elasticity.cpp \
  ../src/numerics_structure.cpp \
  ../src/numerics_template.cpp \
  ../src/output_cgns.cpp \
  ../src/output_structure.cpp \
  ../src/output_physics.cpp \
  ../src/output_tecplot.cpp \
  ../src/output_fieldview.cpp \
  ../src/output_su2.cpp \
  ../src/output_paraview.cpp \
  ../src/postprocessing_structure.cpp \
  ../src/solver_adjoint_mean.cpp \
  ../src/solver_adjoint_mean_inc.cpp \
  ../src/solver_adjoint_turbulent.cpp \
  ../src/solver_adjoint_discrete.cpp \
  ../src/solver_direct_poisson.cpp \
  ../src/solver_direct_heat.cpp \
  ../src/solver_direct_mean.cpp \
  ../src/solver_direct_mean_inc.cpp \
  ../src/solver_direct_transition.cpp \
  ../src/solver_direct_turbulent.cpp \
  ../src/solver_direct_wave.cpp \
  ../src/solver_direct_elasticity.cpp \
  ../src/solver_structure.cpp \
  ../src/solver_template.cpp \
  ../src/SUBoom.cpp \
  ../src/transfer_physics.cpp \
  ../src/transfer_structure.cpp \
  ../src/transport_model.cpp \
  ../src/variable_adjoint_mean.cpp \
  ../src/variable_adjoint_mean_inc.cpp \
  ../src/variable_adjoint_turbulent.cpp \
  ../src/variable_adjoint_discrete.cpp \
  ../src/variable_direct_poisson.cpp \
  ../src/variable_direct_heat.cpp \
  ../src/variable_direct_mean.cpp \
  ../src/variable_direct_mean_inc.cpp \
  ../src/variable_direct_transition.cpp \
  ../src/variable_direct_turbulent.cpp \
  ../src/variable_direct_wave.cpp \
  ../src/variable_direct_elasticity.cpp \
  ../src/variable_structure.cpp \
  ../src/variable_template.cpp

su2_cfd_sources = \
  ../include/SU2_CFD.hpp \
  ../src/SU2_CFD.cpp

libSU2Core_cxx_flags = -fPIC
libSU2Core_libadd = 

su2_cfd_cxx_flags =
su2_cfd_ldadd =

# always link to built dependencies from ./externals
su2_cfd_cxx_flags += @su2_externals_INCLUDES@
su2_cfd_ldadd += @su2_externals_LIBS@
libSU2Core_cxx_flags += @su2_externals_INCLUDES@

# if BUILD_MUTATIONPP
su2_cfd_cxx_flags += @MUTATIONPP_CXX@
su2_cfd_ldadd += @MUTATIONPP_LD@
# endif

# if BUILD_JSONCPP
su2_cfd_cxx_flags += @JSONCPP_CXX@
su2_cfd_ldadd += @JSONCPP_LD@
# endif

# if BUILD_HDF5
su2_cfd_cxx_flags += @HDF5_CXX@
su2_cfd_ldadd += @HDF5_LD@
# endif

# if BUILD_SZIP
su2_cfd_cxx_flags += @SZIP_CXX@
su2_cfd_ldadd += @SZIP_LD@
# endif

# if BUILD_ZLIB
su2_cfd_cxx_flags += @ZLIB_CXX@
su2_cfd_ldadd += @ZLIB_LD@
# endif

if BUILD_NORMAL
libSU2Core_a_SOURCES = $(libSU2Core_sources)
libSU2Core_a_CXXFLAGS = $(libSU2Core_cxx_flags)
libSU2Core_a_LIBADD = $(libSU2Core_libadd)
___bin_SU2_CFD_SOURCES = $(su2_cfd_sources)
___bin_SU2_CFD_CXXFLAGS = ${su2_cfd_cxx_flags}
___bin_SU2_CFD_LDADD = libSU2Core.a ../../Common/lib/libSU2.a ${su2_cfd_ldadd}
endif

if BUILD_DIRECTDIFF
___bin_SU2_CFD_DIRECTDIFF_SOURCES = $(su2_cfd_sources) ${libSU2Core_sources}
___bin_SU2_CFD_DIRECTDIFF_CXXFLAGS = @DIRECTDIFF_CXX@ ${su2_cfd_cxx_flags}
___bin_SU2_CFD_DIRECTDIFF_LDADD = @DIRECTDIFF_LIBS@ ../../Common/lib/libSU2_DIRECTDIFF.a ${su2_cfd_ldadd}
endif

if BUILD_REVERSE
___bin_SU2_CFD_AD_SOURCES = $(su2_cfd_sources) ${libSU2Core_sources}
___bin_SU2_CFD_AD_CXXFLAGS = @REVERSE_CXX@ ${su2_cfd_cxx_flags}
___bin_SU2_CFD_AD_LDADD = @REVERSE_LIBS@ ../../Common/lib/libSU2_AD.a ${su2_cfd_ldadd}
endif<|MERGE_RESOLUTION|>--- conflicted
+++ resolved
@@ -67,12 +67,9 @@
   ../include/numerics_structure.hpp \
   ../include/numerics_structure.inl \
   ../include/output_structure.hpp \
-<<<<<<< HEAD
+  ../include/output_structure.inl \
   ../include/postprocessing_structure.hpp \
   ../include/postprocessing_structure.inl \
-=======
-  ../include/output_structure.inl \
->>>>>>> e8f1a741
   ../include/solver_structure.hpp \
   ../include/solver_structure.inl \
   ../include/SU2_CFD.hpp \
