/*!
 * \file CVariable.hpp
 * \brief Declaration and inlines of the parent class for defining problem
          variables, function definitions in file <i>CVariable.cpp</i>.
          All variables are children of at least this class.
 * \author F. Palacios, T. Economon
 * \version 7.0.1 "Blackbird"
 *
 * SU2 Project Website: https://su2code.github.io
 *
 * The SU2 Project is maintained by the SU2 Foundation
 * (http://su2foundation.org)
 *
 * Copyright 2012-2019, SU2 Contributors (cf. AUTHORS.md)
 *
 * SU2 is free software; you can redistribute it and/or
 * modify it under the terms of the GNU Lesser General Public
 * License as published by the Free Software Foundation; either
 * version 2.1 of the License, or (at your option) any later version.
 *
 * SU2 is distributed in the hope that it will be useful,
 * but WITHOUT ANY WARRANTY; without even the implied warranty of
 * MERCHANTABILITY or FITNESS FOR A PARTICULAR PURPOSE. See the GNU
 * Lesser General Public License for more details.
 *
 * You should have received a copy of the GNU Lesser General Public
 * License along with SU2. If not, see <http://www.gnu.org/licenses/>.
 */

#pragma once

#include "../../../Common/include/mpi_structure.hpp"

#include <cmath>
#include <iostream>
#include <cstdlib>

#include "../../../Common/include/CConfig.hpp"
#include "../fluid_model.hpp"
#include "../../../Common/include/toolboxes/C2DContainer.hpp"


using namespace std;

/*!
 * \class CVariable
 * \brief Main class for defining the variables.
 * \author F. Palacios
 */
class CVariable {
protected:
  using VectorType = C2DContainer<unsigned long, su2double, StorageType::ColumnMajor, 64, DynamicSize, 1>;
  using MatrixType = C2DContainer<unsigned long, su2double, StorageType::RowMajor,    64, DynamicSize, DynamicSize>;

  /*--- This contrived container is used to store matrices in a contiguous manner but still present the
   "su2double**" interface to the outside world, it will be replaced by something more efficient. ---*/
  struct VectorOfMatrix {
    su2activevector storage;
    su2matrix<su2double*> interface;
    unsigned long M, N;

    void resize(unsigned long length, unsigned long rows, unsigned long cols, su2double value) {
      M = rows;
      N = cols;
      storage.resize(length*rows*cols) = value;
      interface.resize(length,rows);

      for(unsigned long i=0; i<length; ++i)
        for(unsigned long j=0; j<rows; ++j)
          interface(i,j) = &(*this)(i,j,0);
    }

    su2double& operator() (unsigned long i, unsigned long j, unsigned long k) { return storage(i*M*N + j*N + k); }
    const su2double& operator() (unsigned long i, unsigned long j, unsigned long k) const { return storage(i*M*N + j*N + k); }

    su2double** operator[] (unsigned long i) { return interface[i]; }
  };

  MatrixType Solution;       /*!< \brief Solution of the problem. */
  MatrixType Solution_Old;   /*!< \brief Old solution of the problem R-K. */

  MatrixType External;       /*!< \brief External (outer) contribution in discrete adjoint multizone problems. */

  su2vector<bool> Non_Physical;  /*!< \brief Non-physical points in the solution (force first order). */
  su2vector<unsigned short>
  Non_Physical_Counter;          /*!< \brief Number of consecutive iterations that a point has been treated first-order.
                                  After a specified number of successful reconstructions, the point can be returned to second-order. */

  VectorType UnderRelaxation;  /*!< \brief Value of the under-relxation parameter local to the control volume. */
  VectorType LocalCFL;         /*!< \brief Value of the CFL number local to the control volume. */

  MatrixType Solution_time_n;    /*!< \brief Solution of the problem at time n for dual-time stepping technique. */
  MatrixType Solution_time_n1;   /*!< \brief Solution of the problem at time n-1 for dual-time stepping technique. */
  VectorType Delta_Time;         /*!< \brief Time step. */

  VectorOfMatrix Gradient;  /*!< \brief Gradient of the solution of the problem. */
  VectorOfMatrix Rmatrix;   /*!< \brief Geometry-based matrix for weighted least squares gradient calculations. */

  MatrixType Limiter;        /*!< \brief Limiter of the solution of the problem. */
  MatrixType Solution_Max;   /*!< \brief Max solution for limiter computation. */
  MatrixType Solution_Min;   /*!< \brief Min solution for limiter computation. */

  VectorType AuxVar;       /*!< \brief Auxiliar variable for gradient computation. */
  MatrixType Grad_AuxVar;  /*!< \brief Gradient of the auxiliar variable. */

  VectorType Max_Lambda_Inv;   /*!< \brief Maximun inviscid eingenvalue. */
  VectorType Max_Lambda_Visc;  /*!< \brief Maximun viscous eingenvalue. */
  VectorType Lambda;           /*!< \brief Value of the eingenvalue. */

  VectorType Sensor;               /*!< \brief Pressure sensor for high order central scheme and Roe dissipation. */
  MatrixType Undivided_Laplacian;  /*!< \brief Undivided laplacian of the solution. */

  MatrixType Res_TruncError;  /*!< \brief Truncation error for multigrid cycle. */
  MatrixType Residual_Old;    /*!< \brief Auxiliar structure for residual smoothing. */
  MatrixType Residual_Sum;    /*!< \brief Auxiliar structure for residual smoothing. */

  MatrixType Solution_Adj_Old;   /*!< \brief Solution of the problem in the previous AD-BGS iteration. */

  MatrixType Solution_BGS_k;     /*!< \brief Old solution container for BGS iterations. */

<<<<<<< HEAD
  MatrixType Solution_Ref;       /*!< \brief Reference solution used for reduced order modeling. */
  MatrixType Solution_Red;       /*!< \brief Solution in reduced coordinates. */

  su2matrix<int> Input_AdjIndices;    /*!< \brief Indices of Solution variables in the adjoint vector. */
  su2matrix<int> Output_AdjIndices;   /*!< \brief Indices of Solution variables in the adjoint vector after having been updated. */
=======
  su2matrix<int> AD_InputIndex;    /*!< \brief Indices of Solution variables in the adjoint vector. */
  su2matrix<int> AD_OutputIndex;   /*!< \brief Indices of Solution variables in the adjoint vector after having been updated. */
>>>>>>> b7081be9

  unsigned long nPoint = {0};  /*!< \brief Number of points in the domain. */
  unsigned long nDim = {0};      /*!< \brief Number of dimension of the problem. */
  unsigned long nVar = {0};        /*!< \brief Number of variables of the problem. */
  unsigned long nPrimVar = {0};      /*!< \brief Number of primitive variables. */
  unsigned long nPrimVarGrad = {0};    /*!< \brief Number of primitives for which a gradient is computed. */
  unsigned long nSecondaryVar = {0};     /*!< \brief Number of secondary variables. */
  unsigned long nSecondaryVarGrad = {0};   /*!< \brief Number of secondaries for which a gradient is computed. */

public:

  /*--- Disable default construction copy and assignment. ---*/
  CVariable() = delete;
  CVariable(const CVariable&) = delete;
  CVariable(CVariable&&) = delete;
  CVariable& operator= (const CVariable&) = delete;
  CVariable& operator= (CVariable&&) = delete;

  /*!
   * \overload
   * \param[in] npoint - Number of points/nodes/vertices in the domain.
   * \param[in] nvar - Number of variables of the problem.
   * \param[in] config - Definition of the particular problem.
   */
  CVariable(unsigned long npoint, unsigned long nvar, CConfig *config);

  /*!
   * \overload
   * \param[in] npoint - Number of points/nodes/vertices in the domain.
   * \param[in] ndim - Number of dimensions of the problem.
   * \param[in] nvar - Number of variables of the problem.
   * \param[in] config - Definition of the particular problem.
   */
  CVariable(unsigned long npoint, unsigned long ndim, unsigned long nvar, CConfig *config);

  /*!
   * \brief Destructor of the class.
   */
  virtual ~CVariable() = default;

  /*!
   * \brief Set the value of the solution, all variables.
   * \param[in] iPoint - Point index.
   * \param[in] solution - Solution of the problem.
   */
  inline void SetSolution(unsigned long iPoint, const su2double *solution) {
    for (unsigned long iVar = 0; iVar < nVar; iVar++) Solution(iPoint,iVar) = solution[iVar];
  }

  /*!
   * \brief Set the value of the solution, one variable.
   * \param[in] iPoint - Point index.
   * \param[in] iVar - Index of the variable.
   * \param[in] solution - Value of the solution for the index <i>iVar</i>.
   */
  inline void SetSolution(unsigned long iPoint, unsigned long iVar, su2double solution) { Solution(iPoint,iVar) = solution; }

  /*!
   * \brief Add the value of the solution vector to the previous solution (incremental approach).
   * \param[in] iPoint - Point index.
   * \param[in] iVar - Index of the variable.
   * \param[in] solution - Value of the solution for the index <i>iVar</i>.
   */
  inline void Add_DeltaSolution(unsigned long iPoint, unsigned long iVar, su2double solution) { Solution(iPoint,iVar) += solution; }

  /*!
   * \brief Set the value of the non-physical point.
   * \param[in] iPoint - Point index.
   * \param[in] value - identification of the non-physical point.
   */
  inline void SetNon_Physical(unsigned long iPoint, bool val_value) {
    if (val_value) {
      Non_Physical(iPoint) = val_value;
      Non_Physical_Counter(iPoint) = 0;
    } else {
      Non_Physical_Counter(iPoint)++;
      if (Non_Physical_Counter(iPoint) > 20) {
        Non_Physical(iPoint) = val_value;
      }
    }
  }

  /*!
   * \brief Get the value of the non-physical boolean at a point.
   * \param[in] iPoint - Point index.
   * \return Value of the Non-physical point.
   */
  inline bool GetNon_Physical(unsigned long iPoint) { return Non_Physical(iPoint); }

  /*!
   * \brief Get the solution.
   * \param[in] iPoint - Point index.
   * \param[in] iVar - Index of the variable.
   * \return Value of the solution for the index <i>iVar</i>.
   */
  inline su2double GetSolution(unsigned long iPoint, unsigned long iVar) const { return Solution(iPoint,iVar); }

  /*!
   * \brief Get the old solution of the problem (Runge-Kutta method)
   * \param[in] iPoint - Point index.
   * \param[in] iVar - Index of the variable.
   * \return Pointer to the old solution vector.
   */
  inline su2double GetSolution_Old(unsigned long iPoint, unsigned long iVar) const { return Solution_Old(iPoint,iVar); }

  /*!
   * \brief Get the old solution of the discrete adjoint problem (for multiphysics subiterations)
   * \param[in] iPoint - Point index.
   * \param[in] iVar - Index of the variable.
   * \return Pointer to the old solution vector.
   */
  inline su2double GetSolution_Old_Adj(unsigned long iPoint, unsigned long iVar) const { return Solution_Adj_Old(iPoint,iVar); }

  /*!
   * \brief Set the value of the old solution.
   * \param[in] iPoint - Point index.
   * \param[in] solution_old - Pointer to the residual vector.
   */
  inline void SetSolution_Old(unsigned long iPoint, const su2double *solution_old) {
    for (unsigned long iVar = 0; iVar < nVar; iVar++)
      Solution_Old(iPoint,iVar) = solution_old[iVar];
  }

  /*!
   * \overload
   * \param[in] iVar - Index of the variable.
   * \param[in] iPoint - Point index.
   * \param[in] solution_old - Value of the old solution for the index <i>iVar</i>.
   */
  inline void SetSolution_Old(unsigned long iPoint, unsigned long iVar, su2double solution_old) { Solution_Old(iPoint,iVar) = solution_old; }

  /*!
   * \brief Set old variables to the value of the current variables.
   */
  void Set_OldSolution();

  /*!
   * \brief Set variables to the value of the old variables.
   */
  void Set_Solution();

  /*!
   * \brief Set the variable solution at time n.
   */
  void Set_Solution_time_n();

  /*!
   * \brief Set the variable solution at time n-1.
   */
  void Set_Solution_time_n1();

  /*!
   * \brief Set the variable solution at time n.
   * \param[in] iPoint - Point index.
   */
  inline void Set_Solution_time_n(unsigned long iPoint, const su2double* val_sol) {
    for (unsigned long iVar = 0; iVar < nVar; iVar++) Solution_time_n(iPoint,iVar) = val_sol[iVar];
  }

  /*!
   * \brief Set the variable solution at time n-1.
   * \param[in] iPoint - Point index.
   */
  inline void Set_Solution_time_n1(unsigned long iPoint, const su2double* val_sol) {
    for (unsigned long iVar = 0; iVar < nVar; iVar++)
      Solution_time_n1(iPoint,iVar) = val_sol[iVar];
  }

  /*!
   * \brief Set the variable solution at time n.
   * \param[in] iPoint - Point index.
   */
  inline void Set_Solution_time_n(unsigned long iPoint, unsigned long iVar, su2double val_sol) {
    Solution_time_n(iPoint,iVar) = val_sol;
  }

  /*!
   * \brief Set the variable solution at time n-1.
   * \param[in] iPoint - Point index.
   */
  inline void Set_Solution_time_n1(unsigned long iPoint, unsigned long iVar, su2double val_sol) {
    Solution_time_n1(iPoint,iVar) = val_sol;
  }

  /*!
   * \brief Set to zero the velocity components of the solution.
   * \param[in] iPoint - Point index.
   */
  inline void SetVelSolutionZero(unsigned long iPoint) {
    for (unsigned long iDim = 0; iDim < nDim; iDim++) Solution(iPoint,iDim+1) = 0.0;
  }

  /*!
   * \brief Specify a vector to set the velocity components of the solution.
   * \param[in] iPoint - Point index.
   * \param[in] val_vector - Pointer to the vector.
   */
  inline void SetVelSolutionVector(unsigned long iPoint, const su2double *val_vector) {
    for (unsigned long iDim = 0; iDim < nDim; iDim++) Solution(iPoint, iDim+1) = val_vector[iDim];
  }

  /*!
   * \brief Set to zero velocity components of the solution.
   * \param[in] iPoint - Point index.
   */
  inline void SetVelSolutionOldZero(unsigned long iPoint) {
    for (unsigned long iDim = 0; iDim < nDim; iDim++) Solution_Old(iPoint, iDim+1) = 0.0;
  }

  /*!
   * \brief Add a value to the solution.
   * \param[in] iPoint - Point index.
   * \param[in] iVar - Number of the variable.
   * \param[in] solution - Value that we want to add to the solution.
   */
  inline void AddSolution(unsigned long iPoint, unsigned long iVar, su2double solution) {
    Solution(iPoint, iVar) = Solution_Old(iPoint, iVar) + solution;
  }

  /*!
   * \brief Add a value to the solution.
   * \param[in] iPoint - Point index.
   * \param[in] solution - Value that we want to add to the solution.
   */
  inline void AddSolution(unsigned long iPoint, const su2double *solution) {
    for (unsigned long iVar = 0; iVar < nVar; iVar++) Solution(iPoint, iVar) += solution[iVar];
  }

  /*! \brief Set reference solution using input file.
   */
  inline void Set_RefSolution(unsigned long iPoint, su2double *solution) {
    for (unsigned long iVar = 0; iVar < nVar; iVar++) Solution_Ref(iPoint, iVar) = solution[iVar];
  }

  /*! \brief Get reference solution for reduced order modeling.
   */
  inline su2double Get_RefSolution(unsigned long iPoint, unsigned long iVar) { return Solution_Ref(iPoint, iVar); }

  /*!
   * \brief Add a value to the reference solution.
   * \param[in] val_var - Number of the variable.
   * \param[in] val_solution - Value that we want to add to the solution.
   */
  inline void AddROMSolution(unsigned long iPoint, unsigned long iVar, su2double solution) {
    Solution(iPoint, iVar) = Solution_Ref(iPoint, iVar) + solution;
  }

  /*!
   * \brief A virtual member.
   * \param[in] iPoint - Point index.
   * \param[in] iVar - Index of the variable.
   * \return Pointer to the old solution vector.
   */
  inline virtual su2double GetSolution_New(unsigned long iPoint, unsigned long iVar) const { return 0.0; }

  /*!
   * \brief A virtual member.
   * \param[in] iPoint - Point index.
   */
  inline virtual su2double GetRoe_Dissipation(unsigned long iPoint) const { return 0.0; }

  /*!
   * \brief A virtual member.
   * \param[in] iPoint - Point index.
   */
  inline virtual void SetRoe_Dissipation(unsigned long iPoint, su2double val_dissipation) {}

  /*!
   * \brief A virtual member.
   * \param[in] iPoint - Point index.
   */
  inline virtual void SetRoe_Dissipation_FD(unsigned long iPoint, su2double val_wall_dist) {}

  /*!
   * \brief A virtual member.
   * \param[in] iPoint - Point index.
   * \param[in] val_delta - A scalar measure of the grid size
   * \param[in] val_const_DES - The DES constant (C_DES)
   */
  inline virtual void SetRoe_Dissipation_NTS(unsigned long iPoint, su2double val_delta, su2double val_const_DES) {}

  /*!
   * \brief A virtual member.
   * \param[in] iPoint - Point index.
   */
  inline virtual su2double GetDES_LengthScale(unsigned long iPoint) const { return 0.0; }

  /*!
   * \brief A virtual member.
   * \param[in] iPoint - Point index.
   */
  inline virtual void SetDES_LengthScale(unsigned long iPoint, su2double val_des_lengthscale) {}

  /*!
   * \brief A virtual member.
   * \param[in] iPoint - Point index.
   */
  virtual void SetSolution_New() {}

  /*!
   * \brief Set external contributions to zero.
   */
  void SetExternalZero();

  /*!
   * \brief Set old External to the value of the current variables.
   */
  void Set_OldExternal();

  /*!
   * \brief A virtual member.
   * \param[in] iPoint - Point index.
   * \param[in] iVar - Number of the variable.
   * \param[in] solution - Value that we want to add to the solution.
   */
  inline virtual void AddSolution_New(unsigned long iPoint, unsigned long iVar, su2double solution) {}

  /*!
   * \brief Add a value to the External vector.
   * \param[in] iPoint - Point index.
   * \param[in] val_sol - vector that has to be added component-wise
   */
  inline void Add_External(unsigned long iPoint, const su2double* val_sol) {
    for(unsigned long iVar = 0; iVar < nVar; iVar++) External(iPoint,iVar) += val_sol[iVar];
  }

  /*!
   * \brief Add a value to the solution, clipping the values.
   * \param[in] iPoint - Point index.
   * \param[in] iVar - Index of the variable.
   * \param[in] solution - Value of the solution change.
   * \param[in] lowerlimit - Lower value.
   * \param[in] upperlimit - Upper value.
   */
  inline void AddClippedSolution(unsigned long iPoint, unsigned long iVar, su2double solution,
                                 su2double lowerlimit, su2double upperlimit) {

    su2double val_new = Solution_Old(iPoint, iVar) + solution;
    Solution(iPoint,iVar) = min(max(val_new, lowerlimit), upperlimit);
  }

  /*!
   * \brief Update the variables using a conservative format.
   * \param[in] iPoint - Point index.
   * \param[in] iVar - Index of the variable.
   * \param[in] solution - Value of the solution change.
   * \param[in] val_density - Value of the density.
   * \param[in] val_density_old - Value of the old density.
   * \param[in] lowerlimit - Lower value.
   * \param[in] upperlimit - Upper value.
   */
  inline void AddConservativeSolution(unsigned long iPoint, unsigned long iVar, su2double solution,
                                      su2double val_density, su2double val_density_old,
                                      su2double lowerlimit, su2double upperlimit) {

    su2double val_new = (Solution_Old(iPoint,iVar)*val_density_old + solution)/val_density;
    Solution(iPoint,iVar) = min(max(val_new, lowerlimit), upperlimit);
  }

  /*!
   * \brief Get the entire solution of the problem.
   * \return Reference to the solution matrix.
   */
  inline const MatrixType& GetSolution(void) { return Solution; }

  /*!
   * \brief Get the solution of the problem.
   * \param[in] iPoint - Point index.
   * \return Pointer to the solution vector.
   */
  inline su2double *GetSolution(unsigned long iPoint) { return Solution[iPoint]; }

  /*!
   * \brief Get the old solution of the problem (Runge-Kutta method)
   * \param[in] iPoint - Point index.
   * \return Pointer to the old solution vector.
   */
  inline su2double *GetSolution_Old(unsigned long iPoint) { return Solution_Old[iPoint]; }

  /*!
   * \brief Get the external contributions of the problem.
   * \param[in] iPoint - Point index.
   * \return Pointer to the External row for iPoint.
   */
  inline const su2double *Get_External(unsigned long iPoint) const { return External[iPoint]; }

  /*!
   * \brief Get the solution at time n.
   * \param[in] iPoint - Point index.
   * \return Pointer to the solution (at time n) vector.
   */
  inline su2double *GetSolution_time_n(unsigned long iPoint) { return Solution_time_n[iPoint]; }

  /*!
   * \brief Get the solution at time n-1.
   * \param[in] iPoint - Point index.
   * \return Pointer to the solution (at time n-1) vector.
   */
  inline su2double *GetSolution_time_n1(unsigned long iPoint) { return Solution_time_n1[iPoint]; }

  /*!
   * \brief Set the value of the old residual.
   * \param[in] iPoint - Point index.
   * \param[in] val_residual_old - Pointer to the residual vector.
   */
  inline void SetResidual_Old(unsigned long iPoint, const su2double *val_residual_old) {
    for (unsigned long iVar = 0; iVar < nVar; iVar++)
      Residual_Old(iPoint,iVar) = val_residual_old[iVar];
  }

  /*!
   * \brief Add a value to the summed residual vector.
   * \param[in] iPoint - Point index.
   * \param[in] val_residual - Pointer to the residual vector.
   */
  inline void AddResidual_Sum(unsigned long iPoint, const su2double *val_residual) {
    for (unsigned long iVar = 0; iVar < nVar; iVar++)
      Residual_Sum(iPoint,iVar) += val_residual[iVar];
  }

  /*!
   * \brief Set summed residual vector to zero value.
   */
  void SetResidualSumZero();

  /*!
   * \brief Set the velocity of the truncation error to zero.
   * \param[in] iPoint - Point index.
   */
  inline virtual void SetVel_ResTruncError_Zero(unsigned long iPoint, unsigned long iSpecies) {}

  /*!
   * \brief Get the value of the summed residual.
   * \param[in] iPoint - Point index.
   * \return Pointer to the summed residual.
   */
  inline su2double *GetResidual_Sum(unsigned long iPoint) { return Residual_Sum[iPoint]; }

  /*!
   * \brief Get the value of the old residual.
   * \param[in] iPoint - Point index.
   * \return Pointer to the old residual.
   */
  inline su2double *GetResidual_Old(unsigned long iPoint) { return Residual_Old[iPoint]; }

  /*!
   * \brief Get the value of the summed residual.
   * \param[in] iPoint - Point index.
   * \param[in] val_residual - Pointer to the summed residual.
   */
  inline void GetResidual_Sum(unsigned long iPoint, su2double *val_residual) const {
    for (unsigned long iVar = 0; iVar < nVar; iVar++)
      val_residual[iVar] = Residual_Sum(iPoint,iVar);
  }

  /*!
   * \brief Set the value of the under-relaxation parameter for the current control volume (CV).
   * \param[in] iPoint - Point index.
   * \param[in] val_under_relaxation - the input value of the under-relaxation parameter for this CV.
   */
  inline void SetUnderRelaxation(unsigned long iPoint, su2double val_under_relaxation) { UnderRelaxation(iPoint) = val_under_relaxation; }

  /*!
   * \brief Get the value of the under-relaxation parameter for the current control volume (CV).
   * \param[in] iPoint - Point index.
   * \return Value of the under-relaxation parameter for this CV.
   */
  inline su2double GetUnderRelaxation(unsigned long iPoint) const { return UnderRelaxation(iPoint); }

  /*!
   * \brief Set the value of the local CFL number for the current control volume (CV).
   * \param[in] iPoint - Point index.
   * \param[in] val_cfl - the input value of the local CFL number for this CV.
   */
  inline void SetLocalCFL(unsigned long iPoint, su2double val_cfl) { LocalCFL(iPoint) = val_cfl; }

  /*!
   * \brief Get the value of the local CFL number for the current control volume (CV).
   * \param[in] iPoint - Point index.
   * \return Value of the local CFL number for this CV.
   */
  inline su2double GetLocalCFL(unsigned long iPoint) const { return LocalCFL(iPoint); }

  /*!
   * \brief Set auxiliar variables, we are looking for the gradient of that variable.
   * \param[in] iPoint - Point index.
   * \param[in] val_auxvar - Value of the auxiliar variable.
   */
  inline void SetAuxVar(unsigned long iPoint, su2double val_auxvar) { AuxVar(iPoint) = val_auxvar; }

  /*!
   * \brief Get the value of the auxiliary variable.
   * \param[in] iPoint - Point index.
   * \return Value of the auxiliary variable.
   */
  inline su2double GetAuxVar(unsigned long iPoint) const { return AuxVar(iPoint); }

  /*!
   * \brief Get the auxiliary variable.
   * \return 2D view of the auxiliary variable.
   */
  inline C2DDummyLastView<const VectorType> GetAuxVar(void) const {
    return C2DDummyLastView<const VectorType>(AuxVar);
  }

  /*!
   * \brief Set the value of the auxiliary variable gradient.
   * \param[in] iPoint - Point index.
   * \param[in] iDim - Index of the dimension.
   * \param[in] val_gradient - Value of the gradient for the index <i>iDim</i>.
   */
  inline void SetAuxVarGradient(unsigned long iPoint, unsigned long iDim, su2double val_gradient) { Grad_AuxVar(iPoint,iDim) = val_gradient; }

  /*!
   * \brief Add a value to the auxiliary variable gradient.
   * \param[in] iPoint - Point index.
   * \param[in] iDim - Index of the dimension.
   * \param[in] val_value - Value of the gradient to be added for the index <i>iDim</i>.
   */
  inline void AddAuxVarGradient(unsigned long iPoint, unsigned long iDim, su2double val_value) { Grad_AuxVar(iPoint,iDim) += val_value;}

  /*!
   * \brief Get the gradient of the auxiliary variable.
   * \param[in] iPoint - Point index.
   * \return Value of the gradient of the auxiliary variable.
   */
  inline su2double *GetAuxVarGradient(unsigned long iPoint) { return Grad_AuxVar[iPoint]; }

  /*!
   * \brief Get the gradient of the auxiliary variable.
   * \return 3D view of the gradient of the auxiliary variable.
   */
  inline C3DDummyMiddleView<MatrixType> GetAuxVarGradient() {
    return C3DDummyMiddleView<MatrixType>(Grad_AuxVar);
  }

  /*!
   * \brief Get the gradient of the auxiliary variable.
   * \param[in] iPoint - Point index.
   * \param[in] iDim - Index of the dimension.
   * \return Value of the gradient of the auxiliary variable for the dimension <i>iDim</i>.
   */
  inline su2double GetAuxVarGradient(unsigned long iPoint, unsigned long iDim) const { return Grad_AuxVar(iPoint,iDim); }

  /*!
   * \brief Add a value to the truncation error.
   * \param[in] iPoint - Point index.
   * \param[in] val_truncation_error - Value that we want to add to the truncation error.
   */
  inline void AddRes_TruncError(unsigned long iPoint, const su2double *val_truncation_error) {
    for (unsigned long iVar = 0; iVar < nVar; iVar++)
      Res_TruncError(iPoint, iVar) += val_truncation_error[iVar];
  }

  /*!
   * \brief Subtract a value to the truncation error.
   * \param[in] iPoint - Point index.
   * \param[in] val_truncation_error - Value that we want to subtract to the truncation error.
   */
  inline void SubtractRes_TruncError(unsigned long iPoint, const su2double *val_truncation_error) {
    for (unsigned long iVar = 0; iVar < nVar; iVar++)
      Res_TruncError(iPoint, iVar) -= val_truncation_error[iVar];
  }

  /*!
   * \brief Set the truncation error to zero.
   * \param[in] iPoint - Point index.
   */
  inline void SetRes_TruncErrorZero(unsigned long iPoint) {
    for (unsigned long iVar = 0; iVar < nVar; iVar++) Res_TruncError(iPoint, iVar) = 0.0;
  }

  /*!
   * \brief Set the truncation error to zero.
   * \param[in] iPoint - Point index.
   */
  inline void SetVal_ResTruncError_Zero(unsigned long iPoint, unsigned long iVar) {Res_TruncError(iPoint, iVar) = 0.0;}

  /*!
   * \brief Set the velocity of the truncation error to zero.
   * \param[in] iPoint - Point index.
   */
  inline void SetVel_ResTruncError_Zero(unsigned long iPoint) {
    for (unsigned long iDim = 0; iDim < nDim; iDim++) Res_TruncError(iPoint,iDim+1) = 0.0;
  }

  /*!
   * \brief Set the velocity of the truncation error to zero.
   * \param[in] iPoint - Point index.
   */
  inline void SetEnergy_ResTruncError_Zero(unsigned long iPoint) { Res_TruncError(iPoint,nDim+1) = 0.0;}

  /*!
   * \brief Get the truncation error.
   * \param[in] iPoint - Point index.
   * \return Pointer to the truncation error.
   */
  inline su2double *GetResTruncError(unsigned long iPoint) { return Res_TruncError[iPoint]; }

  /*!
   * \brief Get the truncation error.
   * \param[in] iPoint - Point index.
   * \param[in] val_trunc_error - Pointer to the truncation error.
   */
  inline void GetResTruncError(unsigned long iPoint, su2double *val_trunc_error) const {
    for (unsigned long iVar = 0; iVar < nVar; iVar++)
      val_trunc_error[iVar] = Res_TruncError(iPoint, iVar);
  }

  /*!
   * \brief Set the gradient of the solution.
   * \param[in] iPoint - Point index.
   * \param[in] gradient - Gradient of the solution.
   */
  inline void SetGradient(unsigned long iPoint, su2double **gradient) {
    for (unsigned long iVar = 0; iVar < nVar; iVar++)
      for (unsigned long iDim = 0; iDim < nDim; iDim++)
        Gradient(iPoint,iVar,iDim) = gradient[iVar][iDim];
  }

  /*!
   * \overload
   * \param[in] iPoint - Point index.
   * \param[in] iVar - Index of the variable.
   * \param[in] iDim - Index of the dimension.
   * \param[in] value - Value of the gradient.
   */
  inline void SetGradient(unsigned long iPoint, unsigned long iVar, unsigned long iDim, su2double value) { Gradient(iPoint,iVar,iDim) = value; }

  /*!
   * \brief Add <i>value</i> to the solution gradient.
   * \param[in] iPoint - Point index.
   * \param[in] iVar - Index of the variable.
   * \param[in] iDim - Index of the dimension.
   * \param[in] value - Value to add to the solution gradient.
   */
  inline void AddGradient(unsigned long iPoint, unsigned long iVar, unsigned long iDim, su2double value) { Gradient(iPoint,iVar,iDim) += value; }

  /*!
   * \brief Get the gradient of the entire solution.
   * \return Reference to gradient.
   */
  inline VectorOfMatrix& GetGradient(void) { return Gradient; }

  /*!
   * \brief Get the value of the solution gradient.
   * \param[in] iPoint - Point index.
   * \return Value of the gradient solution.
   */
  inline su2double **GetGradient(unsigned long iPoint) { return Gradient[iPoint]; }

  /*!
   * \brief Get the value of the solution gradient.
   * \param[in] iPoint - Point index.
   * \param[in] iVar - Index of the variable.
   * \param[in] iDim - Index of the dimension.
   * \return Value of the solution gradient.
   */
  inline su2double GetGradient(unsigned long iPoint, unsigned long iVar, unsigned long iDim) const { return Gradient(iPoint,iVar,iDim); }

  /*!
   * \brief Add <i>value</i> to the Rmatrix for least squares gradient calculations.
   * \param[in] iPoint - Point index.
   * \param[in] iDim - Index of the dimension.
   * \param[in] jDim - Index of the dimension.
   * \param[in] value - Value of the Rmatrix entry.
   */
  inline void AddRmatrix(unsigned long iPoint, unsigned long iDim, unsigned long jDim, su2double value) { Rmatrix(iPoint,iDim,jDim) += value; }

  /*!
   * \brief Get the value of the Rmatrix entry for least squares gradient calculations.
   * \param[in] iPoint - Point index.
   * \param[in] iDim - Index of the dimension.
   * \param[in] jDim - Index of the dimension.
   * \return Value of the Rmatrix entry.
   */
  inline su2double GetRmatrix(unsigned long iPoint, unsigned long iDim, unsigned long jDim) const { return Rmatrix(iPoint,iDim,jDim); }

  /*!
   * \brief Get the value of the Rmatrix entry for least squares gradient calculations.
   * \param[in] iPoint - Point index.
   * \return Value of the Rmatrix entry.
   */
  inline su2double **GetRmatrix(unsigned long iPoint) { return Rmatrix[iPoint]; }

  /*!
   * \brief Get the value Rmatrix for the entire domain.
   * \return Reference to the Rmatrix.
   */
  inline VectorOfMatrix& GetRmatrix(void) { return Rmatrix; }

  /*!
   * \brief Set the value of the limiter.
   * \param[in] iPoint - Point index.
   * \param[in] iVar - Index of the variable.
   * \param[in] val_limiter - Value of the limiter for the index <i>iVar</i>.
   */
  inline void SetLimiter(unsigned long iPoint, unsigned long iVar, su2double val_limiter) { Limiter(iPoint,iVar) = val_limiter; }

  /*!
   * \brief Set the value of the limiter.
   * \param[in] iPoint - Point index.
   * \param[in] val_species - Index of the species .
   * \param[in] iVar - Index of the variable.
   * \param[in] val_limiter - Value of the limiter for the index <i>iVar</i>.
   */
  inline virtual void SetLimiterPrimitive(unsigned long iPoint, unsigned long val_species, unsigned long iVar, su2double val_limiter) {}

  /*!
   * \brief Set the value of the limiter.
   * \param[in] iPoint - Point index.
   * \param[in] val_species - Index of the species .
   * \param[in] iVar - Index of the variable.
   */
  inline virtual su2double GetLimiterPrimitive(unsigned long iPoint, unsigned long val_species, unsigned long iVar) const { return 0.0; }

  /*!
   * \brief Set the value of the max solution.
   * \param[in] iPoint - Point index.
   * \param[in] iVar - Index of the variable.
   * \param[in] solution - Value of the max solution for the index <i>iVar</i>.
   */
  inline void SetSolution_Max(unsigned long iPoint, unsigned long iVar, su2double solution) { Solution_Max(iPoint,iVar) = solution; }

  /*!
   * \brief Set the value of the min solution.
   * \param[in] iPoint - Point index.
   * \param[in] iVar - Index of the variable.
   * \param[in] solution - Value of the min solution for the index <i>iVar</i>.
   */
  inline void SetSolution_Min(unsigned long iPoint, unsigned long iVar, su2double solution) { Solution_Min(iPoint,iVar) = solution; }

  /*!
   * \brief Get the slope limiter.
   * \return Reference to the limiters vector.
   */
  inline MatrixType& GetLimiter(void) { return Limiter; }

  /*!
   * \brief Get the value of the slope limiter.
   * \param[in] iPoint - Point index.
   * \return Pointer to the limiters vector.
   */
  inline su2double *GetLimiter(unsigned long iPoint) { return Limiter[iPoint]; }

  /*!
   * \brief Get the value of the slope limiter.
   * \param[in] iPoint - Point index.
   * \param[in] iVar - Index of the variable.
   * \return Value of the limiter vector for the variable <i>iVar</i>.
   */
  inline su2double GetLimiter(unsigned long iPoint, unsigned long iVar) const { return Limiter(iPoint,iVar); }

  /*!
   * \brief Get the value of the min solution.
   * \param[in] iPoint - Point index.
   * \param[in] iVar - Index of the variable.
   * \return Value of the min solution for the variable <i>iVar</i>.
   */
  inline su2double GetSolution_Max(unsigned long iPoint, unsigned long iVar) const { return Solution_Max(iPoint,iVar); }

  /*!
   * \brief Get the min solution.
   * \return Value of the min solution for the domain.
   */
  inline MatrixType& GetSolution_Max(void) { return Solution_Max; }

  /*!
   * \brief Set the value of the preconditioner Beta.
   * \param[in] val_Beta - Value of the low Mach preconditioner variable Beta
   * \param[in] iPoint - Point index.
   * \param[in] iVar - Index of the variable.
   * \return Value of the min solution for the variable <i>iVar</i>.
   */
  inline su2double GetSolution_Min(unsigned long iPoint, unsigned long iVar) const { return Solution_Min(iPoint,iVar); }

  /*!
   * \brief Get the min solution.
   * \return Value of the min solution for the domain.
   */
  inline MatrixType& GetSolution_Min(void) { return Solution_Min; }

  /*!
   * \brief Get the value of the wind gust
   * \param[in] iPoint - Point index.
   * \return Value of the wind gust
   */
  inline virtual su2double* GetWindGust(unsigned long iPoint) { return nullptr; }

  /*!
   * \brief Set the value of the wind gust
   * \param[in] iPoint - Point index.
   * \param[in] val_WindGust - Value of the wind gust
   */
  inline virtual void SetWindGust(unsigned long iPoint, const su2double* val_WindGust) {}

  /*!
   * \brief Get the value of the derivatives of the wind gust
   * \param[in] iPoint - Point index.
   * \return Value of the derivatives of the wind gust
   */
  inline virtual su2double* GetWindGustDer(unsigned long iPoint) { return nullptr;}

  /*!
   * \brief Set the value of the derivatives of the wind gust
   * \param[in] iPoint - Point index.
   * \param[in] val_WindGust - Value of the derivatives of the wind gust
   */
  inline virtual void SetWindGustDer(unsigned long iPoint, const su2double* val_WindGust) {}

  /*!
   * \brief Set the value of the time step.
   * \param[in] iPoint - Point index.
   * \param[in] val_delta_time - Value of the time step.
   */
  inline void SetDelta_Time(unsigned long iPoint, su2double val_delta_time) { Delta_Time(iPoint) = val_delta_time; }

  /*!
   * \brief Set the value of the time step.
   * \param[in] iPoint - Point index.
   * \param[in] val_delta_time - Value of the time step.
   * \param[in] iSpecies - Index of the Species.
   */
  inline virtual void SetDelta_Time(unsigned long iPoint, su2double val_delta_time, unsigned long iSpecies) {}

  /*!
   * \brief Get the value of the time step.
   * \param[in] iPoint - Point index.
   * \return Value of the time step.
   */
  inline su2double GetDelta_Time(unsigned long iPoint) const {return Delta_Time(iPoint); }

  /*!
   * \brief Get the value of the time step.
   * \param[in] iPoint - Point index.
   * \param[in] iSpecies - Index of the Species
   * \return Value of the time step.
   */
  inline virtual su2double GetDelta_Time(unsigned long iPoint, unsigned long iSpecies) { return 0.0; }

  /*!
   * \brief Set the value of the maximum eigenvalue for the inviscid terms of the PDE.
   * \param[in] iPoint - Point index.
   * \param[in] val_max_lambda - Value of the maximum eigenvalue for the inviscid terms of the PDE.
   */
  inline void SetMax_Lambda_Inv(unsigned long iPoint, su2double val_max_lambda) { Max_Lambda_Inv(iPoint) = val_max_lambda; }

  /*!
   * \brief Set the value of the maximum eigenvalue for the inviscid terms of the PDE.
   * \param[in] iPoint - Point index.
   * \param[in] val_max_lambda - Value of the maximum eigenvalue for the inviscid terms of the PDE.
   * \param[in] val_species - Value of the species index to set the maximum eigenvalue.
   */
  inline virtual void SetMax_Lambda_Inv(unsigned long iPoint, su2double val_max_lambda, unsigned long val_species) {}

  /*!
   * \brief Set the value of the maximum eigenvalue for the viscous terms of the PDE.
   * \param[in] iPoint - Point index.
   * \param[in] val_max_lambda - Value of the maximum eigenvalue for the viscous terms of the PDE.
   */
  inline void SetMax_Lambda_Visc(unsigned long iPoint, su2double val_max_lambda) { Max_Lambda_Visc(iPoint) = val_max_lambda; }

  /*!
   * \brief Set the value of the maximum eigenvalue for the viscous terms of the PDE.
   * \param[in] iPoint - Point index.
   * \param[in] val_max_lambda - Value of the maximum eigenvalue for the viscous terms of the PDE.
   * \param[in] val_species - Index of the species to set the maximum eigenvalue of the viscous terms.
   */
  inline virtual void SetMax_Lambda_Visc(unsigned long iPoint, su2double val_max_lambda, unsigned long val_species) {}

  /*!
   * \brief Add a value to the maximum eigenvalue for the inviscid terms of the PDE.
   * \param[in] iPoint - Point index.
   * \param[in] val_max_lambda - Value of the maximum eigenvalue for the inviscid terms of the PDE.
   */
  inline void AddMax_Lambda_Inv(unsigned long iPoint, su2double val_max_lambda) { Max_Lambda_Inv(iPoint) += val_max_lambda; }

  /*!
   * \brief Add a value to the maximum eigenvalue for the viscous terms of the PDE.
   * \param[in] iPoint - Point index.
   * \param[in] val_max_lambda - Value of the maximum eigenvalue for the viscous terms of the PDE.
   */
  inline void AddMax_Lambda_Visc(unsigned long iPoint, su2double val_max_lambda) { Max_Lambda_Visc(iPoint) += val_max_lambda; }

  /*!
   * \brief Get the value of the maximum eigenvalue for the inviscid terms of the PDE.
   * \param[in] iPoint - Point index.
   * \return the value of the maximum eigenvalue for the inviscid terms of the PDE.
   */
  inline su2double GetMax_Lambda_Inv(unsigned long iPoint) const { return Max_Lambda_Inv(iPoint); }

  /*!
   * \brief Get the value of the maximum eigenvalue for the viscous terms of the PDE.
   * \param[in] iPoint - Point index.
   * \return the value of the maximum eigenvalue for the viscous terms of the PDE.
   */
  inline su2double GetMax_Lambda_Visc(unsigned long iPoint) const { return Max_Lambda_Visc(iPoint); }

  /*!
   * \brief Set the value of the spectral radius.
   * \param[in] iPoint - Point index.
   * \param[in] val_lambda - Value of the spectral radius.
   */
  inline void SetLambda(unsigned long iPoint, su2double val_lambda) { Lambda(iPoint) = val_lambda; }

  /*!
   * \brief Set the value of the spectral radius.
   * \param[in] iPoint - Point index.
   * \param[in] val_lambda - Value of the spectral radius.
   * \param[in] val_iSpecies -Index of species
   */
  inline virtual void SetLambda(unsigned long iPoint, su2double val_lambda, unsigned long val_iSpecies) {}

  /*!
   * \brief Add the value of the spectral radius.
   * \param[in] iPoint - Point index.
   * \param[in] val_lambda - Value of the spectral radius.
   */
  inline void AddLambda(unsigned long iPoint, su2double val_lambda) { Lambda(iPoint) += val_lambda; }

  /*!
   * \brief Add the value of the spectral radius.
   * \param[in] iPoint - Point index.
   * \param[in] val_iSpecies -Index of species
   * \param[in] val_lambda - Value of the spectral radius.
   */
  inline virtual void AddLambda(unsigned long iPoint, su2double val_lambda, unsigned long val_iSpecies) {}

  /*!
   * \brief Get the value of the spectral radius.
   * \param[in] iPoint - Point index.
   * \return Value of the spectral radius.
   */
  inline su2double GetLambda(unsigned long iPoint) const { return Lambda(iPoint); }

  /*!
   * \brief Get the value of the spectral radius.
   * \param[in] iPoint - Point index.
   * \param[in] val_iSpecies -Index of species
   * \return Value of the spectral radius.
   */
  inline virtual su2double GetLambda(unsigned long iPoint, unsigned long val_iSpecies) { return 0.0; }

  /*!
   * \brief Set pressure sensor.
   * \param[in] iPoint - Point index.
   * \param[in] val_sensor - Value of the pressure sensor.
   */
  inline void SetSensor(unsigned long iPoint, su2double val_sensor) { Sensor(iPoint) = val_sensor; }

  /*!
   * \brief Set pressure sensor.
   * \param[in] iPoint - Point index.
   * \param[in] val_sensor - Value of the pressure sensor.
   * \param[in] iSpecies - Index of the species.
   */
  inline virtual void SetSensor(unsigned long iPoint, su2double val_sensor, unsigned long iSpecies) {}

  /*!
   * \brief Get the pressure sensor.
   * \param[in] iPoint - Point index.
   * \return Value of the pressure sensor.
   */
  inline su2double GetSensor(unsigned long iPoint) const { return Sensor(iPoint); }

  /*!
   * \brief Get the pressure sensor.
   * \param[in] iPoint - Point index.
   * \param[in] iSpecies - index of species
   * \return Value of the pressure sensor.
   */
  inline virtual su2double GetSensor(unsigned long iPoint, unsigned long iSpecies) const { return 0.0; }

  /*!
   * \brief Set the value of the undivided laplacian of the solution.
   * \param[in] iPoint - Point index.
   * \param[in] iVar - Index of the variable.
   * \param[in] val_undivided_laplacian - Value of the undivided solution for the index <i>iVar</i>.
   */
  inline void SetUndivided_Laplacian(unsigned long iPoint, unsigned long iVar, su2double val_undivided_laplacian) {
    Undivided_Laplacian(iPoint,iVar) = val_undivided_laplacian;
  }

  /*!
   * \brief Add the value of the undivided laplacian of the solution.
   * \param[in] iPoint - Point index.
   * \param[in] val_und_lapl - Value of the undivided solution.
   */
  inline void AddUnd_Lapl(unsigned long iPoint, const su2double *val_und_lapl) {
    for (unsigned long iVar = 0; iVar < nVar; iVar++)
      Undivided_Laplacian(iPoint, iVar) += val_und_lapl[iVar];
  }

  /*!
   * \brief Subtract the value of the undivided laplacian of the solution.
   * \param[in] iPoint - Point index.
   * \param[in] val_und_lapl - Value of the undivided solution.
   */
  inline void SubtractUnd_Lapl(unsigned long iPoint, const su2double *val_und_lapl) {
    for (unsigned long iVar = 0; iVar < nVar; iVar++)
      Undivided_Laplacian(iPoint, iVar) -= val_und_lapl[iVar];
  }

  /*!
   * \brief Subtract the value of the undivided laplacian of the solution.
   * \param[in] iPoint - Point index.
   * \param[in] iVar - Variable of the undivided laplacian.
   * \param[in] val_und_lapl - Value of the undivided solution.
   */
  inline void SubtractUnd_Lapl(unsigned long iPoint, unsigned long iVar, su2double val_und_lapl) {
    Undivided_Laplacian(iPoint, iVar) -= val_und_lapl;
  }

  /*!
   * \brief Set the undivided laplacian of the solution to zero.
   */
  void SetUnd_LaplZero();

  /*!
   * \brief Set a value to the undivided laplacian.
   * \param[in] iPoint - Point index.
   * \param[in] iVar - Variable of the undivided laplacian.
   * \param[in] val_und_lapl - Value of the undivided laplacian.
   */
  inline void SetUnd_Lapl(unsigned long iPoint, unsigned long iVar, su2double val_und_lapl) {
    Undivided_Laplacian(iPoint, iVar) = val_und_lapl;
  }

  /*!
   * \brief Get the undivided laplacian of the solution.
   * \param[in] iPoint - Point index.
   * \return Pointer to the undivided laplacian vector.
   */
  inline su2double *GetUndivided_Laplacian(unsigned long iPoint) { return Undivided_Laplacian[iPoint]; }

  /*!
   * \brief Get the undivided laplacian of the solution.
   * \param[in] iPoint - Point index.
   * \param[in] iVar - Variable of the undivided laplacian.
   * \return Value of the undivided laplacian vector.
   */
  inline su2double GetUndivided_Laplacian(unsigned long iPoint, unsigned long iVar) const { return Undivided_Laplacian(iPoint, iVar); }

  /*!
   * \brief A virtual member.
   * \param[in] iPoint - Point index.
   * \return Value of the flow density.
   */
  inline virtual su2double GetDensity(unsigned long iPoint) const { return 0.0; }

  /*!
   * \brief A virtual member.
   * \param[in] iPoint - Point index.
   * \return Old value of the flow density.
   */
  inline virtual su2double GetDensity_Old(unsigned long iPoint) const { return 0.0; }

  /*!
   * \brief A virtual member.
   * \param[in] iPoint - Point index.
   * \return Value of the flow density.
   */
  inline virtual su2double GetDensity(unsigned long iPoint, unsigned long val_iSpecies) const { return 0.0; }

  /*!
   * \brief A virtual member.
   * \param[in] iPoint - Point index.
   * \param[in] val_Species - Index of species s.
   * \return Value of the mass fraction of species s.
   */
  inline virtual su2double GetMassFraction(unsigned long iPoint, unsigned long val_Species) const { return 0.0; }

  /*!
   * \brief A virtual member.
   * \param[in] iPoint - Point index.
   * \return Value of the flow energy.
   */
  inline virtual su2double GetEnergy(unsigned long iPoint) const { return 0.0; }

  /*!
   * \brief A virtual member.
   * \param[in] iPoint - Point index.
   * \return Pointer to the force projection vector.
   */
  inline virtual su2double *GetForceProj_Vector(unsigned long iPoint) { return nullptr; }

  /*!
   * \brief A virtual member.
   * \param[in] iPoint - Point index.
   * \return Pointer to the objective function source.
   */
  inline virtual su2double *GetObjFuncSource(unsigned long iPoint) { return nullptr; }

  /*!
   * \brief A virtual member.
   * \param[in] iPoint - Point index.
   * \return Pointer to the internal boundary vector.
   */
  inline virtual su2double *GetIntBoundary_Jump(unsigned long iPoint) { return nullptr; }

  /*!
   * \brief A virtual member.
   * \param[in] iPoint - Point index.
   * \return Value of the eddy viscosity.
   */
  inline virtual su2double GetEddyViscosity(unsigned long iPoint) const { return 0.0; }

  /*!
   * \brief A virtual member.
   * \param[in] iPoint - Point index.
   * \return Value of the flow enthalpy.
   */
  inline virtual su2double GetEnthalpy(unsigned long iPoint) const { return 0.0; }

  /*!
   * \brief A virtual member.
   * \param[in] iPoint - Point index.
   * \return Value of the flow pressure.
   */
  inline virtual su2double GetPressure(unsigned long iPoint) const { return 0.0; }

  /*!
   * \brief A virtual member.
   * \param[in] iPoint - Point index.
   * \param[in] val_vector - Direction of projection.
   * \return Value of the projected velocity.
   */
  inline virtual su2double GetProjVel(unsigned long iPoint, const su2double *val_vector) const { return 0.0; }

  /*!
   * \brief A virtual member.
   * \param[in] iPoint - Point index.
   * \param[in] val_vector - Direction of projection.
   * \param[in] val_species - Index of the desired species.
   * \return Value of the projected velocity.
   */
  inline virtual su2double GetProjVel(unsigned long iPoint, su2double *val_vector, unsigned long val_species) const { return 0.0; }

  /*!
   * \brief A virtual member.
   * \param[in] iPoint - Point index.
   * \return Value of the sound speed.
   */
  inline virtual su2double GetSoundSpeed(unsigned long iPoint) const { return 0.0; }

  /*!
   * \brief A virtual member.
   * \param[in] iPoint - Point index.
   * \return Value of the beta for the incompressible flow.
   */
  inline virtual su2double GetBetaInc2(unsigned long iPoint) const { return 0.0; }

  /*!
   * \brief A virtual member.
   * \return Value of the temperature.
   */
  inline virtual su2double GetTemperature(unsigned long iPoint) const { return 0.0; }

  /*!
   * \brief A virtual member.
   * \param[in] iPoint - Point index.
   * \return Value of the vibrational-electronic temperature.
   */
  inline virtual su2double GetTemperature_ve(unsigned long iPoint) const { return 0.0; }

  /*!
   * \brief A virtual member -- Get the mixture specific heat at constant volume (trans.-rot.).
   * \param[in] iPoint - Point index.
   * \return \f$\rho C^{t-r}_{v} \f$
   */
  inline virtual su2double GetRhoCv_tr(unsigned long iPoint) const { return 0.0; }

  /*!
   * \brief A virtual member -- Get the mixture specific heat at constant volume (vib.-el.).
   * \param[in] iPoint - Point index.
   * \return \f$\rho C^{v-e}_{v} \f$
   */
  inline virtual su2double GetRhoCv_ve(unsigned long iPoint) const { return 0.0; }

  /*!
   * \brief A virtual member.
   * \param[in] iPoint - Point index.
   * \param[in] iDim - Index of the dimension.
   * \return Value of the velocity for the dimension <i>iDim</i>.
   */
  inline virtual su2double GetVelocity(unsigned long iPoint, unsigned long iDim) const { return 0.0; }

  /*!
   * \brief A virtual member.
   * \param[in] iPoint - Point index.
   * \return Norm 2 of the velocity vector.
   */
  inline virtual su2double GetVelocity2(unsigned long iPoint) const { return 0.0; }

  /*!
   * \brief A virtual member.
   * \param[in] iPoint - Point index.
   * \return Norm 2 of the velocity vector of Fluid val_species.
   */
  inline virtual su2double GetVelocity2(unsigned long iPoint, unsigned long val_species) const { return 0.0; }

  /*!
   * \brief A virtual member.
   * \param[in] iPoint - Point index.
   * \return The laminar viscosity of the flow.
   */
  inline virtual su2double GetLaminarViscosity(unsigned long iPoint) const { return 0.0; }


  /*!
   * \brief A virtual member.
   * \param[in] iPoint - Point index.
   * \return The laminar viscosity of the flow.
   */
  inline virtual su2double GetLaminarViscosity(unsigned long iPoint, unsigned long iSpecies) const { return 0.0; }

  /*!
   * \brief A virtual member.
   * \param[in] iPoint - Point index.
   * \return Value of the species diffusion coefficient.
   */
  inline virtual su2double* GetDiffusionCoeff(unsigned long iPoint) {return nullptr; }

  /*!
   * \brief A virtual member.
   * \param[in] iPoint - Point index.
   * \return Value of the thermal conductivity (translational/rotational)
   */
  inline virtual su2double GetThermalConductivity(unsigned long iPoint) const { return 0.0; }

  /*!
   * \brief A virtual member.
   * \param[in] iPoint - Point index.
   * \return Value of the specific heat at constant P
   */
  inline virtual su2double GetSpecificHeatCp(unsigned long iPoint) const { return 0.0; }

  /*!
   * \brief A virtual member.
   * \param[in] iPoint - Point index.
   * \return Value of the specific heat at constant V
   */
  inline virtual su2double GetSpecificHeatCv(unsigned long iPoint) const { return 0.0; }

  /*!
   * \brief A virtual member.
   * \param[in] iPoint - Point index.
   * \return Value of the thermal conductivity (vibrational)
   */
  inline virtual su2double GetThermalConductivity_ve(unsigned long iPoint) const { return 0.0; }

  /*!
   * \brief A virtual member.
   * \param[in] iPoint - Point index.
   * \return Sets separation intermittency
   */
  inline virtual void SetGammaSep(unsigned long iPoint, su2double gamma_sep) {}

  /*!
   * \brief A virtual member.
   * \param[in] iPoint - Point index.
   * \return Sets separation intermittency
   */
  inline virtual void SetGammaEff(unsigned long iPoint) {}

  /*!
   * \brief A virtual member.
   * \param[in] iPoint - Point index.
   * \return Returns intermittency
   */
  inline virtual su2double GetIntermittency(unsigned long iPoint) const { return 0.0; }

  /*!
   * \brief A virtual member.
   * \param[in] iPoint - Point index.
   * \return Value of the vorticity.
   */
  inline virtual su2double *GetVorticity(unsigned long iPoint) { return nullptr; }

  /*!
   * \brief A virtual member.
   * \param[in] iPoint - Point index.
   * \return Value of the rate of strain magnitude.
   */
  inline virtual su2double GetStrainMag(unsigned long iPoint) const { return 0.0; }

  /*!
   * \brief A virtual member.
   * \param[in] iPoint - Point index.
   * \param[in] val_ForceProj_Vector - Pointer to the force projection vector.
   */
  inline virtual void SetForceProj_Vector(unsigned long iPoint, const su2double *val_ForceProj_Vector) {}

  /*!
   * \brief A virtual member.
   * \param[in] iPoint - Point index.
   * \param[in] val_SetObjFuncSource - Pointer to the objective function source.
   */
  inline virtual void SetObjFuncSource(unsigned long iPoint, const su2double *val_SetObjFuncSource) {}

  /*!
   * \brief A virtual member.
   * \param[in] iPoint - Point index.
   * \param[in] val_IntBoundary_Jump - Pointer to the interior boundary jump.
   */
  inline virtual void SetIntBoundary_Jump(unsigned long iPoint, const su2double *val_IntBoundary_Jump) {}

  /*!
   * \brief A virtual member.
   * \param[in] iPoint - Point index.
   * \return Value of the gamma_BC of B-C transition model.
   */
  inline virtual su2double GetGammaBC(unsigned long iPoint) const { return 0.0; }

  /*!
   * \brief A virtual member.
   * \param[in] iPoint - Point index.
   */
  inline virtual void SetGammaBC(unsigned long iPoint, su2double val_gamma) {}

  /*!
   * \brief A virtual member.
   * \param[in] iPoint - Point index.
   * \param[in] eddy_visc - Value of the eddy viscosity.
   */
  inline virtual void SetEddyViscosity(unsigned long iPoint, su2double eddy_visc) {}

  /*!
   * \brief A virtual member.
   * \param[in] iPoint - Point index.
   */
  inline virtual void SetEnthalpy(unsigned long iPoint) {}

  /*!
   * \brief A virtual member.
   * \param[in] iPoint - Point index.
   */
  inline virtual bool SetPrimVar(unsigned long iPoint, CConfig *config) { return true; }

  /*!
   * \brief A virtual member.
   * \param[in] iPoint - Point index.
   */
  inline virtual bool SetPrimVar(unsigned long iPoint, CFluidModel *FluidModel) { return true; }

  /*!
   * \brief A virtual member.
   */
  inline virtual void SetSecondaryVar(unsigned long iPoint, CFluidModel *FluidModel) {}

  /*!
   * \brief A virtual member.
   */
  inline virtual bool Cons2PrimVar(CConfig *config, unsigned long iPoint, su2double *U, su2double *V, su2double *dPdU,
                                   su2double *dTdU, su2double *dTvedU) { return false; }
  /*!
   * \brief A virtual member.
   */
  inline virtual void Prim2ConsVar(CConfig *config, unsigned long iPoint, su2double *V, su2double *U) { }

  /*!
   * \brief A virtual member.
   */
  inline virtual bool SetPrimVar(unsigned long iPoint, su2double SharpEdge_Distance, bool check, CConfig *config) { return true; }

  /*!
   * \brief A virtual member.
   */
  inline virtual bool SetPrimVar(unsigned long iPoint, su2double eddy_visc, su2double turb_ke, CConfig *config) { return true; }

  /*!
   * \brief A virtual member.
   */
  inline virtual bool SetPrimVar(unsigned long iPoint, su2double eddy_visc, su2double turb_ke, CFluidModel *FluidModel) { return true; }

  /*!
   * \brief A virtual member.
   */
  inline virtual bool SetPrimVar(unsigned long iPoint, su2double Density_Inf, CConfig *config) { return true; }

  /*!
   * \brief A virtual member.
   */
  inline virtual bool SetPrimVar(unsigned long iPoint, su2double Density_Inf, su2double Viscosity_Inf,
                                 su2double eddy_visc, su2double turb_ke, CConfig *config) {return true; }

  /*!
   * \brief A virtual member.
   */
  inline virtual su2double GetPrimitive(unsigned long iPoint, unsigned long iVar) const { return 0.0; }

  /*!
   * \brief A virtual member.
   */
  inline virtual void SetPrimitive(unsigned long iPoint, unsigned long iVar, su2double val_prim) {}

  /*!
   * \brief A virtual member.
   */
  inline virtual void SetPrimitive(unsigned long iPoint, const su2double *val_prim) {}

  /*!
   * \brief A virtual member.
   */
  inline virtual su2double *GetPrimitive(unsigned long iPoint) { return nullptr; }

  /*!
   * \brief A virtual member.
   */
  inline virtual su2double GetSecondary(unsigned long iPoint, unsigned long iVar) const { return 0.0; }

  /*!
   * \brief A virtual member.
   */
  inline virtual void SetSecondary(unsigned long iPoint, unsigned long iVar, su2double val_secondary) {}

  /*!
   * \brief A virtual member.
   */
  inline virtual void SetSecondary(unsigned long iPoint, const su2double *val_secondary) {}

  /*!
   * \brief A virtual member.
   */
  inline virtual void SetdPdrho_e(unsigned long iPoint, su2double dPdrho_e) {}

  /*!
   * \brief A virtual member.
   */
  inline virtual void SetdPde_rho(unsigned long iPoint, su2double dPde_rho) {}

  /*!
   * \brief A virtual member.
   */
  inline virtual void SetdTdrho_e(unsigned long iPoint, su2double dTdrho_e) {}

  /*!
   * \brief A virtual member.
   */
  inline virtual void SetdTde_rho(unsigned long iPoint, su2double dTde_rho) {}

  /*!
   * \brief A virtual member.
   */
  inline virtual void Setdmudrho_T(unsigned long iPoint, su2double dmudrho_T) {}

  /*!
   * \brief A virtual member.
   */
  inline virtual void SetdmudT_rho(unsigned long iPoint, su2double dmudT_rho) {}

  /*!
   * \brief A virtual member.
   */
  inline virtual void Setdktdrho_T(unsigned long iPoint, su2double dktdrho_T) {}

  /*!
   * \brief A virtual member.
   */
  inline virtual void SetdktdT_rho(unsigned long iPoint, su2double dktdT_rho) {}

  /*!
   * \brief A virtual member.
   */
  inline virtual su2double *GetSecondary(unsigned long iPoint) { return nullptr; }

  /*!
   * \brief A virtual member.
   */
  inline virtual bool SetDensity(unsigned long iPoint, su2double val_density) { return false; }

  /*!
   * \brief A virtual member.
   */
  inline virtual bool SetDensity(unsigned long iPoint) { return false; }

  /*!
   * \brief A virtual member.
   */
  inline virtual void SetPressure(unsigned long iPoint) {}

  /*!
   * \brief A virtual member.
   */
  inline virtual void SetVelocity(unsigned long iPoint) {}

  /*!
   * \brief A virtual member.
   */
  inline virtual void SetBetaInc2(unsigned long iPoint, su2double val_betainc2) {}

  /*!
   * \brief A virtual member.
   * \param[in] val_phi - Value of the adjoint velocity.
   */
  inline virtual void SetPhi_Old(unsigned long iPoint, const su2double *val_phi) {}

  /*!
   * \brief A virtual member.
   * \param[in] Gamma - Ratio of Specific heats
   */
  inline virtual bool SetPressure(unsigned long iPoint, su2double Gamma) { return false; }

  /*!
   * \brief A virtual member.
   * \param[in] config
   */
  inline virtual bool SetPressure(unsigned long iPoint, CConfig *config) { return false; }

  /*!
   * \brief A virtual member.
   */
  inline virtual bool SetPressure(unsigned long iPoint, su2double Gamma, su2double turb_ke) { return false; }

  /*!
   * \brief Calculates vib.-el. energy per mass, \f$e^{vib-el}_s\f$, for input species (not including KE)
   */
  inline virtual su2double CalcEve(unsigned long iPoint, su2double *V, CConfig *config, unsigned long val_Species) { return 0.0; }

  /*!
   * \brief Calculates enthalpy per mass, \f$h_s\f$, for input species (not including KE)
   */
  inline virtual su2double CalcHs(unsigned long iPoint, su2double *V, CConfig *config, unsigned long val_Species) { return 0.0; }

  /*!
   * \brief Calculates enthalpy per mass, \f$Cv_s\f$, for input species (not including KE)
   */
  inline virtual su2double CalcCvve(unsigned long iPoint, su2double val_Tve, CConfig *config, unsigned long val_Species) { return 0.0; }

  /*!
   * \brief A virtual member.
   * \param[in] V
   * \param[in] config - Configuration settings
   * \param[in] dPdU
   */
  inline virtual void CalcdPdU(unsigned long iPoint, su2double *V, CConfig *config, su2double *dPdU) {}

  /*!
   * \brief Set partial derivative of temperature w.r.t. density \f$\frac{\partial P}{\partial \rho_s}\f$
   * \param[in] V
   * \param[in] config - Configuration settings
   * \param[in] dTdU
   */
  inline virtual void CalcdTdU(unsigned long iPoint, su2double *V, CConfig *config, su2double *dTdU) {}

  /*!
   * \brief Set partial derivative of temperature w.r.t. density \f$\frac{\partial P}{\partial \rho_s}\f$
   * \param[in] V
   * \param[in] config - Configuration settings
   * \param[in] dTdU
   */
  inline virtual void CalcdTvedU(unsigned long iPoint, su2double *V, CConfig *config, su2double *dTdU) {}

  /*!
   * \brief A virtual member.
   */
  inline virtual su2double *GetdPdU(unsigned long iPoint) { return nullptr; }

  /*!
   * \brief A virtual member.
   */
  inline virtual su2double *GetdTdU(unsigned long iPoint) { return nullptr; }

  /*!
   * \brief A virtual member.
   */
  inline virtual su2double *GetdTvedU(unsigned long iPoint) { return nullptr; }

  /*!
   * \brief A virtual member.
   * \param[in] val_velocity - Value of the velocity.
   * \param[in] Gamma - Ratio of Specific heats
   */
  inline virtual void SetDeltaPressure(unsigned long iPoint, const su2double *val_velocity, su2double Gamma) {}

  /*!
   * \brief A virtual member.
   * \param[in] Gamma - Ratio of specific heats.
   */
  inline virtual bool SetSoundSpeed(unsigned long iPoint, su2double Gamma) { return false; }

  /*!
   * \brief A virtual member.
   * \param[in] config - Configuration parameters.
   */
  inline virtual bool SetSoundSpeed(unsigned long iPoint, CConfig *config) { return false; }

  /*!
   * \brief A virtual member.
   */
  inline virtual bool SetSoundSpeed(unsigned long iPoint) { return false; }

  /*!
   * \brief A virtual member.
   * \param[in] Gas_Constant - Value of the Gas Constant
   */
  inline virtual bool SetTemperature(unsigned long iPoint, su2double Gas_Constant) { return false; }

  /*!
   * \brief Sets the vibrational electronic temperature of the flow.
   * \return Value of the temperature of the flow.
   */
  inline virtual bool SetTemperature_ve(unsigned long iPoint, su2double val_Tve) { return false; }

  /*!
   * \brief A virtual member.
   * \param[in] config - Configuration parameters.
   */
  inline virtual bool SetTemperature(unsigned long iPoint, CConfig *config) { return false; }

  /*!
   * \brief A virtual member.
   * \param[in] config - Configuration parameters.
   */
  inline virtual void SetPrimitive(unsigned long iPoint, CConfig *config) {}

  /*!
   * \brief A virtual member.
   * \param[in] config - Configuration parameters.
   * \param[in] Coord - Physical coordinates.
   */
  inline virtual void SetPrimitive(unsigned long iPoint, CConfig *config, su2double *Coord) {}

  /*!
   * \brief A virtual member.
   * \param[in] Temperature_Wall - Value of the Temperature at the wall
   */
  inline virtual void SetWallTemperature(unsigned long iPoint, su2double Temperature_Wall) {}

  /*!
   * \brief A virtual member.
   * \param[in] Temperature_Wall - Value of the Temperature at the wall
   */
  inline virtual void SetWallTemperature(unsigned long iPoint, su2double* Temperature_Wall) {}

  /*!
   * \brief Set the thermal coefficient.
   * \param[in] config - Configuration parameters.
   */
  inline virtual void SetThermalCoeff(unsigned long iPoint, CConfig *config) {}

  /*!
   * \brief A virtual member.
   */
  inline virtual void SetStress_FEM(unsigned long iPoint, unsigned long iVar, su2double val_stress) {}

  /*!
   * \brief A virtual member.
   */
  inline virtual void AddStress_FEM(unsigned long iPoint, unsigned long iVar, su2double val_stress) {}

  /*!
   * \brief A virtual member.

   */
  inline virtual const su2double *GetStress_FEM(unsigned long iPoint) const {return nullptr;}

  /*!
   * \brief A virtual member.
   */
  inline virtual void SetVonMises_Stress(unsigned long iPoint, su2double val_stress) {}

  /*!
   * \brief A virtual member.
   */
  inline virtual su2double GetVonMises_Stress(unsigned long iPoint) const { return 0.0; }

  /*!
   * \brief A virtual member.
   */
  inline virtual void Add_SurfaceLoad_Res(unsigned long iPoint, const su2double *val_surfForce) {}

  /*!
   * \brief  A virtual member.
   */
  inline virtual void Set_SurfaceLoad_Res(unsigned long iPoint, unsigned long iVar, su2double val_surfForce) {}

  /*!
   * \brief A virtual member.
   */
  inline virtual su2double Get_SurfaceLoad_Res(unsigned long iPoint, unsigned long iVar) const { return 0.0; }

  /*!
   * \brief A virtual member.
   */
  inline virtual void Clear_SurfaceLoad_Res(unsigned long iPoint) {}

  /*!
   * \brief A virtual member.
   */
  virtual void Set_SurfaceLoad_Res_n() {}

  /*!
   * \brief A virtual member.
   */
  inline virtual su2double Get_SurfaceLoad_Res_n(unsigned long iPoint, unsigned long iVar) const { return 0.0; }

  /*!
   * \brief A virtual member.
   */
  inline virtual void Add_BodyForces_Res(unsigned long iPoint, const su2double *val_bodyForce) {}

  /*!
   * \brief A virtual member.
   */
  inline virtual su2double Get_BodyForces_Res(unsigned long iPoint, unsigned long iVar) const { return 0.0; }

  /*!
   * \brief A virtual member.
   */
  inline virtual void Clear_BodyForces_Res(unsigned long iPoint) {}

  /*!
   * \brief A virtual member.
   */
  inline virtual void Set_FlowTraction(unsigned long iPoint, const su2double *val_flowTraction) {}

  /*!
   * \brief A virtual member.
   */
  inline virtual void Add_FlowTraction(unsigned long iPoint, const su2double *val_flowTraction) {}

  /*!
   * \brief A virtual member.
   */
  inline virtual su2double Get_FlowTraction(unsigned long iPoint, unsigned long iVar) const { return 0.0; }

  /*!
   * \brief A virtual member.
   */
  virtual void Set_FlowTraction_n() {}

  /*!
   * \brief A virtual member.
   */
  inline virtual su2double Get_FlowTraction_n(unsigned long iPoint, unsigned long iVar) const { return 0.0; }

  /*!
   * \brief A virtual member.
   */
  inline virtual void Clear_FlowTraction() {}

  /*!
   * \brief A virtual member.
   */
  inline virtual void Set_isVertex(unsigned long iPoint, bool isVertex) {}

  /*!
   * \brief A virtual member.
   */
  inline virtual bool Get_isVertex(unsigned long iPoint) const { return false; }

  /*!
   * \brief A virtual member.
   */
  inline virtual void SetVelocity2(unsigned long iPoint) {}

  /*!
   * \brief A virtual member.
   * \param[in] val_velocity - Pointer to the velocity.
   */
  inline virtual void SetVelocity_Old(unsigned long iPoint, const su2double *val_velocity) {}

  /*!
   * \brief A virtual member.
   * \param[in] laminarViscosity
   */
  inline virtual void SetLaminarViscosity(unsigned long iPoint, su2double laminarViscosity) {}

  /*!
   * \brief A virtual member.
   * \param[in] config - Definition of the particular problem.
   */
  inline virtual void SetLaminarViscosity(unsigned long iPoint, CConfig *config) {}

  /*!
   * \brief A virtual member.
   * \param[in] thermalConductivity
   */
  inline virtual void SetThermalConductivity(unsigned long iPoint, su2double thermalConductivity) {}

  /*!
   * \brief A virtual member.
   * \param[in] config - Definition of the particular problem.
   */
  inline virtual void SetThermalConductivity(unsigned long iPoint, CConfig *config) {}

  /*!
   * \brief A virtual member.
   * \param[in] Cp - Constant pressure specific heat.
   */
  inline virtual void SetSpecificHeatCp(unsigned long iPoint, su2double Cp) {}

  /*!
   * \brief A virtual member.
   * \param[in] Cv - Constant volume specific heat.
   */
  inline virtual void SetSpecificHeatCv(unsigned long iPoint, su2double Cv) {}

  /*!
   * \brief A virtual member.
   */
  inline virtual bool SetVorticity_StrainMag() { return false; }

  /*!
   * \brief A virtual member.
   */
  inline virtual void SetVelSolutionDVector(unsigned long iPoint) {}

  /*!
   * \brief A virtual member.
   * \param[in] iVar - Index of the variable.
   * \param[in] iDim - Index of the dimension.
   * \param[in] val_value - Value to add to the gradient of the primitive variables.
   */
  inline virtual void AddGradient_Primitive(unsigned long iPoint, unsigned long iVar, unsigned long iDim, su2double val_value) {}

  /*!
   * \brief A virtual member.
   * \param[in] iVar - Index of the variable.
   * \param[in] iDim - Index of the dimension.
   * \return Value of the primitive variables gradient.
   */
  inline virtual su2double GetGradient_Primitive(unsigned long iPoint, unsigned long iVar, unsigned long iDim) const { return 0.0; }

  /*!
   * \brief A virtual member.
   * \param[in] iVar - Index of the variable.
   * \return Value of the primitive variables gradient.
   */
  inline virtual su2double GetLimiter_Primitive(unsigned long iPoint, unsigned long iVar) const { return 0.0; }

  /*!
   * \brief A virtual member.
   * \param[in] iVar - Index of the variable.
   * \param[in] iDim - Index of the dimension.
   * \param[in] val_value - Value of the gradient.
   */
  inline virtual void SetGradient_Primitive(unsigned long iPoint, unsigned long iVar, unsigned long iDim, su2double val_value) {}

  /*!
   * \brief A virtual member.
   * \param[in] iVar - Index of the variable.
   * \param[in] val_value - Value of the gradient.
   */
  inline virtual void SetLimiter_Primitive(unsigned long iPoint, unsigned long iVar, su2double val_value) {}

  /*!
   * \brief A virtual member.
   * \return Value of the primitive variables gradient.
   */
  inline virtual su2double **GetGradient_Primitive(unsigned long iPoint) { return nullptr; }

  /*!
   * \brief A virtual member.
   * \return Value of the primitive variables gradient.
   */
  inline virtual su2double *GetLimiter_Primitive(unsigned long iPoint) { return nullptr; }

  /*!
   * \brief Get the value of the primitive gradient for MUSCL reconstruction.
   * \param[in] val_var - Index of the variable.
   * \param[in] val_dim - Index of the dimension.
   * \return Value of the primitive variables gradient.
   */
  inline virtual su2double GetGradient_Reconstruction(unsigned long iPoint, unsigned long val_var, unsigned long val_dim) const { return 0.0; }

  /*!
   * \brief Set the value of the primitive gradient for MUSCL reconstruction.
   * \param[in] val_var - Index of the variable.
   * \param[in] val_dim - Index of the dimension.
   * \param[in] val_value - Value of the gradient.
   */
  inline virtual void SetGradient_Reconstruction(unsigned long iPoint, unsigned long val_var, unsigned long val_dim, su2double val_value) {}

  /*!
   * \brief Get the value of the primitive gradient for MUSCL reconstruction.
   * \return Value of the primitive gradient for MUSCL reconstruction.
   */
  inline virtual su2double **GetGradient_Reconstruction(unsigned long iPoint) { return nullptr; }

  /*!
   * \brief Get the reconstruction gradient for primitive variable at all points.
   * \return Reference to variable reconstruction gradient.
   */
  inline virtual VectorOfMatrix& GetGradient_Reconstruction(void) { return Gradient; }

  /*!
   * \brief Set the blending function for the blending of k-w and k-eps.
   * \param[in] val_viscosity - Value of the vicosity.
   * \param[in] val_density - Value of the density.
   * \param[in] val_dist - Value of the distance to the wall.
   */
  inline virtual void SetBlendingFunc(unsigned long iPoint, su2double val_viscosity, su2double val_dist, su2double val_density) {}

  /*!
   * \brief Get the first blending function of the SST model.
   */
  inline virtual su2double GetF1blending(unsigned long iPoint) const { return 0.0; }

  /*!
   * \brief Get the second blending function of the SST model.
   */
  inline virtual su2double GetF2blending(unsigned long iPoint) const { return 0.0; }

  /*!
   * \brief Get the value of the cross diffusion of tke and omega.
   */
  inline virtual su2double GetCrossDiff(unsigned long iPoint) const { return 0.0; }

  /*!
   * \brief Get the value of the eddy viscosity.
   * \return the value of the eddy viscosity.
   */
  inline virtual su2double GetmuT(unsigned long iPoint) const { return 0.0; }

  /*!
   * \brief Set the value of the eddy viscosity.
   * \param[in] val_muT
   */
  inline virtual void SetmuT(unsigned long iPoint, su2double val_muT) {}

  /*!
   * \brief Add a value to the maximum eigenvalue for the inviscid terms of the PDE.
   * \param[in] val_max_lambda - Value of the maximum eigenvalue for the inviscid terms of the PDE.
   * \param[in] iSpecies - Value of iSpecies to which the eigenvalue belongs
   */
  inline virtual void AddMax_Lambda_Inv(unsigned long iPoint, su2double val_max_lambda, unsigned long iSpecies) {}

  /*!
   * \brief Add a value to the maximum eigenvalue for the viscous terms of the PDE.
   * \param[in] val_max_lambda - Value of the maximum eigenvalue for the viscous terms of the PDE.
   * \param[in] iSpecies - Value of iSpecies to which the eigenvalue belongs
   */
  inline virtual void AddMax_Lambda_Visc(unsigned long iPoint, su2double val_max_lambda, unsigned long iSpecies) {}

  /*!
   * \brief A virtual member.
   * \param[in] iVar - Index of the variable.
   * \param[in] val_source - Value of the harmonic balance source.
   */
  inline virtual void SetHarmonicBalance_Source(unsigned long iPoint, unsigned long iVar, su2double val_source) {}

  /*!
   * \brief A virtual member.
   */
  inline virtual su2double GetHarmonicBalance_Source(unsigned long iPoint, unsigned long iVar) const { return 0.0; }

  /*!
   * \brief Set the Eddy Viscosity Sensitivity of the problem.
   * \param[in] val_EddyViscSens - Eddy Viscosity Sensitivity.
   * \param[in] numTotalVar - Number of variables.
   */
  inline virtual void SetEddyViscSens(unsigned long iPoint, const su2double *val_EddyViscSens, unsigned long numTotalVar) {}

  /*!
   * \brief Get the Eddy Viscosity Sensitivity of the problem.
   * \return Pointer to the Eddy Viscosity Sensitivity.
   */
  inline virtual su2double *GetEddyViscSens(unsigned long iPoint) { return nullptr; }

  /*!
   * \brief A virtual member. Set the direct solution for the adjoint solver.
   * \param[in] solution_direct - Value of the direct solution.
   */
  inline virtual void SetSolution_Direct(unsigned long iPoint, const su2double *solution_direct) {}

  /*!
   * \brief A virtual member. Get the direct solution for the adjoint solver.
   * \return Pointer to the direct solution vector.
   */
  inline virtual su2double *GetSolution_Direct(unsigned long iPoint) { return nullptr; }

  /*!
   * \brief A virtual member. Set the restart geometry (coordinate of the converged solution)
   * \param[in] val_coordinate_direct - Value of the restart coordinate.
   */
  inline virtual void SetGeometry_Direct(unsigned long iPoint, const su2double *val_coordinate_direct) {}

  /*!
   * \brief A virtual member. Get the restart geometry (coordinate of the converged solution).
   * \return Pointer to the restart coordinate vector.
   */
  inline virtual su2double *GetGeometry_Direct(unsigned long iPoint) { return nullptr; }

  /*!
   * \brief A virtual member. Get the restart geometry (coordinate of the converged solution).
   * \return Coordinate of the direct solver restart for .
   */
  inline virtual su2double GetGeometry_Direct(unsigned long iPoint, unsigned long iDim) const { return 0.0; }

  /*!
   * \brief A virtual member. Get the geometry solution.
   * \param[in] iVar - Index of the variable.
   * \return Value of the solution for the index <i>iVar</i>.
   */
  inline virtual su2double GetSolution_Geometry(unsigned long iPoint, unsigned long iVar) const { return 0.0; }

  /*!
   * \brief A virtual member. Set the value of the mesh solution (adjoint).
   * \param[in] solution - Solution of the problem (acceleration).
   */
  inline virtual void SetSolution_Geometry(unsigned long iPoint, const su2double *solution_geometry) {}

  /*!
   * \brief A virtual member. Set the value of the mesh solution (adjoint).
   * \param[in] solution - Solution of the problem (acceleration).
   */
  inline virtual void SetSolution_Geometry(unsigned long iPoint, unsigned long iVar, su2double solution_geometry) {}

  /*!
   * \brief A virtual member. Get the geometry solution.
   * \param[in] iVar - Index of the variable.
   * \return Value of the solution for the index <i>iVar</i>.
   */
  inline virtual su2double GetGeometry_CrossTerm_Derivative(unsigned long iPoint, unsigned long iVar) const { return 0.0; }

  /*!
   * \brief A virtual member. Set the value of the mesh solution (adjoint).
   * \param[in] solution - Solution of the problem (acceleration).
   */
  inline virtual void SetGeometry_CrossTerm_Derivative(unsigned long iPoint, unsigned long iDim, su2double der) {}

  /*!
   * \brief A virtual member. Get the geometry solution.
   * \param[in] iVar - Index of the variable.
   * \return Value of the solution for the index <i>iVar</i>.
   */
  inline virtual su2double GetGeometry_CrossTerm_Derivative_Flow(unsigned long iPoint, unsigned long iVar) const { return 0.0;}

  /*!
   * \brief A virtual member. Set the value of the mesh solution (adjoint).
   * \param[in] solution - Solution of the problem (acceleration).
   */
  inline virtual void SetGeometry_CrossTerm_Derivative_Flow(unsigned long iPoint, unsigned long iDim, su2double der) {}

  /*!
   * \brief A virtual member. Set the value of the old geometry solution (adjoint).
   */
  inline virtual void Set_OldSolution_Geometry() {}

  /*!
   * \brief A virtual member. Get the value of the old geometry solution (adjoint).
   * \param[out] solution - old adjoint solution for coordinate iDim
   */
  inline virtual su2double Get_OldSolution_Geometry(unsigned long iPoint, unsigned long iDim) const { return 0.0; }

  /*!
   * \brief A virtual member. Set the value of the old geometry solution (adjoint).
   */
  inline virtual void Set_BGSSolution(unsigned long iPoint, unsigned long iDim, su2double solution) {}

  /*!
   * \brief Set the value of the solution in the previous BGS subiteration.
   */
  virtual void Set_BGSSolution_k();

  /*!
   * \brief Restore the previous BGS subiteration to solution.
   */
  void Restore_BGSSolution_k();

  /*!
   * \brief Set the value of the solution in the previous BGS subiteration.
   */
  inline void Set_BGSSolution_k(unsigned long iPoint, unsigned long iVar, su2double val_var) {
    Solution_BGS_k(iPoint,iVar) = val_var;
  }

  /*!
   * \brief Get the value of the solution in the previous BGS subiteration.
   * \param[out] val_solution - solution in the previous BGS subiteration.
   */
  inline virtual su2double Get_BGSSolution_k(unsigned long iPoint, unsigned long iVar) const {
    return Solution_BGS_k(iPoint,iVar);
  }

  /*!
   * \brief A virtual member. Get the value of the old geometry solution (adjoint).
   * \param[out] val_solution - old adjoint solution for coordinate iDim
   */
  inline virtual su2double Get_BGSSolution(unsigned long iPoint, unsigned long iDim) const {return 0.0;}

  /*!
   * \brief  A virtual member. Set the contribution of crossed terms into the derivative.
   */
  inline virtual void SetCross_Term_Derivative(unsigned long iPoint, unsigned long iVar, su2double der) {}

  /*!
   * \brief  A virtual member. Get the contribution of crossed terms into the derivative.
   * \return The contribution of crossed terms into the derivative.
   */
  inline virtual su2double GetCross_Term_Derivative(unsigned long iPoint, unsigned long iVar) const { return 0.0; }

  /*!
   * \brief A virtual member. Set the direct velocity solution for the adjoint solver.
   * \param[in] solution_direct - Value of the direct velocity solution.
   */
  inline virtual void SetSolution_Vel_Direct(unsigned long iPoint, const su2double *sol) {}

  /*!
   * \brief A virtual member. Set the direct acceleration solution for the adjoint solver.
   * \param[in] solution_direct - Value of the direct acceleration solution.
   */
  inline virtual void SetSolution_Accel_Direct(unsigned long iPoint, const su2double *sol) {}

  /*!
   * \brief A virtual member. Get the direct velocity solution for the adjoint solver.
   * \return Pointer to the direct velocity solution vector.
   */
  inline virtual su2double* GetSolution_Vel_Direct(unsigned long iPoint) { return nullptr; }

  /*!
   * \brief A virtual member. Get the direct acceleraction solution for the adjoint solver.
   * \return Pointer to the direct acceleraction solution vector.
   */
  inline virtual su2double* GetSolution_Accel_Direct(unsigned long iPoint) { return nullptr; }

  /*!
   * \brief Set the value of the velocity (Structural Analysis).
   * \param[in] solution - Solution of the problem (velocity).
   */
  inline virtual void SetSolution_Vel(unsigned long iPoint, const su2double *solution) {}

  /*!
   * \overload
   * \param[in] iVar - Index of the variable.
   * \param[in] solution_vel - Value of the solution for the index <i>iVar</i>.
   */
  inline virtual void SetSolution_Vel(unsigned long iPoint, unsigned long iVar, su2double solution_vel) {}

  /*!
   * \brief Set the value of the velocity (Structural Analysis) at time n.
   * \param[in] solution_vel_time_n - Value of the old solution.
   */
  inline virtual void SetSolution_Vel_time_n(unsigned long iPoint, const su2double *solution_vel_time_n) {}

  /*!
   * \brief Set the value of the velocity (Structural Analysis) at time n.
   */
  inline virtual void SetSolution_Vel_time_n() {}

  /*!
   * \overload
   * \param[in] iVar - Index of the variable.
   * \param[in] solution_vel_time_n - Value of the old solution for the index <i>iVar</i>.
   */
  inline virtual void SetSolution_Vel_time_n(unsigned long iPoint, unsigned long iVar, su2double solution_vel_time_n) {}

  /*!
   * \brief Get the solution at time n.
   * \param[in] iVar - Index of the variable.
   * \return Value of the solution for the index <i>iVar</i>.
   */
  inline su2double GetSolution_time_n(unsigned long iPoint, unsigned long iVar) const { return Solution_time_n(iPoint,iVar); }

  /*!
   * \brief Get the solution at time n-1.
   * \param[in] iVar - Index of the variable.
   * \return Value of the solution for the index <i>iVar</i>.
   */
  inline su2double GetSolution_time_n1(unsigned long iPoint, unsigned long iVar) const { return Solution_time_n1(iPoint,iVar); }

  /*!
   * \brief Get the velocity (Structural Analysis).
   * \param[in] iVar - Index of the variable.
   * \return Value of the solution for the index <i>iVar</i>.
   */
  inline virtual su2double GetSolution_Vel(unsigned long iPoint, unsigned long iVar) const { return 0.0; }

  /*!
   * \brief Get the solution of the problem.
   * \return Pointer to the solution vector.
   */
  inline virtual su2double *GetSolution_Vel(unsigned long iPoint) {return nullptr; }

  /*!
   * \brief Get the velocity of the nodes (Structural Analysis) at time n.
   * \param[in] iVar - Index of the variable.
   * \return Pointer to the old solution vector.
   */
  inline virtual su2double GetSolution_Vel_time_n(unsigned long iPoint, unsigned long iVar) const { return 0.0; }

  /*!
   * \brief Get the solution at time n.
   * \return Pointer to the solution (at time n) vector.
   */
  inline virtual su2double *GetSolution_Vel_time_n(unsigned long iPoint) { return nullptr; }


  /*!
   * \brief Set the value of the acceleration (Structural Analysis).
   * \param[in] solution_accel - Solution of the problem (acceleration).
   */
  inline virtual void SetSolution_Accel(unsigned long iPoint, const su2double *solution_accel) {}

  /*!
   * \overload
   * \param[in] iVar - Index of the variable.
   * \param[in] solution_accel - Value of the solution for the index <i>iVar</i>.
   */
  inline virtual void SetSolution_Accel(unsigned long iPoint, unsigned long iVar, su2double solution_accel) {}

  /*!
   * \brief Set the value of the acceleration (Structural Analysis) at time n.
   * \param[in] solution_accel_time_n - Pointer to the residual vector.
   */
  inline virtual void SetSolution_Accel_time_n(unsigned long iPoint, const su2double *solution_accel_time_n) {}

  /*!
   * \brief Set the value of the acceleration (Structural Analysis) at time n.
   */
  inline virtual void SetSolution_Accel_time_n() {}

  /*!
   * \overload
   * \param[in] iVar - Index of the variable.
   * \param[in] solution_accel_time_n - Value of the old solution for the index <i>iVar</i>.
   */
  inline virtual void SetSolution_Accel_time_n(unsigned long iPoint, unsigned long iVar, su2double solution_accel_time_n) {}

  /*!
   * \brief Get the acceleration (Structural Analysis).
   * \param[in] iVar - Index of the variable.
   * \return Value of the solution for the index <i>iVar</i>.
   */
  inline virtual su2double GetSolution_Accel(unsigned long iPoint, unsigned long iVar) const { return 0.0; }

  /*!
   * \brief Get the solution of the problem.
   * \return Pointer to the solution vector.
   */
  inline virtual su2double *GetSolution_Accel(unsigned long iPoint) { return nullptr; }

  /*!
   * \brief Get the acceleration of the nodes (Structural Analysis) at time n.
   * \param[in] iVar - Index of the variable.
   * \return Pointer to the old solution vector.
   */
  inline virtual su2double GetSolution_Accel_time_n(unsigned long iPoint, unsigned long iVar) const { return 0.0; }

  /*!
   * \brief Get the solution at time n.
   * \return Pointer to the solution (at time n) vector.
   */
  inline virtual su2double *GetSolution_Accel_time_n(unsigned long iPoint) { return nullptr; }

  /*!
   * \brief A virtual member.
   */
  inline virtual void Set_OldSolution_Vel() {}

  /*!
   * \brief A virtual member.
   */
  inline virtual void Set_OldSolution_Accel() {}

  /*!
   * \brief  A virtual member. Set the value of the solution predictor.
   */
  inline virtual void SetSolution_Pred(unsigned long iPoint) {}

  /*!
   * \brief  A virtual member. Set the value of the old solution.
   * \param[in] solution_pred - Pointer to the residual vector.
   */
  inline virtual void SetSolution_Pred(unsigned long iPoint, const su2double *solution_pred) {}

  /*!
   * \brief  A virtual member. Set the value of the solution predicted.
   * \param[in] solution_old - Pointer to the residual vector.
   */
  inline virtual void SetSolution_Pred(unsigned long iPoint, unsigned long iVar, su2double solution_pred) {}

  /*!
   * \brief  A virtual member. Get the value of the solution predictor.
   * \param[in] iVar - Index of the variable.
   * \return Pointer to the old solution vector.
   */
  inline virtual su2double GetSolution_Pred(unsigned long iPoint, unsigned long iVar) const { return 0.0; }

  /*!
   * \brief  A virtual member. Get the solution at time n.
   * \return Pointer to the solution (at time n) vector.
   */
  inline virtual su2double *GetSolution_Pred(unsigned long iPoint) {return nullptr; }

  /*!
   * \brief  A virtual member. Set the value of the solution predictor.
   */
  inline virtual void SetSolution_Pred_Old(unsigned long iPoint) {}

  /*!
   * \brief  A virtual member. Set the value of the old solution.
   * \param[in] solution_pred_Old - Pointer to the residual vector.
   */
  inline virtual void SetSolution_Pred_Old(unsigned long iPoint, const su2double *solution_pred_Old) {}

  /*!
   * \brief  A virtual member. Set the value of the old solution predicted.
   * \param[in] solution_pred_old - Pointer to the residual vector.
   */
  inline virtual void SetSolution_Pred_Old(unsigned long iPoint, unsigned long iVar, su2double solution_pred_old) {}

  /*!
   * \brief  A virtual member. Get the value of the solution predictor.
   * \param[in] iVar - Index of the variable.
   * \return Pointer to the old solution vector.
   */
  inline virtual su2double GetSolution_Pred_Old(unsigned long iPoint, unsigned long iVar) const { return 0.0; }

  /*!
   * \brief  A virtual member. Get the solution at time n.
   * \return Pointer to the solution (at time n) vector.
   */
  inline virtual su2double *GetSolution_Pred_Old(unsigned long iPoint) { return nullptr; }

  /*!
   * \brief A virtual member.
   */
  inline virtual void SetReference_Geometry(unsigned long iPoint, unsigned long iVar, su2double ref_geometry) {}

  /*!
   * \brief A virtual member.
   */
  inline virtual su2double *GetReference_Geometry(unsigned long iPoint) {return nullptr; }

  /*!
   * \brief A virtual member.
   */
  inline virtual void SetPrestretch(unsigned long iPoint, unsigned long iVar, su2double val_prestretch) {}

  /*!
   * \brief A virtual member.
   */
  inline virtual su2double *GetPrestretch(unsigned long iPoint) {return nullptr; }

  /*!
   * \brief A virtual member.
   */
  inline virtual su2double GetPrestretch(unsigned long iPoint, unsigned long iVar) const { return 0.0; }

  /*!
   * \brief A virtual member.
   */
  inline virtual su2double GetReference_Geometry(unsigned long iPoint, unsigned long iVar) const { return 0.0; }

  /*!
   * \brief A virtual member. Get the value of the undeformed coordinates.
   * \param[in] iDim - Index of Mesh_Coord[nDim]
   * \return Value of the original coordinate iDim.
   */
  inline virtual su2double GetMesh_Coord(unsigned long iPoint, unsigned long iDim) const { return 0.0; }

  /*!
   * \brief A virtual member. Get the undeformed coordinates.
   * \return Pointer to the reference coordinates.
   */
  inline virtual const su2double *GetMesh_Coord(unsigned long iPoint) const { return nullptr; }

  /*!
   * \brief A virtual member. Set the value of the undeformed coordinates.
   * \param[in] iDim - Index of Mesh_Coord[nDim]
   * \param[in] val_coord - Value of Mesh_Coord[nDim]
   */
  inline virtual void SetMesh_Coord(unsigned long iPoint, unsigned long iDim, su2double val_coord) { }

    /*!
   * \brief A virtual member. Get the value of the wall distance in reference coordinates.
   * \param[in] iDim - Index of Mesh_Coord[nDim]
   * \return Value of the wall distance in reference coordinates.
   */
  inline virtual su2double GetWallDistance(unsigned long iPoint) const { return 0.0; }

  /*!
   * \brief A virtual member. Set the value of the wall distance in reference coordinates.
   * \param[in] val_dist - Value of wall distance.
   */
  inline virtual void SetWallDistance(unsigned long iPoint, su2double val_dist) { }

  /*!
   * \brief A virtual member. Register the reference coordinates of the mesh.
   * \param[in] input - Defines whether we are registering the variable as input or as output.
   */
  inline virtual void Register_MeshCoord(bool input) { }

  /*!
   * \brief A virtual member. Recover the value of the adjoint of the mesh coordinates.
   */
  inline virtual void GetAdjoint_MeshCoord(unsigned long iPoint, su2double *adj_mesh) const { }

  /*!
   * \brief A virtual member. Get the value of the displacement imposed at the boundary.
   * \return Value of the boundary displacement.
   */
  inline virtual su2double GetBound_Disp(unsigned long iPoint, unsigned long iDim) const { return 0.0; }

  /*!
   * \brief A virtual member. Set the boundary displacement.
   * \param[in] val_BoundDisp - Pointer to the boundary displacements.
   */
  inline virtual void SetBound_Disp(unsigned long iPoint, const su2double *val_BoundDisp) { }


  /*!
   * \brief A virtual member. Set the boundary displacement.
   * \param[in] iDim - Index of the dimension of interest.
   * \param[in] val_BoundDisp - Value of the boundary displacements.
   */
  inline virtual void SetBound_Disp(unsigned long iPoint, unsigned long iDim, const su2double val_BoundDisp) { }

  /*!
   * \brief A virtual member. Get the value of the displacement imposed at the boundary.
   * \return Value of the boundary displacement.
   */
  inline virtual const su2double* GetBoundDisp_Direct(unsigned long iPoint) const { return nullptr; }

  /*!
   * \brief A virtual member. Set the solution for the boundary displacements.
   * \param[in] val_BoundDisp - Pointer to the boundary displacements.
   */
  inline virtual void SetBoundDisp_Direct(unsigned long iPoint, const su2double *val_BoundDisp) { }

  /*!
   * \brief Set the value of the sensitivity with respect to the undeformed coordinates.
   * \param[in] val_sens - Pointer to the sensitivities of the boundary displacements.
   */
  inline virtual void SetBoundDisp_Sens(unsigned long iPoint, const su2double *val_sens) { }

  /*!
   * \brief A virtual member. Get the value of the sensitivity with respect to the undeformed coordinates.
   * \param[in] iDim - Index of Mesh_Coord_Sens[nDim]
   * \return Value of the original Mesh_Coord_Sens iDim.
   */
  inline virtual su2double GetBoundDisp_Sens(unsigned long iPoint, unsigned long iDim) const { return 0.0; }

  /*!
   * \brief A virtual member. Register the boundary displacements of the mesh.
   * \param[in] input - Defines whether we are registering the variable as input or as output.
   */
  inline virtual void Register_BoundDisp(bool input) { }

  /*!
   * \brief A virtual member. Recover the value of the adjoint of the boundary displacements.
   */
  inline virtual void GetAdjoint_BoundDisp(unsigned long iPoint, su2double *adj_disp) const { }

   /*!
    * \brief A virtual member.
    */
  inline virtual void Register_femSolution_time_n() {}

  /*!
   * \brief A virtual member.
   */
  inline virtual void RegisterSolution_Vel(bool input) {}

  /*!
   * \brief A virtual member.
   */
  inline virtual void RegisterSolution_Vel_time_n() {}

  /*!
   * \brief A virtual member.
   */
  inline virtual void RegisterSolution_Accel(bool input) {}

  /*!
   * \brief A virtual member.
   */
  inline virtual void RegisterSolution_Accel_time_n() {}

  /*!
   * \brief A virtual member.
   */
  inline virtual void SetAdjointSolution_Vel(unsigned long iPoint, const su2double *adj_sol) {}

  /*!
   * \brief A virtual member.
   */
  inline virtual void RegisterFlowTraction() { }

  /*!
   * \brief A virtual member.
   */
  inline virtual su2double ExtractFlowTraction_Sensitivity(unsigned long iPoint, unsigned long iDim) const { return 0.0; }

  /*!
   * \brief A virtual member.
   */
  inline virtual void GetAdjointSolution_Vel(unsigned long iPoint, su2double *adj_sol) const {}

  /*!
   * \brief A virtual member.
   */
  inline virtual void SetAdjointSolution_Vel_time_n(unsigned long iPoint, const su2double *adj_sol) {}

  /*!
   * \brief A virtual member.
   */
  inline virtual void GetAdjointSolution_Vel_time_n(unsigned long iPoint, su2double *adj_sol) const {}

  /*!
   * \brief A virtual member.
   */
  inline virtual void SetAdjointSolution_Accel(unsigned long iPoint, const su2double *adj_sol) {}

  /*!
   * \brief A virtual member.
   */
  inline virtual void GetAdjointSolution_Accel(unsigned long iPoint, su2double *adj_sol) const {}

  /*!
   * \brief A virtual member.
   */
  inline virtual void SetAdjointSolution_Accel_time_n(unsigned long iPoint, const su2double *adj_sol) {}

  /*!
   * \brief A virtual member.
   */
  inline virtual void GetAdjointSolution_Accel_time_n(unsigned long iPoint, su2double *adj_sol) const {}

  /*!
   * \brief Register the variables in the solution array as input/output variable.
   * \param[in] input - input or output variables.
   * \param[in] push_index - boolean whether we want to push the index or save it in a member variable.
   */
  void RegisterSolution(bool input, bool push_index = true);

  /*!
   * \brief Register the variables in the solution_time_n array as input/output variable.
   */
  void RegisterSolution_time_n();

  /*!
   * \brief Register the variables in the solution_time_n1 array as input/output variable.
   */
  void RegisterSolution_time_n1();

  /*!
   * \brief Set the adjoint values of the solution.
   * \param[in] adj_sol - The adjoint values of the solution.
   */
  inline void SetAdjointSolution(unsigned long iPoint, const su2double *adj_sol) {
    for (unsigned long iVar = 0; iVar < nVar; iVar++)
      SU2_TYPE::SetDerivative(Solution(iPoint,iVar), SU2_TYPE::GetValue(adj_sol[iVar]));
  }

  /*!
   * \brief Set the adjoint values of the solution.
   * \param[in] adj_sol - The adjoint values of the solution.
   */
  inline void SetAdjointSolution_LocalIndex(unsigned long iPoint, const su2double *adj_sol) {
    for (unsigned long iVar = 0; iVar < nVar; iVar++)
      AD::SetDerivative(AD_OutputIndex(iPoint,iVar), SU2_TYPE::GetValue(adj_sol[iVar]));
  }

  /*!
   * \brief Get the adjoint values of the solution.
   * \param[out] adj_sol - The adjoint values of the solution.
   */
  inline void GetAdjointSolution(unsigned long iPoint, su2double *adj_sol) const {
    for (unsigned long iVar = 0; iVar < nVar; iVar++)
      adj_sol[iVar] = SU2_TYPE::GetDerivative(Solution(iPoint,iVar));
  }

  /*!
   * \brief Get the adjoint values of the solution.
   * \param[in] adj_sol - The adjoint values of the solution.
   */
  inline void GetAdjointSolution_LocalIndex(unsigned long iPoint, su2double *adj_sol) const {
    for (unsigned long iVar = 0; iVar < nVar; iVar++)
      adj_sol[iVar] = AD::GetDerivative(AD_InputIndex(iPoint,iVar));
  }

  /*!
   * \brief Set the adjoint values of the solution at time n.
   * \param[in] adj_sol - The adjoint values of the solution.
   */
  inline void SetAdjointSolution_time_n(unsigned long iPoint, const su2double *adj_sol) {
    for (unsigned long iVar = 0; iVar < nVar; iVar++)
      SU2_TYPE::SetDerivative(Solution_time_n(iPoint,iVar), SU2_TYPE::GetValue(adj_sol[iVar]));
  }

  /*!
   * \brief Get the adjoint values of the solution at time n.
   * \param[out] adj_sol - The adjoint values of the solution.
   */
  inline void GetAdjointSolution_time_n(unsigned long iPoint, su2double *adj_sol) const {
    for (unsigned long iVar = 0; iVar < nVar; iVar++)
      adj_sol[iVar] = SU2_TYPE::GetDerivative(Solution_time_n(iPoint,iVar));
  }

  /*!
   * \brief Set the adjoint values of the solution at time n-1.
   * \param[in] adj_sol - The adjoint values of the solution.
   */
  inline void SetAdjointSolution_time_n1(unsigned long iPoint, const su2double *adj_sol) {
    for (unsigned long iVar = 0; iVar < nVar; iVar++)
      SU2_TYPE::SetDerivative(Solution_time_n1(iPoint,iVar), SU2_TYPE::GetValue(adj_sol[iVar]));
  }

  /*!
   * \brief Get the adjoint values of the solution at time n-1.
   * \param[out] adj_sol - The adjoint values of the solution.
   */
  inline void GetAdjointSolution_time_n1(unsigned long iPoint, su2double *adj_sol) const {
    for (unsigned long iVar = 0; iVar < nVar; iVar++)
      adj_sol[iVar] = SU2_TYPE::GetDerivative(Solution_time_n1(iPoint,iVar));
  }

  /*!
   * \brief Set the sensitivity at the node
   * \param[in] iDim - spacial component
   * \param[in] val - value of the Sensitivity
   */
  inline virtual void SetSensitivity(unsigned long iPoint, unsigned long iDim, su2double val) {}

  /*!
   * \brief Get the Sensitivity at the node
   * \param[in] iDim - spacial component
   * \return value of the Sensitivity
   */
  inline virtual su2double GetSensitivity(unsigned long iPoint, unsigned long iDim) const { return 0.0; }

  inline virtual void SetDual_Time_Derivative(unsigned long iPoint, unsigned long iVar, su2double der) {}

  inline virtual void SetDual_Time_Derivative_n(unsigned long iPoint, unsigned long iVar, su2double der) {}

  inline virtual su2double GetDual_Time_Derivative(unsigned long iPoint, unsigned long iVar) const {return 0.0;}

  inline virtual su2double GetDual_Time_Derivative_n(unsigned long iPoint, unsigned long iVar) const {return 0.0;}

  inline virtual void SetTauWall(unsigned long iPoint, su2double val_tau_wall) {}

  inline virtual su2double GetTauWall(unsigned long iPoint) const { return 0.0; }

  inline virtual void SetVortex_Tilting(unsigned long iPoint, su2double **PrimGrad_Flow, su2double* Vorticity, su2double LaminarViscosity) {}

  inline virtual su2double GetVortex_Tilting(unsigned long iPoint) const { return 0.0; }

  inline virtual void SetDynamic_Derivative(unsigned long iPoint, unsigned long iVar, su2double der) {}

  inline virtual void SetDynamic_Derivative_n(unsigned long iPoint, unsigned long iVar, su2double der) {}

  inline virtual su2double GetDynamic_Derivative(unsigned long iPoint, unsigned long iVar) const { return 0.0; }

  inline virtual su2double GetDynamic_Derivative_n(unsigned long iPoint, unsigned long iVar) const { return 0.0; }

  inline virtual void SetDynamic_Derivative_Vel(unsigned long iPoint, unsigned long iVar, su2double der) {}

  inline virtual void SetDynamic_Derivative_Vel_n(unsigned long iPoint, unsigned long iVar, su2double der) {}

  inline virtual su2double GetDynamic_Derivative_Vel(unsigned long iPoint, unsigned long iVar) const { return 0.0; }

  inline virtual su2double GetDynamic_Derivative_Vel_n(unsigned long iPoint, unsigned long iVar) const { return 0.0; }

  inline virtual void SetDynamic_Derivative_Accel(unsigned long iPoint, unsigned long iVar, su2double der) {}

  inline virtual void SetDynamic_Derivative_Accel_n(unsigned long iPoint, unsigned long iVar, su2double der) {}

  inline virtual su2double GetDynamic_Derivative_Accel(unsigned long iPoint, unsigned long iVar) const { return 0.0; }

  inline virtual su2double GetDynamic_Derivative_Accel_n(unsigned long iPoint, unsigned long iVar) const { return 0.0; }

  inline virtual su2double GetSolution_Old_Vel(unsigned long iPoint, unsigned long iVar) const { return 0.0; }

  inline virtual su2double GetSolution_Old_Accel(unsigned long iPoint, unsigned long iVar) const { return 0.0; }

  /*!
   * \brief Set the FSI force sensitivity at the node
   * \param[in] iDim - spacial component
   * \param[in] val - value of the Sensitivity
   */
  virtual void SetFlowTractionSensitivity(unsigned long iPoint, unsigned long iDim, su2double val) { }

  /*!
   * \brief Get the FSI force sensitivity at the node
   * \param[in] iDim - spacial component
   * \return value of the Sensitivity
   */
  virtual su2double GetFlowTractionSensitivity(unsigned long iPoint, unsigned long iDim) const { return 0.0; }

  /*!
   * \brief Set the source term applied into the displacement adjoint coming from external solvers
   * \param[in] iDim - spacial component
   * \param[in] val - value of the source term
   */
  virtual void SetSourceTerm_DispAdjoint(unsigned long iPoint, unsigned long iDim, su2double val) { }

  /*!
   * \brief Get the source term applied into the displacement adjoint coming from external solvers
   * \param[in] iDim - spacial component
   * \return value of the source term
   */
  virtual su2double GetSourceTerm_DispAdjoint(unsigned long iPoint, unsigned long iDim) const { return 0.0; }

};<|MERGE_RESOLUTION|>--- conflicted
+++ resolved
@@ -118,16 +118,11 @@
 
   MatrixType Solution_BGS_k;     /*!< \brief Old solution container for BGS iterations. */
 
-<<<<<<< HEAD
   MatrixType Solution_Ref;       /*!< \brief Reference solution used for reduced order modeling. */
   MatrixType Solution_Red;       /*!< \brief Solution in reduced coordinates. */
 
-  su2matrix<int> Input_AdjIndices;    /*!< \brief Indices of Solution variables in the adjoint vector. */
-  su2matrix<int> Output_AdjIndices;   /*!< \brief Indices of Solution variables in the adjoint vector after having been updated. */
-=======
   su2matrix<int> AD_InputIndex;    /*!< \brief Indices of Solution variables in the adjoint vector. */
   su2matrix<int> AD_OutputIndex;   /*!< \brief Indices of Solution variables in the adjoint vector after having been updated. */
->>>>>>> b7081be9
 
   unsigned long nPoint = {0};  /*!< \brief Number of points in the domain. */
   unsigned long nDim = {0};      /*!< \brief Number of dimension of the problem. */
