--- conflicted
+++ resolved
@@ -29,14 +29,8 @@
 
 #include "CNEMOGas.hpp"
 
-<<<<<<< HEAD
-#ifdef HAVE_MPP
-#include "mutation++.h"
-#endif
-=======
 #if defined(HAVE_MPP) && !defined(CODI_REVERSE_TYPE) && !defined(CODI_FORWARD_TYPE)
 #include "mutation++.h"
->>>>>>> 08c01143
 
 /*!
  * \derived class CMutationTCLib
@@ -47,20 +41,14 @@
 
 private:
 
-<<<<<<< HEAD
-  #ifdef HAVE_MPP
-    std::unique_ptr<Mutation::Mixture> mix; /*!< \brief Pointer to object Mixture from Mutation++ library. */
-  #endif
-=======
   std::unique_ptr<Mutation::Mixture> mix; /*!< \brief Pointer to object Mixture from Mutation++ library. */
->>>>>>> 08c01143
 
   vector<su2double> Cv_ks,                /*!< \brief Species specific heats at constant volume. */
   es,                                     /*!< \brief Species energies. */
   omega_vec,                              /*!< \brief Dummy vector for vibrational energy source term. */
   h_RT;                                   /*!< \brief Enthalpy divided by R*T. */
 
-  su2double Tref;
+  su2double Tref;                         /*!< \brief Reference temperature. */
 
 public:
 
@@ -88,32 +76,32 @@
   vector<su2double>& GetSpeciesCvTraRot() final;
 
   /*!
-   * \brief Get species V-E specific heats at constant volume.
+   * \brief Compute species V-E specific heats at constant volume.
    */
   vector<su2double>& ComputeSpeciesCvVibEle() final;
     
   /*!
-   * \brief Get mixture energies (total internal energy and vibrational energy).
+   * \brief Compute mixture energies (total internal energy and vibrational energy).
    */
   vector<su2double>& ComputeMixtureEnergies() final;
 
   /*!
-   * \brief Get vector of species V-E energy.
+   * \brief Compute vector of species V-E energy.
    */
   vector<su2double>& ComputeSpeciesEve(su2double val_T) final;
   
   /*!
-   * \brief Get species net production rates.
+   * \brief Compute species net production rates.
    */
   vector<su2double>& ComputeNetProductionRates() final;
 
   /*!
-   * \brief Get vibrational energy source term.
+   * \brief Compute vibrational energy source term.
    */
   su2double ComputeEveSourceTerm() final;
   
   /*!
-   * \brief Get species enthalpies.
+   * \brief Compute species enthalpies.
    */
   vector<su2double>& ComputeSpeciesEnthalpy(su2double val_T, su2double val_Tve, su2double *val_eves) final;
 
@@ -134,7 +122,7 @@
   vector<su2double>& GetThermalConductivities() final;
   
   /*!
-   * \brief Get translational and vibrational temperatures vector.
+   * \brief Compute translational and vibrational temperatures vector.
    */
   vector<su2double>& ComputeTemperatures(vector<su2double>& val_rhos, su2double rhoE, su2double rhoEve, su2double rhoEvel) final;
    
