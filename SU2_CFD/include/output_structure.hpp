--- conflicted
+++ resolved
@@ -82,11 +82,7 @@
 	double **residuals, **consv_vars;					// placeholders
 	double *p, *rho, *M, *Cp, *Cf, *Ch, *h, *yplus;		// placeholders 
 	unsigned short nVar_Consv, nVar_Total, nZones; 
-<<<<<<< HEAD
-	bool wrote_base_file, wrote_CGNS_base, wrote_Tecplot_base, wrote_Paraview_base;
-=======
-	bool wrote_base_file, wrote_surf_file, wrote_CGNS_base, wrote_Tecplot_base;
->>>>>>> 69cba7df
+	bool wrote_base_file, wrote_surf_file, wrote_CGNS_base, wrote_Tecplot_base, wrote_Paraview_base;
 
   int cgns_base, cgns_zone, cgns_base_results, cgns_zone_results;
   
