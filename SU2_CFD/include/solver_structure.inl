--- conflicted
+++ resolved
@@ -66,8 +66,8 @@
 inline su2double CSolver::GetCSensitivity(unsigned short val_marker, unsigned long val_vertex) { return 0; }
 
 inline void CSolver::SetResidual_DualTime(CGeometry *geometry, CSolver **solver_container, CConfig *config, unsigned short iRKStep, 
-                                     unsigned short iMesh, unsigned short RunTime_EqSystem) { }
-                                     
+																		 unsigned short iMesh, unsigned short RunTime_EqSystem) { }
+																		 
 inline void CSolver::SetFEA_Load(CSolver ***flow_solution, CGeometry **fea_geometry, CGeometry **flow_geometry, CConfig *fea_config, CConfig *flow_config, CNumerics *fea_numerics) { }
 
 inline void CSolver::SetFEA_Load_Int(CSolver ***flow_solution, CGeometry **fea_geometry, CGeometry **flow_geometry, CConfig *fea_config, CConfig *flow_config, CNumerics *fea_numerics) { }
@@ -529,14 +529,14 @@
                                       CNumerics *numerics, CConfig
                                       *config, unsigned short iMesh,
                                       unsigned short iRKstep) { }
-                     
+									   
 inline void CSolver::AddStiffMatrix(su2double ** StiffMatrix_Elem, unsigned long Point_0, unsigned long Point_1, unsigned long Point_2, unsigned long Point_3) { }
-                     
+									   
 inline void CSolver::Source_Residual(CGeometry *geometry, CSolver **solver_container, 
-                          CNumerics *numerics, CNumerics *second_numerics, CConfig *config, unsigned short iMesh) { }
-                     
+												  CNumerics *numerics, CNumerics *second_numerics, CConfig *config, unsigned short iMesh) { }
+									   
 inline void CSolver::Source_Template(CGeometry *geometry, CSolver **solver_container, 
-                          CNumerics *numerics, CConfig *config, unsigned short iMesh) { }
+												  CNumerics *numerics, CConfig *config, unsigned short iMesh) { }
 
 inline su2double CSolver::GetTotal_Sens_Geo() { return 0; }
 
@@ -679,35 +679,35 @@
 inline su2double CSolver::GetPressureRatio(unsigned short inMarkerTP) { return 0;}
 
 inline void CSolver::BC_Euler_Wall(CGeometry *geometry, CSolver **solver_container, CNumerics *numerics, CConfig *config, 
-                   unsigned short val_marker) { }
+									 unsigned short val_marker) { }
 
 inline void CSolver::BC_Clamped(CGeometry *geometry, CSolver **solver_container, CNumerics *numerics, CConfig *config, 
-                   unsigned short val_marker) { }
+									 unsigned short val_marker) { }
 
 inline void CSolver::BC_Clamped_Post(CGeometry *geometry, CSolver **solver_container, CNumerics *numerics, CConfig *config, 
-                   unsigned short val_marker) { }
-                   
+									 unsigned short val_marker) { }
+									 
 inline void CSolver::BC_Normal_Displacement(CGeometry *geometry, CSolver **solver_container, CNumerics *numerics, CConfig *config, 
-                   unsigned short val_marker) { }
-                                                       
+									 unsigned short val_marker) { }
+									 									 								 
 inline void CSolver::BC_Normal_Load(CGeometry *geometry, CSolver **solver_container, CNumerics *numerics, CConfig *config, 
-                   unsigned short val_marker) { }
+									 unsigned short val_marker) { }
 
 inline void CSolver::BC_Dir_Load(CGeometry *geometry, CSolver **solver_container, CNumerics *numerics, CConfig *config, 
-                   unsigned short val_marker) { }
-                   
+									 unsigned short val_marker) { }
+									 
 inline void CSolver::BC_Sine_Load(CGeometry *geometry, CSolver **solver_container, CNumerics *numerics, CConfig *config, 
-                   unsigned short val_marker) { }                   
+									 unsigned short val_marker) { }									 
                    
 inline void CSolver::BC_Pressure(CGeometry *geometry, CSolver **solver_container, CNumerics *numerics, CConfig *config,
-                   unsigned short val_marker) { }
+									 unsigned short val_marker) { }
                   
 inline void CSolver::BC_Isothermal_Wall(CGeometry *geometry, CSolver **solver_container, CNumerics *conv_numerics, CNumerics *visc_numerics, CConfig *config, unsigned short val_marker) { }
 
 inline void CSolver::BC_HeatFlux_Wall(CGeometry *geometry, CSolver **solver_container, CNumerics *conv_numerics, CNumerics *visc_numerics, CConfig *config, unsigned short val_marker) { }
-                  
+									
 inline void CSolver::BC_Dirichlet(CGeometry *geometry, CSolver **solver_container, CConfig *config, 
-                  unsigned short val_marker) { }
+								  unsigned short val_marker) { }
 
 inline void CSolver::BC_Fluid_Interface(CGeometry *geometry, CSolver **solver_container, CNumerics *numerics,
                                          CConfig *config) { }
@@ -728,46 +728,46 @@
                                 CConfig *config, unsigned short val_marker, bool inlet_surface) { }
 
 inline void CSolver::BC_Far_Field(CGeometry *geometry, CSolver **solver_container, CNumerics *conv_numerics, CNumerics *visc_numerics,
-                    CConfig *config, unsigned short val_marker) { }
+								    CConfig *config, unsigned short val_marker) { }
 
 inline void CSolver::BC_Sym_Plane(CGeometry *geometry, CSolver **solver_container, CNumerics *conv_numerics, CNumerics *visc_numerics, 
-                  CConfig *config, unsigned short val_marker) { }
-                  
+									CConfig *config, unsigned short val_marker) { }
+									
 inline void CSolver::BC_Custom(CGeometry *geometry, CSolver **solver_container, CNumerics *numerics, 
-                     CConfig *config, unsigned short val_marker) { }
+										 CConfig *config, unsigned short val_marker) { }
 
 inline void CSolver::BC_Riemann(CGeometry *geometry, CSolver **solver_container, CNumerics *conv_numerics, CNumerics *visc_numerics, 
-                     CConfig *config, unsigned short val_marker) { }
+										 CConfig *config, unsigned short val_marker) { }
 
 inline void CSolver::BC_NonReflecting(CGeometry *geometry, CSolver **solver_container,
                             CNumerics *conv_numerics, CNumerics *visc_numerics, CConfig *config, unsigned short val_marker) { }
 
 inline void CSolver::BC_Inlet(CGeometry *geometry, CSolver **solver_container, CNumerics *conv_numerics, CNumerics *visc_numerics, 
-                     CConfig *config, unsigned short val_marker) { }
+										 CConfig *config, unsigned short val_marker) { }
 
 inline void CSolver::BC_Outlet(CGeometry *geometry, CSolver **solver_container, CNumerics *conv_numerics, CNumerics *visc_numerics, 
-                      CConfig *config, unsigned short val_marker) { }
+										  CConfig *config, unsigned short val_marker) { }
                       
 inline void CSolver::BC_Supersonic_Inlet(CGeometry *geometry, CSolver **solver_container, CNumerics *conv_numerics, CNumerics *visc_numerics,
-                     CConfig *config, unsigned short val_marker) { }
+										 CConfig *config, unsigned short val_marker) { }
 
 inline void CSolver::BC_Supersonic_Outlet(CGeometry *geometry, CSolver **solver_container, CNumerics *conv_numerics, CNumerics *visc_numerics,
                                          CConfig *config, unsigned short val_marker) { }
 
 inline void CSolver::BC_Engine_Inflow(CGeometry *geometry, CSolver **solver_container, CNumerics *conv_numerics, CNumerics *visc_numerics, 
-                      CConfig *config, unsigned short val_marker) { }
+										  CConfig *config, unsigned short val_marker) { }
 
 inline void CSolver::BC_Engine_Exhaust(CGeometry *geometry, CSolver **solver_container, CNumerics *conv_numerics, CNumerics *visc_numerics, 
-                      CConfig *config, unsigned short val_marker) { }
-                                            
+										  CConfig *config, unsigned short val_marker) { }
+																						
 inline void CSolver::BC_Neumann(CGeometry *geometry, CSolver **solver_container, CNumerics *numerics, 
-                      CConfig *config, unsigned short val_marker) { }
-                  
+										  CConfig *config, unsigned short val_marker) { }
+								  
 inline void CSolver::BC_Dielec(CGeometry *geometry, CSolver **solver_container, CNumerics *numerics, 
-                   CConfig *config, unsigned short val_marker) { }
-                                         
+									 CConfig *config, unsigned short val_marker) { }
+									 										  
 inline void CSolver::BC_Electrode(CGeometry *geometry, CSolver **solver_container, CNumerics *numerics, 
-                  CConfig *config, unsigned short val_marker) { }
+									CConfig *config, unsigned short val_marker) { }
 
 inline void CSolver::Mixing_Process(CGeometry *geometry, CSolver **solver_container, CConfig *config, unsigned short val_Marker) {}
 
@@ -776,10 +776,10 @@
 inline void CSolver::MixedOut_Root_Function(su2double *pressure, su2double *val_Averaged_Flux, su2double *val_normal, su2double *valfunc, su2double *density) {}
 
 inline void CSolver::Boundary_Fourier(CGeometry *geometry, CSolver **solver_container, CConfig *config,
-                                   unsigned short val_Marker, vector<std::complex<su2double> > &c4k,signed long &nboundaryvertex) {}
+		                               unsigned short val_Marker, vector<std::complex<su2double> > &c4k,signed long &nboundaryvertex) {}
 
 inline void CSolver::Boundary_Fourier(CGeometry *geometry, CSolver **solver_container, CConfig *config, unsigned short val_Marker,
-                                  vector<std::complex<su2double> >& c2k,vector<std::complex<su2double> >& c3k,signed long& nboundaryvertex) {}
+		                              vector<std::complex<su2double> >& c2k,vector<std::complex<su2double> >& c3k,signed long& nboundaryvertex) {}
 inline void CSolver::SetExtAveragedValue(CSolver *solver_container, unsigned short intMarker,  unsigned short extMarker) { }
 
 inline void CSolver::GetSurface_Properties(CGeometry *geometry, CNumerics *conv_numerics,
@@ -796,19 +796,19 @@
                                          CConfig *config, unsigned short iMesh, bool Output) { }
 
 inline void CSolver::SetTime_Step(CGeometry *geometry, CSolver **solver_container, CConfig *config,
-                      unsigned short iMesh, unsigned long Iteration) { }  
-                      
+							        unsigned short iMesh, unsigned long Iteration) { }	
+							        
 inline void CSolver::Postprocessing(CGeometry *geometry, CSolver **solver_container, CConfig *config, 
-                      unsigned short iMesh) { }  
+							        unsigned short iMesh) { }	
 
 inline void CSolver::Postprocessing(CGeometry *geometry, CSolver **solver_container, CConfig *config,  CNumerics **numerics,
-                      unsigned short iMesh) { }  
+							        unsigned short iMesh) { }	
 
 inline void CSolver::Centered_Residual(CGeometry *geometry, CSolver **solver_container, CNumerics *numerics, 
-                    CConfig *config, unsigned short iMesh, unsigned short iRKStep) { }
+										CConfig *config, unsigned short iMesh, unsigned short iRKStep) { }
 
 inline void CSolver::Upwind_Residual(CGeometry *geometry, CSolver **solver_container, CNumerics *numerics, 
-                     CConfig *config, unsigned short iMesh) { }
+									   CConfig *config, unsigned short iMesh) { }
 
 inline void CSolver::Preprocessing(CGeometry *geometry, CSolver **solver_container, CConfig *config, unsigned short iMesh, unsigned short iRKStep, unsigned short RunTime_EqSystem, bool Output) { }
 
@@ -849,7 +849,7 @@
 inline void CSolver::Wave_Strength(CGeometry *geometry, CConfig *config) { }
 
 inline void CSolver::ExplicitRK_Iteration(CGeometry *geometry, CSolver **solver_container, 
-                      CConfig *config, unsigned short iRKStep) { }
+											CConfig *config, unsigned short iRKStep) { }
 
 inline void CSolver::ExplicitEuler_Iteration(CGeometry *geometry, CSolver **solver_container, CConfig *config) { }
 
@@ -870,7 +870,7 @@
 inline void CSolver::GeneralizedAlpha_UpdateLoads(CGeometry *geometry, CSolver **solver_container, CConfig *config) { }
 
 inline void CSolver::Compute_Residual(CGeometry *geometry, CSolver **solver_container, CConfig *config, 
-                    unsigned short iMesh) { }
+										unsigned short iMesh) { }
 
 inline void CSolver::SetRes_RMS(unsigned short val_var, su2double val_residual) { Residual_RMS[val_var] = val_residual; }
 
@@ -898,8 +898,8 @@
 inline su2double* CSolver::GetPoint_Max_Coord(unsigned short val_var) { return Point_Max_Coord[val_var]; }
 
 inline void CSolver::Set_OldSolution(CGeometry *geometry) {
-  for (unsigned long iPoint = 0; iPoint < geometry->GetnPoint(); iPoint++) 
-    node[iPoint]->Set_OldSolution(); // The loop should be over nPoints 
+	for (unsigned long iPoint = 0; iPoint < geometry->GetnPoint(); iPoint++) 
+		node[iPoint]->Set_OldSolution(); // The loop should be over nPoints 
                                      //  to guarantee that the boundaries are
                                      //  well updated
 }
@@ -925,80 +925,75 @@
 inline su2double CSolver::GetMin_Delta_Time(unsigned short val_Species) { return 0.0; }
 
 inline void CSolver::Copy_Zone_Solution(CSolver ***solver1_solution, CGeometry **solver1_geometry, CConfig *solver1_config, 
-                      CSolver ***solver2_solution, CGeometry **solver2_geometry, CConfig *solver2_config) {};
+										  CSolver ***solver2_solution, CGeometry **solver2_geometry, CConfig *solver2_config) {};
 
 inline CFluidModel* CSolver::GetFluidModel(void) { return NULL;}
 
-<<<<<<< HEAD
+inline void CSolver::Set_ReferenceGeometry(CGeometry *geometry, CConfig *config) { }
+
+inline void CSolver::Set_Prestretch(CGeometry *geometry, CConfig *config) { }
+										  
+inline void CSolver::Compute_StiffMatrix(CGeometry *geometry, CSolver **solver_container, CNumerics **numerics, CConfig *config) { }
+
+inline void CSolver::Compute_StiffMatrix_NodalStressRes(CGeometry *geometry, CSolver **solver_container, CNumerics **numerics, CConfig *config) { }
+
+inline void CSolver::Compute_MassMatrix(CGeometry *geometry, CSolver **solver_container, CNumerics **numerics, CConfig *config) { }
+
+inline void CSolver::Compute_NodalStressRes(CGeometry *geometry, CSolver **solver_container, CNumerics **numerics, CConfig *config) { }
+
+inline void CSolver::Compute_NodalStress(CGeometry *geometry, CSolver **solver_container, CNumerics **numerics, CConfig *config) { }
+
+inline void CSolver::Compute_DeadLoad(CGeometry *geometry, CSolver **solver_container, CNumerics **numerics, CConfig *config) { }
+
+inline void CSolver::Initialize_SystemMatrix(CGeometry *geometry, CSolver **solver_container, CConfig *config) { }	
+
+inline void CSolver::Compute_IntegrationConstants(CConfig *config) { }					  
+										  
+inline void CSolver::SetFSI_ConvValue(unsigned short val_index, su2double val_criteria) { };
+
+inline su2double CSolver::GetFSI_ConvValue(unsigned short val_index) { return 0.0; }
+
+inline void CSolver::RegisterSolution(CGeometry *geometry_container, CConfig *config){}
+
+inline void CSolver::RegisterOutput(CGeometry *geometry_container, CConfig *config){}
+
+inline void CSolver::SetAdjoint_Output(CGeometry *geometry, CConfig *config){}
+
+inline void CSolver::ExtractAdjoint_Solution(CGeometry *geometry, CConfig *config){}
+
+inline void CSolver::RegisterObj_Func(CConfig *config){}
+
+inline void CSolver::SetSurface_Sensitivity(CGeometry *geometry, CConfig *config){}
+
+inline void CSolver::SetSensitivity(CGeometry *geometry, CConfig *config){}
+
+inline void CSolver::SetAdj_ObjFunc(CGeometry *geometry, CConfig *config){}
+
+inline unsigned long CSolver::SetPrimitive_Variables(CSolver **solver_container, CConfig *config, bool Output) {return 0;}
+
+inline void CSolver::SetRecording(CGeometry *geometry, CConfig *config, unsigned short kind_recording){}
+
+inline void CSolver::SetPressure_Inf(su2double p_inf){}
+
+inline void CSolver::SetTemperature_Inf(su2double t_inf){}
+
+inline void CSolver::RegisterVariables(CGeometry *geometry, CConfig *config, bool reset){}
+
+inline void CSolver::ExtractAdjoint_Variables(CGeometry *geometry, CConfig *config){}
+
+inline void CSolver::SetFreeStream_Solution(CConfig *config){}
+
+inline su2double CEulerSolver::GetDensity_Inf(void) { return Density_Inf; }
+
+inline su2double CEulerSolver::GetModVelocity_Inf(void) { 
+	su2double Vel2 = 0; 
+	for (unsigned short iDim = 0; iDim < nDim; iDim++) 
+		Vel2 += Velocity_Inf[iDim]*Velocity_Inf[iDim]; 
+	return sqrt(Vel2);
+}
+
 inline CFluidModel* CEulerSolver::GetFluidModel(void) { return FluidModel;}
 
-inline void CSolver::Set_ReferenceGeometry(CGeometry *geometry, CConfig *config) { }
-
-=======
->>>>>>> b36b9194
-inline void CSolver::Set_Prestretch(CGeometry *geometry, CConfig *config) { }
-                      
-inline void CSolver::Compute_StiffMatrix(CGeometry *geometry, CSolver **solver_container, CNumerics **numerics, CConfig *config) { }
-
-inline void CSolver::Compute_StiffMatrix_NodalStressRes(CGeometry *geometry, CSolver **solver_container, CNumerics **numerics, CConfig *config) { }
-
-inline void CSolver::Compute_MassMatrix(CGeometry *geometry, CSolver **solver_container, CNumerics **numerics, CConfig *config) { }
-
-inline void CSolver::Compute_NodalStressRes(CGeometry *geometry, CSolver **solver_container, CNumerics **numerics, CConfig *config) { }
-
-inline void CSolver::Compute_NodalStress(CGeometry *geometry, CSolver **solver_container, CNumerics **numerics, CConfig *config) { }
-
-inline void CSolver::Compute_DeadLoad(CGeometry *geometry, CSolver **solver_container, CNumerics **numerics, CConfig *config) { }
-
-inline void CSolver::Initialize_SystemMatrix(CGeometry *geometry, CSolver **solver_container, CConfig *config) { }  
-
-inline void CSolver::Compute_IntegrationConstants(CConfig *config) { }
-
-inline void CSolver::SetFSI_ConvValue(unsigned short val_index, su2double val_criteria) { };
-
-inline su2double CSolver::GetFSI_ConvValue(unsigned short val_index) { return 0.0; }
-
-inline void CSolver::RegisterSolution(CGeometry *geometry_container, CConfig *config){}
-
-inline void CSolver::RegisterOutput(CGeometry *geometry_container, CConfig *config){}
-
-inline void CSolver::SetAdjoint_Output(CGeometry *geometry, CConfig *config){}
-
-inline void CSolver::ExtractAdjoint_Solution(CGeometry *geometry, CConfig *config){}
-
-inline void CSolver::RegisterObj_Func(CConfig *config){}
-
-inline void CSolver::SetSurface_Sensitivity(CGeometry *geometry, CConfig *config){}
-
-inline void CSolver::SetSensitivity(CGeometry *geometry, CConfig *config){}
-
-inline void CSolver::SetAdj_ObjFunc(CGeometry *geometry, CConfig *config){}
-
-inline unsigned long CSolver::SetPrimitive_Variables(CSolver **solver_container, CConfig *config, bool Output) {return 0;}
-
-inline void CSolver::SetRecording(CGeometry *geometry, CConfig *config, unsigned short kind_recording){}
-
-inline void CSolver::SetPressure_Inf(su2double p_inf){}
-
-inline void CSolver::SetTemperature_Inf(su2double t_inf){}
-
-inline void CSolver::RegisterVariables(CGeometry *geometry, CConfig *config, bool reset){}
-
-inline void CSolver::ExtractAdjoint_Variables(CGeometry *geometry, CConfig *config){}
-
-inline void CSolver::SetFreeStream_Solution(CConfig *config){}
-
-inline su2double CEulerSolver::GetDensity_Inf(void) { return Density_Inf; }
-
-inline su2double CEulerSolver::GetModVelocity_Inf(void) { 
-  su2double Vel2 = 0; 
-  for (unsigned short iDim = 0; iDim < nDim; iDim++) 
-    Vel2 += Velocity_Inf[iDim]*Velocity_Inf[iDim]; 
-  return sqrt(Vel2);
-}
-
-inline CFluidModel* CEulerSolver::GetFluidModel(void) { return FluidModel;}
-
 inline su2double CEulerSolver::GetDensity_Energy_Inf(void) { return Density_Inf*Energy_Inf; }
 
 inline su2double CEulerSolver::GetDensity_Velocity_Inf(unsigned short val_dim) { return Density_Inf*Velocity_Inf[val_dim]; }
@@ -1398,7 +1393,7 @@
 inline su2double CEulerSolver::GetPressureRatio(unsigned short inMarkerTP) { return PressureRatio[inMarkerTP];}
 
 inline void CEulerSolver::SetExtAveragedValue(CSolver *solver_container, unsigned short intMarker,  unsigned short extMarker) {
-  ExtAveragedDensity[extMarker]= solver_container->GetAveragedDensity(intMarker);
+	ExtAveragedDensity[extMarker]= solver_container->GetAveragedDensity(intMarker);
     ExtAveragedPressure[extMarker]= solver_container->GetAveragedPressure(intMarker);
     ExtAveragedNormalVelocity[extMarker]= solver_container->GetAveragedNormalVelocity(intMarker);
     ExtAveragedTangVelocity[extMarker]= solver_container->GetAveragedTangVelocity(intMarker);
@@ -1407,24 +1402,24 @@
 }
 
 inline void CEulerSolver::StoreTurboPerformance(CSolver *solver, unsigned short inMarkerTP ) {
-  TotalPressureLoss[inMarkerTP] = solver->GetTotalPressureLoss(inMarkerTP);
-  KineticEnergyLoss[inMarkerTP] = solver->GetKineticEnergyLoss(inMarkerTP);
-  TotalTotalEfficiency[inMarkerTP] = solver->GetTotalTotalEfficiency(inMarkerTP);
-  TotalStaticEfficiency[inMarkerTP]= solver->GetTotalStaticEfficiency(inMarkerTP);
-  EulerianWork[inMarkerTP] = solver->GetEulerianWork(inMarkerTP);
-  TotalEnthalpyIn[inMarkerTP]= solver->GetTotalEnthalpyIn(inMarkerTP);
-  FlowAngleIn[inMarkerTP]= solver->GetFlowAngleIn(inMarkerTP);
-  FlowAngleOut[inMarkerTP]= solver->GetFlowAngleOut(inMarkerTP);
-  MassFlowIn[inMarkerTP]= solver->GetMassFlowIn(inMarkerTP);
-  MassFlowOut[inMarkerTP]= solver->GetMassFlowOut(inMarkerTP);
-  MachIn[inMarkerTP]= solver->GetMachIn(inMarkerTP);
-  MachOut[inMarkerTP]= solver->GetMachOut(inMarkerTP);
-  NormalMachIn[inMarkerTP]= solver->GetNormalMachIn(inMarkerTP);
-  NormalMachOut[inMarkerTP]= solver->GetNormalMachOut(inMarkerTP);
-  EnthalpyOut[inMarkerTP]= solver->GetEnthalpyOut(inMarkerTP);
-  VelocityOutIs[inMarkerTP]= solver->GetVelocityOutIs(inMarkerTP);
-  PressureOut[inMarkerTP] = solver->GetPressureOut(inMarkerTP);
-  PressureRatio[inMarkerTP] = solver->GetPressureRatio(inMarkerTP);
+	TotalPressureLoss[inMarkerTP] = solver->GetTotalPressureLoss(inMarkerTP);
+	KineticEnergyLoss[inMarkerTP] = solver->GetKineticEnergyLoss(inMarkerTP);
+	TotalTotalEfficiency[inMarkerTP] = solver->GetTotalTotalEfficiency(inMarkerTP);
+	TotalStaticEfficiency[inMarkerTP]= solver->GetTotalStaticEfficiency(inMarkerTP);
+	EulerianWork[inMarkerTP] = solver->GetEulerianWork(inMarkerTP);
+	TotalEnthalpyIn[inMarkerTP]= solver->GetTotalEnthalpyIn(inMarkerTP);
+	FlowAngleIn[inMarkerTP]= solver->GetFlowAngleIn(inMarkerTP);
+	FlowAngleOut[inMarkerTP]= solver->GetFlowAngleOut(inMarkerTP);
+	MassFlowIn[inMarkerTP]= solver->GetMassFlowIn(inMarkerTP);
+	MassFlowOut[inMarkerTP]= solver->GetMassFlowOut(inMarkerTP);
+	MachIn[inMarkerTP]= solver->GetMachIn(inMarkerTP);
+	MachOut[inMarkerTP]= solver->GetMachOut(inMarkerTP);
+	NormalMachIn[inMarkerTP]= solver->GetNormalMachIn(inMarkerTP);
+	NormalMachOut[inMarkerTP]= solver->GetNormalMachOut(inMarkerTP);
+	EnthalpyOut[inMarkerTP]= solver->GetEnthalpyOut(inMarkerTP);
+	VelocityOutIs[inMarkerTP]= solver->GetVelocityOutIs(inMarkerTP);
+	PressureOut[inMarkerTP] = solver->GetPressureOut(inMarkerTP);
+	PressureRatio[inMarkerTP] = solver->GetPressureRatio(inMarkerTP);
 
 }
 
@@ -1538,7 +1533,6 @@
 
 inline su2double CAdjEulerSolver::GetPhi_Inf(unsigned short val_dim) { return Phi_Inf[val_dim]; }
 
-<<<<<<< HEAD
 inline void CSolver::RefGeom_Sensitivity(CGeometry *geometry, CSolver **solver_container, CConfig *config){ }
 
 inline void CSolver::DE_Sensitivity(CGeometry *geometry, CSolver **solver_container, CNumerics **numerics, CConfig *config){ }
@@ -1555,15 +1549,6 @@
 
 inline su2double CSolver::Get_MassMatrix(unsigned long iPoint, unsigned long jPoint, unsigned short iVar, unsigned short jVar){ return 0.0; }
 
-inline su2double CFEM_ElasticitySolver::Get_MassMatrix(unsigned long iPoint, unsigned long jPoint, unsigned short iVar, unsigned short jVar){ 
-  return MassMatrix.GetBlock(iPoint, jPoint, iVar, jVar); }
-
-inline unsigned short CFEM_ElasticitySolver::Get_iElem_iDe(unsigned long iElem){ return iElem_iDe[iElem]; }
-
-inline void CFEM_ElasticitySolver::Set_DV_Val(su2double val_EField, unsigned short i_DV){ DV_Val[i_DV] = val_EField;}
-
-inline su2double CFEM_ElasticitySolver::Get_DV_Val(unsigned short i_DV){ return DV_Val[i_DV]; }
-=======
 inline su2double CIncEulerSolver::GetDensity_Inf(void) { return Density_Inf; }
 
 inline su2double CIncEulerSolver::GetModVelocity_Inf(void) {
@@ -1878,7 +1863,15 @@
 inline su2double CAdjIncEulerSolver::GetPsiE_Inf(void) { return PsiE_Inf; }
 
 inline su2double CAdjIncEulerSolver::GetPhi_Inf(unsigned short val_dim) { return Phi_Inf[val_dim]; }
->>>>>>> b36b9194
+
+inline su2double CFEM_ElasticitySolver::Get_MassMatrix(unsigned long iPoint, unsigned long jPoint, unsigned short iVar, unsigned short jVar){ 
+  return MassMatrix.GetBlock(iPoint, jPoint, iVar, jVar); }
+
+inline unsigned short CFEM_ElasticitySolver::Get_iElem_iDe(unsigned long iElem){ return iElem_iDe[iElem]; }
+
+inline void CFEM_ElasticitySolver::Set_DV_Val(su2double val_EField, unsigned short i_DV){ DV_Val[i_DV] = val_EField;}
+
+inline su2double CFEM_ElasticitySolver::Get_DV_Val(unsigned short i_DV){ return DV_Val[i_DV]; }
 
 inline su2double CFEM_ElasticitySolver::GetRes_FEM(unsigned short val_var) { return Conv_Check[val_var]; }
 
