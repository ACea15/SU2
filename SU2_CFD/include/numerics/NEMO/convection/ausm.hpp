--- conflicted
+++ resolved
@@ -34,11 +34,7 @@
  * \brief Class for solving an approximate Riemann AUSM.
  * \ingroup ConvDiscr
  * \author F. Palacios, S.R. Copeland, W. Maier, C. Garbacz
-<<<<<<< HEAD
  * \version 7.0.8 "Blackbird"
-=======
- * \version 7.0.8 'Blackbird'
->>>>>>> 1f1e6e38
  */
 class CUpwAUSM_NEMO : public CNEMONumerics {
 private:
