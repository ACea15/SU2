--- conflicted
+++ resolved
@@ -76,6 +76,7 @@
 CScalarSolver<VariableType>::~CScalarSolver() {
   delete nodes;
 }
+
 template <class VariableType>
 void CScalarSolver<VariableType>::CommonPreprocessing(CGeometry *geometry, const CConfig *config, const bool Output) {
   /*--- Set booleans depending on the calling solver, alternatively one could add the bools to the func input. ---*/
@@ -127,12 +128,8 @@
 
 template <class VariableType>
 void CScalarSolver<VariableType>::Upwind_Residual(CGeometry* geometry, CSolver** solver_container,
-<<<<<<< HEAD
-                                                  CNumerics** numerics_container, CConfig* config, unsigned short iMesh) {
-=======
                                                   CNumerics** numerics_container, CConfig* config,
                                                   unsigned short iMesh) {
->>>>>>> e3fa7d91
   const bool implicit = (config->GetKind_TimeIntScheme() == EULER_IMPLICIT);
   const bool muscl = config->GetMUSCL_Turb();
   const bool limiter = (config->GetKind_SlopeLimit_Turb() != NO_LIMITER);
