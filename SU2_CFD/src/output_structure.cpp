/*!
 * \file output_structure.cpp
 * \brief Main subroutines for output solver information.
 * \author Aerospace Design Laboratory (Stanford University) <http://su2.stanford.edu>.
 * \version 2.0.7
 *
 * Stanford University Unstructured (SU2).
 * Copyright (C) 2012-2013 Aerospace Design Laboratory (ADL).
 *
 * SU2 is free software; you can redistribute it and/or
 * modify it under the terms of the GNU Lesser General Public
 * License as published by the Free Software Foundation; either
 * version 2.1 of the License, or (at your option) any later version.
 *
 * SU2 is distributed in the hope that it will be useful,
 * but WITHOUT ANY WARRANTY; without even the implied warranty of
 * MERCHANTABILITY or FITNESS FOR A PARTICULAR PURPOSE. See the GNU
 * Lesser General Public License for more details.
 *
 * You should have received a copy of the GNU Lesser General Public
 * License along with SU2. If not, see <http://www.gnu.org/licenses/>.
 */

#include "../include/output_structure.hpp"


COutput::COutput(void) {

	/*--- Initialize point and connectivity counters to zero. ---*/
	nGlobal_Poin      = 0;
  nSurf_Poin        = 0;
	nGlobal_Elem      = 0;
	nSurf_Elem        = 0;
	nGlobal_Tria      = 0;
	nGlobal_Quad      = 0;
	nGlobal_Tetr      = 0;
	nGlobal_Hexa      = 0;
	nGlobal_Wedg      = 0;
	nGlobal_Pyra      = 0;
	nGlobal_Line      = 0;
	nGlobal_BoundTria = 0;
	nGlobal_BoundQuad = 0;

	/*--- Initialize CGNS write flag ---*/
	wrote_base_file = false;

	/*--- Initialize CGNS write flag ---*/
	wrote_CGNS_base = false;

	/*--- Initialize Tecplot write flag ---*/
	wrote_Tecplot_base = false;
  
  /*--- Initialize Paraview write flag ---*/
	wrote_Paraview_base = false;

}

COutput::~COutput(void) { }

void COutput::SetSurfaceCSV_Flow(CConfig *config, CGeometry *geometry, CSolver *FlowSolver, unsigned long iExtIter, unsigned short val_iZone) {

#ifdef NO_MPI
	unsigned long iPoint, iVertex, Global_Index;
	unsigned short iMarker;
	double PressCoeff = 0.0, SkinFrictionCoeff, xCoord, yCoord, zCoord, Mach;
	char cstr[200], buffer [50];
	ofstream SurfFlow_file;
	unsigned short solver = config->GetKind_Solver();

	/*--- Write file name with extension if unsteady ---*/
	strcpy (cstr, config->GetSurfFlowCoeff_FileName().c_str());

	if (config->GetUnsteady_Simulation() == TIME_SPECTRAL) {
		if (int(val_iZone) < 10) sprintf (buffer, "_0000%d.csv", int(val_iZone));
		if ((int(val_iZone) >= 10) && (int(val_iZone) < 100)) sprintf (buffer, "_000%d.csv", int(val_iZone));
		if ((int(val_iZone) >= 100) && (int(val_iZone) < 1000)) sprintf (buffer, "_00%d.csv", int(val_iZone));
		if ((int(val_iZone) >= 1000) && (int(val_iZone) < 10000)) sprintf (buffer, "_0%d.csv", int(val_iZone));
		if (int(val_iZone) >= 10000) sprintf (buffer, "_%d.csv", int(val_iZone));

	} else if (config->GetUnsteady_Simulation() && config->GetWrt_Unsteady()) {
		if ((int(iExtIter) >= 0)    && (int(iExtIter) < 10))    sprintf (buffer, "_0000%d.csv", int(iExtIter));
		if ((int(iExtIter) >= 10)   && (int(iExtIter) < 100))   sprintf (buffer, "_000%d.csv",  int(iExtIter));
		if ((int(iExtIter) >= 100)  && (int(iExtIter) < 1000))  sprintf (buffer, "_00%d.csv",   int(iExtIter));
		if ((int(iExtIter) >= 1000) && (int(iExtIter) < 10000)) sprintf (buffer, "_0%d.csv",    int(iExtIter));
		if  (int(iExtIter) >= 10000) sprintf (buffer, "_%d.csv", int(iExtIter));
	}
	else
		sprintf (buffer, ".csv");

	strcat (cstr, buffer);
	SurfFlow_file.precision(15);
	SurfFlow_file.open(cstr, ios::out);

	if (geometry->GetnDim() == 2) {
		switch (solver) {
		case EULER : SurfFlow_file <<  "\"x_coord\",\"Pressure_Coefficient\",\"Mach_Number\",\"y_coord\",\"Global_Index\"" << endl; break;
		case NAVIER_STOKES: case RANS: SurfFlow_file <<  "\"x_coord\",\"Pressure_Coefficient\",\"Skin_Friction_Coefficient\",\"y_coord\",\"Global_Index\"" << endl; break;
		}
		for (iMarker = 0; iMarker < config->GetnMarker_All(); iMarker++)
			if (config->GetMarker_All_Plotting(iMarker) == YES)
				for(iVertex = 0; iVertex < geometry->nVertex[iMarker]; iVertex++) {
					iPoint = geometry->vertex[iMarker][iVertex]->GetNode();
					xCoord = geometry->node[iPoint]->GetCoord(0);
					yCoord = geometry->node[iPoint]->GetCoord(1);
					PressCoeff = FlowSolver->GetCPressure(iMarker,iVertex);
					Global_Index = geometry->node[iPoint]->GetGlobalIndex();
					switch (solver) {
					case EULER :
						Mach = sqrt(FlowSolver->node[iPoint]->GetVelocity2()) / FlowSolver->node[iPoint]->GetSoundSpeed();
						SurfFlow_file << scientific << xCoord << "," << PressCoeff << "," << Mach << "," << yCoord << ", " << Global_Index << endl;
						break;
					case NAVIER_STOKES: case RANS:
						SkinFrictionCoeff = FlowSolver->GetCSkinFriction(iMarker,iVertex);
						SurfFlow_file << scientific << xCoord << "," << PressCoeff << "," << SkinFrictionCoeff << "," << yCoord << ", " << Global_Index << endl;
						break;
					}
				}
	}

	if (geometry->GetnDim() == 3) {
		switch (solver) {
		case EULER : SurfFlow_file <<  "\"x_coord\",\"Pressure_Coefficient\",\"Mach_Number\",\"y_coord\",\"z_coord\",\"Global_Index\"" << endl; break;
		case NAVIER_STOKES: case RANS: SurfFlow_file <<  "\"x_coord\",\"Pressure_Coefficient\",\"Skin_Friction_Coefficient\",\"y_coord\",\"z_coord\",\"Global_Index\"" << endl; break;
		}
		for (iMarker = 0; iMarker < config->GetnMarker_All(); iMarker++)
			if (config->GetMarker_All_Plotting(iMarker) == YES)
				for(iVertex = 0; iVertex < geometry->nVertex[iMarker]; iVertex++) {
					iPoint = geometry->vertex[iMarker][iVertex]->GetNode();
					xCoord = geometry->node[iPoint]->GetCoord(0);
					yCoord = geometry->node[iPoint]->GetCoord(1);
					zCoord = geometry->node[iPoint]->GetCoord(2);
					PressCoeff = FlowSolver->GetCPressure(iMarker,iVertex);
					Global_Index = geometry->node[iPoint]->GetGlobalIndex();
					switch (solver) {
					case EULER :
						Mach = sqrt(FlowSolver->node[iPoint]->GetVelocity2()) / FlowSolver->node[iPoint]->GetSoundSpeed();
						SurfFlow_file << scientific << xCoord << "," << PressCoeff << "," << Mach <<"," << yCoord << "," << zCoord << ", " << Global_Index << endl;
						break;
					case NAVIER_STOKES: case RANS:
						SkinFrictionCoeff = FlowSolver->GetCSkinFriction(iMarker,iVertex);
						SurfFlow_file << scientific << xCoord << "," << PressCoeff << "," << SkinFrictionCoeff << "," << yCoord << "," << zCoord << ", " << Global_Index << endl;
						break;
					}
				}
	}

	SurfFlow_file.close();

#else

	int rank = MPI::COMM_WORLD.Get_rank(), iProcessor, nProcessor = MPI::COMM_WORLD.Get_size();
	double PressCoeff = 0.0, SkinFrictionCoeff, xCoord, yCoord, zCoord, Mach;
	char cstr[200];
	unsigned short iMarker;
	unsigned long Buffer_Send_nVertex[1], iVertex, iPoint, nVertex_Surface = 0, nLocalVertex_Surface = 0,
			MaxLocalVertex_Surface = 0, nBuffer_Scalar, *Buffer_Receive_nVertex = NULL, position, Global_Index;
	ofstream SurfFlow_file;

	/*--- Write the surface .csv file, the information of all the vertices is
     sent to the MASTER_NODE for writing ---*/
	nLocalVertex_Surface = 0;
	for (iMarker = 0; iMarker < config->GetnMarker_All(); iMarker++)
		if (config->GetMarker_All_Plotting(iMarker) == YES)
			for (iVertex = 0; iVertex < geometry->GetnVertex(iMarker); iVertex++) {
				iPoint = geometry->vertex[iMarker][iVertex]->GetNode();
				if (geometry->node[iPoint]->GetDomain()) nLocalVertex_Surface++;
			}

	if (rank == MASTER_NODE)
		Buffer_Receive_nVertex = new unsigned long [nProcessor];

	Buffer_Send_nVertex[0] = nLocalVertex_Surface;

	MPI::COMM_WORLD.Barrier();
	MPI::COMM_WORLD.Allreduce(&nLocalVertex_Surface, &MaxLocalVertex_Surface, 1, MPI::UNSIGNED_LONG, MPI::MAX);
	MPI::COMM_WORLD.Gather(&Buffer_Send_nVertex, 1, MPI::UNSIGNED_LONG, Buffer_Receive_nVertex, 1, MPI::UNSIGNED_LONG, MASTER_NODE);

	double *Buffer_Send_Coord_x = new double [MaxLocalVertex_Surface];
	double *Buffer_Send_Coord_y = new double [MaxLocalVertex_Surface];
	double *Buffer_Send_Coord_z = new double [MaxLocalVertex_Surface];
	double *Buffer_Send_Press = new double [MaxLocalVertex_Surface];
	double *Buffer_Send_Mach = new double [MaxLocalVertex_Surface];
	double *Buffer_Send_SkinFriction = new double [MaxLocalVertex_Surface];
	unsigned long *Buffer_Send_GlobalIndex = new unsigned long [MaxLocalVertex_Surface];

	nVertex_Surface = 0;
	for (iMarker = 0; iMarker < config->GetnMarker_All(); iMarker++)
		if (config->GetMarker_All_Plotting(iMarker) == YES)
			for (iVertex = 0; iVertex < geometry->GetnVertex(iMarker); iVertex++) {
				iPoint = geometry->vertex[iMarker][iVertex]->GetNode();
				if (geometry->node[iPoint]->GetDomain()) {
					Buffer_Send_Press[nVertex_Surface] = FlowSolver->GetCPressure(iMarker,iVertex);
					Buffer_Send_Coord_x[nVertex_Surface] = geometry->node[iPoint]->GetCoord(0);
					Buffer_Send_Coord_y[nVertex_Surface] = geometry->node[iPoint]->GetCoord(1);
					Buffer_Send_GlobalIndex[nVertex_Surface] = geometry->node[iPoint]->GetGlobalIndex();
					if (geometry->GetnDim() == 3) Buffer_Send_Coord_z[nVertex_Surface] = geometry->node[iPoint]->GetCoord(2);
					if (config->GetKind_Solver() == EULER)
						Buffer_Send_Mach[nVertex_Surface] = sqrt(FlowSolver->node[iPoint]->GetVelocity2()) / FlowSolver->node[iPoint]->GetSoundSpeed();
					if ((config->GetKind_Solver() == NAVIER_STOKES) || (config->GetKind_Solver() == RANS))
						Buffer_Send_SkinFriction[nVertex_Surface] = FlowSolver->GetCSkinFriction(iMarker,iVertex);
					nVertex_Surface++;
				}
			}

	double *Buffer_Receive_Coord_x = NULL, *Buffer_Receive_Coord_y = NULL, *Buffer_Receive_Coord_z = NULL, *Buffer_Receive_Press = NULL,
			*Buffer_Receive_Mach = NULL, *Buffer_Receive_SkinFriction = NULL;
	unsigned long *Buffer_Receive_GlobalIndex = NULL;

	if (rank == MASTER_NODE) {
		Buffer_Receive_Coord_x = new double [nProcessor*MaxLocalVertex_Surface];
		Buffer_Receive_Coord_y = new double [nProcessor*MaxLocalVertex_Surface];
		if (geometry->GetnDim() == 3)
			Buffer_Receive_Coord_z = new double [nProcessor*MaxLocalVertex_Surface];
		Buffer_Receive_Press = new double [nProcessor*MaxLocalVertex_Surface];
		Buffer_Receive_Mach = new double [nProcessor*MaxLocalVertex_Surface];
		Buffer_Receive_SkinFriction = new double [nProcessor*MaxLocalVertex_Surface];
		Buffer_Receive_GlobalIndex = new  unsigned long [nProcessor*MaxLocalVertex_Surface];
	}

	nBuffer_Scalar = MaxLocalVertex_Surface;

	/*--- Send the information to the Master node ---*/
	MPI::COMM_WORLD.Barrier();
	MPI::COMM_WORLD.Gather(Buffer_Send_Coord_x, nBuffer_Scalar, MPI::DOUBLE,
			Buffer_Receive_Coord_x, nBuffer_Scalar, MPI::DOUBLE, MASTER_NODE);
	MPI::COMM_WORLD.Gather(Buffer_Send_Coord_y, nBuffer_Scalar, MPI::DOUBLE,
			Buffer_Receive_Coord_y, nBuffer_Scalar, MPI::DOUBLE, MASTER_NODE);
	if (geometry->GetnDim() == 3)
		MPI::COMM_WORLD.Gather(Buffer_Send_Coord_z, nBuffer_Scalar, MPI::DOUBLE,
				Buffer_Receive_Coord_z, nBuffer_Scalar, MPI::DOUBLE, MASTER_NODE);
	MPI::COMM_WORLD.Gather(Buffer_Send_Press, nBuffer_Scalar, MPI::DOUBLE,
			Buffer_Receive_Press, nBuffer_Scalar, MPI::DOUBLE, MASTER_NODE);
	if (config->GetKind_Solver() == EULER)
		MPI::COMM_WORLD.Gather(Buffer_Send_Mach, nBuffer_Scalar, MPI::DOUBLE,
				Buffer_Receive_Mach, nBuffer_Scalar, MPI::DOUBLE, MASTER_NODE);
	if ((config->GetKind_Solver() == NAVIER_STOKES) || (config->GetKind_Solver() == RANS))
		MPI::COMM_WORLD.Gather(Buffer_Send_SkinFriction, nBuffer_Scalar, MPI::DOUBLE,
				Buffer_Receive_SkinFriction, nBuffer_Scalar, MPI::DOUBLE, MASTER_NODE);

	MPI::COMM_WORLD.Gather(Buffer_Send_GlobalIndex, nBuffer_Scalar, MPI::UNSIGNED_LONG,
			Buffer_Receive_GlobalIndex, nBuffer_Scalar, MPI::UNSIGNED_LONG, MASTER_NODE);

	/*--- The master node writes the surface files ---*/
	if (rank == MASTER_NODE) {

		/*--- Write file name with extension if unsteady ---*/
		char buffer[50];
		string filename = config->GetSurfFlowCoeff_FileName();

		/*--- Remove the domain number from the surface csv filename ---*/
		if (nProcessor > 1) filename.erase (filename.end()-2, filename.end());

		/*--- Write file name with extension if unsteady ---*/
		strcpy (cstr, filename.c_str());
		if (config->GetUnsteady_Simulation() == TIME_SPECTRAL) {
			if (int(val_iZone) < 10) sprintf (buffer, "_0000%d.csv", int(val_iZone));
			if ((int(val_iZone) >= 10) && (int(val_iZone) < 100)) sprintf (buffer, "_000%d.csv", int(val_iZone));
			if ((int(val_iZone) >= 100) && (int(val_iZone) < 1000)) sprintf (buffer, "_00%d.csv", int(val_iZone));
			if ((int(val_iZone) >= 1000) && (int(val_iZone) < 10000)) sprintf (buffer, "_0%d.csv", int(val_iZone));
			if (int(val_iZone) >= 10000) sprintf (buffer, "_%d.csv", int(val_iZone));

		} else if (config->GetUnsteady_Simulation() && config->GetWrt_Unsteady()) {
			if ((int(iExtIter) >= 0)    && (int(iExtIter) < 10))    sprintf (buffer, "_0000%d.csv", int(iExtIter));
			if ((int(iExtIter) >= 10)   && (int(iExtIter) < 100))   sprintf (buffer, "_000%d.csv",  int(iExtIter));
			if ((int(iExtIter) >= 100)  && (int(iExtIter) < 1000))  sprintf (buffer, "_00%d.csv",   int(iExtIter));
			if ((int(iExtIter) >= 1000) && (int(iExtIter) < 10000)) sprintf (buffer, "_0%d.csv",    int(iExtIter));
			if  (int(iExtIter) >= 10000) sprintf (buffer, "_%d.csv", int(iExtIter));
		}
		else
			sprintf (buffer, ".csv");

		strcat (cstr, buffer);
		SurfFlow_file.precision(15);
		SurfFlow_file.open(cstr, ios::out);

		/*--- Write the 2D surface flow coefficient file ---*/
		if (geometry->GetnDim() == 2) {
			switch (config->GetKind_Solver()) {
			case EULER : SurfFlow_file <<  "\"x_coord\",\"Pressure_Coefficient\",\"Mach_Number\",\"y_coord\",\"Global_Index\"" << endl; break;
			case NAVIER_STOKES: case RANS: SurfFlow_file <<  "\"x_coord\",\"Pressure_Coefficient\",\"Skin_Friction_Coefficient\",\"y_coord\",\"Global_Index\"" << endl; break;
			}
			for (iProcessor = 0; iProcessor < nProcessor; iProcessor++)
				for (iVertex = 0; iVertex < Buffer_Receive_nVertex[iProcessor]; iVertex++) {
					position = iProcessor*MaxLocalVertex_Surface+iVertex;
					xCoord = Buffer_Receive_Coord_x[position];
					yCoord = Buffer_Receive_Coord_y[position];
					PressCoeff = Buffer_Receive_Press[position];
					Global_Index = Buffer_Receive_GlobalIndex[position];
					switch (config->GetKind_Solver()) {
					case EULER :
						Mach = Buffer_Receive_Mach[position];
						SurfFlow_file << scientific << xCoord << ", " << PressCoeff << ", " << Mach << ", " << yCoord << ", " << Global_Index << endl;
						break;
					case NAVIER_STOKES: case RANS:
						SkinFrictionCoeff = Buffer_Receive_SkinFriction[position];
						SurfFlow_file << scientific << xCoord << ", " << PressCoeff << ", " << SkinFrictionCoeff << ", " << yCoord << ", " << Global_Index << endl;
						break;
					}
				}
		}

		/*--- Write the 3D surface flow coefficient file ---*/
		if (geometry->GetnDim() == 3) {
			switch (config->GetKind_Solver()) {
			case EULER : SurfFlow_file <<  "\"x_coord\",\"Pressure_Coefficient\",\"Mach_Number\",\"y_coord\",\"z_coord\",\"Global_Index\"" << endl; break;
			case NAVIER_STOKES: case RANS: SurfFlow_file <<  "\"x_coord\",\"Pressure_Coefficient\",\"Skin_Friction_Coefficient\",\"y_coord\",\"z_coord\",\"Global_Index\"" << endl; break;
			}
			for (iProcessor = 0; iProcessor < nProcessor; iProcessor++)
				for (iVertex = 0; iVertex < Buffer_Receive_nVertex[iProcessor]; iVertex++) {
					position = iProcessor*MaxLocalVertex_Surface+iVertex;
					xCoord = Buffer_Receive_Coord_x[position];
					yCoord = Buffer_Receive_Coord_y[position];
					zCoord = Buffer_Receive_Coord_z[position];
					PressCoeff = Buffer_Receive_Press[position];
					Global_Index = Buffer_Receive_GlobalIndex[position];
					switch (config->GetKind_Solver()) {
					case EULER :
						Mach = Buffer_Receive_Mach[position];
						SurfFlow_file << scientific << xCoord << ", " << PressCoeff << ", " << Mach << ", " << yCoord << ", " << zCoord << ", " << Global_Index << endl;
						break;
					case NAVIER_STOKES: case RANS:
						SkinFrictionCoeff = Buffer_Receive_SkinFriction[position];
						SurfFlow_file << scientific << xCoord << ", " << PressCoeff << ", " << SkinFrictionCoeff << ", " << yCoord << ", " << zCoord << ", " << Global_Index << endl;
						break;
					}
				}
		}
	}

	if (rank == MASTER_NODE) {
		delete [] Buffer_Receive_Coord_x;
		delete [] Buffer_Receive_Coord_y;
		if (geometry->GetnDim() == 3)
			delete [] Buffer_Receive_Coord_z;
		delete [] Buffer_Receive_Press;
		delete [] Buffer_Receive_Mach;
		delete [] Buffer_Receive_SkinFriction;
		delete [] Buffer_Receive_GlobalIndex;
	}

	delete [] Buffer_Send_Coord_x;
	delete [] Buffer_Send_Coord_y;
	delete [] Buffer_Send_Coord_z;
	delete [] Buffer_Send_Press;
	delete [] Buffer_Send_Mach;
	delete [] Buffer_Send_SkinFriction;
	delete [] Buffer_Send_GlobalIndex;

	SurfFlow_file.close();

#endif
}

void COutput::SetSurfaceCSV_Adjoint(CConfig *config, CGeometry *geometry, CSolver *AdjSolver, CSolver *FlowSolution, unsigned long iExtIter, unsigned short val_iZone) {

#ifdef NO_MPI

	unsigned long iPoint, iVertex;
	double *Solution, xCoord, yCoord, zCoord, *IntBoundary_Jump;
	unsigned short iMarker;
	char cstr[200], buffer[50];
	ofstream SurfAdj_file;

	/*--- Write file name with extension if unsteady ---*/
	strcpy (cstr, config->GetSurfAdjCoeff_FileName().c_str());

	if (config->GetUnsteady_Simulation() == TIME_SPECTRAL) {
		if (int(val_iZone) < 10) sprintf (buffer, "_0000%d.csv", int(val_iZone));
		if ((int(val_iZone) >= 10) && (int(val_iZone) < 100)) sprintf (buffer, "_000%d.csv", int(val_iZone));
		if ((int(val_iZone) >= 100) && (int(val_iZone) < 1000)) sprintf (buffer, "_00%d.csv", int(val_iZone));
		if ((int(val_iZone) >= 1000) && (int(val_iZone) < 10000)) sprintf (buffer, "_0%d.csv", int(val_iZone));
		if (int(val_iZone) >= 10000) sprintf (buffer, "_%d.csv", int(val_iZone));

	} else if (config->GetUnsteady_Simulation() && config->GetWrt_Unsteady()) {
		if ((int(iExtIter) >= 0)    && (int(iExtIter) < 10))    sprintf (buffer, "_0000%d.csv", int(iExtIter));
		if ((int(iExtIter) >= 10)   && (int(iExtIter) < 100))   sprintf (buffer, "_000%d.csv",  int(iExtIter));
		if ((int(iExtIter) >= 100)  && (int(iExtIter) < 1000))  sprintf (buffer, "_00%d.csv",   int(iExtIter));
		if ((int(iExtIter) >= 1000) && (int(iExtIter) < 10000)) sprintf (buffer, "_0%d.csv",    int(iExtIter));
		if  (int(iExtIter) >= 10000) sprintf (buffer, "_%d.csv", int(iExtIter));
	}
	else
		sprintf (buffer, ".csv");

	strcat(cstr, buffer);
	SurfAdj_file.precision(15);
	SurfAdj_file.open(cstr, ios::out);

	if (geometry->GetnDim() == 2) {
		SurfAdj_file <<  "\"Point\",\"Sensitivity\",\"PsiRho\",\"Phi_x\",\"Phi_y\",\"PsiE\",\"x_coord\",\"y_coord\"" << endl;
		for (iMarker = 0; iMarker < config->GetnMarker_All(); iMarker++) {
			if (config->GetMarker_All_Plotting(iMarker) == YES)
				for (iVertex = 0; iVertex < geometry->nVertex[iMarker]; iVertex++) {
					iPoint = geometry->vertex[iMarker][iVertex]->GetNode();
					Solution = AdjSolver->node[iPoint]->GetSolution();
					IntBoundary_Jump = AdjSolver->node[iPoint]->GetIntBoundary_Jump();
					xCoord = geometry->node[iPoint]->GetCoord(0);
					yCoord = geometry->node[iPoint]->GetCoord(1);
					SurfAdj_file << scientific << iPoint << ", " << AdjSolver->GetCSensitivity(iMarker,iVertex) << ", " << Solution[0] << ", "
							<< Solution[1] << ", " << Solution[2] << ", " << Solution[3] <<", " << xCoord <<", "<< yCoord << endl;
				}
		}
	}

	if (geometry->GetnDim() == 3) {
		SurfAdj_file <<  "\"Point\",\"Sensitivity\",\"PsiRho\",\"Phi_x\",\"Phi_y\",\"Phi_z\",\"PsiE\",\"x_coord\",\"y_coord\",\"z_coord\"" << endl;
		for (iMarker = 0; iMarker < config->GetnMarker_All(); iMarker++) {
			if (config->GetMarker_All_Plotting(iMarker) == YES)
				for (iVertex = 0; iVertex < geometry->nVertex[iMarker]; iVertex++) {
					iPoint = geometry->vertex[iMarker][iVertex]->GetNode();
					Solution = AdjSolver->node[iPoint]->GetSolution();
					xCoord = geometry->node[iPoint]->GetCoord(0);
					yCoord = geometry->node[iPoint]->GetCoord(1);
					zCoord = geometry->node[iPoint]->GetCoord(2);

					SurfAdj_file << scientific << iPoint << ", " << AdjSolver->GetCSensitivity(iMarker,iVertex) << ", " << Solution[0] << ", "
							<< Solution[1] << ", " << Solution[2] << ", " << Solution[3] << ", " << Solution[4] << ", "<< xCoord <<", "<< yCoord <<", "<< zCoord << endl;
				}
		}
	}

	SurfAdj_file.close();

#else

	int rank = MPI::COMM_WORLD.Get_rank(), iProcessor, nProcessor = MPI::COMM_WORLD.Get_size();
	unsigned short nDim = geometry->GetnDim(), iMarker;
	double *Solution, *Normal, *d, *Coord;
	unsigned long Buffer_Send_nVertex[1], iVertex, iPoint, nVertex_Surface = 0, nLocalVertex_Surface = 0,
			MaxLocalVertex_Surface = 0, nBuffer_Scalar;
	unsigned long *Buffer_Receive_nVertex = NULL;
	ofstream SurfAdj_file;

	/*--- Write the surface .csv file ---*/
	nLocalVertex_Surface = 0;
	for (iMarker = 0; iMarker < config->GetnMarker_All(); iMarker++)
		if (config->GetMarker_All_Plotting(iMarker) == YES)
			for (iVertex = 0; iVertex < geometry->GetnVertex(iMarker); iVertex++) {
				iPoint = geometry->vertex[iMarker][iVertex]->GetNode();
				if (geometry->node[iPoint]->GetDomain()) nLocalVertex_Surface ++;
			}

	if (rank == MASTER_NODE)
		Buffer_Receive_nVertex = new unsigned long [nProcessor];

	Buffer_Send_nVertex[0] = nLocalVertex_Surface;

	MPI::COMM_WORLD.Barrier();
	MPI::COMM_WORLD.Allreduce(&nLocalVertex_Surface, &MaxLocalVertex_Surface, 1, MPI::UNSIGNED_LONG, MPI::MAX);
	MPI::COMM_WORLD.Gather(&Buffer_Send_nVertex, 1, MPI::UNSIGNED_LONG, Buffer_Receive_nVertex, 1, MPI::UNSIGNED_LONG, MASTER_NODE);

	double *Buffer_Send_Coord_x = new double[MaxLocalVertex_Surface];
	double *Buffer_Send_Coord_y= new double[MaxLocalVertex_Surface];
	double *Buffer_Send_Coord_z= new double[MaxLocalVertex_Surface];
	unsigned long *Buffer_Send_GlobalPoint= new unsigned long[MaxLocalVertex_Surface];
	double *Buffer_Send_Sensitivity= new double[MaxLocalVertex_Surface];
	double *Buffer_Send_PsiRho= new double[MaxLocalVertex_Surface];
	double *Buffer_Send_Phi_x= new double[MaxLocalVertex_Surface];
	double *Buffer_Send_Phi_y= new double[MaxLocalVertex_Surface];
	double *Buffer_Send_Phi_z= new double[MaxLocalVertex_Surface];
	double *Buffer_Send_PsiE= new double[MaxLocalVertex_Surface];

	nVertex_Surface = 0;
	for (iMarker = 0; iMarker < config->GetnMarker_All(); iMarker++)
		if (config->GetMarker_All_Plotting(iMarker) == YES)
			for (iVertex = 0; iVertex < geometry->GetnVertex(iMarker); iVertex++) {
				iPoint = geometry->vertex[iMarker][iVertex]->GetNode();
				if (geometry->node[iPoint]->GetDomain()) {
					Solution = AdjSolver->node[iPoint]->GetSolution();
					Normal = geometry->vertex[iMarker][iVertex]->GetNormal();
					Coord = geometry->node[iPoint]->GetCoord();
					d = AdjSolver->node[iPoint]->GetForceProj_Vector();
					Buffer_Send_GlobalPoint[nVertex_Surface] = geometry->node[iPoint]->GetGlobalIndex();
					Buffer_Send_Coord_x[nVertex_Surface] = Coord[0];
					Buffer_Send_Coord_y[nVertex_Surface] = Coord[1];
					Buffer_Send_Sensitivity[nVertex_Surface] =  AdjSolver->GetCSensitivity(iMarker,iVertex);
					Buffer_Send_PsiRho[nVertex_Surface] = Solution[0];
					Buffer_Send_Phi_x[nVertex_Surface] = Solution[1];
					Buffer_Send_Phi_y[nVertex_Surface] = Solution[2];
					if (nDim == 2) Buffer_Send_PsiE[nVertex_Surface] = Solution[3];
					if (nDim == 3) {
						Buffer_Send_Coord_z[nVertex_Surface] = Coord[2];
						Buffer_Send_Phi_z[nVertex_Surface] = Solution[3];
						Buffer_Send_PsiE[nVertex_Surface] = Solution[4];
					}
					nVertex_Surface++;
				}
			}

	double *Buffer_Receive_Coord_x = NULL, *Buffer_Receive_Coord_y = NULL, *Buffer_Receive_Coord_z = NULL, *Buffer_Receive_Sensitivity = NULL,
			*Buffer_Receive_PsiRho = NULL, *Buffer_Receive_Phi_x = NULL, *Buffer_Receive_Phi_y = NULL, *Buffer_Receive_Phi_z = NULL,
			*Buffer_Receive_PsiE = NULL;
	unsigned long *Buffer_Receive_GlobalPoint = NULL;

	if (rank == MASTER_NODE) {
		Buffer_Receive_Coord_x = new double [nProcessor*MaxLocalVertex_Surface];
		Buffer_Receive_Coord_y = new double [nProcessor*MaxLocalVertex_Surface];
		if (nDim == 3) Buffer_Receive_Coord_z = new double [nProcessor*MaxLocalVertex_Surface];
		Buffer_Receive_GlobalPoint = new unsigned long [nProcessor*MaxLocalVertex_Surface];
		Buffer_Receive_Sensitivity = new double [nProcessor*MaxLocalVertex_Surface];
		Buffer_Receive_PsiRho = new double [nProcessor*MaxLocalVertex_Surface];
		Buffer_Receive_Phi_x = new double [nProcessor*MaxLocalVertex_Surface];
		Buffer_Receive_Phi_y = new double [nProcessor*MaxLocalVertex_Surface];
		if (nDim == 3) Buffer_Receive_Phi_z = new double [nProcessor*MaxLocalVertex_Surface];
		Buffer_Receive_PsiE = new double [nProcessor*MaxLocalVertex_Surface];
	}

	nBuffer_Scalar = MaxLocalVertex_Surface;

	/*--- Send the information to the Master node ---*/
	MPI::COMM_WORLD.Barrier();
	MPI::COMM_WORLD.Gather(Buffer_Send_Coord_x, nBuffer_Scalar, MPI::DOUBLE, Buffer_Receive_Coord_x, nBuffer_Scalar, MPI::DOUBLE, MASTER_NODE);
	MPI::COMM_WORLD.Gather(Buffer_Send_Coord_y, nBuffer_Scalar, MPI::DOUBLE, Buffer_Receive_Coord_y, nBuffer_Scalar, MPI::DOUBLE, MASTER_NODE);
	if (nDim == 3) MPI::COMM_WORLD.Gather(Buffer_Send_Coord_z, nBuffer_Scalar, MPI::DOUBLE, Buffer_Receive_Coord_z, nBuffer_Scalar, MPI::DOUBLE, MASTER_NODE);
	MPI::COMM_WORLD.Gather(Buffer_Send_GlobalPoint, nBuffer_Scalar, MPI::UNSIGNED_LONG, Buffer_Receive_GlobalPoint, nBuffer_Scalar, MPI::UNSIGNED_LONG, MASTER_NODE);
	MPI::COMM_WORLD.Gather(Buffer_Send_Sensitivity, nBuffer_Scalar, MPI::DOUBLE, Buffer_Receive_Sensitivity, nBuffer_Scalar, MPI::DOUBLE, MASTER_NODE);
	MPI::COMM_WORLD.Gather(Buffer_Send_PsiRho, nBuffer_Scalar, MPI::DOUBLE, Buffer_Receive_PsiRho, nBuffer_Scalar, MPI::DOUBLE, MASTER_NODE);
	MPI::COMM_WORLD.Gather(Buffer_Send_Phi_x, nBuffer_Scalar, MPI::DOUBLE, Buffer_Receive_Phi_x, nBuffer_Scalar, MPI::DOUBLE, MASTER_NODE);
	MPI::COMM_WORLD.Gather(Buffer_Send_Phi_y, nBuffer_Scalar, MPI::DOUBLE, Buffer_Receive_Phi_y, nBuffer_Scalar, MPI::DOUBLE, MASTER_NODE);
	if (nDim == 3) MPI::COMM_WORLD.Gather(Buffer_Send_Phi_z, nBuffer_Scalar, MPI::DOUBLE, Buffer_Receive_Phi_z, nBuffer_Scalar, MPI::DOUBLE, MASTER_NODE);
	MPI::COMM_WORLD.Gather(Buffer_Send_PsiE, nBuffer_Scalar, MPI::DOUBLE, Buffer_Receive_PsiE, nBuffer_Scalar, MPI::DOUBLE, MASTER_NODE);

	/*--- The master node is the one who writes the surface files ---*/
	if (rank == MASTER_NODE) {
		unsigned long iVertex, GlobalPoint, position;
		char cstr[200], buffer[50];
		ofstream SurfAdj_file;
		string filename = config->GetSurfAdjCoeff_FileName();

		/*--- Remove the domain number from the surface csv filename ---*/
		if (nProcessor > 1) filename.erase (filename.end()-2, filename.end());

		/*--- Write file name with extension if unsteady ---*/
		strcpy (cstr, filename.c_str());

		if (config->GetUnsteady_Simulation() == TIME_SPECTRAL) {
			if (int(val_iZone) < 10) sprintf (buffer, "_0000%d.csv", int(val_iZone));
			if ((int(val_iZone) >= 10) && (int(val_iZone) < 100)) sprintf (buffer, "_000%d.csv", int(val_iZone));
			if ((int(val_iZone) >= 100) && (int(val_iZone) < 1000)) sprintf (buffer, "_00%d.csv", int(val_iZone));
			if ((int(val_iZone) >= 1000) && (int(val_iZone) < 10000)) sprintf (buffer, "_0%d.csv", int(val_iZone));
			if (int(val_iZone) >= 10000) sprintf (buffer, "_%d.csv", int(val_iZone));

		} else if (config->GetUnsteady_Simulation() && config->GetWrt_Unsteady()) {
			if ((int(iExtIter) >= 0) && (int(iExtIter) < 10)) sprintf (buffer, "_0000%d.csv", int(iExtIter));
			if ((int(iExtIter) >= 10) && (int(iExtIter) < 100)) sprintf (buffer, "_000%d.csv", int(iExtIter));
			if ((int(iExtIter) >= 100) && (int(iExtIter) < 1000)) sprintf (buffer, "_00%d.csv", int(iExtIter));
			if ((int(iExtIter) >= 1000) && (int(iExtIter) < 10000)) sprintf (buffer, "_0%d.csv", int(iExtIter));
			if (int(iExtIter) >= 10000) sprintf (buffer, "_%d.csv", int(iExtIter));
		}
		else
			sprintf (buffer, ".csv");

		strcat (cstr, buffer);
		SurfAdj_file.open(cstr, ios::out);
		SurfAdj_file.precision(15);

		/*--- Write the 2D surface flow coefficient file ---*/
		if (geometry->GetnDim() == 2) {

			SurfAdj_file <<  "\"Point\",\"Sensitivity\",\"PsiRho\",\"Phi_x\",\"Phi_y\",\"PsiE\",\"x_coord\",\"y_coord\"" << endl;

			for (iProcessor = 0; iProcessor < nProcessor; iProcessor++)
				for (iVertex = 0; iVertex < Buffer_Receive_nVertex[iProcessor]; iVertex++) {

					position = iProcessor*MaxLocalVertex_Surface+iVertex;
					GlobalPoint = Buffer_Receive_GlobalPoint[position];

					SurfAdj_file << scientific << GlobalPoint <<
							", " << Buffer_Receive_Sensitivity[position] << ", " << Buffer_Receive_PsiRho[position] <<
							", " << Buffer_Receive_Phi_x[position] << ", " << Buffer_Receive_Phi_y[position] <<
							", " << Buffer_Receive_PsiE[position] << ", " << Buffer_Receive_Coord_x[position] <<
							", "<< Buffer_Receive_Coord_y[position]  << endl;
				}
		}

		/*--- Write the 3D surface flow coefficient file ---*/
		if (geometry->GetnDim() == 3) {

			SurfAdj_file <<  "\"Point\",\"Sensitivity\",\"PsiRho\",\"Phi_x\",\"Phi_y\",\"Phi_z\",\"PsiE\",\"x_coord\",\"y_coord\",\"z_coord\"" << endl;

			for (iProcessor = 0; iProcessor < nProcessor; iProcessor++)
				for (iVertex = 0; iVertex < Buffer_Receive_nVertex[iProcessor]; iVertex++) {
					position = iProcessor*MaxLocalVertex_Surface+iVertex;
					GlobalPoint = Buffer_Receive_GlobalPoint[position];

					SurfAdj_file << scientific << GlobalPoint <<
							", " << Buffer_Receive_Sensitivity[position] << ", " << Buffer_Receive_PsiRho[position] <<
							", " << Buffer_Receive_Phi_x[position] << ", " << Buffer_Receive_Phi_y[position] << ", " << Buffer_Receive_Phi_z[position] <<
							", " << Buffer_Receive_PsiE[position] <<", "<< Buffer_Receive_Coord_x[position] <<
							", "<< Buffer_Receive_Coord_y[position] <<", "<< Buffer_Receive_Coord_z[position] << endl;
				}
		}

	}

	if (rank == MASTER_NODE) {
		delete [] Buffer_Receive_nVertex;
		delete [] Buffer_Receive_Coord_x;
		delete [] Buffer_Receive_Coord_y;
		if (nDim == 3) delete [] Buffer_Receive_Coord_z;
		delete [] Buffer_Receive_Sensitivity;
		delete [] Buffer_Receive_PsiRho;
		delete [] Buffer_Receive_Phi_x;
		delete [] Buffer_Receive_Phi_y;
		if (nDim == 3) delete [] Buffer_Receive_Phi_z;
		delete [] Buffer_Receive_PsiE;
		delete [] Buffer_Receive_GlobalPoint;
	}

	delete [] Buffer_Send_Coord_x;
	delete [] Buffer_Send_Coord_y;
	delete [] Buffer_Send_Coord_z;
	delete [] Buffer_Send_GlobalPoint;
	delete [] Buffer_Send_Sensitivity;
	delete [] Buffer_Send_PsiRho;
	delete [] Buffer_Send_Phi_x;
	delete [] Buffer_Send_Phi_y;
	delete [] Buffer_Send_Phi_z;
	delete [] Buffer_Send_PsiE;

	SurfAdj_file.close();

#endif
}

void COutput::SetSurfaceCSV_Linearized(CConfig *config, CGeometry *geometry, CSolver *LinSolution, string val_filename, unsigned long iExtIter) { }

void COutput::MergeConnectivity(CConfig *config, CGeometry *geometry, unsigned short val_iZone) {

	int rank = MASTER_NODE;
  int size = SINGLE_NODE;

#ifndef NO_MPI
	rank = MPI::COMM_WORLD.Get_rank();
  size = MPI::COMM_WORLD.Get_size();
#endif

	/*--- Merge connectivity for each type of element (excluding halos). Note
     that we only need to merge the connectivity once, as it does not change
     during computation. Check whether the base file has been written. ---*/

	if (!wrote_base_file) {

    /*--- Merge volumetric grid. ---*/

    if ((rank == MASTER_NODE) && (size != SINGLE_NODE) && (nGlobal_Tria != 0))
      cout <<"Merging volumetric triangle grid connectivity." << endl;
		MergeVolumetricConnectivity(config, geometry, TRIANGLE    );

    if ((rank == MASTER_NODE) && (size != SINGLE_NODE) && (nGlobal_Quad != 0))
      cout <<"Merging volumetric rectangle grid connectivity." << endl;
		MergeVolumetricConnectivity(config, geometry, RECTANGLE   );

    if ((rank == MASTER_NODE) && (size != SINGLE_NODE) && (nGlobal_Tetr != 0))
      cout <<"Merging volumetric tetrahedron grid connectivity." << endl;
		MergeVolumetricConnectivity(config, geometry, TETRAHEDRON );

    if ((rank == MASTER_NODE) && (size != SINGLE_NODE) && (nGlobal_Hexa != 0))
      cout <<"Merging volumetric hexahedron grid connectivity." << endl;
		MergeVolumetricConnectivity(config, geometry, HEXAHEDRON  );

    if ((rank == MASTER_NODE) && (size != SINGLE_NODE) && (nGlobal_Wedg != 0))
      cout <<"Merging volumetric wedge grid connectivity." << endl;
		MergeVolumetricConnectivity(config, geometry, WEDGE       );

    if ((rank == MASTER_NODE) && (size != SINGLE_NODE) && (nGlobal_Pyra != 0))
      cout <<"Merging volumetric pyramid grid connectivity." << endl;
		MergeVolumetricConnectivity(config, geometry, PYRAMID     );

    /*--- Merge surface grid. ---*/
    
    if ((rank == MASTER_NODE) && (size != SINGLE_NODE) && (nGlobal_Line != 0))
      cout <<"Merging surface line grid connectivity." << endl;
    MergeSurfaceConnectivity(config, geometry, LINE);

    if ((rank == MASTER_NODE) && (size != SINGLE_NODE) && (nGlobal_BoundTria != 0))
      cout <<"Merging surface triangle grid connectivity." << endl;
		MergeSurfaceConnectivity(config, geometry, TRIANGLE);

    if ((rank == MASTER_NODE) && (size != SINGLE_NODE) && (nGlobal_BoundQuad != 0))
      cout <<"Merging surface rectangle grid connectivity." << endl;
		MergeSurfaceConnectivity(config, geometry, RECTANGLE);

		/*--- Update total number of volume elements after merge. ---*/

		nGlobal_Elem = nGlobal_Tria + nGlobal_Quad + nGlobal_Tetr +
                   nGlobal_Hexa + nGlobal_Pyra + nGlobal_Wedg;
    
    /*--- Update total number of surface elements after merge. ---*/
    
    nSurf_Elem = nGlobal_Line + nGlobal_BoundTria + nGlobal_BoundQuad;

		/*--- Write the connectivity to the base binary output file, then
         clear the memory immediately for the rest of the computation. ---*/
    
    unsigned short FileFormat = config->GetOutput_FileFormat();
		if (rank == MASTER_NODE && FileFormat == CGNS_SOL) {
			SetCGNS_Connectivity(config, geometry, val_iZone);
			DeallocateConnectivity(config, geometry, false);
		}

	}
}

void COutput::MergeCoordinates(CConfig *config, CGeometry *geometry) {

	/*--- Local variables needed on all processors ---*/

	unsigned short iDim, nDim = geometry->GetnDim();
	unsigned long iPoint, jPoint;
  
#ifdef NO_MPI

	/*--- In serial, the single process has access to all geometry, so simply
     load the coordinates into the data structure. ---*/

	/*--- Total number of points in the mesh (excluding halos). ---*/
  nGlobal_Poin = geometry->GetnPointDomain();
	nGlobal_Doma = geometry->GetnPointDomain();

	/*--- Allocate the coordinates data structure. ---*/

	Coords = new double*[nDim];
	for (iDim = 0; iDim < nDim; iDim++) {
		Coords[iDim] = new double[nGlobal_Poin];
	}

	/*--- Loop over the mesh to collect the coords of the local points. ---*/

	jPoint = 0;
	for (iPoint = 0; iPoint < geometry->GetnPoint(); iPoint++) {

		/*--- Check if the node belongs to the domain (i.e, not a halo node) ---*/
		if (geometry->node[iPoint]->GetDomain()) {
      
      /*--- Retrieve the current coordinates at this node. ---*/
      for (iDim = 0; iDim < nDim; iDim++) {
        Coords[iDim][jPoint] = geometry->node[iPoint]->GetCoord(iDim);
      }
      
      /*--- Increment a counter since we may be skipping over
       some halo nodes during this loop. ---*/
      jPoint++;
		}
	}

#else

	/*--- MPI preprocessing ---*/
	int iProcessor;
	int nProcessor = MPI::COMM_WORLD.Get_size();
	int rank = MPI::COMM_WORLD.Get_rank();

  bool Wrt_Halo = config->GetWrt_Halo();

	/*--- Local variables needed for merging the geometry with MPI. ---*/

	unsigned long Buffer_Send_nPoin[1], *Buffer_Recv_nPoin = NULL;
	unsigned long nLocalPoint = 0, MaxLocalPoint = 0;
	unsigned long iGlobal_Index = 0, nBuffer_Scalar = 0;

	if (rank == MASTER_NODE) Buffer_Recv_nPoin = new unsigned long[nProcessor];

	/*--- Sum total number of nodes that belong to the domain ---*/

	Buffer_Send_nPoin[0] = geometry->GetnPointDomain();
	MPI::COMM_WORLD.Gather(&Buffer_Send_nPoin, 1, MPI::UNSIGNED_LONG,
			Buffer_Recv_nPoin, 1, MPI::UNSIGNED_LONG, MASTER_NODE);
	if (rank == MASTER_NODE) {
		nGlobal_Doma = 0;
		for (iProcessor = 0; iProcessor < nProcessor; iProcessor++) {
			nGlobal_Doma += Buffer_Recv_nPoin[iProcessor];
		}
	}

	/*--- Each processor sends its local number of nodes to the master. ---*/

  if (Wrt_Halo) {
    nLocalPoint = geometry->GetnPoint();
  } else
  nLocalPoint = geometry->GetnPointDomain();
	Buffer_Send_nPoin[0] = nLocalPoint;
	MPI::COMM_WORLD.Barrier();
	MPI::COMM_WORLD.Allreduce(&nLocalPoint, &MaxLocalPoint,
			1, MPI::UNSIGNED_LONG, MPI::MAX);
	MPI::COMM_WORLD.Gather(&Buffer_Send_nPoin, 1, MPI::UNSIGNED_LONG,
			Buffer_Recv_nPoin, 1, MPI::UNSIGNED_LONG, MASTER_NODE);
	nBuffer_Scalar = MaxLocalPoint;

	/*--- Send and Recv buffers. ---*/

	double *Buffer_Send_X = new double[MaxLocalPoint];
	double *Buffer_Recv_X = NULL;

	double *Buffer_Send_Y = new double[MaxLocalPoint];
	double *Buffer_Recv_Y = NULL;

	double *Buffer_Send_Z, *Buffer_Recv_Z = NULL;
	if (nDim == 3) Buffer_Send_Z = new double[MaxLocalPoint];

	unsigned long *Buffer_Send_GlobalIndex = new unsigned long[MaxLocalPoint];
	unsigned long *Buffer_Recv_GlobalIndex = NULL;

	/*--- Prepare the receive buffers in the master node only. ---*/

	if (rank == MASTER_NODE) {

		Buffer_Recv_X = new double[nProcessor*MaxLocalPoint];
		Buffer_Recv_Y = new double[nProcessor*MaxLocalPoint];
		if (nDim == 3) Buffer_Recv_Z = new double[nProcessor*MaxLocalPoint];
		Buffer_Recv_GlobalIndex = new unsigned long[nProcessor*MaxLocalPoint];

		/*--- Sum total number of nodes to be written and allocate arrays ---*/
		nGlobal_Poin = 0;
		for (iProcessor = 0; iProcessor < nProcessor; iProcessor++) {
			nGlobal_Poin += Buffer_Recv_nPoin[iProcessor];
		}
		Coords = new double*[nDim];
		for (iDim = 0; iDim < nDim; iDim++) {
			Coords[iDim] = new double[nGlobal_Poin];
		}
	}

	/*--- Main communication routine. Loop over each coordinate and perform
     the MPI comm. Temporary 1-D buffers are used to send the coordinates at
     all nodes on each partition to the master node. These are then unpacked
     by the master and sorted by global index in one large n-dim. array. ---*/

	/*--- Loop over this partition to collect the coords of the local points.
     Note that we are NOT including the halo nodes here. ---*/
	double *Coords_Local; jPoint = 0;
	for (iPoint = 0; iPoint < geometry->GetnPoint(); iPoint++) {
    
    /*--- Check for halos and write only if requested ---*/
		if (geometry->node[iPoint]->GetDomain() || Wrt_Halo) {
      
      /*--- Retrieve local coordinates at this node. ---*/
      Coords_Local = geometry->node[iPoint]->GetCoord();
      
      /*--- Load local coords into the temporary send buffer. ---*/
      Buffer_Send_X[jPoint] = Coords_Local[0];
      Buffer_Send_Y[jPoint] = Coords_Local[1];
      if (nDim == 3) Buffer_Send_Z[jPoint] = Coords_Local[2];
      
      /*--- Store the global index for this local node. ---*/
      Buffer_Send_GlobalIndex[jPoint] = geometry->node[iPoint]->GetGlobalIndex();
      
      /*--- Increment jPoint as the counter. We need this because iPoint
       may include halo nodes that we skip over during this loop. ---*/
      jPoint++;
		}
	}

	/*--- Gather the coordinate data on the master node using MPI. ---*/

	MPI::COMM_WORLD.Barrier();
	MPI::COMM_WORLD.Gather(Buffer_Send_X, nBuffer_Scalar, MPI::DOUBLE,
			Buffer_Recv_X, nBuffer_Scalar, MPI::DOUBLE,
			MASTER_NODE);
	MPI::COMM_WORLD.Gather(Buffer_Send_Y, nBuffer_Scalar, MPI::DOUBLE,
			Buffer_Recv_Y, nBuffer_Scalar, MPI::DOUBLE,
			MASTER_NODE);
	if (nDim == 3) {
		MPI::COMM_WORLD.Gather(Buffer_Send_Z, nBuffer_Scalar, MPI::DOUBLE,
				Buffer_Recv_Z, nBuffer_Scalar, MPI::DOUBLE,
				MASTER_NODE);
	}
	MPI::COMM_WORLD.Gather(Buffer_Send_GlobalIndex, nBuffer_Scalar, MPI::UNSIGNED_LONG,
			Buffer_Recv_GlobalIndex, nBuffer_Scalar, MPI::UNSIGNED_LONG,
			MASTER_NODE);

	/*--- The master node unpacks and sorts this variable by global index ---*/

	if (rank == MASTER_NODE) {
		jPoint = 0;
		for (iProcessor = 0; iProcessor < nProcessor; iProcessor++) {
			for (iPoint = 0; iPoint < Buffer_Recv_nPoin[iProcessor]; iPoint++) {

				/*--- Get global index, then loop over each variable and store ---*/
				iGlobal_Index = Buffer_Recv_GlobalIndex[jPoint];
				Coords[0][iGlobal_Index] = Buffer_Recv_X[jPoint];
				Coords[1][iGlobal_Index] = Buffer_Recv_Y[jPoint];
				if (nDim == 3) Coords[2][iGlobal_Index] = Buffer_Recv_Z[jPoint];
				jPoint++;
			}
			/*--- Adjust jPoint to index of next proc's data in the buffers. ---*/
			jPoint = (iProcessor+1)*nBuffer_Scalar;
		}
	}

	/*--- Immediately release the temporary data buffers. ---*/

	delete [] Buffer_Send_X;
	delete [] Buffer_Send_Y;
	if (nDim == 3) delete [] Buffer_Send_Z;
	delete [] Buffer_Send_GlobalIndex;
	if (rank == MASTER_NODE) {
		delete [] Buffer_Recv_X;
		delete [] Buffer_Recv_Y;
		if (nDim == 3)  delete [] Buffer_Recv_Z;
		delete [] Buffer_Recv_GlobalIndex;
		delete [] Buffer_Recv_nPoin;
	}

#endif

}

void COutput::MergeVolumetricConnectivity(CConfig *config, CGeometry *geometry, unsigned short Elem_Type) {

	int rank = MASTER_NODE;
#ifndef NO_MPI
	rank = MPI::COMM_WORLD.Get_rank();
#endif

	/*--- Local variables needed on all processors ---*/

	unsigned short NODES_PER_ELEMENT;

	unsigned long iPoint, iNode, jNode;
	unsigned long iElem = 0, jElem = 0;
	unsigned long nLocalElem = 0, nElem_Total = 0;

	int *Conn_Elem;

	/*--- Store the local number of this element type and the number of nodes
     per this element type. In serial, this will be the total number of this
     element type in the entire mesh. In parallel, it is the number on only
     the current partition. ---*/

	switch (Elem_Type) {
	case TRIANGLE:
		nLocalElem = geometry->GetnElemTria();
		NODES_PER_ELEMENT = N_POINTS_TRIANGLE;
		break;
	case RECTANGLE:
		nLocalElem = geometry->GetnElemQuad();
		NODES_PER_ELEMENT = N_POINTS_QUADRILATERAL;
		break;
	case TETRAHEDRON:
		nLocalElem = geometry->GetnElemTetr();
		NODES_PER_ELEMENT = N_POINTS_TETRAHEDRON;
		break;
	case HEXAHEDRON:
		nLocalElem = geometry->GetnElemHexa();
		NODES_PER_ELEMENT = N_POINTS_HEXAHEDRON;
		break;
	case WEDGE:
		nLocalElem = geometry->GetnElemWedg();
		NODES_PER_ELEMENT = N_POINTS_WEDGE;
		break;
	case PYRAMID:
		nLocalElem = geometry->GetnElemPyra();
		NODES_PER_ELEMENT = N_POINTS_PYRAMID;
		break;
	default:
		cout << "Error: Unrecognized element type \n";
		exit(0); break;
	}

	/*--- Merge the connectivity in serial or parallel. ---*/

#ifdef NO_MPI

	/*--- In serial, the single process has access to all connectivity,
     so simply load it into the data structure. ---*/

	/*--- Allocate a temporary array for the connectivity ---*/
	Conn_Elem = new int[nLocalElem*NODES_PER_ELEMENT];

	/*--- Load all elements of the current type into the buffer
     to be sent to the master node. ---*/
	jNode = 0; jElem = 0; nElem_Total = 0; bool isHalo;
	for (iElem = 0; iElem < geometry->GetnElem(); iElem++) {
		if(geometry->elem[iElem]->GetVTK_Type() == Elem_Type) {

			/*--- Check if this is a halo node. ---*/
			isHalo = false;
			for (iNode = 0; iNode < NODES_PER_ELEMENT; iNode++) {
				iPoint = geometry->elem[iElem]->GetNode(iNode);
				if (!geometry->node[iPoint]->GetDomain())
					isHalo = true;
			}

			/*--- Loop over all nodes in this element and load the
       connectivity into the temporary array. Do not merge any
       halo cells (periodic BC). Note that we are adding one to
       the index value because CGNS/Tecplot use 1-based indexing. ---*/
      
			if (!isHalo) {
				nElem_Total++;
				for (iNode = 0; iNode < NODES_PER_ELEMENT; iNode++) {
					Conn_Elem[jNode] = (int)geometry->elem[iElem]->GetNode(iNode) + 1;

					/*--- Increment jNode as the counter. ---*/
					jNode++;
				}
			}
		}
	}

#else

	/*--- MPI preprocessing ---*/

	int iProcessor, jProcessor;
	int nProcessor = MPI::COMM_WORLD.Get_size();

	/*--- Local variables needed for merging the geometry with MPI. ---*/

  unsigned long iVertex, iMarker;
  
  int SendRecv, RecvFrom;
  
	unsigned long Buffer_Send_nElem[1], *Buffer_Recv_nElem = NULL;
	unsigned long nBuffer_Scalar = 0;
	unsigned long kNode = 0, kElem = 0, pElem = 0;
	unsigned long MaxLocalElem = 0;

  bool Wrt_Halo = config->GetWrt_Halo();
	bool *Write_Elem;

	/*--- Find the max number of this element type among all
     partitions and set up buffers. ---*/

	Buffer_Send_nElem[0] = nLocalElem;
	if (rank == MASTER_NODE) Buffer_Recv_nElem = new unsigned long[nProcessor];

	MPI::COMM_WORLD.Barrier();
	MPI::COMM_WORLD.Allreduce(&nLocalElem, &MaxLocalElem,
			1, MPI::UNSIGNED_LONG, MPI::MAX);
	MPI::COMM_WORLD.Gather(&Buffer_Send_nElem, 1, MPI::UNSIGNED_LONG,
			Buffer_Recv_nElem, 1, MPI::UNSIGNED_LONG, MASTER_NODE);

	nBuffer_Scalar = MaxLocalElem*NODES_PER_ELEMENT;

	/*--- Send and Recv buffers ---*/

	int *Buffer_Send_Elem = new int[nBuffer_Scalar];
	int *Buffer_Recv_Elem = NULL;

	int *Buffer_Send_Halo = new int[MaxLocalElem];
	int *Buffer_Recv_Halo = NULL;

  int *Local_Halo = new int[geometry->GetnPoint()];
  for (iPoint = 0; iPoint < geometry->GetnPoint(); iPoint++)
    Local_Halo[iPoint] = false;
  
	/*--- Prepare the receive buffers on the master node only. ---*/

	if (rank == MASTER_NODE) {
		Buffer_Recv_Elem = new int[nProcessor*nBuffer_Scalar];
		Buffer_Recv_Halo = new int[nProcessor*MaxLocalElem];
		Conn_Elem = new int[nProcessor*MaxLocalElem*NODES_PER_ELEMENT];
	}

  /*--- Search all send/recv boundaries on this partition for halo cells. In
   particular, consider only the recv conditions (these are the true halo
   nodes). Check the ranks of the processors that are communicating and 
   choose to keep only the halo cells from the lower rank processor. ---*/
  
  for (iMarker = 0; iMarker < config->GetnMarker_All(); iMarker++) {
		if (config->GetMarker_All_Boundary(iMarker) == SEND_RECEIVE) {
			SendRecv = config->GetMarker_All_SendRecv(iMarker);
			RecvFrom = abs(SendRecv)-1;
      if (SendRecv < 0 && RecvFrom < rank) {
        for (iVertex = 0; iVertex < geometry->nVertex[iMarker]; iVertex++) {
          iPoint = geometry->vertex[iMarker][iVertex]->GetNode();
          Local_Halo[iPoint] = true;
        }
      }
    }
  }
  
	/*--- Loop over all elements in this partition and load the
     elements of the current type into the buffer to be sent to
     the master node. ---*/
  
	jNode = 0; jElem = 0;
	for (iElem = 0; iElem < geometry->GetnElem(); iElem++) {
		if(geometry->elem[iElem]->GetVTK_Type() == Elem_Type) {

			/*--- Loop over all nodes in this element and load the
             connectivity into the send buffer. ---*/
      
			Buffer_Send_Halo[jElem] = false;
			for (iNode = 0; iNode < NODES_PER_ELEMENT; iNode++) {

				/*--- Store the global index values directly. ---*/
        
				iPoint = geometry->elem[iElem]->GetNode(iNode);
				Buffer_Send_Elem[jNode] = (int)geometry->node[iPoint]->GetGlobalIndex();

				/*--- Check if this is a halo node. If so, flag this element
         as a halo cell. We will use this later to sort and remove
         any duplicates from the connectivity list. ---*/
        
        if (Local_Halo[iPoint])
					Buffer_Send_Halo[jElem] = true;

				/*--- Increment jNode as the counter. We need this because iElem
         may include other elements that we skip over during this loop. ---*/
        
				jNode++;
			}
			jElem++;
		}
	}

	/*--- Gather the element connectivity information. ---*/

	MPI::COMM_WORLD.Barrier();
	MPI::COMM_WORLD.Gather(Buffer_Send_Elem, nBuffer_Scalar, MPI::INT,
			Buffer_Recv_Elem, nBuffer_Scalar, MPI::INT,
			MASTER_NODE);
	MPI::COMM_WORLD.Gather(Buffer_Send_Halo, MaxLocalElem, MPI::INT,
			Buffer_Recv_Halo, MaxLocalElem, MPI::INT,
			MASTER_NODE);

	/*--- The master node unpacks and sorts the connectivity. ---*/

	if (rank == MASTER_NODE) {

		/*---  We need to remove any duplicate elements (halo cells) that
     exist on multiple partitions. Start by initializing all elements
     to the "write" state by using a boolean array. ---*/
    
		Write_Elem = new bool[nProcessor*MaxLocalElem];
		for (iElem = 0; iElem < nProcessor*MaxLocalElem; iElem++) {
			Write_Elem[iElem] = true;
		}

    /*--- Remove the rind layer from the solution only if requested ---*/
    
    if (!Wrt_Halo) {
      
      /*--- Loop for flagging duplicate elements so that they are not
       included in the final connectivity list. ---*/
      
      kElem = 0;
      for (iProcessor = 0; iProcessor < nProcessor; iProcessor++) {
        for (iElem = 0; iElem < Buffer_Recv_nElem[iProcessor]; iElem++) {
          
          /*--- Check if this element was marked as a halo. ---*/
          if (Buffer_Recv_Halo[kElem+iElem])
            Write_Elem[kElem+iElem] = false;
            
          }
        kElem = (iProcessor+1)*MaxLocalElem;
      }
    }

		/*--- Store the unique connectivity list for this element type. ---*/

		jNode = 0; kNode = 0; jElem = 0; nElem_Total = 0;
		for (iProcessor = 0; iProcessor < nProcessor; iProcessor++) {
			for (iElem = 0; iElem < Buffer_Recv_nElem[iProcessor]; iElem++) {

				/*--- Only write the elements that were flagged for it. ---*/
				if (Write_Elem[jElem+iElem]) {

					/*--- Increment total count for this element type ---*/
					nElem_Total++;

					/*--- Get global index, then loop over each variable and store.
           Note that we are adding one to the index value because CGNS/Tecplot
           use 1-based indexing.---*/
          
					for (iNode = 0; iNode < NODES_PER_ELEMENT; iNode++) {
						Conn_Elem[kNode] = Buffer_Recv_Elem[jNode+iElem*NODES_PER_ELEMENT+iNode] + 1;
						kNode++;
					}
				}
			}
			/*--- Adjust jNode to index of next proc's data in the buffers. ---*/
			jElem = (iProcessor+1)*MaxLocalElem;
			jNode = (iProcessor+1)*nBuffer_Scalar;
		}
	}

	/*--- Immediately release the temporary buffers. ---*/
	delete [] Buffer_Send_Elem;
	delete [] Buffer_Send_Halo;
  delete [] Local_Halo;
	if (rank == MASTER_NODE) {
		delete [] Buffer_Recv_nElem;
		delete [] Buffer_Recv_Elem;
		delete [] Buffer_Recv_Halo;
		delete [] Write_Elem;
	}

#endif

  /*--- Store the particular global element count in the class data,
   and set the class data pointer to the connectivity array. ---*/

	if (rank == MASTER_NODE) {
		switch (Elem_Type) {
		case TRIANGLE:
			nGlobal_Tria = nElem_Total;
			if (nGlobal_Tria > 0) Conn_Tria = Conn_Elem;
			break;
		case RECTANGLE:
			nGlobal_Quad = nElem_Total;
			if (nGlobal_Quad > 0) Conn_Quad = Conn_Elem;
			break;
		case TETRAHEDRON:
			nGlobal_Tetr = nElem_Total;
			if (nGlobal_Tetr > 0) Conn_Tetr = Conn_Elem;
			break;
		case HEXAHEDRON:
			nGlobal_Hexa = nElem_Total;
			if (nGlobal_Hexa > 0) Conn_Hexa = Conn_Elem;
			break;
		case WEDGE:
			nGlobal_Wedg = nElem_Total;
			if (nGlobal_Wedg > 0) Conn_Wedg = Conn_Elem;
			break;
		case PYRAMID:
			nGlobal_Pyra = nElem_Total;
			if (nGlobal_Pyra > 0) Conn_Pyra = Conn_Elem;
			break;
		default:
			cout << "Error: Unrecognized element type \n";
			exit(0); break;
		}
	}

}

void COutput::MergeSurfaceConnectivity(CConfig *config, CGeometry *geometry, unsigned short Elem_Type) {
  
	int rank = MASTER_NODE;
#ifndef NO_MPI
	rank = MPI::COMM_WORLD.Get_rank();
#endif
  
	/*--- Local variables needed on all processors ---*/
  
	unsigned short NODES_PER_ELEMENT;
  
  unsigned short iMarker;
	unsigned long iPoint, iNode, jNode;
	unsigned long iElem = 0, jElem = 0;
	unsigned long nLocalElem = 0, nElem_Total = 0;
  
	int *Conn_Elem;
  
	/*--- Store the local number of this element type and the number of nodes
   per this element type. In serial, this will be the total number of this
   element type in the entire mesh. In parallel, it is the number on only
   the current partition. ---*/
  
  nLocalElem = 0;

  for (iMarker = 0; iMarker < config->GetnMarker_All(); iMarker++) {
		if (config->GetMarker_All_Plotting(iMarker) == YES) {
			for (iElem = 0; iElem < geometry->GetnElem_Bound(iMarker); iElem++) {
        if (geometry->bound[iMarker][iElem]->GetVTK_Type() == Elem_Type) {
          nLocalElem++;
        }
      }
    }
  }
  
  switch (Elem_Type) {
    case LINE:
      NODES_PER_ELEMENT = N_POINTS_LINE;
      break;
    case TRIANGLE:
      NODES_PER_ELEMENT = N_POINTS_TRIANGLE;
      break;
    case RECTANGLE:
      NODES_PER_ELEMENT = N_POINTS_QUADRILATERAL;
      break;
    default:
      cout << "Error: Unrecognized element type \n";
      exit(0); break;
  }
  
	/*--- Merge the connectivity in serial or parallel. ---*/
  
#ifdef NO_MPI
  
	/*--- In serial, the single process has access to all connectivity,
   so simply load it into the data structure. ---*/
  
	/*--- Allocate a temporary array for the connectivity ---*/
	Conn_Elem = new int[nLocalElem*NODES_PER_ELEMENT];
  
	/*--- Load all elements of the current type into the buffer
   to be sent to the master node. ---*/
	jNode = 0; jElem = 0; nElem_Total = 0; bool isHalo;
  for (iMarker = 0; iMarker < config->GetnMarker_All(); iMarker++)
		if (config->GetMarker_All_Plotting(iMarker) == YES)
			for (iElem = 0; iElem < geometry->GetnElem_Bound(iMarker); iElem++) {
        
        if (geometry->bound[iMarker][iElem]->GetVTK_Type() == Elem_Type) {
          
          /*--- Check if this is a halo node. ---*/
          isHalo = false;
          for (iNode = 0; iNode < NODES_PER_ELEMENT; iNode++) {
            iPoint = geometry->bound[iMarker][iElem]->GetNode(iNode);
            if (!geometry->node[iPoint]->GetDomain())
              isHalo = true;
          }
          
          /*--- Loop over all nodes in this element and load the
           connectivity into the temporary array. Do not merge any
           halo cells (periodic BC). Note that we are adding one to
           the index value because CGNS/Tecplot use 1-based indexing. ---*/
          if (!isHalo) {
            nElem_Total++;
            for (iNode = 0; iNode < NODES_PER_ELEMENT; iNode++) {
              Conn_Elem[jNode] = (int)geometry->bound[iMarker][iElem]->GetNode(iNode) + 1;
              
              /*--- Increment jNode as the counter. ---*/
              jNode++;
            }
          }
        }
      }
  
#else
  
	/*--- MPI preprocessing ---*/
  
	int iProcessor, jProcessor;
	int nProcessor = MPI::COMM_WORLD.Get_size();
  
	/*--- Local variables needed for merging the geometry with MPI. ---*/
  
  unsigned long iVertex;
  
  int SendRecv, RecvFrom;
  
	unsigned long Buffer_Send_nElem[1], *Buffer_Recv_nElem = NULL;
	unsigned long nBuffer_Scalar = 0;
	unsigned long kNode = 0, kElem = 0, pElem = 0;
	unsigned long MaxLocalElem = 0;
  
  bool Wrt_Halo = config->GetWrt_Halo();
	bool *Write_Elem;
  
	/*--- Find the max number of this element type among all
   partitions and set up buffers. ---*/
  
	Buffer_Send_nElem[0] = nLocalElem;
	if (rank == MASTER_NODE) Buffer_Recv_nElem = new unsigned long[nProcessor];

	MPI::COMM_WORLD.Barrier();
	MPI::COMM_WORLD.Allreduce(&nLocalElem, &MaxLocalElem,
                            1, MPI::UNSIGNED_LONG, MPI::MAX);
	MPI::COMM_WORLD.Gather(&Buffer_Send_nElem, 1, MPI::UNSIGNED_LONG,
                         Buffer_Recv_nElem, 1, MPI::UNSIGNED_LONG, MASTER_NODE);
  
	nBuffer_Scalar = MaxLocalElem*NODES_PER_ELEMENT;
  
	/*--- Send and Recv buffers ---*/
  
	int *Buffer_Send_Elem = new int[nBuffer_Scalar];
	int *Buffer_Recv_Elem = NULL;
  
	int *Buffer_Send_Halo = new int[MaxLocalElem];
	int *Buffer_Recv_Halo = NULL;

  int *Local_Halo = new int[geometry->GetnPoint()];
  for (iPoint = 0; iPoint < geometry->GetnPoint(); iPoint++)
    Local_Halo[iPoint] = false;
  
	/*--- Prepare the receive buffers on the master node only. ---*/
  
	if (rank == MASTER_NODE) {
		Buffer_Recv_Elem = new int[nProcessor*nBuffer_Scalar];
		Buffer_Recv_Halo = new int[nProcessor*MaxLocalElem];
		Conn_Elem = new int[nProcessor*MaxLocalElem*NODES_PER_ELEMENT];
	}
  
  /*--- Search all send/recv boundaries on this partition for halo cells. In
   particular, consider only the recv conditions (these are the true halo
   nodes). Check the ranks of the processors that are communicating and
   choose to keep only the halo cells from the lower rank processor. ---*/
  
  for (iMarker = 0; iMarker < config->GetnMarker_All(); iMarker++) {
		if (config->GetMarker_All_Boundary(iMarker) == SEND_RECEIVE) {
			SendRecv = config->GetMarker_All_SendRecv(iMarker);
			RecvFrom = abs(SendRecv)-1;
      if (SendRecv < 0 && RecvFrom < rank) {
        for (iVertex = 0; iVertex < geometry->nVertex[iMarker]; iVertex++) {
          iPoint = geometry->vertex[iMarker][iVertex]->GetNode();
          Local_Halo[iPoint] = true;
        }
      }
    }
  }
  
	/*--- Loop over all elements in this partition and load the
   elements of the current type into the buffer to be sent to
   the master node. ---*/
	jNode = 0; jElem = 0;
  for (iMarker = 0; iMarker < config->GetnMarker_All(); iMarker++)
		if (config->GetMarker_All_Plotting(iMarker) == YES)
			for(iElem = 0; iElem < geometry->GetnElem_Bound(iMarker); iElem++) {
        
        if(geometry->bound[iMarker][iElem]->GetVTK_Type() == Elem_Type) {
          
          /*--- Loop over all nodes in this element and load the
           connectivity into the send buffer. ---*/
          
          Buffer_Send_Halo[jElem] = false;
          for (iNode = 0; iNode < NODES_PER_ELEMENT; iNode++) {
            
            /*--- Store the global index values directly. ---*/
            
            iPoint = geometry->bound[iMarker][iElem]->GetNode(iNode);
            Buffer_Send_Elem[jNode] = (int)geometry->node[iPoint]->GetGlobalIndex();
            
            /*--- Check if this is a halo node. If so, flag this element
             as a halo cell. We will use this later to sort and remove
             any duplicates from the connectivity list. ---*/
            
            if (Local_Halo[iPoint])
              Buffer_Send_Halo[jElem] = true;
            
            /*--- Increment jNode as the counter. We need this because iElem
             may include other elements that we skip over during this loop. ---*/
            
            jNode++;
          }
          jElem++;
        }
      }

	/*--- Gather the element connectivity information. ---*/
  
	MPI::COMM_WORLD.Barrier();
	MPI::COMM_WORLD.Gather(Buffer_Send_Elem, nBuffer_Scalar, MPI::INT,
                         Buffer_Recv_Elem, nBuffer_Scalar, MPI::INT,
                         MASTER_NODE);
	MPI::COMM_WORLD.Gather(Buffer_Send_Halo, MaxLocalElem, MPI::INT,
                         Buffer_Recv_Halo, MaxLocalElem, MPI::INT,
                         MASTER_NODE);
  
	/*--- The master node unpacks and sorts the connectivity. ---*/
  
	if (rank == MASTER_NODE) {
    
    /*---  We need to remove any duplicate elements (halo cells) that
     exist on multiple partitions. Start by initializing all elements
     to the "write" state by using a boolean array. ---*/
    
    Write_Elem = new bool[nProcessor*MaxLocalElem];
    for (iElem = 0; iElem < nProcessor*MaxLocalElem; iElem++) {
      Write_Elem[iElem] = true;
    }
    
    /*--- Remove the rind layer from the solution only if requested ---*/
    
    if (!Wrt_Halo) {
      
      /*--- Loop for flagging duplicate elements so that they are not
       included in the final connectivity list. ---*/
      
      kElem = 0;
      for (iProcessor = 0; iProcessor < nProcessor; iProcessor++) {
        for (iElem = 0; iElem < Buffer_Recv_nElem[iProcessor]; iElem++) {
          
          /*--- Check if this element was marked as a halo. ---*/
          if (Buffer_Recv_Halo[kElem+iElem])
            Write_Elem[kElem+iElem] = false;
          
        }
        kElem = (iProcessor+1)*MaxLocalElem;
      }
    }
    
		/*--- Store the unique connectivity list for this element type. ---*/
    
		jNode = 0; kNode = 0; jElem = 0; nElem_Total = 0;
		for (iProcessor = 0; iProcessor < nProcessor; iProcessor++) {
			for (iElem = 0; iElem < Buffer_Recv_nElem[iProcessor]; iElem++) {
        
				/*--- Only write the elements that were flagged for it. ---*/
				if (Write_Elem[jElem+iElem]) {
          
					/*--- Increment total count for this element type ---*/
					nElem_Total++;
          
					/*--- Get global index, then loop over each variable and store.
           Note that we are adding one to the index value because CGNS/Tecplot
           use 1-based indexing.---*/
          
					for (iNode = 0; iNode < NODES_PER_ELEMENT; iNode++) {
						Conn_Elem[kNode] = Buffer_Recv_Elem[jNode+iElem*NODES_PER_ELEMENT+iNode] + 1;
						kNode++;
					}
				}
			}
			/*--- Adjust jNode to index of next proc's data in the buffers. ---*/
			jElem = (iProcessor+1)*MaxLocalElem;
			jNode = (iProcessor+1)*nBuffer_Scalar;
		}
	}
  
	/*--- Immediately release the temporary buffers. ---*/
	delete [] Buffer_Send_Elem;
	delete [] Buffer_Send_Halo;
  delete [] Local_Halo;
	if (rank == MASTER_NODE) {
		delete [] Buffer_Recv_nElem;
		delete [] Buffer_Recv_Elem;
		delete [] Buffer_Recv_Halo;
		delete [] Write_Elem;
	}
  
#endif
  
  /*--- Store the particular global element count in the class data,
   and set the class data pointer to the connectivity array. ---*/
  
	if (rank == MASTER_NODE) {
		switch (Elem_Type) {
      case LINE:
        nGlobal_Line = nElem_Total;
        if (nGlobal_Line > 0) Conn_Line = Conn_Elem;
        break;
      case TRIANGLE:
        nGlobal_BoundTria = nElem_Total;
        if (nGlobal_BoundTria > 0) Conn_BoundTria = Conn_Elem;
        break;
      case RECTANGLE:
        nGlobal_BoundQuad = nElem_Total;
        if (nGlobal_BoundQuad > 0) Conn_BoundQuad = Conn_Elem;
        break;
      default:
        cout << "Error: Unrecognized element type \n";
        exit(0); break;
		}
	}
  
}

void COutput::MergeSolution(CConfig *config, CGeometry *geometry, CSolver **solver, unsigned short val_iZone) {
  
	/*--- Local variables needed on all processors ---*/
	unsigned short Kind_Solver  = config->GetKind_Solver();
	unsigned short iVar, jVar, iSpecies, FirstIndex = NONE, SecondIndex = NONE, ThirdIndex = NONE;
	unsigned short nVar_First = 0, nVar_Second = 0, nVar_Third = 0, iVar_Eddy = 0, iVar_Sharp = 0;
	unsigned short iVar_GridVel = 0, iVar_PressMach = 0, iVar_Density = 0, iVar_TempLam = 0,
  iVar_Tempv = 0,iVar_MagF = 0, iVar_EF =0, iVar_Temp = 0, iVar_Lam =0, iVar_Mach = 0, iVar_Press = 0,
  iVar_ViscCoeffs = 0, iVar_Sens = 0, iVar_Extra = 0;
  
	unsigned long iPoint = 0, jPoint = 0, iVertex = 0, iMarker = 0;
  
  double *Aux_Press, *Aux_Frict, *Aux_Heat, *Aux_yPlus, *Aux_Sens;
  
	bool grid_movement = config->GetGrid_Movement();
  bool compressible = (config->GetKind_Regime() == COMPRESSIBLE);
	bool incompressible = (config->GetKind_Regime() == INCOMPRESSIBLE);
	bool freesurface = (config->GetKind_Regime() == FREESURFACE);
  bool transition = (config->GetKind_Trans_Model()==LM);
  
	if (Kind_Solver == AEROACOUSTIC_EULER) {
		if (val_iZone == ZONE_0) Kind_Solver = EULER;
		if (val_iZone == ZONE_1) Kind_Solver = WAVE_EQUATION;
	}
	if (Kind_Solver == PLASMA_EULER) {
		if (val_iZone == ZONE_0) Kind_Solver = PLASMA_EULER;
		if (val_iZone == ZONE_1) Kind_Solver = ELECTRIC_POTENTIAL;
	}
	if (Kind_Solver == PLASMA_NAVIER_STOKES) {
		if (val_iZone == ZONE_0) Kind_Solver = PLASMA_NAVIER_STOKES;
		if (val_iZone == ZONE_1) Kind_Solver = ELECTRIC_POTENTIAL;
	}
  
	/*--- Prepare send buffers for the conservative variables. Need to
   find the total number of conservative variables and also the
   index for their particular solution container. ---*/
	switch (Kind_Solver) {
    case EULER : case NAVIER_STOKES:
      FirstIndex = FLOW_SOL; SecondIndex = NONE; ThirdIndex = NONE;
      break;
    case PLASMA_EULER : case PLASMA_NAVIER_STOKES:
      FirstIndex = PLASMA_SOL; SecondIndex = NONE; ThirdIndex = NONE;
      break;
    case RANS :
      FirstIndex = FLOW_SOL; SecondIndex = TURB_SOL;
      if (transition) ThirdIndex=TRANS_SOL;
      else ThirdIndex = NONE;
      break;
<<<<<<< HEAD
    case TNE2_EULER :
      FirstIndex = TNE2_SOL; SecondIndex = NONE; ThirdIndex = NONE;
      break;
    case FREE_SURFACE_EULER: case FREE_SURFACE_NAVIER_STOKES:
      FirstIndex = FLOW_SOL; SecondIndex = LEVELSET_SOL; ThirdIndex = NONE;
      break;
    case FREE_SURFACE_RANS:
      FirstIndex = FLOW_SOL; SecondIndex = TURB_SOL; ThirdIndex = LEVELSET_SOL;
      break;
=======
>>>>>>> a7b2e898
    case ELECTRIC_POTENTIAL:
      FirstIndex = ELEC_SOL; SecondIndex = NONE; ThirdIndex = NONE;
      break;
    case WAVE_EQUATION:
      FirstIndex = WAVE_SOL; SecondIndex = NONE; ThirdIndex = NONE;
      break;
    case LINEAR_ELASTICITY:
      FirstIndex = FEA_SOL; SecondIndex = NONE; ThirdIndex = NONE;
      break;
    case ADJ_EULER : case ADJ_NAVIER_STOKES :
      FirstIndex = ADJFLOW_SOL; SecondIndex = NONE; ThirdIndex = NONE;
      break;
    case ADJ_PLASMA_EULER : case ADJ_PLASMA_NAVIER_STOKES :
      FirstIndex = ADJPLASMA_SOL; SecondIndex = NONE; ThirdIndex = NONE;
      break;
    case ADJ_RANS :
      FirstIndex = ADJFLOW_SOL;
      if (config->GetFrozen_Visc()) SecondIndex = NONE;
      else SecondIndex = ADJTURB_SOL;
      ThirdIndex = NONE;
      break;
    case LIN_EULER : case LIN_NAVIER_STOKES : ThirdIndex = NONE;
      FirstIndex = LINFLOW_SOL; SecondIndex = NONE;
      break;
    default: SecondIndex = NONE; ThirdIndex = NONE;
      break;
	}
	nVar_First = solver[FirstIndex]->GetnVar();
	if (SecondIndex != NONE) nVar_Second = solver[SecondIndex]->GetnVar();
	if (ThirdIndex != NONE) nVar_Third = solver[ThirdIndex]->GetnVar();
	nVar_Consv = nVar_First + nVar_Second + nVar_Third;
  
  if (config->GetWrt_Residuals()) nVar_Total = 2*nVar_Consv;
  else nVar_Total = nVar_Consv;
  
	/*--- Add the grid velocity to the restart file for the unsteady adjoint ---*/
	if (grid_movement) {
		iVar_GridVel = nVar_Total;
		if (geometry->GetnDim() == 2) nVar_Total += 2;
		else if (geometry->GetnDim() == 3) nVar_Total += 3;
	}
  
<<<<<<< HEAD
  if ((Kind_Solver == FREE_SURFACE_EULER)         ||
      (Kind_Solver == FREE_SURFACE_NAVIER_STOKES) ||
			(Kind_Solver == FREE_SURFACE_RANS)            ) {
=======
  if ((config->GetKind_Regime() == FREESURFACE)) {
>>>>>>> a7b2e898
		/*--- Density ---*/
		iVar_Density = nVar_Total;
		nVar_Total += 1;
	}
  
<<<<<<< HEAD
	if ((Kind_Solver == EULER)                      ||
      (Kind_Solver == NAVIER_STOKES)              ||
      (Kind_Solver == RANS)                       ||
			(Kind_Solver == FREE_SURFACE_EULER)         ||
      (Kind_Solver == FREE_SURFACE_NAVIER_STOKES) ||
			(Kind_Solver == FREE_SURFACE_RANS)            ) {
=======
	if ((Kind_Solver == EULER) || (Kind_Solver == NAVIER_STOKES) || (Kind_Solver == RANS)) {
>>>>>>> a7b2e898
		/*--- Pressure, Cp, Mach ---*/
		iVar_PressMach = nVar_Total;
		nVar_Total += 3;
	}
  
<<<<<<< HEAD
	if ((Kind_Solver == NAVIER_STOKES)              ||
      (Kind_Solver == RANS)                       ||
			(Kind_Solver == FREE_SURFACE_NAVIER_STOKES) ||
      (Kind_Solver == FREE_SURFACE_RANS)            ) {
=======
	if ((Kind_Solver == NAVIER_STOKES) || (Kind_Solver == RANS)) {
>>>>>>> a7b2e898
		/*--- Temperature, Laminar Viscosity ---*/
		iVar_TempLam = nVar_Total;
		nVar_Total += 2;
    /*--- Skin Friction, Heat Flux, & yPlus ---*/
    iVar_ViscCoeffs = nVar_Total;
		nVar_Total += 3;
	}
  
<<<<<<< HEAD
	if ((Kind_Solver == RANS)              ||
      (Kind_Solver == FREE_SURFACE_RANS)   ) {
=======
	if (Kind_Solver == RANS) {
>>>>>>> a7b2e898
		/*--- Eddy Viscosity ---*/
		iVar_Eddy = nVar_Total;
		nVar_Total += 1;
	}
  
<<<<<<< HEAD
  if ((Kind_Solver == EULER)                      ||
      (Kind_Solver == NAVIER_STOKES)              ||
      (Kind_Solver == RANS)                       ||
      (Kind_Solver == FREE_SURFACE_EULER)         ||
      (Kind_Solver == FREE_SURFACE_NAVIER_STOKES) ||
      (Kind_Solver == FREE_SURFACE_RANS)            ) {
=======
  if ((Kind_Solver == EULER) || (Kind_Solver == NAVIER_STOKES) || (Kind_Solver == RANS)) {
>>>>>>> a7b2e898
		/*--- Sharp edges ---*/
		iVar_Sharp = nVar_Total;
		nVar_Total += 1;
	}
  
  if ((Kind_Solver == TNE2_EULER)         ||
      (Kind_Solver == TNE2_NAVIER_STOKES)   ) {
    /*--- Mach ---*/
    iVar_Mach = nVar_Total;
    nVar_Total++;
    /*--- Pressure ---*/
    iVar_Press = nVar_Total;
    nVar_Total++;
    /*--- Temperature ---*/
    iVar_Temp = nVar_Total;
    nVar_Total++;
    /*--- Vib-El. Temperature ---*/
    iVar_Tempv = nVar_Total;
    nVar_Total++;
  }
  
	if (Kind_Solver == ELECTRIC_POTENTIAL) {
		iVar_EF = geometry->GetnDim();
		nVar_Total += geometry->GetnDim();
	}
  
	if ((Kind_Solver == PLASMA_EULER)         ||
      (Kind_Solver == PLASMA_NAVIER_STOKES)   ) {
		iVar_Press  = nVar_Total;
		nVar_Total += config->GetnSpecies();
		iVar_Temp   = nVar_Total;
		nVar_Total += config->GetnSpecies();
    iVar_Tempv  = nVar_Total;
    nVar_Total += config->GetnDiatomics();
    iVar_Mach   = nVar_Total;
    nVar_Total += config->GetnSpecies();
	}
  
	if (Kind_Solver == PLASMA_NAVIER_STOKES) {
		iVar_Lam = nVar_Total;
		nVar_Total  += config->GetnSpecies();
		if((config->GetMagnetic_Force() == YES) && (geometry->GetnDim() ==3)) {
			iVar_MagF   = nVar_Total;
			nVar_Total  += 3;
		}
	}
  
<<<<<<< HEAD
  if ((Kind_Solver == ADJ_EULER)                      ||
      (Kind_Solver == ADJ_NAVIER_STOKES)              ||
      (Kind_Solver == ADJ_RANS)                       ||
			(Kind_Solver == ADJ_FREE_SURFACE_EULER)         ||
      (Kind_Solver == ADJ_FREE_SURFACE_NAVIER_STOKES) ||
			(Kind_Solver == ADJ_FREE_SURFACE_RANS)          ||
      (Kind_Solver == ADJ_PLASMA_EULER)               ||
      (Kind_Solver == ADJ_PLASMA_NAVIER_STOKES)         ) {
=======
  if ((Kind_Solver == ADJ_EULER) || (Kind_Solver == ADJ_NAVIER_STOKES) || (Kind_Solver == ADJ_RANS) || (Kind_Solver == ADJ_PLASMA_EULER) || (Kind_Solver == ADJ_PLASMA_NAVIER_STOKES)) {
>>>>>>> a7b2e898
    /*--- Surface sensitivity coefficient, and solution sensor ---*/
    iVar_Sens   = nVar_Total;
    nVar_Total += 2;
  }
  
  if (config->GetExtraOutput()) {
    iVar_Extra  = nVar_Total;
    nVar_Extra  = solver[TURB_SOL]->GetnOutputVariables();
    nVar_Total += nVar_Extra;
  }
  
	/*--- Merge the solution either in serial or parallel. ---*/
  
#ifdef NO_MPI
  
  /*--- In serial, the single process has access to all solution data,
   so it is simple to retrieve and store inside Solution_Data. ---*/
	nGlobal_Poin = geometry->GetnPointDomain();
	Data = new double*[nVar_Total];
	for (iVar = 0; iVar < nVar_Total; iVar++) {
		Data[iVar] = new double[nGlobal_Poin];
	}
  
	/*--- In case there is grid movement ---*/
	double *Grid_Vel;
  
  /*--- First, loop through the mesh in order to find and store the
   value of the coefficient of pressure at any surface nodes. They
   will be placed in an auxiliary vector and then communicated like
   all other volumetric variables. ---*/
  
  Aux_Press = new double [geometry->GetnPointDomain()];
  for (iPoint = 0; iPoint < geometry->GetnPoint(); iPoint++) Aux_Press[iPoint] = 0.0;
  for (iMarker = 0; iMarker < config->GetnMarker_All(); iMarker++)
    if (config->GetMarker_All_Plotting(iMarker) == YES)
      for(iVertex = 0; iVertex < geometry->nVertex[iMarker]; iVertex++) {
        iPoint = geometry->vertex[iMarker][iVertex]->GetNode();
        Aux_Press[iPoint] = solver[FLOW_SOL]->GetCPressure(iMarker,iVertex);
      }
  
	if ((Kind_Solver == NAVIER_STOKES) || (Kind_Solver == RANS)) {
    
    Aux_Frict = new double [geometry->GetnPointDomain()];
		Aux_Heat  = new double [geometry->GetnPointDomain()];
		Aux_yPlus = new double [geometry->GetnPointDomain()];
    
    for(iPoint = 0; iPoint < geometry->GetnPointDomain(); iPoint++) {
      Aux_Frict[iPoint] = 0.0;
      Aux_Heat[iPoint]  = 0.0;
      Aux_yPlus[iPoint] = 0.0;
    }
    for (iMarker = 0; iMarker < config->GetnMarker_All(); iMarker++)
      if (config->GetMarker_All_Plotting(iMarker) == YES) {
        for(iVertex = 0; iVertex < geometry->nVertex[iMarker]; iVertex++) {
          iPoint = geometry->vertex[iMarker][iVertex]->GetNode();
          Aux_Frict[iPoint] = solver[FLOW_SOL]->GetCSkinFriction(iMarker,iVertex);
          Aux_Heat[iPoint]  = solver[FLOW_SOL]->GetHeatTransferCoeff(iMarker,iVertex);
          Aux_yPlus[iPoint] = solver[FLOW_SOL]->GetYPlus(iMarker,iVertex);
        }
      }
  }
  
  if ((Kind_Solver == ADJ_EULER) || (Kind_Solver == ADJ_NAVIER_STOKES) || (Kind_Solver == ADJ_RANS) || (Kind_Solver == ADJ_PLASMA_EULER) || (Kind_Solver == ADJ_PLASMA_NAVIER_STOKES)) {
    
    Aux_Sens = new double [geometry->GetnPointDomain()];
    for (iPoint = 0; iPoint < geometry->GetnPoint(); iPoint++) Aux_Sens[iPoint] = 0.0;
    for (iMarker = 0; iMarker < config->GetnMarker_All(); iMarker++)
      if (config->GetMarker_All_Plotting(iMarker) == YES) {
        for(iVertex = 0; iVertex < geometry->nVertex[iMarker]; iVertex++) {
          iPoint = geometry->vertex[iMarker][iVertex]->GetNode();
          Aux_Sens[iPoint] = solver[ADJFLOW_SOL]->GetCSensitivity(iMarker,iVertex);
        }
      }
    
  }
  
	/*--- Loop over all points in the mesh, but only write data
   for nodes in the domain (ignore periodic/sliding halo nodes). ---*/
	jPoint = 0;
	for (iPoint = 0; iPoint < geometry->GetnPoint(); iPoint++) {
    
    /*--- Check for halo nodes & only write if requested ---*/
    
    if (geometry->node[iPoint]->GetDomain()) {
      
      /*--- Solution (first, second and third system of equations) ---*/
      jVar = 0;
      for (iVar = 0; iVar < nVar_First; iVar++) {
        Data[jVar][jPoint] = solver[FirstIndex]->node[iPoint]->GetSolution(iVar);
        jVar++;
      }
      
      for (iVar = 0; iVar < nVar_Second; iVar++) {
        Data[jVar][jPoint] = solver[SecondIndex]->node[iPoint]->GetSolution(iVar);
        jVar++;
      }
      
      for (iVar = 0; iVar < nVar_Third; iVar++) {
        Data[jVar][jPoint] = solver[ThirdIndex]->node[iPoint]->GetSolution(iVar);
        jVar++;
      }
      
      /*--- Residual (first, second and third system of equations) ---*/
      if (config->GetWrt_Residuals()) {
        for (iVar = 0; iVar < nVar_First; iVar++) {
          Data[jVar][jPoint] = solver[FirstIndex]->LinSysRes.GetBlock(iPoint, iVar);
          jVar++;
        }
        
        for (iVar = 0; iVar < nVar_Second; iVar++) {
          Data[jVar][jPoint] = solver[SecondIndex]->LinSysRes.GetBlock(iPoint, iVar);
          jVar++;
        }
        
        for (iVar = 0; iVar < nVar_Third; iVar++) {
          Data[jVar][jPoint] = solver[ThirdIndex]->LinSysRes.GetBlock(iPoint, iVar);
          jVar++;
        }
      }
      
      /*--- For unsteady problems with grid movement, write the mesh velocities ---*/
      if (grid_movement) {
        Grid_Vel = geometry->node[iPoint]->GetGridVel();
        for (unsigned short iDim = 0; iDim < geometry->GetnDim(); iDim++) {
          Data[jVar][jPoint] = Grid_Vel[iDim];
          jVar++;
        }
      }
      
      /*--- Any extra data for output files ---*/
      switch (Kind_Solver) {
        case EULER:
          /*--- Load buffers with the pressure, Cp, and mach variables. ---*/
          if (compressible) {
            Data[jVar][jPoint] = solver[FLOW_SOL]->node[iPoint]->GetPressure(COMPRESSIBLE); jVar++;
            Data[jVar][jPoint] = Aux_Press[iPoint]; jVar++;
            Data[jVar][jPoint] = sqrt(solver[FLOW_SOL]->node[iPoint]->GetVelocity2())/solver[FLOW_SOL]->node[iPoint]->GetSoundSpeed(); jVar++;
            Data[jVar][jPoint] = geometry->node[iPoint]->GetSharpEdge_Distance(); jVar++;
          }
          if (incompressible || freesurface) {
            if (freesurface) {
              Data[jVar][jPoint] = solver[FLOW_SOL]->node[iPoint]->GetDensityInc(); jVar++;
            }
            Data[jVar][jPoint] = solver[FLOW_SOL]->node[iPoint]->GetPressure(INCOMPRESSIBLE); jVar++;
            Data[jVar][jPoint] = Aux_Press[iPoint]; jVar++;
            Data[jVar][jPoint] = sqrt(solver[FLOW_SOL]->node[iPoint]->GetVelocity2())*config->GetVelocity_Ref()/sqrt(config->GetBulk_Modulus()/(solver[FLOW_SOL]->node[iPoint]->GetDensityInc()*config->GetDensity_Ref())); jVar++;
            Data[jVar][jPoint] = geometry->node[iPoint]->GetSharpEdge_Distance(); jVar++;
            
          }
          break;
          /*--- Write pressure, Cp, mach, temperature, laminar viscosity, skin friction, heat transfer, yplus ---*/
        case NAVIER_STOKES:
          if (compressible) {
            Data[jVar][jPoint] = solver[FLOW_SOL]->node[iPoint]->GetPressure(COMPRESSIBLE); jVar++;
            Data[jVar][jPoint] = Aux_Press[iPoint]; jVar++;
            Data[jVar][jPoint] = sqrt(solver[FLOW_SOL]->node[iPoint]->GetVelocity2())/
            solver[FLOW_SOL]->node[iPoint]->GetSoundSpeed(); jVar++;
            Data[jVar][jPoint] = geometry->node[iPoint]->GetSharpEdge_Distance(); jVar++;
            Data[jVar][jPoint] = solver[FLOW_SOL]->node[iPoint]->GetTemperature(); jVar++;
            Data[jVar][jPoint] = solver[FLOW_SOL]->node[iPoint]->GetLaminarViscosity(); jVar++;
            Data[jVar][jPoint] = Aux_Frict[iPoint]; jVar++;
            Data[jVar][jPoint] = Aux_Heat[iPoint];  jVar++;
            Data[jVar][jPoint] = Aux_yPlus[iPoint]; jVar++;
          }
          if (incompressible || freesurface) {
            if (freesurface) {
              Data[jVar][jPoint] = solver[FLOW_SOL]->node[iPoint]->GetDensityInc(); jVar++;
            }
            Data[jVar][jPoint] = solver[FLOW_SOL]->node[iPoint]->GetPressure(INCOMPRESSIBLE); jVar++;
            Data[jVar][jPoint] = Aux_Press[iPoint]; jVar++;
            Data[jVar][jPoint] = sqrt(solver[FLOW_SOL]->node[iPoint]->GetVelocity2())*config->GetVelocity_Ref()/sqrt(config->GetBulk_Modulus()/(solver[FLOW_SOL]->node[iPoint]->GetDensityInc()*config->GetDensity_Ref())); jVar++;
            Data[jVar][jPoint] = geometry->node[iPoint]->GetSharpEdge_Distance(); jVar++;
            Data[jVar][jPoint] = 0.0; jVar++;
            Data[jVar][jPoint] = solver[FLOW_SOL]->node[iPoint]->GetLaminarViscosityInc(); jVar++;
            Data[jVar][jPoint] = Aux_Frict[iPoint]; jVar++;
            Data[jVar][jPoint] = Aux_Heat[iPoint];  jVar++;
            Data[jVar][jPoint] = Aux_yPlus[iPoint]; jVar++;
          }
          break;
          /*--- Write pressure, Cp, mach, temperature, laminar viscosity, skin friction, heat transfer, yplus, eddy viscosity ---*/
        case RANS:
          if (compressible) {
            Data[jVar][jPoint] = solver[FLOW_SOL]->node[iPoint]->GetPressure(COMPRESSIBLE); jVar++;
            Data[jVar][jPoint] = Aux_Press[iPoint]; jVar++;
            Data[jVar][jPoint] = sqrt(solver[FLOW_SOL]->node[iPoint]->GetVelocity2())/
            solver[FLOW_SOL]->node[iPoint]->GetSoundSpeed(); jVar++;
            Data[jVar][jPoint] = solver[FLOW_SOL]->node[iPoint]->GetTemperature(); jVar++;
            Data[jVar][jPoint] = solver[FLOW_SOL]->node[iPoint]->GetLaminarViscosity(); jVar++;
            Data[jVar][jPoint] = Aux_Frict[iPoint]; jVar++;
            Data[jVar][jPoint] = Aux_Heat[iPoint];  jVar++;
            Data[jVar][jPoint] = Aux_yPlus[iPoint]; jVar++;
          }
          if (incompressible || freesurface) {
            if (freesurface) {
              Data[jVar][jPoint] = solver[FLOW_SOL]->node[iPoint]->GetDensityInc(); jVar++;
            }
            Data[jVar][jPoint] = solver[FLOW_SOL]->node[iPoint]->GetPressure(INCOMPRESSIBLE); jVar++;
            Data[jVar][jPoint] = Aux_Press[iPoint]; jVar++;
            Data[jVar][jPoint] = sqrt(solver[FLOW_SOL]->node[iPoint]->GetVelocity2())*config->GetVelocity_Ref()/sqrt(config->GetBulk_Modulus()/(solver[FLOW_SOL]->node[iPoint]->GetDensityInc()*config->GetDensity_Ref())); jVar++;
            Data[jVar][jPoint] = 0.0; jVar++;
            Data[jVar][jPoint] = solver[FLOW_SOL]->node[iPoint]->GetLaminarViscosityInc(); jVar++;
            Data[jVar][jPoint] = Aux_Frict[iPoint]; jVar++;
            Data[jVar][jPoint] = Aux_Heat[iPoint];  jVar++;
            Data[jVar][jPoint] = Aux_yPlus[iPoint]; jVar++;
          }
          Data[jVar][jPoint] = solver[FLOW_SOL]->node[iPoint]->GetEddyViscosity(); jVar++;
          Data[jVar][jPoint] = geometry->node[iPoint]->GetSharpEdge_Distance(); jVar++;
          break;
          /*--- Write electric field. ---*/
        case ELECTRIC_POTENTIAL:
          for (unsigned short iDim = 0; iDim < geometry->GetnDim(); iDim++) {
            Data[jVar][jPoint] = -1.0*solver[ELEC_SOL]->node[iPoint]->GetGradient(0,iDim);
            jVar++;
          }
          break;
          
        case TNE2_EULER:
          /*--- Write Mach number ---*/
          Data[jVar][jPoint] = sqrt(solver[TNE2_SOL]->node[iPoint]->GetVelocity2()) / solver[TNE2_SOL]->node[iPoint]->GetSoundSpeed();
          jVar++;
          /*--- Write Pressure ---*/
          Data[jVar][jPoint] = solver[TNE2_SOL]->node[iPoint]->GetPressure();
          jVar++;
          /*--- Write Temperature ---*/
          Data[jVar][jPoint] = solver[TNE2_SOL]->node[iPoint]->GetTemperature();
          jVar++;
          /*--- Write Vib.-El. Temperature ---*/
          Data[jVar][jPoint] = solver[TNE2_SOL]->node[iPoint]->GetTemperature_ve();
          jVar++;
          break;
          
        case PLASMA_EULER:
          /*--- Write partial pressures ---*/
          for (iSpecies = 0; iSpecies < config->GetnSpecies(); iSpecies++) {
            Data[jVar][jPoint] = solver[PLASMA_SOL]->node[iPoint]->GetPressure(iSpecies);
            jVar++;
          }
          /*--- Write translational-rotational temperature ---*/
          for (iSpecies = 0; iSpecies < config->GetnSpecies(); iSpecies++) {
            Data[jVar][jPoint] = solver[PLASMA_SOL]->node[iPoint]->GetTemperature_tr(iSpecies);
            jVar++;
          }
          /*--- Write vibrational temperature ---*/
          for (iSpecies = 0; iSpecies < config->GetnDiatomics(); iSpecies++) {
            Data[jVar][jPoint] = solver[PLASMA_SOL]->node[iPoint]->GetTemperature_vib(iSpecies);
            jVar++;
          }
          /*--- Write Mach number ---*/
          for (iSpecies = 0; iSpecies < config->GetnSpecies(); iSpecies++) {
            Data[jVar][jPoint] =  sqrt(solver[PLASMA_SOL]->node[iPoint]->GetVelocity2(iSpecies))
            / solver[PLASMA_SOL]->node[iPoint]->GetSoundSpeed(iSpecies);
            jVar++;
          }
          break;
          
        case PLASMA_NAVIER_STOKES:
          /*--- Write partial pressures ---*/
          for (iSpecies = 0; iSpecies < config->GetnSpecies(); iSpecies++) {
            Data[jVar][jPoint] = solver[PLASMA_SOL]->node[iPoint]->GetPressure(iSpecies);
            jVar++;
          }
          /*--- Write translational-rotational temperature ---*/
          for (iSpecies = 0; iSpecies < config->GetnSpecies(); iSpecies++) {
            Data[jVar][jPoint] = solver[PLASMA_SOL]->node[iPoint]->GetTemperature_tr(iSpecies);
            jVar++;
          }
          /*--- Write vibrational temperature ---*/
          for (iSpecies = 0; iSpecies < config->GetnDiatomics(); iSpecies++) {
            Data[jVar][jPoint] = solver[PLASMA_SOL]->node[iPoint]->GetTemperature_vib(iSpecies);
            jVar++;
          }
          /*--- Write Mach number ---*/
          for (iSpecies = 0; iSpecies < config->GetnSpecies(); iSpecies++) {
            Data[jVar][jPoint] =  sqrt(solver[PLASMA_SOL]->node[iPoint]->GetVelocity2(iSpecies))
            / solver[PLASMA_SOL]->node[iPoint]->GetSoundSpeed(iSpecies);
            jVar++;
          }
          /*--- Write laminar viscosity ---*/
          for (iSpecies = 0; iSpecies < config->GetnSpecies(); iSpecies++) {
            Data[jVar][jPoint] =  solver[PLASMA_SOL]->node[iPoint]->GetLaminarViscosity(iSpecies);
            jVar++;
          }
          /*--- Write magnetic force ---*/
          if((config->GetMagnetic_Force() == YES) && (geometry->GetnDim() == 3)) {
            for (unsigned short iDim = 0; iDim < geometry->GetnDim(); iDim++) {
              Data[jVar][jPoint] =  solver[PLASMA_SOL]->node[iPoint]->GetMagneticField()[iDim];
              jVar++;
            }
          }
          break;
          
        case ADJ_EULER: case ADJ_NAVIER_STOKES: case ADJ_RANS:
        case ADJ_PLASMA_EULER: case ADJ_PLASMA_NAVIER_STOKES:
          
          Data[jVar][jPoint] = Aux_Sens[iPoint]; jVar++;
          if (config->GetKind_ConvNumScheme() == SPACE_CENTERED)
          { Data[jVar][jPoint] = solver[ADJFLOW_SOL]->node[iPoint]->GetSensor(); jVar++; }
          if (config->GetKind_ConvNumScheme() == SPACE_UPWIND)
          { Data[jVar][jPoint] = solver[ADJFLOW_SOL]->node[iPoint]->GetLimiter(0); jVar++; }
          break;
          
      }
    }
    
    if (config->GetExtraOutput()) {
      for (unsigned short iVar = 0; iVar < nVar_Extra; iVar++) {
        Data[jVar][jPoint] =  solver[TURB_SOL]->OutputVariables[iPoint*nVar_Extra+iVar];
        jVar++;
      }
    }
    
    /*--- Increment jPoint as the counter. We need this because iPoint
     may include halo nodes that we skip over during this loop. ---*/
    jPoint++;
    
	}
  
#else
  
	/*--- MPI preprocessing ---*/
  
	int rank = MPI::COMM_WORLD.Get_rank();
	int nProcessor = MPI::COMM_WORLD.Get_size();
	int iProcessor;
  
	/*--- Local variables needed for merging with MPI ---*/
	unsigned short CurrentIndex;
  
	unsigned long Buffer_Send_nPoint[1], *Buffer_Recv_nPoint = NULL;
	unsigned long nLocalPoint = 0, MaxLocalPoint = 0;
	unsigned long iGlobal_Index = 0, nBuffer_Scalar = 0;
  
  bool Wrt_Halo = config->GetWrt_Halo();
  
	/*--- Each processor sends its local number of nodes to the master. ---*/

  if (Wrt_Halo) {
    nLocalPoint = geometry->GetnPoint();
  } else
    nLocalPoint = geometry->GetnPointDomain();
	Buffer_Send_nPoint[0] = nLocalPoint;
	if (rank == MASTER_NODE) Buffer_Recv_nPoint = new unsigned long[nProcessor];
	MPI::COMM_WORLD.Barrier();
	MPI::COMM_WORLD.Allreduce(&nLocalPoint, &MaxLocalPoint, 1, MPI::UNSIGNED_LONG, MPI::MAX);
	MPI::COMM_WORLD.Gather(&Buffer_Send_nPoint, 1, MPI::UNSIGNED_LONG,
                         Buffer_Recv_nPoint, 1, MPI::UNSIGNED_LONG, MASTER_NODE);
	nBuffer_Scalar = MaxLocalPoint;
  
	/*--- Send and Recv buffers. ---*/
  
	double *Buffer_Send_Var = new double[MaxLocalPoint];
	double *Buffer_Recv_Var = NULL;
  
	double *Buffer_Send_Res = new double[MaxLocalPoint];
	double *Buffer_Recv_Res = NULL;
  
	double *Buffer_Send_Vol = new double[MaxLocalPoint];
	double *Buffer_Recv_Vol = NULL;
  
	unsigned long *Buffer_Send_GlobalIndex = new unsigned long[MaxLocalPoint];
	unsigned long *Buffer_Recv_GlobalIndex = NULL;
  
  /*--- Auxiliary vectors for surface coefficients ---*/
  
  Aux_Press = new double[geometry->GetnPoint()];
  if ((Kind_Solver == NAVIER_STOKES) || (Kind_Solver == RANS)) {
    Aux_Frict = new double[geometry->GetnPoint()];
    Aux_Heat  = new double[geometry->GetnPoint()];
    Aux_yPlus = new double[geometry->GetnPoint()];
  }
  
  if ((Kind_Solver == ADJ_EULER) || (Kind_Solver == ADJ_NAVIER_STOKES) || (Kind_Solver == ADJ_RANS) || (Kind_Solver == ADJ_PLASMA_EULER) || (Kind_Solver == ADJ_PLASMA_NAVIER_STOKES)) {
    Aux_Sens = new double[geometry->GetnPoint()];
    
  }
  
	/*--- Prepare the receive buffers in the master node only. ---*/
  
	if (rank == MASTER_NODE) {
    
		Buffer_Recv_Var = new double[nProcessor*MaxLocalPoint];
		Buffer_Recv_Res = new double[nProcessor*MaxLocalPoint];
		Buffer_Recv_Vol = new double[nProcessor*MaxLocalPoint];
		Buffer_Recv_GlobalIndex = new unsigned long[nProcessor*MaxLocalPoint];
    
		/*--- Sum total number of nodes to be written and allocate arrays ---*/
		nGlobal_Poin = 0;
		for (iProcessor = 0; iProcessor < nProcessor; iProcessor++) {
			nGlobal_Poin += Buffer_Recv_nPoint[iProcessor];
		}
		Data = new double*[nVar_Total];
		for (iVar = 0; iVar < nVar_Total; iVar++) {
			Data[iVar] = new double[nGlobal_Poin];
		}
	}
  
	/*--- Main communication routine. Loop over each variable that has
   been requested by the user and perform the MPI comm. Temporary
   1-D buffers are used to send the solution for each variable at all
   nodes on each partition to the master node. These are then unpacked
   by the master and sorted by global index in one large n-dim. array. ---*/
  
	for (iVar = 0; iVar < nVar_Consv; iVar++) {
    
		/*--- Logic for which solution class to draw from. ---*/
    
		jVar = iVar;
		CurrentIndex = FirstIndex;
		if ((SecondIndex != NONE) && (iVar > nVar_First-1)) {
			jVar = iVar - nVar_First;
			CurrentIndex = SecondIndex;
		}
    if ((SecondIndex != NONE) && (ThirdIndex != NONE) && (iVar > (nVar_First + nVar_Second-1))) {
			jVar = iVar - nVar_First - nVar_Second;
			CurrentIndex = ThirdIndex;
		}
    
		/*--- Loop over this partition to collect the current variable ---*/
    
		jPoint = 0;
		for (iPoint = 0; iPoint < geometry->GetnPoint(); iPoint++) {
      
      /*--- Check for halos & write only if requested ---*/
      
      if (geometry->node[iPoint]->GetDomain() || Wrt_Halo) {
        
        /*--- Get this variable into the temporary send buffer. ---*/
        Buffer_Send_Var[jPoint] = solver[CurrentIndex]->node[iPoint]->GetSolution(jVar);
        if (config->GetWrt_Residuals()) {
          Buffer_Send_Res[jPoint] = solver[CurrentIndex]->LinSysRes.GetBlock(iPoint, jVar);
        }
        
        /*--- Only send/recv the volumes & global indices during the first loop ---*/
        if (iVar == 0) {
          Buffer_Send_GlobalIndex[jPoint] = geometry->node[iPoint]->GetGlobalIndex();
        }
        jPoint++;
      }
		}
    
		/*--- Gather the data on the master node. ---*/
		MPI::COMM_WORLD.Barrier();
		MPI::COMM_WORLD.Gather(Buffer_Send_Var, nBuffer_Scalar, MPI::DOUBLE,
                           Buffer_Recv_Var, nBuffer_Scalar, MPI::DOUBLE,
                           MASTER_NODE);
    if (config->GetWrt_Residuals()) {
      MPI::COMM_WORLD.Gather(Buffer_Send_Res, nBuffer_Scalar, MPI::DOUBLE,
                             Buffer_Recv_Res, nBuffer_Scalar, MPI::DOUBLE,
                             MASTER_NODE);
    }
		if (iVar == 0) {
			MPI::COMM_WORLD.Gather(Buffer_Send_GlobalIndex, nBuffer_Scalar, MPI::UNSIGNED_LONG,
                             Buffer_Recv_GlobalIndex, nBuffer_Scalar, MPI::UNSIGNED_LONG,
                             MASTER_NODE);
		}
    
		/*--- The master node unpacks and sorts this variable by global index ---*/
		if (rank == MASTER_NODE) {
			jPoint = 0;
			for (iProcessor = 0; iProcessor < nProcessor; iProcessor++) {
				for (iPoint = 0; iPoint < Buffer_Recv_nPoint[iProcessor]; iPoint++) {
          
					/*--- Get global index, then loop over each variable and store ---*/
					iGlobal_Index = Buffer_Recv_GlobalIndex[jPoint];
					Data[iVar][iGlobal_Index] = Buffer_Recv_Var[jPoint];
          if (config->GetWrt_Residuals()) {
            Data[iVar+nVar_Consv][iGlobal_Index] = Buffer_Recv_Res[jPoint];
          }
					jPoint++;
				}
				/*--- Adjust jPoint to index of next proc's data in the buffers. ---*/
				jPoint = (iProcessor+1)*nBuffer_Scalar;
			}
		}
	}
  
	/*--- Additional communication routine for the grid velocity. Note that
   we are reusing the same temporary buffers from above for efficiency.
   Also, in the future more routines like this could be used to write
   an arbitrary number of additional variables to the file. ---*/
    
	if (grid_movement) {
    
		/*--- Loop over this partition to collect the current variable ---*/
		jPoint = 0; double *Grid_Vel;
		for (iPoint = 0; iPoint < geometry->GetnPoint(); iPoint++) {
      
      /*--- Check for halos & write only if requested ---*/
      
      if (geometry->node[iPoint]->GetDomain() || Wrt_Halo) {
        
        /*--- Load buffers with the three grid velocity components. ---*/
        Grid_Vel = geometry->node[iPoint]->GetGridVel();
        Buffer_Send_Var[jPoint] = Grid_Vel[0];
        Buffer_Send_Res[jPoint] = Grid_Vel[1];
        if (geometry->GetnDim() == 3) Buffer_Send_Vol[jPoint] = Grid_Vel[2];
        jPoint++;
      }
    }
    
		/*--- Gather the data on the master node. ---*/
		MPI::COMM_WORLD.Barrier();
		MPI::COMM_WORLD.Gather(Buffer_Send_Var, nBuffer_Scalar, MPI::DOUBLE,
                           Buffer_Recv_Var, nBuffer_Scalar, MPI::DOUBLE,
                           MASTER_NODE);
		MPI::COMM_WORLD.Gather(Buffer_Send_Res, nBuffer_Scalar, MPI::DOUBLE,
                           Buffer_Recv_Res, nBuffer_Scalar, MPI::DOUBLE,
                           MASTER_NODE);
		if (geometry->GetnDim() == 3) {
			MPI::COMM_WORLD.Gather(Buffer_Send_Vol, nBuffer_Scalar, MPI::DOUBLE,
                             Buffer_Recv_Vol, nBuffer_Scalar, MPI::DOUBLE,
                             MASTER_NODE);
		}
    
		/*--- The master node unpacks and sorts this variable by global index ---*/
		if (rank == MASTER_NODE) {
			jPoint = 0; iVar = iVar_GridVel;
			for (iProcessor = 0; iProcessor < nProcessor; iProcessor++) {
				for (iPoint = 0; iPoint < Buffer_Recv_nPoint[iProcessor]; iPoint++) {
          
					/*--- Get global index, then loop over each variable and store ---*/
					iGlobal_Index = Buffer_Recv_GlobalIndex[jPoint];
					Data[iVar][iGlobal_Index]   = Buffer_Recv_Var[jPoint];
					Data[iVar+1][iGlobal_Index] = Buffer_Recv_Res[jPoint];
					if (geometry->GetnDim() == 3)
						Data[iVar+2][iGlobal_Index] = Buffer_Recv_Vol[jPoint];
					jPoint++;
				}
				/*--- Adjust jPoint to index of next proc's data in the buffers. ---*/
				jPoint = (iProcessor+1)*nBuffer_Scalar;
			}
		}
	}
  
  /*--- Communicate the Density in Free-surface problems ---*/
<<<<<<< HEAD
	if ((Kind_Solver == FREE_SURFACE_EULER)         ||
      (Kind_Solver == FREE_SURFACE_NAVIER_STOKES) ||
      (Kind_Solver == FREE_SURFACE_RANS)            ) {
=======
	if (config->GetKind_Regime() == FREESURFACE) {
>>>>>>> a7b2e898
    
		/*--- Loop over this partition to collect the current variable ---*/
		jPoint = 0;
		for (iPoint = 0; iPoint < geometry->GetnPoint(); iPoint++) {
      
      /*--- Check for halos & write only if requested ---*/
      
      if (geometry->node[iPoint]->GetDomain() || Wrt_Halo) {
        
        /*--- Load buffers with the pressure and mach variables. ---*/
        Buffer_Send_Var[jPoint] = solver[FLOW_SOL]->node[iPoint]->GetDensityInc();
        jPoint++;
      }
		}
    
		/*--- Gather the data on the master node. ---*/
		MPI::COMM_WORLD.Barrier();
		MPI::COMM_WORLD.Gather(Buffer_Send_Var, nBuffer_Scalar, MPI::DOUBLE,
                           Buffer_Recv_Var, nBuffer_Scalar, MPI::DOUBLE,
                           MASTER_NODE);
    
		/*--- The master node unpacks and sorts this variable by global index ---*/
		if (rank == MASTER_NODE) {
			jPoint = 0; iVar = iVar_Density;
			for (iProcessor = 0; iProcessor < nProcessor; iProcessor++) {
				for (iPoint = 0; iPoint < Buffer_Recv_nPoint[iProcessor]; iPoint++) {
          
					/*--- Get global index, then loop over each variable and store ---*/
					iGlobal_Index = Buffer_Recv_GlobalIndex[jPoint];
					Data[iVar][iGlobal_Index] = Buffer_Recv_Var[jPoint];
					jPoint++;
				}
				/*--- Adjust jPoint to index of next proc's data in the buffers. ---*/
				jPoint = (iProcessor+1)*nBuffer_Scalar;
			}
		}
    
	}
  
	/*--- Communicate Pressure, Cp, and Mach ---*/
  
<<<<<<< HEAD
	if ((Kind_Solver == EULER)                      ||
      (Kind_Solver == NAVIER_STOKES)              ||
      (Kind_Solver == RANS)                       ||
      (Kind_Solver == FREE_SURFACE_EULER)         ||
      (Kind_Solver == FREE_SURFACE_NAVIER_STOKES) ||
      (Kind_Solver == FREE_SURFACE_RANS)            ) {
=======
	if ((Kind_Solver == EULER) || (Kind_Solver == NAVIER_STOKES) || (Kind_Solver == RANS)) {
>>>>>>> a7b2e898
    
    /*--- First, loop through the mesh in order to find and store the
     value of the coefficient of pressure at any surface nodes. They 
     will be placed in an auxiliary vector and then communicated like
     all other volumetric variables. ---*/
    
    for (iPoint = 0; iPoint < geometry->GetnPoint(); iPoint++) Aux_Press[iPoint] = 0.0;
		for (iMarker = 0; iMarker < config->GetnMarker_All(); iMarker++)
			if (config->GetMarker_All_Plotting(iMarker) == YES)
				for(iVertex = 0; iVertex < geometry->nVertex[iMarker]; iVertex++) {
					iPoint = geometry->vertex[iMarker][iVertex]->GetNode();
					Aux_Press[iPoint] = solver[FLOW_SOL]->GetCPressure(iMarker,iVertex);
				}
    
		/*--- Loop over this partition to collect the current variable ---*/
		jPoint = 0;
		for (iPoint = 0; iPoint < geometry->GetnPoint(); iPoint++) {
      
      /*--- Check for halos & write only if requested ---*/
      
      if (geometry->node[iPoint]->GetDomain() || Wrt_Halo) {
        
        /*--- Load buffers with the pressure, Cp, and mach variables. ---*/
        if (compressible) {
          Buffer_Send_Var[jPoint] = solver[FLOW_SOL]->node[iPoint]->GetPressure(COMPRESSIBLE);
          Buffer_Send_Res[jPoint] = Aux_Press[iPoint];
          Buffer_Send_Vol[jPoint] = sqrt(solver[FLOW_SOL]->node[iPoint]->GetVelocity2())/
          solver[FLOW_SOL]->node[iPoint]->GetSoundSpeed();
        }
        if (incompressible || freesurface) {
          Buffer_Send_Var[jPoint] = solver[FLOW_SOL]->node[iPoint]->GetPressure(INCOMPRESSIBLE);
          Buffer_Send_Res[jPoint] = Aux_Press[iPoint];
          Buffer_Send_Vol[jPoint] = sqrt(solver[FLOW_SOL]->node[iPoint]->GetVelocity2())*config->GetVelocity_Ref()/
          sqrt(config->GetBulk_Modulus()/(solver[FLOW_SOL]->node[iPoint]->GetDensityInc()*config->GetDensity_Ref()));
        }
        jPoint++;
      }
    }
    
		/*--- Gather the data on the master node. ---*/
		MPI::COMM_WORLD.Barrier();
		MPI::COMM_WORLD.Gather(Buffer_Send_Var, nBuffer_Scalar, MPI::DOUBLE,
                           Buffer_Recv_Var, nBuffer_Scalar, MPI::DOUBLE,
                           MASTER_NODE);
		MPI::COMM_WORLD.Gather(Buffer_Send_Res, nBuffer_Scalar, MPI::DOUBLE,
                           Buffer_Recv_Res, nBuffer_Scalar, MPI::DOUBLE,
                           MASTER_NODE);
    MPI::COMM_WORLD.Gather(Buffer_Send_Vol, nBuffer_Scalar, MPI::DOUBLE,
                           Buffer_Recv_Vol, nBuffer_Scalar, MPI::DOUBLE,
                           MASTER_NODE);
    
		/*--- The master node unpacks and sorts this variable by global index ---*/
		if (rank == MASTER_NODE) {
			jPoint = 0; iVar = iVar_PressMach;
			for (iProcessor = 0; iProcessor < nProcessor; iProcessor++) {
				for (iPoint = 0; iPoint < Buffer_Recv_nPoint[iProcessor]; iPoint++) {
          
					/*--- Get global index, then loop over each variable and store ---*/
					iGlobal_Index = Buffer_Recv_GlobalIndex[jPoint];
					Data[iVar][iGlobal_Index]   = Buffer_Recv_Var[jPoint];
					Data[iVar+1][iGlobal_Index] = Buffer_Recv_Res[jPoint];
          Data[iVar+2][iGlobal_Index] = Buffer_Recv_Vol[jPoint];
					jPoint++;
				}
				/*--- Adjust jPoint to index of next proc's data in the buffers. ---*/
				jPoint = (iProcessor+1)*nBuffer_Scalar;
			}
		}
	}
  
	/*--- Communicate Temperature & Laminar Viscosity ---*/
	if ((Kind_Solver == NAVIER_STOKES) || (Kind_Solver == RANS)) {
    
		/*--- Loop over this partition to collect the current variable ---*/
		jPoint = 0;
		for (iPoint = 0; iPoint < geometry->GetnPoint(); iPoint++) {
      
      /*--- Check for halos & write only if requested ---*/
      
      if (geometry->node[iPoint]->GetDomain() || Wrt_Halo) {
        
        /*--- Load buffers with the temperature and laminar viscosity variables. ---*/
        if (compressible) {
          Buffer_Send_Var[jPoint] = solver[FLOW_SOL]->node[iPoint]->GetTemperature();
          Buffer_Send_Res[jPoint] = solver[FLOW_SOL]->node[iPoint]->GetLaminarViscosity();
        }
        if (incompressible || freesurface) {
          Buffer_Send_Var[jPoint] = 0.0;
          Buffer_Send_Res[jPoint] = solver[FLOW_SOL]->node[iPoint]->GetLaminarViscosityInc();
        }
        jPoint++;
      }
		}
    
		/*--- Gather the data on the master node. ---*/
		MPI::COMM_WORLD.Barrier();
		MPI::COMM_WORLD.Gather(Buffer_Send_Var, nBuffer_Scalar, MPI::DOUBLE,
                           Buffer_Recv_Var, nBuffer_Scalar, MPI::DOUBLE,
                           MASTER_NODE);
		MPI::COMM_WORLD.Gather(Buffer_Send_Res, nBuffer_Scalar, MPI::DOUBLE,
                           Buffer_Recv_Res, nBuffer_Scalar, MPI::DOUBLE,
                           MASTER_NODE);
    
		/*--- The master node unpacks and sorts this variable by global index ---*/
		if (rank == MASTER_NODE) {
			jPoint = 0; iVar = iVar_TempLam;
			for (iProcessor = 0; iProcessor < nProcessor; iProcessor++) {
				for (iPoint = 0; iPoint < Buffer_Recv_nPoint[iProcessor]; iPoint++) {
          
					/*--- Get global index, then loop over each variable and store ---*/
					iGlobal_Index = Buffer_Recv_GlobalIndex[jPoint];
					Data[iVar][iGlobal_Index]   = Buffer_Recv_Var[jPoint];
					Data[iVar+1][iGlobal_Index] = Buffer_Recv_Res[jPoint];
					jPoint++;
				}
				/*--- Adjust jPoint to index of next proc's data in the buffers. ---*/
				jPoint = (iProcessor+1)*nBuffer_Scalar;
			}
		}
	}
  
  /*--- Communicate skin friction, heat transfer, y+ ---*/
	if ((Kind_Solver == NAVIER_STOKES) || (Kind_Solver == RANS)) {
    
    /*--- First, loop through the mesh in order to find and store the
     value of the viscous coefficients at any surface nodes. They
     will be placed in an auxiliary vector and then communicated like
     all other volumetric variables. ---*/
    
    for(iPoint = 0; iPoint < geometry->GetnPoint(); iPoint++) {
      Aux_Frict[iPoint] = 0.0;
      Aux_Heat[iPoint]  = 0.0;
      Aux_yPlus[iPoint] = 0.0;
    }
    for (iMarker = 0; iMarker < config->GetnMarker_All(); iMarker++)
      if (config->GetMarker_All_Plotting(iMarker) == YES) {
        for(iVertex = 0; iVertex < geometry->nVertex[iMarker]; iVertex++) {
          iPoint = geometry->vertex[iMarker][iVertex]->GetNode();
          Aux_Frict[iPoint] = solver[FLOW_SOL]->GetCSkinFriction(iMarker,iVertex);
          Aux_Heat[iPoint]  = solver[FLOW_SOL]->GetHeatTransferCoeff(iMarker,iVertex);
          Aux_yPlus[iPoint] = solver[FLOW_SOL]->GetYPlus(iMarker,iVertex);
        }
      }
    
		/*--- Loop over this partition to collect the current variable ---*/
		jPoint = 0;
		for (iPoint = 0; iPoint < geometry->GetnPoint(); iPoint++) {
      
      /*--- Check for halos & write only if requested ---*/
      
      if (geometry->node[iPoint]->GetDomain() || Wrt_Halo) {
        
        /*--- Load buffers with the skin friction, heat transfer, y+ variables. ---*/
        if (compressible) {
          Buffer_Send_Var[jPoint] = Aux_Frict[iPoint];
          Buffer_Send_Res[jPoint] = Aux_Heat[iPoint];
          Buffer_Send_Vol[jPoint] = Aux_yPlus[iPoint];
        }
        if (incompressible || freesurface) {
          Buffer_Send_Var[jPoint] = Aux_Frict[iPoint];
          Buffer_Send_Res[jPoint] = Aux_Heat[iPoint];
          Buffer_Send_Vol[jPoint] = Aux_yPlus[iPoint];
        }
        jPoint++;
      }
    }
    
		/*--- Gather the data on the master node. ---*/
		MPI::COMM_WORLD.Barrier();
		MPI::COMM_WORLD.Gather(Buffer_Send_Var, nBuffer_Scalar, MPI::DOUBLE,
                           Buffer_Recv_Var, nBuffer_Scalar, MPI::DOUBLE,
                           MASTER_NODE);
		MPI::COMM_WORLD.Gather(Buffer_Send_Res, nBuffer_Scalar, MPI::DOUBLE,
                           Buffer_Recv_Res, nBuffer_Scalar, MPI::DOUBLE,
                           MASTER_NODE);
    MPI::COMM_WORLD.Gather(Buffer_Send_Vol, nBuffer_Scalar, MPI::DOUBLE,
                           Buffer_Recv_Vol, nBuffer_Scalar, MPI::DOUBLE,
                           MASTER_NODE);
    
		/*--- The master node unpacks and sorts this variable by global index ---*/
		if (rank == MASTER_NODE) {
			jPoint = 0; iVar = iVar_ViscCoeffs;
			for (iProcessor = 0; iProcessor < nProcessor; iProcessor++) {
				for (iPoint = 0; iPoint < Buffer_Recv_nPoint[iProcessor]; iPoint++) {
          
					/*--- Get global index, then loop over each variable and store ---*/
					iGlobal_Index = Buffer_Recv_GlobalIndex[jPoint];
					Data[iVar+0][iGlobal_Index] = Buffer_Recv_Var[jPoint];
					Data[iVar+1][iGlobal_Index] = Buffer_Recv_Res[jPoint];
          Data[iVar+2][iGlobal_Index] = Buffer_Recv_Vol[jPoint];
					jPoint++;
				}
				/*--- Adjust jPoint to index of next proc's data in the buffers. ---*/
				jPoint = (iProcessor+1)*nBuffer_Scalar;
			}
		}
	}
  
	/*--- Communicate the Eddy Viscosity ---*/
	if (Kind_Solver == RANS) {
    
		/*--- Loop over this partition to collect the current variable ---*/
		jPoint = 0;
		for (iPoint = 0; iPoint < geometry->GetnPoint(); iPoint++) {
      
      /*--- Check for halos & write only if requested ---*/
      
      if (geometry->node[iPoint]->GetDomain() || Wrt_Halo) {
        
        /*--- Load buffers with the pressure and mach variables. ---*/
        if (compressible) {
          Buffer_Send_Var[jPoint] = solver[FLOW_SOL]->node[iPoint]->GetEddyViscosity();
        }
        if (incompressible || freesurface) {
          Buffer_Send_Var[jPoint] = solver[FLOW_SOL]->node[iPoint]->GetEddyViscosity();
        }
        jPoint++;
      }
		}
    
		/*--- Gather the data on the master node. ---*/
		MPI::COMM_WORLD.Barrier();
		MPI::COMM_WORLD.Gather(Buffer_Send_Var, nBuffer_Scalar, MPI::DOUBLE,
                           Buffer_Recv_Var, nBuffer_Scalar, MPI::DOUBLE,
                           MASTER_NODE);
    
		/*--- The master node unpacks and sorts this variable by global index ---*/
		if (rank == MASTER_NODE) {
			jPoint = 0; iVar = iVar_Eddy;
			for (iProcessor = 0; iProcessor < nProcessor; iProcessor++) {
				for (iPoint = 0; iPoint < Buffer_Recv_nPoint[iProcessor]; iPoint++) {
          
					/*--- Get global index, then loop over each variable and store ---*/
					iGlobal_Index = Buffer_Recv_GlobalIndex[jPoint];
					Data[iVar][iGlobal_Index] = Buffer_Recv_Var[jPoint];
					jPoint++;
				}
				/*--- Adjust jPoint to index of next proc's data in the buffers. ---*/
				jPoint = (iProcessor+1)*nBuffer_Scalar;
			}
		}
    
	}
  
  /*--- Communicate the Sharp Edges ---*/
<<<<<<< HEAD
	if ( (Kind_Solver == EULER) || (Kind_Solver == NAVIER_STOKES)      ||
       (Kind_Solver == RANS)  || (Kind_Solver == FREE_SURFACE_EULER) ||
       (Kind_Solver == FREE_SURFACE_NAVIER_STOKES)                   ||
       (Kind_Solver == FREE_SURFACE_RANS)                              ) {
=======
	if ((Kind_Solver == EULER) || (Kind_Solver == NAVIER_STOKES) || (Kind_Solver == RANS)) {
>>>>>>> a7b2e898
    
		/*--- Loop over this partition to collect the current variable ---*/
		jPoint = 0;
		for (iPoint = 0; iPoint < geometry->GetnPoint(); iPoint++) {

      /*--- Check for halos & write only if requested ---*/
      if (geometry->node[iPoint]->GetDomain() || Wrt_Halo) {
        
        /*--- Load buffers with the pressure and mach variables. ---*/
        Buffer_Send_Var[jPoint] = geometry->node[iPoint]->GetSharpEdge_Distance();
        jPoint++;
      }
		}
    
		/*--- Gather the data on the master node. ---*/
		MPI::COMM_WORLD.Barrier();
		MPI::COMM_WORLD.Gather(Buffer_Send_Var, nBuffer_Scalar, MPI::DOUBLE,
                           Buffer_Recv_Var, nBuffer_Scalar, MPI::DOUBLE,
                           MASTER_NODE);
    
		/*--- The master node unpacks and sorts this variable by global index ---*/
		if (rank == MASTER_NODE) {
			jPoint = 0; iVar = iVar_Sharp;
			for (iProcessor = 0; iProcessor < nProcessor; iProcessor++) {
				for (iPoint = 0; iPoint < Buffer_Recv_nPoint[iProcessor]; iPoint++) {
          
					/*--- Get global index, then loop over each variable and store ---*/
					iGlobal_Index = Buffer_Recv_GlobalIndex[jPoint];
					Data[iVar][iGlobal_Index] = Buffer_Recv_Var[jPoint];
					jPoint++;
				}
				/*--- Adjust jPoint to index of next proc's data in the buffers. ---*/
				jPoint = (iProcessor+1)*nBuffer_Scalar;
			}
		}
	}
  
  /*--- Communicate additional variables for the two-temperature solvers ---*/
  if (Kind_Solver == TNE2_EULER) {
    
    /*--- Mach number ---*/
    // Loop over this partition to collect the current variable
    jPoint = 0;
    for (iPoint = 0; iPoint < geometry->GetnPoint(); iPoint++) {
      
      /*--- Check for halos & write only if requested ---*/
      
      if (geometry->node[iPoint]->GetDomain() || Wrt_Halo) {
        
        /*--- Load buffers with the Mach number variables. ---*/
        Buffer_Send_Var[jPoint] =
            sqrt(solver[TNE2_SOL]->node[iPoint]->GetVelocity2())
            /solver[TNE2_SOL]->node[iPoint]->GetSoundSpeed();
        jPoint++;
      }
    }
    
    /*--- Gather the data on the master node. ---*/
    MPI::COMM_WORLD.Barrier();
    MPI::COMM_WORLD.Gather(Buffer_Send_Var, nBuffer_Scalar, MPI::DOUBLE,
                           Buffer_Recv_Var, nBuffer_Scalar, MPI::DOUBLE,
                           MASTER_NODE);
    
    /*--- The master node unpacks and sorts this variable by global index ---*/
    if (rank == MASTER_NODE) {
      jPoint = 0;
      iVar = iVar_Mach;
      for (iProcessor = 0; iProcessor < nProcessor; iProcessor++) {
        for (iPoint = 0; iPoint < Buffer_Recv_nPoint[iProcessor]; iPoint++) {
          
          /*--- Get global index, then loop over each variable and store ---*/
          iGlobal_Index = Buffer_Recv_GlobalIndex[jPoint];
          Data[iVar][iGlobal_Index]   = Buffer_Recv_Var[jPoint];
          jPoint++;
        }
        /*--- Adjust jPoint to index of next proc's data in the buffers. ---*/
        jPoint = (iProcessor+1)*nBuffer_Scalar;
      }
    }
    
    /*--- Pressure ---*/
    // Loop over this partition to collect the current variable
    jPoint = 0;
    for (iPoint = 0; iPoint < geometry->GetnPoint(); iPoint++) {
      
      /*--- Check for halos & write only if requested ---*/
      if (geometry->node[iPoint]->GetDomain() || Wrt_Halo) {
        
        /*--- Load buffers with the Mach number variables. ---*/
        Buffer_Send_Var[jPoint] = solver[TNE2_SOL]->node[iPoint]->GetPressure();
        jPoint++;
      }
    }
    
    /*--- Gather the data on the master node. ---*/
    MPI::COMM_WORLD.Barrier();
    MPI::COMM_WORLD.Gather(Buffer_Send_Var, nBuffer_Scalar, MPI::DOUBLE,
                           Buffer_Recv_Var, nBuffer_Scalar, MPI::DOUBLE,
                           MASTER_NODE);
    
    /*--- The master node unpacks and sorts this variable by global index ---*/
    if (rank == MASTER_NODE) {
      jPoint = 0;
      iVar = iVar_Press;
      for (iProcessor = 0; iProcessor < nProcessor; iProcessor++) {
        for (iPoint = 0; iPoint < Buffer_Recv_nPoint[iProcessor]; iPoint++) {
          
          /*--- Get global index, then loop over each variable and store ---*/
          iGlobal_Index = Buffer_Recv_GlobalIndex[jPoint];
          Data[iVar][iGlobal_Index]   = Buffer_Recv_Var[jPoint];
          jPoint++;
        }
        /*--- Adjust jPoint to index of next proc's data in the buffers. ---*/
        jPoint = (iProcessor+1)*nBuffer_Scalar;
      }
    }
    
    /*--- Temperature ---*/
    // Loop over this partition to collect the current variable
    jPoint = 0;
    for (iPoint = 0; iPoint < geometry->GetnPoint(); iPoint++) {
      
      /*--- Check for halos & write only if requested ---*/
      if (geometry->node[iPoint]->GetDomain() || Wrt_Halo) {
        
        /*--- Load buffers with the Mach number variables. ---*/
        Buffer_Send_Var[jPoint] = solver[TNE2_SOL]->node[iPoint]->GetTemperature();
        jPoint++;
      }
    }
    
    /*--- Gather the data on the master node. ---*/
    MPI::COMM_WORLD.Barrier();
    MPI::COMM_WORLD.Gather(Buffer_Send_Var, nBuffer_Scalar, MPI::DOUBLE,
                           Buffer_Recv_Var, nBuffer_Scalar, MPI::DOUBLE,
                           MASTER_NODE);
    
    /*--- The master node unpacks and sorts this variable by global index ---*/
    if (rank == MASTER_NODE) {
      jPoint = 0;
      iVar = iVar_Temp;
      for (iProcessor = 0; iProcessor < nProcessor; iProcessor++) {
        for (iPoint = 0; iPoint < Buffer_Recv_nPoint[iProcessor]; iPoint++) {
          
          /*--- Get global index, then loop over each variable and store ---*/
          iGlobal_Index             = Buffer_Recv_GlobalIndex[jPoint];
          Data[iVar][iGlobal_Index] = Buffer_Recv_Var[jPoint];
          jPoint++;
        }
        /*--- Adjust jPoint to index of next proc's data in the buffers. ---*/
        jPoint = (iProcessor+1)*nBuffer_Scalar;
      }
    }
  
    /*--- Vib-el Temperature ---*/
    // Loop over this partition to collect the current variable
    jPoint = 0;
    for (iPoint = 0; iPoint < geometry->GetnPoint(); iPoint++) {
      
      /*--- Check for halos & write only if requested ---*/
      if (geometry->node[iPoint]->GetDomain() || Wrt_Halo) {
        
        /*--- Load buffers with the Mach number variables. ---*/
        Buffer_Send_Var[jPoint] = solver[TNE2_SOL]->node[iPoint]->GetTemperature_ve();
        jPoint++;
      }      
    }
  
    /*--- Gather the data on the master node. ---*/
    MPI::COMM_WORLD.Barrier();
    MPI::COMM_WORLD.Gather(Buffer_Send_Var, nBuffer_Scalar, MPI::DOUBLE,
                           Buffer_Recv_Var, nBuffer_Scalar, MPI::DOUBLE,
                           MASTER_NODE);
  
    /*--- The master node unpacks and sorts this variable by global index ---*/
    if (rank == MASTER_NODE) {
      jPoint = 0;
      iVar = iVar_Tempv;
      for (iProcessor = 0; iProcessor < nProcessor; iProcessor++) {
        for (iPoint = 0; iPoint < Buffer_Recv_nPoint[iProcessor]; iPoint++) {
          
          /*--- Get global index, then loop over each variable and store ---*/
          iGlobal_Index             = Buffer_Recv_GlobalIndex[jPoint];
          Data[iVar][iGlobal_Index] = Buffer_Recv_Var[jPoint];
          jPoint++;
        }
        /*--- Adjust jPoint to index of next proc's data in the buffers. ---*/
        jPoint = (iProcessor+1)*nBuffer_Scalar;
      }
    }
  }

	/*--- Communicate additional variables for the plasma solvers ---*/
	if ((Kind_Solver == PLASMA_EULER) || (Kind_Solver == PLASMA_NAVIER_STOKES)) {
    
    /*--- Pressure ---*/
		for (iSpecies = 0; iSpecies < config->GetnSpecies(); iSpecies ++) {
			/*--- Loop over this partition to collect the current variable ---*/
			jPoint = 0;
			for (iPoint = 0; iPoint < geometry->GetnPoint(); iPoint++) {
        
        /*--- Check for halos & write only if requested ---*/
        
        if (geometry->node[iPoint]->GetDomain() || Wrt_Halo) {
          
          /*--- Load buffers with the temperature and laminar viscosity variables. ---*/
          Buffer_Send_Var[jPoint] = solver[PLASMA_SOL]->node[iPoint]->GetPressure(iSpecies);
          jPoint++;
        }
        
			}
      
			/*--- Gather the data on the master node. ---*/
			MPI::COMM_WORLD.Barrier();
			MPI::COMM_WORLD.Gather(Buffer_Send_Var, nBuffer_Scalar, MPI::DOUBLE,
                             Buffer_Recv_Var, nBuffer_Scalar, MPI::DOUBLE,
                             MASTER_NODE);
      
			/*--- The master node unpacks and sorts this variable by global index ---*/
			if (rank == MASTER_NODE) {
				jPoint = 0;
        iVar = iVar_Press + iSpecies;
				for (iProcessor = 0; iProcessor < nProcessor; iProcessor++) {
					for (iPoint = 0; iPoint < Buffer_Recv_nPoint[iProcessor]; iPoint++) {
            
						/*--- Get global index, then loop over each variable and store ---*/
						iGlobal_Index = Buffer_Recv_GlobalIndex[jPoint];
						Data[iVar][iGlobal_Index]   = Buffer_Recv_Var[jPoint];
						jPoint++;
					}
					/*--- Adjust jPoint to index of next proc's data in the buffers. ---*/
					jPoint = (iProcessor+1)*nBuffer_Scalar;
				}
			}
		}
    
    /*--- Translational-rotational temperature ---*/
		for (iSpecies = 0; iSpecies < config->GetnSpecies(); iSpecies++) {
			/*--- Loop over this partition to collect the current variable ---*/
			jPoint = 0;
			for (iPoint = 0; iPoint < geometry->GetnPoint(); iPoint++) {
        
        
        /*--- Check for halos & write only if requested ---*/
        
        if (geometry->node[iPoint]->GetDomain() || Wrt_Halo) {
          
          /*--- Load buffer with the temperature. ---*/
          Buffer_Send_Var[jPoint] = solver[PLASMA_SOL]->node[iPoint]->GetTemperature_tr(iSpecies);
          jPoint++;
        }
			}
      
			/*--- Gather the data on the master node. ---*/
			MPI::COMM_WORLD.Barrier();
			MPI::COMM_WORLD.Gather(Buffer_Send_Var, nBuffer_Scalar, MPI::DOUBLE,
                             Buffer_Recv_Var, nBuffer_Scalar, MPI::DOUBLE,
                             MASTER_NODE);
      
			/*--- The master node unpacks and sorts this variable by global index ---*/
			if (rank == MASTER_NODE) {
				jPoint = 0;
        iVar = iVar_Temp + iSpecies;
				for (iProcessor = 0; iProcessor < nProcessor; iProcessor++) {
					for (iPoint = 0; iPoint < Buffer_Recv_nPoint[iProcessor]; iPoint++) {
            
						/*--- Get global index, then loop over each variable and store ---*/
						iGlobal_Index = Buffer_Recv_GlobalIndex[jPoint];
						Data[iVar][iGlobal_Index]   = Buffer_Recv_Var[jPoint];
						jPoint++;
					}
					/*--- Adjust jPoint to index of next proc's data in the buffers. ---*/
					jPoint = (iProcessor+1)*nBuffer_Scalar;
				}
			}
		}
    
    /*--- Vibrational temperature ---*/
		for (iSpecies = 0; iSpecies < config->GetnDiatomics(); iSpecies++) {
			/*--- Loop over this partition to collect the current variable ---*/
			jPoint = 0;
			for (iPoint = 0; iPoint < geometry->GetnPoint(); iPoint++) {
        
        
        /*--- Check for halos & write only if requested ---*/
        
        if (geometry->node[iPoint]->GetDomain() || Wrt_Halo) {
          
          /*--- Load buffer with the vibrational temperature. ---*/
          Buffer_Send_Var[jPoint] = solver[PLASMA_SOL]->node[iPoint]->GetTemperature_vib(iSpecies);
          jPoint++;
        }
			}
      
			/*--- Gather the data on the master node. ---*/
			MPI::COMM_WORLD.Barrier();
			MPI::COMM_WORLD.Gather(Buffer_Send_Var, nBuffer_Scalar, MPI::DOUBLE,
                             Buffer_Recv_Var, nBuffer_Scalar, MPI::DOUBLE,
                             MASTER_NODE);
      
			/*--- The master node unpacks and sorts this variable by global index ---*/
			if (rank == MASTER_NODE) {
				jPoint = 0;
        iVar = iVar_Tempv + iSpecies;
				for (iProcessor = 0; iProcessor < nProcessor; iProcessor++) {
					for (iPoint = 0; iPoint < Buffer_Recv_nPoint[iProcessor]; iPoint++) {
            
						/*--- Get global index, then loop over each variable and store ---*/
						iGlobal_Index = Buffer_Recv_GlobalIndex[jPoint];
						Data[iVar][iGlobal_Index]   = Buffer_Recv_Var[jPoint];
						jPoint++;
					}
					/*--- Adjust jPoint to index of next proc's data in the buffers. ---*/
					jPoint = (iProcessor+1)*nBuffer_Scalar;
				}
			}
		}
    
    /*--- Mach number ---*/
		for (iSpecies = 0; iSpecies < config->GetnSpecies(); iSpecies++) {
			/*--- Loop over this partition to collect the current variable ---*/
			jPoint = 0;
			for (iPoint = 0; iPoint < geometry->GetnPoint(); iPoint++) {
        
        
        /*--- Check for halos & write only if requested ---*/
        
        if (geometry->node[iPoint]->GetDomain() || Wrt_Halo) {
          
          /*--- Load buffer with the vibrational temperature. ---*/
          Buffer_Send_Var[jPoint] = sqrt(solver[PLASMA_SOL]->node[iPoint]->GetVelocity2(iSpecies))
          / solver[PLASMA_SOL]->node[iPoint]->GetSoundSpeed(iSpecies);
          jPoint++;
        }
			}
      
			/*--- Gather the data on the master node. ---*/
			MPI::COMM_WORLD.Barrier();
			MPI::COMM_WORLD.Gather(Buffer_Send_Var, nBuffer_Scalar, MPI::DOUBLE,
                             Buffer_Recv_Var, nBuffer_Scalar, MPI::DOUBLE,
                             MASTER_NODE);
      
			/*--- The master node unpacks and sorts this variable by global index ---*/
			if (rank == MASTER_NODE) {
				jPoint = 0;
        iVar = iVar_Mach + iSpecies;
				for (iProcessor = 0; iProcessor < nProcessor; iProcessor++) {
					for (iPoint = 0; iPoint < Buffer_Recv_nPoint[iProcessor]; iPoint++) {
            
						/*--- Get global index, then loop over each variable and store ---*/
						iGlobal_Index = Buffer_Recv_GlobalIndex[jPoint];
						Data[iVar][iGlobal_Index]   = Buffer_Recv_Var[jPoint];
						jPoint++;
					}
					/*--- Adjust jPoint to index of next proc's data in the buffers. ---*/
					jPoint = (iProcessor+1)*nBuffer_Scalar;
				}
			}
		}
	}
  
	if ( Kind_Solver == PLASMA_NAVIER_STOKES) {
    
		/*--- Laminar viscosity ---*/
		for (iSpecies = 0; iSpecies < config->GetnSpecies(); iSpecies++) {
			/*--- Loop over this partition to collect the current variable ---*/
			jPoint = 0;
			for (iPoint = 0; iPoint < geometry->GetnPoint(); iPoint++) {
        
        
        /*--- Check for halos & write only if requested ---*/
        
        if (geometry->node[iPoint]->GetDomain() || Wrt_Halo) {
          /*--- Load buffer with the laminar viscosity. ---*/
          Buffer_Send_Var[jPoint] = solver[PLASMA_SOL]->node[iPoint]->GetLaminarViscosity(iSpecies);
          jPoint++;
          
        }
			}
      
			/*--- Gather the data on the master node. ---*/
			MPI::COMM_WORLD.Barrier();
			MPI::COMM_WORLD.Gather(Buffer_Send_Var, nBuffer_Scalar, MPI::DOUBLE,
                             Buffer_Recv_Var, nBuffer_Scalar, MPI::DOUBLE,
                             MASTER_NODE);
      
			/*--- The master node unpacks and sorts this variable by global index ---*/
			if (rank == MASTER_NODE) {
				jPoint = 0;
        iVar = iVar_Lam + iSpecies;
				for (iProcessor = 0; iProcessor < nProcessor; iProcessor++) {
					for (iPoint = 0; iPoint < Buffer_Recv_nPoint[iProcessor]; iPoint++) {
            
						/*--- Get global index, then loop over each variable and store ---*/
						iGlobal_Index = Buffer_Recv_GlobalIndex[jPoint];
						Data[iVar][iGlobal_Index]   = Buffer_Recv_Var[jPoint];
						jPoint++;
					}
					/*--- Adjust jPoint to index of next proc's data in the buffers. ---*/
					jPoint = (iProcessor+1)*nBuffer_Scalar;
				}
			}
		}
	}
  
	/*--- Communicate the Eddy Viscosity ---*/
	if ( Kind_Solver == PLASMA_NAVIER_STOKES  && (config->GetMagnetic_Force() == YES) && (geometry->GetnDim() == 3)) {
    
		/*--- Loop over this partition to collect the current variable ---*/
		jPoint = 0;
		for (iPoint = 0; iPoint < geometry->GetnPoint(); iPoint++) {
      
      /*--- Check for halos & write only if requested ---*/
      
      if (geometry->node[iPoint]->GetDomain() || Wrt_Halo) {
        
        /*--- Load buffers with the temperature and laminar viscosity variables. ---*/
        Buffer_Send_Var[jPoint] = solver[PLASMA_SOL]->node[iPoint]->GetMagneticField()[0];
        Buffer_Send_Res[jPoint] = solver[PLASMA_SOL]->node[iPoint]->GetMagneticField()[1];
        Buffer_Send_Vol[jPoint] = solver[PLASMA_SOL]->node[iPoint]->GetMagneticField()[2];
        jPoint++;
      }
		}
    
		/*--- Gather the data on the master node. ---*/
		MPI::COMM_WORLD.Barrier();
		MPI::COMM_WORLD.Gather(Buffer_Send_Var, nBuffer_Scalar, MPI::DOUBLE,
                           Buffer_Recv_Var, nBuffer_Scalar, MPI::DOUBLE,
                           MASTER_NODE);
		MPI::COMM_WORLD.Gather(Buffer_Send_Res, nBuffer_Scalar, MPI::DOUBLE,
                           Buffer_Recv_Res, nBuffer_Scalar, MPI::DOUBLE,
                           MASTER_NODE);
		MPI::COMM_WORLD.Gather(Buffer_Send_Vol, nBuffer_Scalar, MPI::DOUBLE,
                           Buffer_Recv_Vol, nBuffer_Scalar, MPI::DOUBLE,
                           MASTER_NODE);
		/*--- The master node unpacks and sorts this variable by global index ---*/
		if (rank == MASTER_NODE) {
			jPoint = 0; iVar = iVar_MagF;
			for (iProcessor = 0; iProcessor < nProcessor; iProcessor++) {
				for (iPoint = 0; iPoint < Buffer_Recv_nPoint[iProcessor]; iPoint++) {
          
					/*--- Get global index, then loop over each variable and store ---*/
					iGlobal_Index = Buffer_Recv_GlobalIndex[jPoint];
					Data[iVar][iGlobal_Index]   = Buffer_Recv_Var[jPoint];
					Data[iVar+1][iGlobal_Index] = Buffer_Recv_Res[jPoint];
					Data[iVar+2][iGlobal_Index] = Buffer_Recv_Vol[jPoint];
					jPoint++;
				}
				/*--- Adjust jPoint to index of next proc's data in the buffers. ---*/
				jPoint = (iProcessor+1)*nBuffer_Scalar;
			}
		}
	}
  
  /*--- Communicate the surface sensitivity ---*/
  
  if ((Kind_Solver == ADJ_EULER) || (Kind_Solver == ADJ_NAVIER_STOKES) || (Kind_Solver == ADJ_RANS) || (Kind_Solver == ADJ_PLASMA_EULER) || (Kind_Solver == ADJ_PLASMA_NAVIER_STOKES)) {
    
    /*--- First, loop through the mesh in order to find and store the
     value of the surface sensitivity at any surface nodes. They
     will be placed in an auxiliary vector and then communicated like
     all other volumetric variables. ---*/

    for (iPoint = 0; iPoint < geometry->GetnPoint(); iPoint++) Aux_Sens[iPoint] = 0.0;
    for (iMarker = 0; iMarker < config->GetnMarker_All(); iMarker++)
      if (config->GetMarker_All_Plotting(iMarker) == YES) {
        for(iVertex = 0; iVertex < geometry->nVertex[iMarker]; iVertex++) {
          iPoint = geometry->vertex[iMarker][iVertex]->GetNode();
          Aux_Sens[iPoint] = solver[ADJFLOW_SOL]->GetCSensitivity(iMarker,iVertex);
        }
      }
    
		/*--- Loop over this partition to collect the current variable ---*/
		jPoint = 0;
		for (iPoint = 0; iPoint < geometry->GetnPoint(); iPoint++) {
      
      /*--- Check for halos & write only if requested ---*/
      
      if (geometry->node[iPoint]->GetDomain() || Wrt_Halo) {
        
        /*--- Load buffers with the skin friction, heat transfer, y+ variables. ---*/
        
        Buffer_Send_Var[jPoint] = Aux_Sens[iPoint];
        if (config->GetKind_ConvNumScheme() == SPACE_CENTERED)
          Buffer_Send_Res[jPoint] = solver[ADJFLOW_SOL]->node[iPoint]->GetSensor(iPoint);
        if (config->GetKind_ConvNumScheme() == SPACE_UPWIND)
          Buffer_Send_Res[jPoint] = solver[ADJFLOW_SOL]->node[iPoint]->GetLimiter(0);

        jPoint++;
      }
    }
    
		/*--- Gather the data on the master node. ---*/
		MPI::COMM_WORLD.Barrier();
		MPI::COMM_WORLD.Gather(Buffer_Send_Var, nBuffer_Scalar, MPI::DOUBLE,
                           Buffer_Recv_Var, nBuffer_Scalar, MPI::DOUBLE,
                           MASTER_NODE);
    MPI::COMM_WORLD.Gather(Buffer_Send_Res, nBuffer_Scalar, MPI::DOUBLE,
                           Buffer_Recv_Res, nBuffer_Scalar, MPI::DOUBLE,
                           MASTER_NODE);
    
		/*--- The master node unpacks and sorts this variable by global index ---*/
		if (rank == MASTER_NODE) {
			jPoint = 0; iVar = iVar_Sens;
			for (iProcessor = 0; iProcessor < nProcessor; iProcessor++) {
				for (iPoint = 0; iPoint < Buffer_Recv_nPoint[iProcessor]; iPoint++) {
          
					/*--- Get global index, then loop over each variable and store ---*/
					iGlobal_Index = Buffer_Recv_GlobalIndex[jPoint];
					Data[iVar+0][iGlobal_Index] = Buffer_Recv_Var[jPoint];
          Data[iVar+1][iGlobal_Index] = Buffer_Recv_Res[jPoint];
					jPoint++;
				}
				/*--- Adjust jPoint to index of next proc's data in the buffers. ---*/
				jPoint = (iProcessor+1)*nBuffer_Scalar;
			}
		}
	}
  
  
  if (config->GetExtraOutput()) {
    
    for (jVar = 0; jVar < nVar_Extra; jVar++) {
            
      /*--- Loop over this partition to collect the current variable ---*/
      
      jPoint = 0;
      for (iPoint = 0; iPoint < geometry->GetnPoint(); iPoint++) {
        
        /*--- Check for halos & write only if requested ---*/
        
        if (geometry->node[iPoint]->GetDomain() || Wrt_Halo) {
          
          /*--- Get this variable into the temporary send buffer. ---*/
          Buffer_Send_Var[jPoint] = solver[TURB_SOL]->OutputVariables[iPoint*nVar_Extra+jVar];
          
          jPoint++;
          
        }
      }
      
      /*--- Gather the data on the master node. ---*/
      MPI::COMM_WORLD.Barrier();
      MPI::COMM_WORLD.Gather(Buffer_Send_Var, nBuffer_Scalar, MPI::DOUBLE,
                             Buffer_Recv_Var, nBuffer_Scalar, MPI::DOUBLE,
                             MASTER_NODE);
      
      /*--- The master node unpacks and sorts this variable by global index ---*/
      if (rank == MASTER_NODE) {
        jPoint = 0; iVar = iVar_Extra;
        for (iProcessor = 0; iProcessor < nProcessor; iProcessor++) {
          for (iPoint = 0; iPoint < Buffer_Recv_nPoint[iProcessor]; iPoint++) {
            
            /*--- Get global index, then loop over each variable and store ---*/
            iGlobal_Index = Buffer_Recv_GlobalIndex[jPoint];
            Data[iVar+jVar][iGlobal_Index] = Buffer_Recv_Var[jPoint];
            jPoint++;
          }
          /*--- Adjust jPoint to index of next proc's data in the buffers. ---*/
          jPoint = (iProcessor+1)*nBuffer_Scalar;
        }
      }
    }
    
  }
  
  
	/*--- Immediately release the temporary buffers. ---*/
  
	delete [] Buffer_Send_Var;
	delete [] Buffer_Send_Res;
	delete [] Buffer_Send_Vol;
	delete [] Buffer_Send_GlobalIndex;
	if (rank == MASTER_NODE) {
		delete [] Buffer_Recv_Var;
		delete [] Buffer_Recv_Res;
		delete [] Buffer_Recv_Vol;
		delete [] Buffer_Recv_GlobalIndex;
	}
  
#endif
  
  /*--- Release memory needed for surface coefficients ---*/
  
  delete [] Aux_Press;
	if ((Kind_Solver == NAVIER_STOKES) || (Kind_Solver == RANS)) {
    delete [] Aux_Frict; delete [] Aux_Heat; delete [] Aux_yPlus;
  }
  if ((Kind_Solver == ADJ_EULER) || (Kind_Solver == ADJ_NAVIER_STOKES) || (Kind_Solver == ADJ_RANS) || (Kind_Solver == ADJ_PLASMA_EULER) || (Kind_Solver == ADJ_PLASMA_NAVIER_STOKES)) {
    delete [] Aux_Sens;
  }
  
}

void COutput::MergeBaselineSolution(CConfig *config, CGeometry *geometry, CSolver *solver, unsigned short val_iZone) {
  
  /*--- Local variables needed on all processors ---*/
	unsigned short iVar;
	unsigned long iPoint = 0, jPoint = 0;
  
  nVar_Total = config->fields.size() - 1;
  
  /*--- Merge the solution either in serial or parallel. ---*/
#ifdef NO_MPI
  
	/*--- In serial, the single process has access to all solution data,
   so it is simple to retrieve and store inside Solution_Data. ---*/
  nGlobal_Poin = geometry->GetnPointDomain();
	Data = new double*[nVar_Total];
	for (iVar = 0; iVar < nVar_Total; iVar++) {
		Data[iVar] = new double[nGlobal_Poin];
	}
  
	/*--- Loop over all points in the mesh, but only write data
   for nodes in the domain (ignore periodic/sliding halo nodes). ---*/
  jPoint = 0;
	for (iPoint = 0; iPoint < geometry->GetnPoint(); iPoint++) {
		if (geometry->node[iPoint]->GetDomain()) {
			/*--- Solution (first, and second system of equations) ---*/
			unsigned short jVar = 0;
			for (iVar = 0; iVar < nVar_Total; iVar++) {
				Data[jVar][jPoint] = solver->node[iPoint]->GetSolution(iVar);
        jVar++;
			}
		}
    
    /*--- Increment jPoint as the counter. We need this because iPoint
     may include halo nodes that we skip over during this loop. ---*/
    jPoint++;
    
	}
  
#else
  
	/*--- MPI preprocessing ---*/
  
  int rank = MPI::COMM_WORLD.Get_rank();
	int nProcessor = MPI::COMM_WORLD.Get_size();
	int iProcessor;
  
	/*--- Local variables needed for merging with MPI ---*/
	unsigned long Buffer_Send_nPoint[1], *Buffer_Recv_nPoint = NULL;
	unsigned long nLocalPoint = 0, MaxLocalPoint = 0;
	unsigned long iGlobal_Index = 0, nBuffer_Scalar = 0;
  
  bool Wrt_Halo = config->GetWrt_Halo();
  
  /*--- Each processor sends its local number of nodes to the master. ---*/
  if (Wrt_Halo) {
    nLocalPoint = geometry->GetnPoint();
  } else
    nLocalPoint = geometry->GetnPointDomain();
	Buffer_Send_nPoint[0] = nLocalPoint;
	if (rank == MASTER_NODE) Buffer_Recv_nPoint = new unsigned long[nProcessor];
	MPI::COMM_WORLD.Barrier();
	MPI::COMM_WORLD.Allreduce(&nLocalPoint, &MaxLocalPoint, 1, MPI::UNSIGNED_LONG, MPI::MAX);
	MPI::COMM_WORLD.Gather(&Buffer_Send_nPoint, 1, MPI::UNSIGNED_LONG,
                         Buffer_Recv_nPoint, 1, MPI::UNSIGNED_LONG, MASTER_NODE);
	nBuffer_Scalar = MaxLocalPoint;
  
	/*--- Send and Recv buffers. ---*/
  
	double *Buffer_Send_Var = new double[MaxLocalPoint];
	double *Buffer_Recv_Var = NULL;
  
	unsigned long *Buffer_Send_GlobalIndex = new unsigned long[MaxLocalPoint];
	unsigned long *Buffer_Recv_GlobalIndex = NULL;
  
	/*--- Prepare the receive buffers in the master node only. ---*/
	if (rank == MASTER_NODE) {
    
		Buffer_Recv_Var = new double[nProcessor*MaxLocalPoint];
		Buffer_Recv_GlobalIndex = new unsigned long[nProcessor*MaxLocalPoint];
    
		/*--- Sum total number of nodes to be written and allocate arrays ---*/
		nGlobal_Poin = 0;
		for (iProcessor = 0; iProcessor < nProcessor; iProcessor++) {
			nGlobal_Poin += Buffer_Recv_nPoint[iProcessor];
		}
		Data = new double*[nVar_Total];
		for (iVar = 0; iVar < nVar_Total; iVar++) {
			Data[iVar] = new double[nGlobal_Poin];
		}
    
  }
  
	/*--- Main communication routine. Loop over each variable that has
   been requested by the user and perform the MPI comm. Temporary
   1-D buffers are used to send the solution for each variable at all
   nodes on each partition to the master node. These are then unpacked
   by the master and sorted by global index in one large n-dim. array. ---*/
  
	for (iVar = 0; iVar < nVar_Total; iVar++) {
    
		/*--- Loop over this partition to collect the current variable ---*/
		jPoint = 0;
		for (iPoint = 0; iPoint < geometry->GetnPoint(); iPoint++) {
			
      /*--- Check for halos and write only if requested ---*/
      if (geometry->node[iPoint]->GetDomain() || Wrt_Halo) {

      /*--- Get this variable into the temporary send buffer. ---*/
				Buffer_Send_Var[jPoint] = solver->node[iPoint]->GetSolution(iVar);

      /*--- Only send/recv the volumes & global indices during the first loop ---*/
				if (iVar == 0) {
					Buffer_Send_GlobalIndex[jPoint] = geometry->node[iPoint]->GetGlobalIndex();
				}
				jPoint++;
			}
		}
    
		/*--- Gather the data on the master node. ---*/
		MPI::COMM_WORLD.Barrier();
		MPI::COMM_WORLD.Gather(Buffer_Send_Var, nBuffer_Scalar, MPI::DOUBLE,
                           Buffer_Recv_Var, nBuffer_Scalar, MPI::DOUBLE,
                           MASTER_NODE);
		if (iVar == 0) {
			MPI::COMM_WORLD.Gather(Buffer_Send_GlobalIndex, nBuffer_Scalar, MPI::UNSIGNED_LONG,
                             Buffer_Recv_GlobalIndex, nBuffer_Scalar, MPI::UNSIGNED_LONG,
                             MASTER_NODE);
		}
    
		/*--- The master node unpacks and sorts this variable by global index ---*/
		if (rank == MASTER_NODE) {
      jPoint = 0;
			for (iProcessor = 0; iProcessor < nProcessor; iProcessor++) {
				for (iPoint = 0; iPoint < Buffer_Recv_nPoint[iProcessor]; iPoint++) {
          
					/*--- Get global index, then loop over each variable and store ---*/
					iGlobal_Index = Buffer_Recv_GlobalIndex[jPoint];
					Data[iVar][iGlobal_Index] = Buffer_Recv_Var[jPoint];
					jPoint++;
				}
				/*--- Adjust jPoint to index of next proc's data in the buffers. ---*/
				jPoint = (iProcessor+1)*nBuffer_Scalar;
			}
		}
	}
  
	/*--- Immediately release the temporary buffers. ---*/
  
	delete [] Buffer_Send_Var;
	delete [] Buffer_Send_GlobalIndex;
	if (rank == MASTER_NODE) {
		delete [] Buffer_Recv_Var;
		delete [] Buffer_Recv_GlobalIndex;
	}
  
#endif
  
}

void COutput::SetRestart(CConfig *config, CGeometry *geometry, unsigned short val_iZone) {
  
	/*--- Local variables ---*/
  unsigned short Kind_Solver  = config->GetKind_Solver();
	unsigned short iVar, iDim, nDim = geometry->GetnDim();
	unsigned long iPoint, iExtIter = config->GetExtIter();
  bool grid_movement = config->GetGrid_Movement();
	ofstream restart_file;
	string filename;
  
	/*--- Retrieve filename from config ---*/
	if (config->GetAdjoint()) {
		filename = config->GetRestart_AdjFileName();
    filename = config->GetObjFunc_Extension(filename);
  } else {
		filename = config->GetRestart_FlowFileName();
  }
  
	/*--- Unsteady problems require an iteration number to be appended. ---*/
	if (config->GetUnsteady_Simulation() == TIME_SPECTRAL) {
    filename = config->GetUnsteady_FileName(filename, int(val_iZone));
	} else if (config->GetWrt_Unsteady()) {
		filename = config->GetUnsteady_FileName(filename, int(iExtIter));
	}
  
	/*--- Open the restart file and write the solution. ---*/
	restart_file.open(filename.c_str(), ios::out);
	restart_file.precision(15);
  
	/*--- Write the header line based on the particular solver ----*/
	restart_file << "\"PointID\"";
  
  /*--- Mesh coordinates are always written to the restart first ---*/
  if (nDim == 2) {
    restart_file << ", \"x\", \"y\"";
  } else {
    restart_file << ", \"x\", \"y\", \"z\"";
  }
  
	for (iVar = 0; iVar < nVar_Consv; iVar++) {
		restart_file << ", \"Conservative_" << iVar+1<<"\"";
	}
  if (config->GetWrt_Residuals()) {
    for (iVar = 0; iVar < nVar_Consv; iVar++) {
      restart_file << ", \"Residual_" << iVar+1<<"\"";
    }
  }
  
  /*--- Mesh velocities for dynamic mesh cases ---*/
	if (grid_movement) {
    if (nDim == 2) {
      restart_file << ", \"Grid_Velx\", \"Grid_Vely\"";
    } else {
      restart_file << ", \"Grid_Velx\", \"Grid_Vely\", \"Grid_Velz\"";
    }
	}
  
  /*--- Solver specific output variables ---*/
  if (config->GetKind_Regime() == FREESURFACE) {
    restart_file << ", \"Density\"";
  }
  
  if ((Kind_Solver == EULER) || (Kind_Solver == NAVIER_STOKES) || (Kind_Solver == RANS)) {
    restart_file << ", \"Pressure\", \"Pressure_Coefficient\", \"Mach\"";
  }
  
<<<<<<< HEAD
  if (Kind_Solver == TNE2_EULER) {
    restart_file << ", \"Mach\", \"Pressure\", \"Temperature\", \"Temperature_ve\"";
  }
  
  if (Kind_Solver == TNE2_NAVIER_STOKES) {
    restart_file << ", \"Temperature\", \"Laminar_Viscosity\", \"Skin_Friction_Coefficient\", \"Heat_Transfer\", \"Y_Plus\"";
  }

  if ((Kind_Solver == NAVIER_STOKES) || (Kind_Solver == RANS) ||
      (Kind_Solver == FREE_SURFACE_NAVIER_STOKES) || (Kind_Solver == FREE_SURFACE_RANS)) {
=======
  if ((Kind_Solver == NAVIER_STOKES) || (Kind_Solver == RANS)) {
>>>>>>> a7b2e898
    restart_file << ", \"Temperature\", \"Laminar_Viscosity\", \"Skin_Friction_Coefficient\", \"Heat_Transfer\", \"Y_Plus\"";
  }
  
  if (Kind_Solver == RANS) {
    restart_file << ", \"Eddy_Viscosity\"";
  }
  
  if ((Kind_Solver == EULER) || (Kind_Solver == NAVIER_STOKES) || (Kind_Solver == RANS)) {
    restart_file << ", \"Sharp_Edge_Dist\"";
  }
  
  if ((Kind_Solver == PLASMA_EULER) || (Kind_Solver == PLASMA_NAVIER_STOKES)) {
    unsigned short iSpecies;
    for (iSpecies = 0; iSpecies < config->GetnSpecies(); iSpecies++)
      restart_file << ", \"Pressure_" << iSpecies << "\"";
    for (iSpecies = 0; iSpecies < config->GetnSpecies(); iSpecies++)
      restart_file << ", \"Temperature_" << iSpecies << "\"";
    for (iSpecies = 0; iSpecies < config->GetnDiatomics(); iSpecies++)
      restart_file << ", \"TemperatureVib_" << iSpecies << "\"";
    for (iSpecies = 0; iSpecies < config->GetnSpecies(); iSpecies++)
      restart_file << ", \"Mach_" << iSpecies << "\"";
  }
  
  if (Kind_Solver == PLASMA_NAVIER_STOKES) {
    unsigned short iSpecies;
    for (iSpecies = 0; iSpecies < config->GetnSpecies(); iSpecies++)
      restart_file << ", \"LaminaryViscosity_" << iSpecies << "\"";
    
    if ( (Kind_Solver == PLASMA_NAVIER_STOKES) &&
         (config->GetMagnetic_Force() == YES)  &&
         (geometry->GetnDim() == 3)              ) {
      for (iDim = 0; iDim < nDim; iDim++)
        restart_file << ", \"Magnet_Field" << iDim << "\"";
    }
  }
  
  if (Kind_Solver == ELECTRIC_POTENTIAL) {
    for (iDim = 0; iDim < geometry->GetnDim(); iDim++)
      restart_file << ", \"ElectricField_" << iDim+1 << "\"";
  }
  
<<<<<<< HEAD
  if ((Kind_Solver == ADJ_EULER)                      ||
      (Kind_Solver == ADJ_NAVIER_STOKES)              ||
      (Kind_Solver == ADJ_RANS)                       ||
      (Kind_Solver == ADJ_FREE_SURFACE_EULER)         ||
      (Kind_Solver == ADJ_FREE_SURFACE_NAVIER_STOKES) ||
      (Kind_Solver == ADJ_FREE_SURFACE_RANS)          ||
      (Kind_Solver == ADJ_PLASMA_EULER)               ||
      (Kind_Solver == ADJ_PLASMA_NAVIER_STOKES)         ) {
=======
  if ((Kind_Solver == ADJ_EULER) || (Kind_Solver == ADJ_NAVIER_STOKES) || (Kind_Solver == ADJ_RANS) || (Kind_Solver == ADJ_PLASMA_EULER) || (Kind_Solver == ADJ_PLASMA_NAVIER_STOKES)) {
>>>>>>> a7b2e898
    restart_file << ", \"Surface_Sensitivity\", \"Solution_Sensor\"";
  }
  
  if (config->GetExtraOutput()) {
    for (iVar = 0; iVar < nVar_Extra; iVar++) {
      restart_file << ", \"ExtraOutput_" << iVar+1<<"\"";
    }
  }
  
  restart_file << endl;
  
  /*--- Write the restart file ---*/
  
	for (iPoint = 0; iPoint < geometry->GetGlobal_nPointDomain(); iPoint++) {
    
		/*--- Index of the point ---*/
		restart_file << iPoint << "\t";
    
    /*--- Write the grid coordinates first ---*/
    for (iDim = 0; iDim < nDim; iDim++) {
			restart_file << scientific << Coords[iDim][iPoint] << "\t";
		}
    
		/*--- Loop over the variables and write the values to file ---*/
		for (iVar = 0; iVar < nVar_Total; iVar++) {
			restart_file << scientific << Data[iVar][iPoint] << "\t";
		}
		restart_file << endl;
	}
  
  restart_file.close();
  
}

void COutput::DeallocateCoordinates(CConfig *config, CGeometry *geometry) {

	int rank = MASTER_NODE;
#ifndef NO_MPI
	rank = MPI::COMM_WORLD.Get_rank();
#endif

	/*--- Local variables and initialization ---*/

	unsigned short iDim, nDim = geometry->GetnDim();

	/*--- The master node alone owns all data found in this routine. ---*/
	if (rank == MASTER_NODE) {

		/*--- Deallocate memory for coordinate data ---*/
		for (iDim = 0; iDim < nDim; iDim++) {
			delete [] Coords[iDim];
		}
		delete [] Coords;

	}
}

void COutput::DeallocateConnectivity(CConfig *config, CGeometry *geometry, bool surf_sol) {

	int rank = MASTER_NODE;
#ifndef NO_MPI
	rank = MPI::COMM_WORLD.Get_rank();
#endif

	/*--- The master node alone owns all data found in this routine. ---*/
	if (rank == MASTER_NODE) {

		/*--- Deallocate memory for connectivity data ---*/
    if (surf_sol) {
      if (nGlobal_Line > 0) delete [] Conn_Line;
      if (nGlobal_BoundTria > 0) delete [] Conn_BoundTria;
      if (nGlobal_BoundQuad > 0) delete [] Conn_BoundQuad;
    }
    else {
      if (nGlobal_Tria > 0) delete [] Conn_Tria;
      if (nGlobal_Quad > 0) delete [] Conn_Quad;
      if (nGlobal_Tetr > 0) delete [] Conn_Tetr;
      if (nGlobal_Hexa > 0) delete [] Conn_Hexa;
      if (nGlobal_Wedg > 0) delete [] Conn_Wedg;
      if (nGlobal_Pyra > 0) delete [] Conn_Pyra;
    }

	}
}

void COutput::DeallocateSolution(CConfig *config, CGeometry *geometry) {

	int rank = MASTER_NODE;
#ifndef NO_MPI
	rank = MPI::COMM_WORLD.Get_rank();
#endif

	/*--- The master node alone owns all data found in this routine. ---*/
	if (rank == MASTER_NODE) {

		/*--- Deallocate memory for solution data ---*/
		for (unsigned short iVar = 0; iVar < nVar_Total; iVar++) {
			delete [] Data[iVar];
		}
		delete [] Data;

	}

}

void COutput::SetHistory_Header(ofstream *ConvHist_file, CConfig *config) {
	char cstr[200], buffer[50], turb_resid[1000];
  unsigned short iMarker, iSpecies;
  
	bool rotating_frame = config->GetRotating_Frame();
	bool equiv_area = config->GetEquivArea();
	bool turbulent = ((config->GetKind_Solver() == RANS) || (config->GetKind_Solver() == ADJ_RANS));
  bool frozen_turb = config->GetFrozen_Visc();
  bool freesurface = (config->GetKind_Regime() == FREESURFACE);

  bool isothermal = false;
  for (iMarker = 0; iMarker < config->GetnMarker_All(); iMarker++)
    if (config->GetMarker_All_Boundary(iMarker) == ISOTHERMAL) isothermal = true;
    
	/*--- Write file name with extension ---*/
  string filename = config->GetConv_FileName();
  strcpy (cstr, filename.data());
  
  if (config->GetWrt_Unsteady() && config->GetRestart()) {
    long iExtIter = config->GetUnst_RestartIter();
		if (int(iExtIter) < 10) sprintf (buffer, "_0000%d", int(iExtIter));
		if ((int(iExtIter) >= 10) && (int(iExtIter) < 100)) sprintf (buffer, "_000%d", int(iExtIter));
		if ((int(iExtIter) >= 100) && (int(iExtIter) < 1000)) sprintf (buffer, "_00%d", int(iExtIter));
		if ((int(iExtIter) >= 1000) && (int(iExtIter) < 10000)) sprintf (buffer, "_0%d", int(iExtIter));
		if (int(iExtIter) >= 10000) sprintf (buffer, "_%d", int(iExtIter));
    strcat(cstr,buffer);
	}
  
	if ((config->GetOutput_FileFormat() == TECPLOT) ||
      (config->GetOutput_FileFormat() == TECPLOT_BINARY))  sprintf (buffer, ".plt");
	if ((config->GetOutput_FileFormat() == CGNS_SOL) ||
      (config->GetOutput_FileFormat() == PARAVIEW))  sprintf (buffer, ".csv");
	strcat(cstr,buffer);
  
	ConvHist_file->open(cstr, ios::out);
	ConvHist_file->precision(15);
  
  /*--- Begin of the header ---*/

	char begin[]= "\"Iteration\"";
  
  /*--- Header for the coefficients ---*/
  
	char flow_coeff[]= ",\"CLift\",\"CDrag\",\"CSideForce\",\"CMx\",\"CMy\",\"CMz\",\"CFx\",\"CFy\",\"CFz\",\"CL/CD\"";
	char heat_coeff[]= ",\"CHeat_Load\",\"CHeat_Max\"";
	char equivalent_area_coeff[]= ",\"CEquivArea\",\"CNearFieldOF\"";
	char rotating_frame_coeff[]= ",\"CMerit\",\"CT\",\"CQ\"";
	char free_surface_coeff[]= ",\"CFreeSurface\"";
	char plasma_coeff[]= ",\"CLift\",\"CDrag\",\"CSideForce\",\"CMx\",\"CMy\",\"CMz\",\"CFx\",\"CFy\",\"CFz\",\"CL/CD\",\"Q\",\"PressDrag\",\"ViscDrag\",\"MagnetDrag\"";
	char wave_coeff[]= ",\"CWave\"";
	char fea_coeff[]= ",\"CFEA\"";
  char adj_coeff[]= ",\"Sens_Geo\",\"Sens_Mach\",\"Sens_AoA\",\"Sens_Press\",\"Sens_Temp\",\"Sens_AoS\"";
  char adj_plasma_coeff[]= ",\"Sens_Geo\",\"Sens_Mach\",\"Sens_AoA\",\"Sens_Press\",\"Sens_Temp\",\"Sens_AoS\"";
  
  /*--- Header for the residuals ---*/

	char flow_resid[]= ",\"Res_Flow[0]\",\"Res_Flow[1]\",\"Res_Flow[2]\",\"Res_Flow[3]\",\"Res_Flow[4]\"";
	char adj_flow_resid[]= ",\"Res_AdjFlow[0]\",\"Res_AdjFlow[1]\",\"Res_AdjFlow[2]\",\"Res_AdjFlow[3]\",\"Res_AdjFlow[4]\"";
	switch (config->GetKind_Turb_Model()) {
    case SA:	sprintf (turb_resid, ",\"Res_Turb[0]\""); break;
    case SST:	sprintf (turb_resid, ",\"Res_Turb[0]\",\"Res_Turb[1]\""); break;
	}
	char adj_turb_resid[]= ",\"Res_AdjTurb[0]\"";
	char levelset_resid[]= ",\"Res_LevelSet\"";
	char adj_levelset_resid[]= ",\"Res_AdjLevelSet\"";
	char wave_resid[]= ",\"Res_Wave[0]\",\"Res_Wave[1]\"";
	char fea_resid[]= ",\"Res_FEA\"";
  
  /*--- End of the header ---*/
  
	char end[]= ",\"Linear_Solver_Iterations\",\"Time(min)\"\n";
  
	if ((config->GetOutput_FileFormat() == TECPLOT) ||
      (config->GetOutput_FileFormat() == TECPLOT_BINARY)) {
    ConvHist_file[0] << "TITLE = \"SU2 Simulation\"" << endl;
        ConvHist_file[0] << "VARIABLES = ";
	}
  
  /*--- Write the header, case depending ---*/
	switch (config->GetKind_Solver()) {

    case EULER : case NAVIER_STOKES: case RANS :
      ConvHist_file[0] << begin << flow_coeff;
      if (isothermal) ConvHist_file[0] << heat_coeff;
      if (equiv_area) ConvHist_file[0] << equivalent_area_coeff;
      if (rotating_frame) ConvHist_file[0] << rotating_frame_coeff;
      ConvHist_file[0] << flow_resid;
      if (turbulent) ConvHist_file[0] << turb_resid;
      ConvHist_file[0] << end;
<<<<<<< HEAD
      break;      
      
    case TNE2_EULER : case TNE2_NAVIER_STOKES:
      ConvHist_file[0] << begin << flow_coeff;
      if (isothermal) ConvHist_file[0] << heat_coeff;
      ConvHist_file[0] << flow_resid;
      ConvHist_file[0] << end;
      break;
      
    case FREE_SURFACE_EULER: case FREE_SURFACE_NAVIER_STOKES: case FREE_SURFACE_RANS:
      ConvHist_file[0] << begin << flow_coeff << free_surface_coeff;
      ConvHist_file[0] << flow_resid << levelset_resid << end;
=======
      if (freesurface) {
        ConvHist_file[0] << begin << flow_coeff << free_surface_coeff;
        ConvHist_file[0] << flow_resid << levelset_resid << end;
      }
>>>>>>> a7b2e898
      break;
      
    case PLASMA_EULER : case PLASMA_NAVIER_STOKES:
      ConvHist_file[0] << begin << plasma_coeff;
      for (iSpecies = 0; iSpecies < config->GetnSpecies(); iSpecies++) {
        ConvHist_file[0] << ",\"Res_Density[" << iSpecies << "]\",\"Res_Energy[" << iSpecies << "]\"";
      }
      ConvHist_file[0] << end;
      break;
      
    case ADJ_EULER : case ADJ_NAVIER_STOKES : case ADJ_RANS:
      ConvHist_file[0] << begin << adj_coeff << adj_flow_resid;
      if ((turbulent) && (!frozen_turb)) ConvHist_file[0] << adj_turb_resid;
      ConvHist_file[0] << end;
      if (freesurface) {
        ConvHist_file[0] << begin << adj_coeff << adj_flow_resid << adj_levelset_resid << end;
      }
      break;
      
    case ADJ_PLASMA_EULER : case ADJ_PLASMA_NAVIER_STOKES:
      ConvHist_file[0] << begin << adj_plasma_coeff;
      for (iSpecies = 0; iSpecies < config->GetnSpecies(); iSpecies++) {
        ConvHist_file[0] << ",\"Res_PsiDensity[" << iSpecies << "]\",\"Res_PsiEnergy[" << iSpecies << "]\"";
      }
      ConvHist_file[0] << end;
      break;
      
    case WAVE_EQUATION:
      ConvHist_file[0] << begin << wave_coeff;
      ConvHist_file[0] << wave_resid << end;
      break;
      
    case LINEAR_ELASTICITY:
      ConvHist_file[0] << begin << fea_coeff;
      ConvHist_file[0] << fea_resid << end;
      break;
      
    case AEROACOUSTIC_EULER:
      ConvHist_file[0] << begin << flow_coeff;
      ConvHist_file[0] << wave_coeff;
      ConvHist_file[0] << flow_resid;
      ConvHist_file[0] << wave_resid << end;
      break;
      
    case ADJ_AEROACOUSTIC_EULER:
      ConvHist_file[0] << begin << adj_coeff;
      ConvHist_file[0] << adj_flow_resid;
      ConvHist_file[0] << wave_coeff;
      ConvHist_file[0] << wave_resid << end;
      break;
	}
  
	if (config->GetOutput_FileFormat() == TECPLOT || config->GetOutput_FileFormat() == TECPLOT_BINARY) {
		ConvHist_file[0] << "ZONE T= \"Convergence history\"" << endl;
	}
  
}


void COutput::SetConvergence_History(ofstream *ConvHist_file, CGeometry ***geometry, CSolver ****solver_container, CConfig **config, CIntegration ***integration, bool DualTime_Iteration, unsigned long timeused, unsigned short val_iZone) {
  
#ifndef NO_MPI
	int rank = MPI::COMM_WORLD.Get_rank();
#else
	int rank = MASTER_NODE;
#endif
  
  /*--- Output using only the master node ---*/
  if (rank == MASTER_NODE) {
    
    unsigned long iIntIter = config[val_iZone]->GetIntIter();
    unsigned long iExtIter = config[val_iZone]->GetExtIter();
    
    /*--- WARNING: These buffers have hard-coded lengths. Note that you
     may have to adjust them to be larger if adding more entries. ---*/
    char begin[1000], direct_coeff[1000], adjoint_coeff[1000], flow_resid[1000], adj_flow_resid[1000],
    turb_resid[1000], trans_resid[1000], adj_turb_resid[1000], plasma_resid[1000], adj_plasma_resid[1000], resid_aux[1000],
    levelset_resid[1000], adj_levelset_resid[1000], wave_coeff[1000], fea_coeff[1000], wave_resid[1000],
    fea_resid[1000], end[1000];
    double dummy = 0.0;
    unsigned short iVar, iMarker;
    
    unsigned long LinSolvIter = 0;
    double timeiter = double(timeused)/double(iExtIter+1);
    
    unsigned short FinestMesh = config[val_iZone]->GetFinestMesh();
    unsigned short nDim = geometry[val_iZone][FinestMesh]->GetnDim();
    unsigned short nSpecies = config[val_iZone]->GetnSpecies();
    
    bool compressible = (config[val_iZone]->GetKind_Regime() == COMPRESSIBLE);
    bool incompressible = (config[val_iZone]->GetKind_Regime() == INCOMPRESSIBLE);
    bool freesurface = (config[val_iZone]->GetKind_Regime() == FREESURFACE);

    bool rotating_frame = config[val_iZone]->GetRotating_Frame();
    bool equiv_area = config[val_iZone]->GetEquivArea();
    bool transition = (config[val_iZone]->GetKind_Trans_Model() == LM);
    bool isothermal = false;
    for (iMarker = 0; iMarker < config[val_iZone]->GetnMarker_All(); iMarker++)
      if (config[val_iZone]->GetMarker_All_Boundary(iMarker) == ISOTHERMAL) isothermal = true;
    bool turbulent = ((config[val_iZone]->GetKind_Solver() == RANS) || (config[val_iZone]->GetKind_Solver() == ADJ_RANS) ||
                      (config[val_iZone]->GetKind_Solver() == FLUID_STRUCTURE_RANS));
    bool adjoint = config[val_iZone]->GetAdjoint();
    bool fluid_structure = ((config[val_iZone]->GetKind_Solver() == FLUID_STRUCTURE_EULER) || (config[val_iZone]->GetKind_Solver() == FLUID_STRUCTURE_NAVIER_STOKES) ||
                            (config[val_iZone]->GetKind_Solver() == FLUID_STRUCTURE_RANS));
    bool aeroacoustic = ((config[val_iZone]->GetKind_Solver() == AEROACOUSTIC_EULER) || (config[val_iZone]->GetKind_Solver() == AEROACOUSTIC_NAVIER_STOKES) ||
                         (config[val_iZone]->GetKind_Solver() == AEROACOUSTIC_RANS));
    bool wave = (config[val_iZone]->GetKind_Solver() == WAVE_EQUATION);
    bool fea = (config[val_iZone]->GetKind_Solver() == LINEAR_ELASTICITY);
    bool plasma = ((config[val_iZone]->GetKind_Solver() == PLASMA_EULER) || (config[val_iZone]->GetKind_Solver() == PLASMA_NAVIER_STOKES) ||
                   (config[val_iZone]->GetKind_Solver() == ADJ_PLASMA_EULER) || (config[val_iZone]->GetKind_Solver() == ADJ_PLASMA_NAVIER_STOKES));
    bool TNE2 = ((config[val_iZone]->GetKind_Solver() == TNE2_EULER) || (config[val_iZone]->GetKind_Solver() == TNE2_NAVIER_STOKES) ||
                 (config[val_iZone]->GetKind_Solver() == ADJ_TNE2_EULER) || (config[val_iZone]->GetKind_Solver() == ADJ_TNE2_NAVIER_STOKES));
    
    /*--- Initialize variables to store information from all domains (direct solution) ---*/
    double Total_CLift = 0.0, Total_CDrag = 0.0, Total_CSideForce = 0.0, Total_CMx = 0.0, Total_CMy = 0.0, Total_CMz = 0.0, Total_CEff = 0.0,
    Total_CEquivArea = 0.0, Total_CNearFieldOF = 0.0, Total_CFx = 0.0, Total_CFy = 0.0, Total_CFz = 0.0, Total_CMerit = 0.0,
    Total_CT = 0.0, Total_CQ = 0.0, Total_CFreeSurface = 0.0, Total_CWave = 0.0, Total_CFEA = 0.0, PressureDrag = 0.0, ViscDrag = 0.0, MagDrag = 0.0, Total_Q = 0.0, Total_MaxQ = 0.0;
    
    /*--- Initialize variables to store information from all domains (adjoint solution) ---*/
    double Total_Sens_Geo = 0.0, Total_Sens_Mach = 0.0, Total_Sens_AoA = 0.0;
    double Total_Sens_Press = 0.0, Total_Sens_Temp = 0.0;
    
    /*--- Residual arrays ---*/
    double *residual_flow = NULL, *residual_turbulent = NULL, *residual_transition = NULL, *residual_TNE2 = NULL, *residual_levelset = NULL, *residual_plasma = NULL;
    double *residual_adjflow = NULL, *residual_adjturbulent = NULL, *residual_adjTNE2 = NULL, *residual_adjlevelset = NULL, *residual_adjplasma = NULL;
    double *residual_wave = NULL; double *residual_fea = NULL;
    
    /*--- Initialize number of variables ---*/
    unsigned short nVar_Flow = 0, nVar_LevelSet = 0, nVar_Turb = 0, nVar_Trans = 0, nVar_TNE2 = 0, nVar_Wave = 0, nVar_FEA = 0, nVar_Plasma = 0,
    nVar_AdjFlow = 0, nVar_AdjTNE2 = 0, nVar_AdjPlasma = 0, nVar_AdjLevelSet = 0, nVar_AdjTurb = 0;
    
    /*--- Direct problem variables ---*/
    if (compressible) nVar_Flow = nDim+2; else nVar_Flow = nDim+1;
    if (turbulent) {
      switch (config[val_iZone]->GetKind_Turb_Model()){
        case SA:	nVar_Turb = 1; break;
        case SST: nVar_Turb = 2; break;
      }
    }
    if (transition) nVar_Trans = 2;
    if (TNE2) nVar_TNE2 = config[val_iZone]->GetnSpecies()+nDim+2;
    if (wave) nVar_Wave = 2;
    if (fea) nVar_FEA = nDim;
    if (plasma) nVar_Plasma = config[val_iZone]->GetnMonatomics()*(nDim+2) + config[val_iZone]->GetnDiatomics()*(nDim+3);
    if (freesurface) nVar_LevelSet = 1;
    
    /*--- Adjoint problem variables ---*/
    if (compressible) nVar_AdjFlow = nDim+2; else nVar_AdjFlow = nDim+1;
    if (turbulent) {
      switch (config[val_iZone]->GetKind_Turb_Model()){
        case SA:	nVar_AdjTurb = 1; break;
        case SST: nVar_AdjTurb = 2; break;
      }
    }
    if (TNE2) nVar_AdjTNE2 = config[val_iZone]->GetnSpecies()+nDim+2;
    if (plasma) nVar_AdjPlasma = config[val_iZone]->GetnMonatomics()*(nDim+2) + config[val_iZone]->GetnDiatomics()*(nDim+3);
    if (freesurface) nVar_AdjLevelSet = 1;
    
    /*--- Allocate memory for the residual ---*/
    residual_flow = new double[nVar_Flow];
    residual_turbulent = new double[nVar_Turb];
    residual_transition = new double[nVar_Trans];
    residual_TNE2 = new double[nVar_TNE2];
    residual_plasma = new double[nVar_Plasma];
    residual_levelset = new double[nVar_LevelSet];
    residual_wave = new double[nVar_Wave];
    residual_fea = new double[nVar_FEA];
    
    residual_adjflow = new double[nVar_AdjFlow];
    residual_adjturbulent = new double[nVar_AdjTurb];
    residual_adjTNE2 = new double[nVar_AdjTNE2];
    residual_adjplasma = new double[nVar_AdjPlasma];
    residual_adjlevelset = new double[nVar_AdjLevelSet];
    
    /*--- Write information from nodes ---*/
    switch (config[val_iZone]->GetKind_Solver()) {
        
      case EULER:                   case NAVIER_STOKES:                   case RANS:
      case FLUID_STRUCTURE_EULER:   case FLUID_STRUCTURE_NAVIER_STOKES:   case FLUID_STRUCTURE_RANS:
      case AEROACOUSTIC_EULER:      case AEROACOUSTIC_NAVIER_STOKES:      case AEROACOUSTIC_RANS:
      case ADJ_EULER:               case ADJ_NAVIER_STOKES:               case ADJ_RANS:
      case ADJ_AEROACOUSTIC_EULER:
        
        /*--- Flow solution coefficients ---*/
        Total_CLift       = solver_container[val_iZone][FinestMesh][FLOW_SOL]->GetTotal_CLift();
        Total_CDrag       = solver_container[val_iZone][FinestMesh][FLOW_SOL]->GetTotal_CDrag();
        Total_CSideForce  = solver_container[val_iZone][FinestMesh][FLOW_SOL]->GetTotal_CSideForce();
        Total_CEff        = solver_container[val_iZone][FinestMesh][FLOW_SOL]->GetTotal_CEff();
        Total_CMx         = solver_container[val_iZone][FinestMesh][FLOW_SOL]->GetTotal_CMx();
        Total_CMy         = solver_container[val_iZone][FinestMesh][FLOW_SOL]->GetTotal_CMy();
        Total_CMz         = solver_container[val_iZone][FinestMesh][FLOW_SOL]->GetTotal_CMz();
        Total_CFx         = solver_container[val_iZone][FinestMesh][FLOW_SOL]->GetTotal_CFx();
        Total_CFy         = solver_container[val_iZone][FinestMesh][FLOW_SOL]->GetTotal_CFy();
        Total_CFz         = solver_container[val_iZone][FinestMesh][FLOW_SOL]->GetTotal_CFz();
        
        if (freesurface) {
          Total_CFreeSurface = solver_container[val_iZone][FinestMesh][FLOW_SOL]->GetTotal_CFreeSurface();
        }
        
        if (isothermal) {
          Total_Q     = solver_container[val_iZone][FinestMesh][FLOW_SOL]->GetTotal_Q();
          Total_MaxQ  = solver_container[val_iZone][FinestMesh][FLOW_SOL]->GetTotal_MaxQ();
        }
        
        if (equiv_area) {
          Total_CEquivArea    = solver_container[val_iZone][FinestMesh][FLOW_SOL]->GetTotal_CEquivArea();
          Total_CNearFieldOF  = solver_container[val_iZone][FinestMesh][FLOW_SOL]->GetTotal_CNearFieldOF();
          
          /*--- Note that there is a redefinition of the nearfield based functionals ---*/
          Total_CEquivArea    = config[val_iZone]->GetWeightCd()*Total_CDrag + (1.0-config[val_iZone]->GetWeightCd())*Total_CEquivArea;
          Total_CNearFieldOF  = config[val_iZone]->GetWeightCd()*Total_CDrag + (1.0-config[val_iZone]->GetWeightCd())*Total_CNearFieldOF;
        }
        
        if (rotating_frame) {
          Total_CT      = solver_container[val_iZone][FinestMesh][FLOW_SOL]->GetTotal_CT();
          Total_CQ      = solver_container[val_iZone][FinestMesh][FLOW_SOL]->GetTotal_CQ();
          Total_CMerit  = solver_container[val_iZone][FinestMesh][FLOW_SOL]->GetTotal_CMerit();
        }
        
        if (aeroacoustic) {
          Total_CWave = solver_container[ZONE_1][FinestMesh][WAVE_SOL]->GetTotal_CWave();
        }
        
        if (fluid_structure) {
          Total_CFEA  = solver_container[ZONE_1][FinestMesh][FEA_SOL]->GetTotal_CFEA();
        }
        
        /*--- Flow Residuals ---*/
        
        for (iVar = 0; iVar < nVar_Flow; iVar++)
          residual_flow[iVar] = solver_container[val_iZone][FinestMesh][FLOW_SOL]->GetRes_RMS(iVar);
        
        /*--- Turbulent residual ---*/
        
        if (turbulent) {
          for (iVar = 0; iVar < nVar_Turb; iVar++)
            residual_turbulent[iVar] = solver_container[val_iZone][FinestMesh][TURB_SOL]->GetRes_RMS(iVar);
        }
        
        /*--- Transition residual ---*/
        
        if (transition) {
          for (iVar = 0; iVar < nVar_Trans; iVar++)
            residual_transition[iVar] = solver_container[val_iZone][FinestMesh][TRANS_SOL]->GetRes_RMS(iVar);
        }
        
        /*--- Free Surface residual ---*/
        
        if (freesurface) {
          for (iVar = 0; iVar < nVar_LevelSet; iVar++)
            residual_levelset[iVar] = solver_container[val_iZone][FinestMesh][FLOW_SOL]->GetRes_RMS(nDim+1);
        }
        
        /*--- FEA residual ---*/
        
        if (fluid_structure) {
          for (iVar = 0; iVar < nVar_FEA; iVar++)
            residual_fea[iVar] = solver_container[ZONE_1][FinestMesh][FEA_SOL]->GetRes_RMS(iVar);
        }
        
        /*--- Aeroacoustic residual ---*/
        
        if (aeroacoustic) {
          for (iVar = 0; iVar < nVar_Wave; iVar++)
            residual_wave[iVar] = solver_container[ZONE_1][FinestMesh][WAVE_SOL]->GetRes_RMS(iVar);
        }
        
        /*--- Iterations of the linear solver ---*/
        
        LinSolvIter = (unsigned long) solver_container[val_iZone][FinestMesh][FLOW_SOL]->GetIterLinSolver();
        
        /*--- Adjoint solver ---*/
        
        if (adjoint) {
          
          /*--- Adjoint solution coefficients ---*/
          
          Total_Sens_Geo    = solver_container[val_iZone][FinestMesh][ADJFLOW_SOL]->GetTotal_Sens_Geo();
          Total_Sens_Mach   = solver_container[val_iZone][FinestMesh][ADJFLOW_SOL]->GetTotal_Sens_Mach();
          Total_Sens_AoA    = solver_container[val_iZone][FinestMesh][ADJFLOW_SOL]->GetTotal_Sens_AoA();
          Total_Sens_Press  = solver_container[val_iZone][FinestMesh][ADJFLOW_SOL]->GetTotal_Sens_Press();
          Total_Sens_Temp   = solver_container[val_iZone][FinestMesh][ADJFLOW_SOL]->GetTotal_Sens_Temp();
          
          /*--- Adjoint flow residuals ---*/
          
          for (iVar = 0; iVar < nVar_AdjFlow; iVar++) {
            residual_adjflow[iVar] = solver_container[val_iZone][FinestMesh][ADJFLOW_SOL]->GetRes_RMS(iVar);
          }
          
          /*--- Adjoint turbulent residuals ---*/
          
          if (turbulent) {
            if (!config[val_iZone]->GetFrozen_Visc()) {
              for (iVar = 0; iVar < nVar_AdjTurb; iVar++)
                residual_adjturbulent[iVar] = solver_container[val_iZone][FinestMesh][ADJTURB_SOL]->GetRes_RMS(iVar);
            }
          }
          
          /*--- Adjoint level set residuals ---*/
          
          if (freesurface) {
            for (iVar = 0; iVar < nVar_AdjLevelSet; iVar++)
              residual_adjlevelset[iVar] = solver_container[val_iZone][FinestMesh][ADJFLOW_SOL]->GetRes_RMS(nDim+1);
          }
          
        }
        
        break;
        
      case PLASMA_EULER:      case PLASMA_NAVIER_STOKES:
      case ADJ_PLASMA_EULER:  case ADJ_PLASMA_NAVIER_STOKES:
        
        /*--- Plasma coefficients ---*/
        
        PressureDrag      = solver_container[val_iZone][FinestMesh][PLASMA_SOL]->Get_PressureDrag();
        ViscDrag          = solver_container[val_iZone][FinestMesh][PLASMA_SOL]->Get_ViscDrag();
        MagDrag           = solver_container[val_iZone][FinestMesh][PLASMA_SOL]->Get_MagnetDrag();
        
        /*--- Plasma Residuals ---*/
        
        for (iVar = 0; iVar < nVar_Plasma; iVar++)
          residual_plasma[iVar] = solver_container[val_iZone][FinestMesh][PLASMA_SOL]->GetRes_RMS(iVar);
        
        if (adjoint) {
          
          /*--- Adjoint plasma residuals ---*/
          
          for (iVar = 0; iVar < nVar_AdjPlasma; iVar++)
            residual_adjplasma[iVar] = solver_container[val_iZone][FinestMesh][ADJPLASMA_SOL]->GetRes_RMS(iVar);
        }
        break;
      
    case TNE2_EULER:  case TNE2_NAVIER_STOKES:
      
        Total_CLift       = solver_container[val_iZone][FinestMesh][TNE2_SOL]->GetTotal_CLift();
        Total_CDrag       = solver_container[val_iZone][FinestMesh][TNE2_SOL]->GetTotal_CDrag();
        Total_CSideForce  = solver_container[val_iZone][FinestMesh][TNE2_SOL]->GetTotal_CSideForce();
        Total_CEff        = solver_container[val_iZone][FinestMesh][TNE2_SOL]->GetTotal_CEff();
        Total_CMx         = solver_container[val_iZone][FinestMesh][TNE2_SOL]->GetTotal_CMx();
        Total_CMy         = solver_container[val_iZone][FinestMesh][TNE2_SOL]->GetTotal_CMy();
        Total_CMz         = solver_container[val_iZone][FinestMesh][TNE2_SOL]->GetTotal_CMz();
        Total_CFx         = solver_container[val_iZone][FinestMesh][TNE2_SOL]->GetTotal_CFx();
        Total_CFy         = solver_container[val_iZone][FinestMesh][TNE2_SOL]->GetTotal_CFy();
        Total_CFz         = solver_container[val_iZone][FinestMesh][TNE2_SOL]->GetTotal_CFz();
            
        if (isothermal) {
          Total_Q         = solver_container[val_iZone][FinestMesh][TNE2_SOL]->GetTotal_Q();
          Total_MaxQ      = solver_container[val_iZone][FinestMesh][TNE2_SOL]->GetTotal_MaxQ();
        }
      
        /*--- TNE2 Residuals ---*/
        
        for (iVar = 0; iVar < nVar_TNE2; iVar++)
          residual_TNE2[iVar] = solver_container[val_iZone][FinestMesh][TNE2_SOL]->GetRes_RMS(iVar);
        
        /*--- Iterations of the linear solver ---*/
        LinSolvIter = (unsigned long) solver_container[val_iZone][FinestMesh][TNE2_SOL]->GetIterLinSolver();
      
        /*--- Adjoint solver ---*/
        if (adjoint) {
          
          /*--- Adjoint solution coefficients ---*/
          
          Total_Sens_Geo  = solver_container[val_iZone][FinestMesh][ADJTNE2_SOL]->GetTotal_Sens_Geo();
          Total_Sens_Mach = solver_container[val_iZone][FinestMesh][ADJTNE2_SOL]->GetTotal_Sens_Mach();
          Total_Sens_AoA  = solver_container[val_iZone][FinestMesh][ADJTNE2_SOL]->GetTotal_Sens_AoA();
          Total_Sens_Press = solver_container[val_iZone][FinestMesh][ADJTNE2_SOL]->GetTotal_Sens_Press();
          Total_Sens_Temp  = solver_container[val_iZone][FinestMesh][ADJTNE2_SOL]->GetTotal_Sens_Temp();
  
          /*--- Adjoint flow residuals ---*/
          
          for (iVar = 0; iVar < nVar_AdjFlow; iVar++) {
            residual_adjTNE2[iVar] = solver_container[val_iZone][FinestMesh][ADJTNE2_SOL]->GetRes_RMS(iVar);
          }
        }
        
        break;      
        
      case WAVE_EQUATION:
        
        /*--- Wave coefficients  ---*/
        
        Total_CWave = solver_container[val_iZone][FinestMesh][WAVE_SOL]->GetTotal_CWave();
        
        /*--- Wave Residuals ---*/
        
        for (iVar = 0; iVar < nVar_Wave; iVar++) {
          residual_wave[iVar] = solver_container[val_iZone][FinestMesh][WAVE_SOL]->GetRes_RMS(iVar);
        }
        
        break;
        
      case LINEAR_ELASTICITY:
        
        /*--- FEA coefficients ---*/
        
        Total_CFEA = solver_container[val_iZone][FinestMesh][FEA_SOL]->GetTotal_CFEA();
        
        /*--- Plasma Residuals ---*/
        
        for (iVar = 0; iVar < nVar_FEA; iVar++) {
          residual_fea[iVar] = solver_container[val_iZone][FinestMesh][FEA_SOL]->GetRes_RMS(iVar);
        }
        
        break;
        
    }
    
    /*--- Header frecuency ---*/
    
    bool Unsteady = ((config[val_iZone]->GetUnsteady_Simulation() == DT_STEPPING_1ST) ||
                     (config[val_iZone]->GetUnsteady_Simulation() == DT_STEPPING_2ND));
    bool In_NoDualTime = (!DualTime_Iteration && (iExtIter % config[val_iZone]->GetWrt_Con_Freq() == 0));
    bool In_DualTime_0 = (DualTime_Iteration && (iIntIter % config[val_iZone]->GetWrt_Con_Freq_DualTime() == 0));
    bool In_DualTime_1 = (!DualTime_Iteration && Unsteady);
    bool In_DualTime_2 = (Unsteady && DualTime_Iteration && (iExtIter % config[val_iZone]->GetWrt_Con_Freq() == 0));
    bool In_DualTime_3 = (Unsteady && !DualTime_Iteration && (iExtIter % config[val_iZone]->GetWrt_Con_Freq() == 0));
    
    bool write_heads;
    if (Unsteady) write_heads = (iIntIter == 0);
    else write_heads = (((iExtIter % (config[val_iZone]->GetWrt_Con_Freq()*20)) == 0));
    
    if ((In_NoDualTime || In_DualTime_0 || In_DualTime_1) && (In_NoDualTime || In_DualTime_2 || In_DualTime_3)) {
            
      /*--- Prepare the history file output, note that the dual
       time output don't write to the history file ---*/
      if (!DualTime_Iteration) {
        
        /*--- Write the begining of the history file ---*/
        sprintf (begin, "%12d", int(iExtIter));
        
        /*--- Write the end of the history file ---*/
        sprintf (end, ", %12.10f, %12.10f\n", double(LinSolvIter), double(timeused)/(CLOCKS_PER_SEC*60.0));
        
        /*--- Write the solution and residual of the history file ---*/
        switch (config[val_iZone]->GetKind_Solver()) {
            
          case EULER : case NAVIER_STOKES: case RANS:
          case FLUID_STRUCTURE_EULER: case FLUID_STRUCTURE_NAVIER_STOKES: case FLUID_STRUCTURE_RANS:
          case AEROACOUSTIC_EULER: case AEROACOUSTIC_NAVIER_STOKES: case AEROACOUSTIC_RANS:
          case ADJ_EULER: case ADJ_NAVIER_STOKES: case ADJ_RANS:
          case ADJ_AEROACOUSTIC_EULER:
            
            /*--- Direct coefficients ---*/
            sprintf (direct_coeff, ", %12.10f, %12.10f, %12.10f, %12.10f, %12.10f, %12.10f, %12.10f, %12.10f, %12.10f, %12.10f",
                     Total_CLift, Total_CDrag, Total_CSideForce, Total_CMx, Total_CMy, Total_CMz, Total_CFx, Total_CFy,
                     Total_CFz, Total_CEff);
            if (isothermal)
              sprintf (direct_coeff, ", %12.10f, %12.10f, %12.10f, %12.10f, %12.10f, %12.10f, %12.10f, %12.10f, %12.10f, %12.10f, %12.10f, %12.10f", Total_CLift, Total_CDrag, Total_CSideForce, Total_CMx, Total_CMy,
                       Total_CMz, Total_CFx, Total_CFy, Total_CFz, Total_CEff, Total_Q, Total_MaxQ);
            if (equiv_area)
              sprintf (direct_coeff, ", %12.10f, %12.10f, %12.10f, %12.10f, %12.10f, %12.10f, %12.10f, %12.10f, %12.10f, %12.10f, %12.10f, %12.10f", Total_CLift, Total_CDrag, Total_CSideForce, Total_CMx, Total_CMy,
                       Total_CMz, Total_CFx, Total_CFy, Total_CFz, Total_CEff, Total_CEquivArea, Total_CNearFieldOF);
            if (rotating_frame)
              sprintf (direct_coeff, ", %12.10f, %12.10f, %12.10f, %12.10f, %12.10f, %12.10f, %12.10f, %12.10f, %12.10f, %12.10f, %12.10f, %12.10f, %12.10f", Total_CLift, Total_CDrag, Total_CSideForce, Total_CMx,
                       Total_CMy, Total_CMz, Total_CFx, Total_CFy, Total_CFz, Total_CEff, Total_CMerit, Total_CT, Total_CQ);
            if (freesurface) {
              sprintf (direct_coeff, ", %12.10f, %12.10f, %12.10f, %12.10f, %12.10f, %12.10f, %12.10f, %12.10f, %12.10f, %12.10f, %12.10f", Total_CLift, Total_CDrag, Total_CSideForce, Total_CMx, Total_CMy, Total_CMz, Total_CFx, Total_CFy,
                       Total_CFz, Total_CEff, Total_CFreeSurface);
            }
            if (fluid_structure)
              sprintf (direct_coeff, ", %12.10f, %12.10f, %12.10f, %12.10f, %12.10f, %12.10f, %12.10f, %12.10f, %12.10f, %12.10f, %12.10f", Total_CLift, Total_CDrag, Total_CSideForce, Total_CMx, Total_CMy, Total_CMz,
                       Total_CFx, Total_CFy, Total_CFz, Total_CEff, Total_CFEA);
            if (aeroacoustic)
              sprintf (direct_coeff, ", %12.10f, %12.10f, %12.10f, %12.10f, %12.10f, %12.10f, %12.10f, %12.10f, %12.10f, %12.10f, %12.10f", Total_CLift, Total_CDrag, Total_CSideForce, Total_CMx, Total_CMy, Total_CMz,
                       Total_CFx, Total_CFy, Total_CFz, Total_CEff, Total_CWave);
            
            /*--- Flow residual ---*/
            if (nDim == 2) {
              if (compressible) sprintf (flow_resid, ", %12.10f, %12.10f, %12.10f, %12.10f, %12.10f", log10 (residual_flow[0]), log10 (residual_flow[1]), log10 (residual_flow[2]), log10 (residual_flow[3]), dummy );
              if (incompressible || freesurface) sprintf (flow_resid, ", %12.10f, %12.10f, %12.10f, %12.10f, %12.10f", log10 (residual_flow[0]), log10 (residual_flow[1]), log10 (residual_flow[2]), dummy, dummy );
            }
            else {
              if (compressible) sprintf (flow_resid, ", %12.10f, %12.10f, %12.10f, %12.10f, %12.10f", log10 (residual_flow[0]), log10 (residual_flow[1]), log10 (residual_flow[2]), log10 (residual_flow[3]), log10 (residual_flow[4]) );
              if (incompressible || freesurface) sprintf (flow_resid, ", %12.10f, %12.10f, %12.10f, %12.10f, %12.10f", log10 (residual_flow[0]), log10 (residual_flow[1]), log10 (residual_flow[2]), log10 (residual_flow[3]), dummy );
            }
            
            /*--- Turbulent residual ---*/
            if (turbulent){
              switch(nVar_Turb) {
                case 1: sprintf (turb_resid, ", %12.10f", log10 (residual_turbulent[0])); break;
                case 2: sprintf (turb_resid, ", %12.10f, %12.10f", log10(residual_turbulent[0]), log10(residual_turbulent[1])); break;
              }
            }
            
            /*--- Transition residual ---*/
            if (transition){
              sprintf (trans_resid, ", %12.10f, %12.10f", log10(residual_transition[0]), log10(residual_transition[1]));
            }
            
            /*--- Free surface residual ---*/
            if (freesurface) {
              sprintf (levelset_resid, ", %12.10f", log10 (residual_levelset[0]));
            }
            
            /*--- Fluid structure residual ---*/
            if (fluid_structure) {
              if (nDim == 2) sprintf (levelset_resid, ", %12.10f, %12.10f, 0.0", log10 (residual_fea[0]), log10 (residual_fea[1]));
              else sprintf (levelset_resid, ", %12.10f, %12.10f, %12.10f", log10 (residual_fea[0]), log10 (residual_fea[1]), log10 (residual_fea[2]));
            }
            
            /*--- Aeroacoustics residual ---*/
            if (aeroacoustic) {
              sprintf (levelset_resid, ", %12.10f, %12.10f", log10 (residual_wave[0]), log10 (residual_wave[1]));
            }
            
            if (adjoint) {
              
              /*--- Adjoint coefficients ---*/
              sprintf (adjoint_coeff, ", %12.10f, %12.10f, %12.10f, %12.10f, %12.10f, 0.0", Total_Sens_Geo, Total_Sens_Mach, Total_Sens_AoA, Total_Sens_Press, Total_Sens_Temp);
              
              /*--- Adjoint flow residuals ---*/
              if (nDim == 2) {
                if (compressible) sprintf (adj_flow_resid, ", %12.10f, %12.10f, %12.10f, %12.10f, 0.0", log10 (residual_adjflow[0]),log10 (residual_adjflow[1]),log10 (residual_adjflow[2]),log10 (residual_adjflow[3]) );
                if (incompressible || freesurface) sprintf (adj_flow_resid, ", %12.10f, %12.10f, %12.10f, 0.0, 0.0", log10 (residual_adjflow[0]),log10 (residual_adjflow[1]),log10 (residual_adjflow[2]) );
              }
              else {
                if (compressible) sprintf (adj_flow_resid, ", %12.10f, %12.10f, %12.10f, %12.10f, %12.10f", log10 (residual_adjflow[0]),log10 (residual_adjflow[1]),log10 (residual_adjflow[2]),log10 (residual_adjflow[3]), log10 (residual_adjflow[4]) );
                if (incompressible || freesurface) sprintf (adj_flow_resid, ", %12.10f, %12.10f, %12.10f, %12.10f, 0.0", log10 (residual_adjflow[0]),log10 (residual_adjflow[1]),log10 (residual_adjflow[2]),log10 (residual_adjflow[3]) );
              }
              
              /*--- Adjoint turbulent residuals ---*/
              if (turbulent)
                if (!config[val_iZone]->GetFrozen_Visc())
                  sprintf (adj_turb_resid, ", %12.10f", log10 (residual_adjturbulent[0]));
              
              /*--- Adjoint free surface residuals ---*/
              if (freesurface) sprintf (adj_levelset_resid, ", %12.10f", log10 (residual_adjlevelset[0]));
            }
            
            break;
            
          case TNE2_EULER : case TNE2_NAVIER_STOKES:
            
            /*--- Direct coefficients ---*/
            sprintf (direct_coeff, ", %12.10f, %12.10f, %12.10f, %12.10f, %12.10f, %12.10f, %12.10f, %12.10f, %12.10f, %12.10f",
                     Total_CLift, Total_CDrag, Total_CSideForce, Total_CMx, Total_CMy, Total_CMz, Total_CFx, Total_CFy,
                     Total_CFz, Total_CEff);
            if (isothermal)
              sprintf (direct_coeff, ", %12.10f, %12.10f, %12.10f, %12.10f, %12.10f, %12.10f, %12.10f, %12.10f, %12.10f, %12.10f, %12.10f, %12.10f", Total_CLift, Total_CDrag, Total_CSideForce, Total_CMx, Total_CMy,
                       Total_CMz, Total_CFx, Total_CFy, Total_CFz, Total_CEff, Total_Q, Total_MaxQ);
            
            /*--- Flow residual ---*/
            if (nDim == 2) {
              sprintf (flow_resid, ", %12.10f, %12.10f, %12.10f, %12.10f, %12.10f", log10 (residual_TNE2[0]), log10 (residual_TNE2[1]), log10 (residual_TNE2[2]), log10 (residual_TNE2[3]), dummy );
            }
            else {
              sprintf (flow_resid, ", %12.10f, %12.10f, %12.10f, %12.10f, %12.10f", log10 (residual_TNE2[0]), log10 (residual_TNE2[1]), log10 (residual_TNE2[2]), log10 (residual_TNE2[3]), log10 (residual_TNE2[4]) );
            }
                        
            if (adjoint) {
              
              /*--- Adjoint coefficients ---*/
              sprintf (adjoint_coeff, ", %12.10f, %12.10f, %12.10f, %12.10f, %12.10f, 0.0", Total_Sens_Geo, Total_Sens_Mach, Total_Sens_AoA, Total_Sens_Press, Total_Sens_Temp);
              
              /*--- Adjoint flow residuals ---*/
              if (nDim == 2) {
                sprintf (adj_flow_resid, ", %12.10f, %12.10f, %12.10f, %12.10f, 0.0", log10 (residual_adjTNE2[0]),log10 (residual_adjTNE2[1]),log10 (residual_adjTNE2[2]),log10 (residual_adjTNE2[3]) );
                
              }
              else {
                sprintf (adj_flow_resid, ", %12.10f, %12.10f, %12.10f, %12.10f, %12.10f", log10 (residual_adjTNE2[0]),log10 (residual_adjTNE2[1]),log10 (residual_adjTNE2[2]),log10 (residual_adjTNE2[3]), log10 (residual_adjTNE2[4]) );
              }
              
            }
            
            break;

          case PLASMA_EULER : case ADJ_PLASMA_EULER : case PLASMA_NAVIER_STOKES: case ADJ_PLASMA_NAVIER_STOKES:
            unsigned short iSpecies, loc;
            
            /*--- Direct problem coefficients ---*/
            sprintf (direct_coeff, ", %12.10f, %12.10f, %12.10f, %12.10f, %12.10f, %12.10f, %12.10f, %12.10f, %12.10f, %12.10f, %12.10f, %12.10f, %12.10f, %12.10f",
                     Total_CLift, Total_CDrag, Total_CSideForce, Total_CMx, Total_CMy, Total_CMz, Total_CFx, Total_CFy,
                     Total_CFz, Total_CEff, Total_Q, PressureDrag, ViscDrag, MagDrag);
            
            /*--- Direct problem residual ---*/
            for (iSpecies = 0; iSpecies < nSpecies; iSpecies++) {
              if ( iSpecies < config[val_iZone]->GetnDiatomics() ) loc = (nDim+3)*iSpecies;
              else loc = (nDim+3)*config[val_iZone]->GetnDiatomics() + (nDim+2)*(iSpecies-config[val_iZone]->GetnDiatomics());
              sprintf (resid_aux, ", %12.10f, %12.10f", log10 (residual_plasma[loc+0]), log10 (residual_plasma[loc+nDim+1]));
              if (iSpecies == 0) strcpy(plasma_resid, resid_aux);
              else strcat(plasma_resid, resid_aux);
            }
            
            /*--- Adjoint problem coefficients ---*/
            if (adjoint) {
              sprintf (adjoint_coeff, ", 0.0, 0.0, 0.0, 0.0");
              for (iSpecies = 0; iSpecies < nSpecies; iSpecies++) {
                if ( iSpecies < config[val_iZone]->GetnDiatomics() ) loc = (nDim+3)*iSpecies;
                else loc = (nDim+3)*config[val_iZone]->GetnDiatomics() + (nDim+2)*(iSpecies-config[val_iZone]->GetnDiatomics());
                sprintf (resid_aux, ", %12.10f, %12.10f", log10 (residual_adjplasma[loc+0]),log10 (residual_adjplasma[loc+nDim+1]));
                if (iSpecies == 0) strcpy(adj_plasma_resid, resid_aux);
                else strcat(adj_plasma_resid, resid_aux);
              }
            }
            
            break;
            
          case WAVE_EQUATION:
            
            sprintf (direct_coeff, ", %12.10f", Total_CWave);
            sprintf (wave_resid, ", %12.10f, %12.10f, %12.10f, %12.10f, %12.10f", log10 (residual_wave[0]), log10 (residual_wave[1]), dummy, dummy, dummy );
            
            break;
            
          case LINEAR_ELASTICITY:
            
            sprintf (direct_coeff, ", %12.10f", Total_CFEA);
            sprintf (fea_resid, ", %12.10f, %12.10f, %12.10f, %12.10f, %12.10f", log10 (residual_fea[0]), dummy, dummy, dummy, dummy );
            
            break;
            
        }
      }
      
      /*--- Write the screen header---*/
      if ((write_heads) && !(!DualTime_Iteration && Unsteady)) {
        
        if (!Unsteady) {
          switch (config[val_iZone]->GetKind_Solver()) {
            case EULER :                  case NAVIER_STOKES:
            case FLUID_STRUCTURE_EULER :  case FLUID_STRUCTURE_NAVIER_STOKES:
            case AEROACOUSTIC_EULER :     case AEROACOUSTIC_NAVIER_STOKES:
              cout << endl << " Min Delta Time: " << solver_container[val_iZone][FinestMesh][FLOW_SOL]->GetMin_Delta_Time()<<
              ". Max Delta Time: " << solver_container[val_iZone][FinestMesh][FLOW_SOL]->GetMax_Delta_Time() << ".";
              break;
              
            case PLASMA_EULER: case PLASMA_NAVIER_STOKES:
            case ADJ_PLASMA_EULER: case ADJ_PLASMA_NAVIER_STOKES:
              
              for (unsigned short iSpecies = 0; iSpecies < config[val_iZone]->GetnSpecies(); iSpecies++) {
                cout << endl << " Min Delta Time (" << iSpecies << "): " << solver_container[val_iZone][MESH_0][PLASMA_SOL]->GetMin_Delta_Time(iSpecies)<< ". Max Delta Time (" << iSpecies << "): " << solver_container[val_iZone][MESH_0][PLASMA_SOL]->GetMax_Delta_Time(iSpecies) << ".";
              }
              break;
          }
        }
        else {
          cout << endl << " Min DT: " << solver_container[val_iZone][FinestMesh][FLOW_SOL]->GetMin_Delta_Time()<<
          ". Max DT: " << solver_container[val_iZone][FinestMesh][FLOW_SOL]->GetMax_Delta_Time() <<
          ". Dual Time step: " << config[val_iZone]->GetDelta_UnstTimeND() << ".";
        }
        
        switch (config[val_iZone]->GetKind_Solver()) {
          case EULER :                  case NAVIER_STOKES:
          case FLUID_STRUCTURE_EULER :  case FLUID_STRUCTURE_NAVIER_STOKES:
          case AEROACOUSTIC_EULER :     case AEROACOUSTIC_NAVIER_STOKES:
            
            /*--- Visualize the maximum residual ---*/
            cout << endl << " Maximum residual: " << log10(solver_container[val_iZone][FinestMesh][FLOW_SOL]->GetRes_Max(0))
            <<", located at point "<< solver_container[val_iZone][FinestMesh][FLOW_SOL]->GetPoint_Max(0) << "." << endl;
            
            if (!Unsteady) cout << endl << " Iter" << "    Time(s)";
            else cout << endl << " IntIter" << " ExtIter";
            
            if (!fluid_structure && !aeroacoustic) {
              if (incompressible) cout << "   Res[Press]" << "     Res[Velx]" << "   CLift(Total)" << "   CDrag(Total)" << endl;
              else if (freesurface) cout << "   Res[Press]" << "     Res[Dist]" << "   CLift(Total)" << "     CLevelSet" << endl;
              else if (rotating_frame && nDim == 3) cout << "     Res[Rho]" << "     Res[RhoE]" << " CThrust(Total)" << " CTorque(Total)" << endl;
              else if (equiv_area) cout << "     Res[Rho]" << "   CLift(Total)" << "   CDrag(Total)" << "    CPress(N-F)" << endl;
              else cout << "     Res[Rho]" << "     Res[RhoE]" << "   CLift(Total)" << "   CDrag(Total)" << endl;
            }
            else if (fluid_structure) cout << "     Res[Rho]" << "   Res[Displx]" << "   CLift(Total)" << "   CDrag(Total)" << endl;
            else if (aeroacoustic) cout << "     Res[Rho]" << "   Res[Wave]" << "   CLift(Total)" << "   CDrag(Total)" << "   CWave(Total)" << endl;

            break;
            
          case TNE2_EULER :                  case TNE2_NAVIER_STOKES:
            
            /*--- Visualize the maximum residual ---*/
            cout << endl << " Maximum residual: " << log10(solver_container[val_iZone][FinestMesh][TNE2_SOL]->GetRes_Max(0))
            <<", located at point "<< solver_container[val_iZone][FinestMesh][TNE2_SOL]->GetPoint_Max(0) << "." << endl;
            
            if (!Unsteady) cout << endl << " Iter" << "    Time(s)";
            else cout << endl << " IntIter" << " ExtIter";
            
            cout << "     Res[Rho]" << "     Res[RhoE]" << "   CLift(Total)" << "   CDrag(Total)" << endl;
            break;
            
          case RANS : case FLUID_STRUCTURE_RANS: case AEROACOUSTIC_RANS:
            
            /*--- Visualize the maximum residual ---*/
            cout << endl << " Maximum residual: " << log10(solver_container[val_iZone][FinestMesh][FLOW_SOL]->GetRes_Max(0))
            <<", located at point "<< solver_container[val_iZone][FinestMesh][FLOW_SOL]->GetPoint_Max(0) << "." << endl;
            
            if (!Unsteady) cout << endl << " Iter" << "    Time(s)";
            else cout << endl << " IntIter" << " ExtIter";
            if (incompressible || freesurface) cout << "   Res[Press]";
            else cout << "      Res[Rho]";
            
            switch (config[val_iZone]->GetKind_Turb_Model()){
              case SA:	cout << "       Res[nu]"; break;
              case SST:	cout << "     Res[kine]" << "     Res[omega]"; break;
            }
            
            if (transition) { cout << "      Res[Int]" << "       Res[Re]"; }
            if (rotating_frame && nDim == 3 ) cout << "   CThrust(Total)" << "   CTorque(Total)" << endl;
            else cout << "   CLift(Total)"   << "   CDrag(Total)"   << endl;
            break;
            
          case PLASMA_EULER : case PLASMA_NAVIER_STOKES :
            
            /*--- Visualize the maximum residual ---*/
            cout << endl << " Maximum residual: " << log10(solver_container[val_iZone][FinestMesh][PLASMA_SOL]->GetRes_Max(0))
            <<", located at point "<< solver_container[val_iZone][FinestMesh][PLASMA_SOL]->GetPoint_Max(0) << "." << endl;
            
            if (!Unsteady) cout << endl << " Iter" << "    Time(s)";
            else cout << endl << " IntIter" << "  ExtIter";
            
            if (config[val_iZone]->GetKind_GasModel() == ARGON)
              cout << "      Res[r1]" << "       Res[r2]" << "   Res(r3)"<<  endl;
            if (config[val_iZone]->GetKind_GasModel() == AIR21)
              cout << "      Res[r1]" << "       Res[r2]" << "   Res(r3)"<<  endl;
            if ((config[val_iZone]->GetKind_GasModel() == ARGON_SID) || (config[val_iZone]->GetKind_GasModel() == AIR7) || (config[val_iZone]->GetKind_GasModel() == AIR5) || (config[val_iZone]->GetKind_GasModel() == N2) || (config[val_iZone]->GetKind_GasModel() == O2))
              cout << "      Res[Rho0]" << "      Res[E0]" << "	  Q(Total)" << "	 CDrag(Total)" << endl;
            break;
            
          case WAVE_EQUATION :
            cout << "      Res[Wave]" << "   CWave(Total)"<<  endl;
            break;
            
          case LINEAR_ELASTICITY :
            if (!Unsteady) cout << endl << " Iter" << "    Time(s)";
            else cout << endl << " IntIter" << "  ExtIter";
            
            if (nDim == 2) cout << "    Res[Displx]" << "    Res[Disply]" << "   CFEA(Total)"<<  endl;
            if (nDim == 3) cout << "    Res[Displx]" << "    Res[Disply]" << "    Res[Displz]" << "   CFEA(Total)"<<  endl;
            break;
            
          case ADJ_PLASMA_EULER : case ADJ_PLASMA_NAVIER_STOKES :
            if ((config[val_iZone]->GetKind_GasModel() == ARGON_SID) || (config[val_iZone]->GetKind_GasModel() == AIR7) || (config[val_iZone]->GetKind_GasModel() == AIR5) || (config[val_iZone]->GetKind_GasModel() == N2) || (config[val_iZone]->GetKind_GasModel() == O2))
              
            /*--- Visualize the maximum residual ---*/
              cout << endl << " Maximum residual: " << log10(solver_container[val_iZone][FinestMesh][ADJPLASMA_SOL]->GetRes_Max(0))
              <<", located at point "<< solver_container[val_iZone][FinestMesh][ADJPLASMA_SOL]->GetPoint_Max(0) << "." << endl;
            
            if (!Unsteady) cout << endl << " Iter" << "    Time(s)";
            else cout << endl << " IntIter" << "  ExtIter";
            
            cout << "        Res[Psi_Rho0]" << "       Res[Psi_E0]" << "	      Sens_Geo" << endl;
            break;
            
          case ADJ_EULER :              case ADJ_NAVIER_STOKES :
          case ADJ_AEROACOUSTIC_EULER :
            
            /*--- Visualize the maximum residual ---*/
            cout << endl << " Maximum residual: " << log10(solver_container[val_iZone][FinestMesh][ADJFLOW_SOL]->GetRes_Max(0))
            <<", located at point "<< solver_container[val_iZone][FinestMesh][ADJFLOW_SOL]->GetPoint_Max(0) << "." << endl;
            
            if (!Unsteady) cout << endl << " Iter" << "    Time(s)";
            else cout << endl << " IntIter" << "  ExtIter";
            
            if (incompressible || freesurface) cout << "   Res[Psi_Press]" << "   Res[Psi_Velx]";
            else cout << "   Res[Psi_Rho]" << "     Res[Psi_E]";
            cout << "     Sens_Geo" << "    Sens_Mach" << endl;
            
            if (freesurface) {
              cout << "   Res[Psi_Press]" << "   Res[Psi_Dist]" << "    Sens_Geo" << "   Sens_Mach" << endl;
            }
            break;
                        
          case ADJ_RANS :
            
            /*--- Visualize the maximum residual ---*/
            cout << endl << " Maximum residual: " << log10(solver_container[val_iZone][FinestMesh][ADJFLOW_SOL]->GetRes_Max(0))
            <<", located at point "<< solver_container[val_iZone][FinestMesh][ADJFLOW_SOL]->GetPoint_Max(0) << "." << endl;
            
            if (!Unsteady) cout << endl << " Iter" << "    Time(s)";
            else cout << endl << " IntIter" << "  ExtIter";
            
            if (incompressible || freesurface) cout << "     Res[Psi_Press]";
            else cout << "     Res[Psi_Rho]";
            
            if (!config[val_iZone]->GetFrozen_Visc()) {
              cout << "      Res[Psi_nu]";
            }
            else {
              if (incompressible || freesurface) cout << "   Res[Psi_Velx]";
              else cout << "     Res[Psi_E]";
            }
            cout << "     Sens_Geo" << "    Sens_Mach" << endl;
            
            if (freesurface) {
              cout << "   Res[Psi_Press]" << "   Res[Psi_Dist]" << "    Sens_Geo" << "   Sens_Mach" << endl;
            }
            break;
            
        }
        
      }
      
      /*--- Write the solution on the screen and history file ---*/
      cout.precision(6);
      cout.setf(ios::fixed,ios::floatfield);
      
      if (!Unsteady) {
        cout.width(5); cout << iExtIter;
        cout.width(11); cout << double(timeiter)/CLOCKS_PER_SEC;
        
      } else {
        cout.width(8); cout << iIntIter;
        cout.width(8); cout << iExtIter;
      }
      
      switch (config[val_iZone]->GetKind_Solver()) {
        case EULER : case NAVIER_STOKES:
        case FLUID_STRUCTURE_EULER: case FLUID_STRUCTURE_NAVIER_STOKES:
        case AEROACOUSTIC_EULER: case AEROACOUSTIC_NAVIER_STOKES:
          
          if (!DualTime_Iteration) {
            if (compressible) ConvHist_file[0] << begin << direct_coeff << flow_resid;
            if (incompressible) ConvHist_file[0] << begin << direct_coeff << flow_resid;
            if (freesurface) ConvHist_file[0] << begin << direct_coeff << flow_resid << levelset_resid << end;
            if (fluid_structure) ConvHist_file[0] << fea_resid;
            if (aeroacoustic) ConvHist_file[0] << levelset_resid;
            ConvHist_file[0] << end;
            ConvHist_file[0].flush();
          }
          
          cout.precision(6);
          cout.setf(ios::fixed,ios::floatfield);
          cout.width(13); cout << log10(residual_flow[0]);
          if (!fluid_structure && !aeroacoustic && !equiv_area) {
            if (compressible) {
              if (nDim == 2 ) { cout.width(14); cout << log10(residual_flow[3]); }
              else { cout.width(14); cout << log10(residual_flow[4]); }
            }
            if (incompressible) { cout.width(14); cout << log10(residual_flow[1]); }
            if (freesurface) { cout.width(14); cout << log10(residual_levelset[0]); }
          }
          else if (fluid_structure) { cout.width(14); cout << log10(residual_fea[0]); }
          else if (aeroacoustic) { cout.width(14); cout << log10(residual_wave[0]); }
          
          if (rotating_frame && nDim == 3 ) {
            cout.setf(ios::scientific,ios::floatfield);
            cout.width(15); cout << Total_CT;
            cout.width(15); cout << Total_CQ;
            cout.unsetf(ios_base::floatfield);
          }
          else if (aeroacoustic) { cout.width(15); cout << Total_CLift; cout.width(15); cout << Total_CDrag; cout.width(15); cout << Total_CWave; }
          else if (equiv_area) { cout.width(15); cout << Total_CLift; cout.width(15); cout << Total_CDrag; cout.width(15);
            cout.precision(4);
            cout.setf(ios::scientific,ios::floatfield);
            cout << Total_CNearFieldOF; }
          else if (freesurface) { cout.width(15); cout << Total_CLift; cout.width(15); cout << Total_CFreeSurface; }
          else { cout.width(15); cout << min(1000.0,max(-1000.0, Total_CLift)); cout.width(15); cout << min(1000.0,max(-1000.0, Total_CDrag)); }
          cout << endl;
                    
          break;
    
        case TNE2_EULER : case TNE2_NAVIER_STOKES:
          
<<<<<<< HEAD
          if (!DualTime_Iteration) {
            ConvHist_file[0] << begin << direct_coeff << flow_resid;
            ConvHist_file[0] << end;
            ConvHist_file[0].flush();
          }
          
          cout.precision(6);
          cout.setf(ios::fixed,ios::floatfield);
          cout.width(13); cout << log10(residual_TNE2[0]);
          if (!fluid_structure && !aeroacoustic && !equiv_area) {
              if (nDim == 2 ) { cout.width(14); cout << log10(residual_TNE2[3]); }
              else { cout.width(14); cout << log10(residual_TNE2[4]); }
          }
          
          cout.width(15); cout << Total_CLift; cout.width(15); cout << Total_CDrag;
          cout << endl;
          break;

=======
          
>>>>>>> a7b2e898
        case RANS :
          
          if (!DualTime_Iteration) {
            ConvHist_file[0] << begin << direct_coeff << flow_resid << turb_resid << end;
            ConvHist_file[0].flush();
          }
          
          cout.precision(6);
          cout.setf(ios::fixed,ios::floatfield);
          
          if (incompressible || freesurface) cout.width(13);
          else  cout.width(14);
          cout << log10(residual_flow[0]);
          
          switch(nVar_Turb) {
            case 1: cout.width(14); cout << log10(residual_turbulent[0]); break;
            case 2: cout.width(14); cout << log10(residual_turbulent[0]);
              cout.width(14); cout << log10(residual_turbulent[1]); break;
          }
          
          if (transition) { cout.width(14); cout << log10(residual_transition[0]); cout.width(14); cout << log10(residual_transition[1]); }
          
          if (rotating_frame  && nDim == 3 ) {
            cout.setf(ios::scientific,ios::floatfield);
            cout.width(15); cout << Total_CT; cout.width(15);
            cout << Total_CQ;
            cout.unsetf(ios_base::floatfield);
          }
          else { cout.width(15); cout << min(1000.0,max(-1000.0, Total_CLift)); cout.width(15); cout << min(1000.0,max(-1000.0, Total_CDrag)); }
          cout << endl;
          
          if (freesurface) {
            if (!DualTime_Iteration) {
              ConvHist_file[0] << begin << direct_coeff << flow_resid << levelset_resid << end;
              ConvHist_file[0].flush();
            }
            
            cout.precision(6);
            cout.setf(ios::fixed,ios::floatfield);
            cout.width(13); cout << log10(residual_flow[0]);
            cout.width(14); cout << log10(residual_levelset[0]);
            cout.width(15); cout << Total_CLift;
            cout.width(14); cout << Total_CFreeSurface;
            
            cout << endl;
          }
          
          break;
          
        case PLASMA_EULER : case PLASMA_NAVIER_STOKES:
          
          if (!DualTime_Iteration) {
            ConvHist_file[0] << begin << direct_coeff << plasma_resid << end;
            ConvHist_file[0].flush();
          }
          
          cout.precision(6);
          cout.setf(ios::fixed,ios::floatfield);
          if (config[val_iZone]->GetKind_GasModel() == ARGON || config[val_iZone]->GetKind_GasModel() == AIR21) {
            cout.width(14); cout << log10(residual_plasma[0]);
            cout.width(14); cout << log10(residual_plasma[nDim+2]);
            cout.width(14); cout << log10(residual_plasma[2*(nDim+2)]);
          }
          if ((config[val_iZone]->GetKind_GasModel() == ARGON_SID) || config[val_iZone]->GetKind_GasModel() == AIR7 || config[val_iZone]->GetKind_GasModel() == O2 || config[val_iZone]->GetKind_GasModel() == N2 || config[val_iZone]->GetKind_GasModel() == AIR5) {
            cout.width(14); cout << log10(residual_plasma[0]);
            cout.width(14); cout << log10(residual_plasma[nDim+1]);
            cout.width(14); cout << Total_Q;
            cout.width(14); cout << Total_CDrag;
          }
          cout << endl;
          break;
          
        case WAVE_EQUATION:
          
          if (!DualTime_Iteration) {
            ConvHist_file[0] << begin << wave_coeff << wave_resid << end;
            ConvHist_file[0].flush();
          }
          
          cout.precision(6);
          cout.setf(ios::fixed,ios::floatfield);
          cout.width(14); cout << log10(residual_wave[0]);
          cout.width(14); cout << Total_CWave;
          cout << endl;
          break;
          
        case LINEAR_ELASTICITY:
          
          if (!DualTime_Iteration) {
            ConvHist_file[0] << begin << fea_coeff << fea_resid << end;
            ConvHist_file[0].flush();
          }
          
          cout.precision(6);
          cout.setf(ios::fixed,ios::floatfield);
          cout.width(15); cout << log10(residual_fea[0]);
          cout.width(15); cout << log10(residual_fea[1]);
          if (nDim == 3) { cout.width(15); cout << log10(residual_fea[2]); }
          cout.width(14); cout << Total_CFEA;
          cout << endl;
          break;
          
        case ADJ_EULER :              case ADJ_NAVIER_STOKES :
        case ADJ_AEROACOUSTIC_EULER :
          
          if (!DualTime_Iteration) {
            ConvHist_file[0] << begin << adjoint_coeff << adj_flow_resid << end;
            ConvHist_file[0].flush();
          }
          
          cout.precision(6);
          cout.setf(ios::fixed,ios::floatfield);
          if (compressible) {
            cout.width(15); cout << log10(residual_adjflow[0]);
            cout.width(15); cout << log10(residual_adjflow[nDim+1]);
          }
          if (incompressible || freesurface) {
            cout.width(17); cout << log10(residual_adjflow[0]);
            cout.width(16); cout << log10(residual_adjflow[1]);
          }
          cout.precision(4);
          cout.setf(ios::scientific,ios::floatfield);
          cout.width(14); cout << Total_Sens_Geo;
          cout.width(14); cout << Total_Sens_Mach;
          cout << endl;
          cout.unsetf(ios_base::floatfield);
          
          if (freesurface) {
            if (!DualTime_Iteration) {
              ConvHist_file[0] << begin << adjoint_coeff << adj_flow_resid << adj_levelset_resid << end;
              ConvHist_file[0].flush();
            }
            
            cout.precision(6);
            cout.setf(ios::fixed,ios::floatfield);
            cout.width(17); cout << log10(residual_adjflow[0]);
            cout.width(16); cout << log10(residual_adjlevelset[0]);
            cout.precision(3);
            cout.setf(ios::scientific,ios::floatfield);
            cout.width(12); cout << Total_Sens_Geo;
            cout.width(12); cout << Total_Sens_Mach;
            cout.unsetf(ios_base::floatfield);
            cout << endl;
          }
          
          break;
                    
        case ADJ_RANS :
          
          if (!DualTime_Iteration) {
            ConvHist_file[0] << begin << adjoint_coeff << adj_flow_resid;
            if (!config[val_iZone]->GetFrozen_Visc())
              ConvHist_file[0] << adj_turb_resid;
            ConvHist_file[0] << end;
            ConvHist_file[0].flush();
          }
          
          cout.precision(6);
          cout.setf(ios::fixed,ios::floatfield);
          cout.width(17); cout << log10(residual_adjflow[0]);
          if (!config[val_iZone]->GetFrozen_Visc()) {
            cout.width(17); cout << log10(residual_adjturbulent[0]);
          }
          else {
            if (compressible) {
              if (geometry[val_iZone][FinestMesh]->GetnDim() == 2 ) { cout.width(15); cout << log10(residual_adjflow[3]); }
              else { cout.width(15); cout << log10(residual_adjflow[4]); }
            }
            if (incompressible || freesurface) {
              cout.width(15); cout << log10(residual_adjflow[1]);
            }
          }
          cout.precision(4);
          cout.setf(ios::scientific,ios::floatfield);
          cout.width(14); cout << Total_Sens_Geo;
          cout.width(14); cout << Total_Sens_Mach;
          cout << endl;
          cout.unsetf(ios_base::floatfield);
          if (freesurface) {
            if (!DualTime_Iteration) {
              ConvHist_file[0] << begin << adjoint_coeff << adj_flow_resid << adj_levelset_resid;
              ConvHist_file[0] << end;
              ConvHist_file[0].flush();
            }
            
            cout.precision(6);
            cout.setf(ios::fixed,ios::floatfield);
            cout.width(17); cout << log10(residual_adjflow[0]);
            cout.width(16); cout << log10(residual_adjlevelset[0]);
            
            cout.precision(4);
            cout.setf(ios::scientific,ios::floatfield);
            cout.width(12); cout << Total_Sens_Geo;
            cout.width(12); cout << Total_Sens_Mach;
            cout << endl;
            cout.unsetf(ios_base::floatfield);
          }
          
          break;
                    
        case ADJ_PLASMA_EULER : case ADJ_PLASMA_NAVIER_STOKES:
          
          if (!DualTime_Iteration) {
            ConvHist_file[0] << begin << adjoint_coeff << adj_plasma_resid << end;
            ConvHist_file[0].flush();
          }
          
          if ((config[val_iZone]->GetKind_GasModel() == ARGON_SID) || config[val_iZone]->GetKind_GasModel() == AIR7 || config[val_iZone]->GetKind_GasModel() == O2 || config[val_iZone]->GetKind_GasModel() == N2 || config[val_iZone]->GetKind_GasModel() == AIR5) {
            cout.width(19); cout << log10(residual_adjplasma[0]);
            cout.width(19); cout << log10(residual_adjplasma[nDim+1]);
            cout.width(19); cout << Total_Sens_Geo;
          }
          cout << endl;
          break;
          
      }
      cout.unsetf(ios::fixed);
      
      delete [] residual_flow;
      delete [] residual_levelset;
      delete [] residual_TNE2;
      delete [] residual_plasma;
      delete [] residual_turbulent;
      delete [] residual_transition;
      delete [] residual_wave;
      delete [] residual_fea;
      
      delete [] residual_adjflow;
      delete [] residual_adjTNE2;
      delete [] residual_adjlevelset;
      delete [] residual_adjplasma;
      delete [] residual_adjturbulent;
      
    }
  }
}

void COutput::SetResult_Files(CSolver ****solver_container, CGeometry ***geometry, CConfig **config,
		unsigned long iExtIter, unsigned short val_nZone) {

	int rank = MASTER_NODE;
#ifndef NO_MPI
	rank = MPI::COMM_WORLD.Get_rank();
#endif

	unsigned short iZone;

	for (iZone = 0; iZone < val_nZone; iZone++) {

		/*--- Flags identifying the types of files to be written. ---*/
		bool Wrt_Vol = config[iZone]->GetWrt_Vol_Sol();
    bool Wrt_Srf = config[iZone]->GetWrt_Srf_Sol();
    
#ifndef NO_MPI
    /*--- Do not merge the volume solutions if we are running in parallel.
     Force the use of SU2_SOL to merge the volume sols in this case. ---*/
    int size = MPI::COMM_WORLD.Get_size();
    if (size > SINGLE_NODE) {
      Wrt_Vol = false;
      Wrt_Srf = false;
    }
#endif
    
		bool Wrt_Csv = config[iZone]->GetWrt_Csv_Sol();
		bool Wrt_Rst = config[iZone]->GetWrt_Restart();

		switch (config[iZone]->GetKind_Solver()) {

		case EULER : case NAVIER_STOKES : case RANS :
		case FLUID_STRUCTURE_EULER : case FLUID_STRUCTURE_NAVIER_STOKES : case FLUID_STRUCTURE_RANS:

			if (Wrt_Csv) SetSurfaceCSV_Flow(config[iZone], geometry[iZone][MESH_0], solver_container[iZone][MESH_0][FLOW_SOL], iExtIter, iZone);
			break;
        
      case TNE2_EULER : case TNE2_NAVIER_STOKES :
        
//        if (Wrt_Csv) SetSurfaceCSV_Flow(config[iZone], geometry[iZone][MESH_0], solution_container[iZone][MESH_0][FLOW_SOL], iExtIter);
        break;

		case ADJ_EULER : case ADJ_NAVIER_STOKES : case ADJ_RANS :
			if (Wrt_Csv) SetSurfaceCSV_Adjoint(config[iZone], geometry[iZone][MESH_0], solver_container[iZone][MESH_0][ADJFLOW_SOL], solver_container[iZone][MESH_0][FLOW_SOL], iExtIter, iZone);
			break;

		case LIN_EULER : case LIN_NAVIER_STOKES :
			if (Wrt_Csv) SetSurfaceCSV_Linearized(config[iZone], geometry[iZone][MESH_0], solver_container[iZone][MESH_0][LINFLOW_SOL], config[iZone]->GetSurfLinCoeff_FileName(), iExtIter);
			break;

		case AEROACOUSTIC_EULER : case AEROACOUSTIC_NAVIER_STOKES : case AEROACOUSTIC_RANS:
			if (Wrt_Csv) SetSurfaceCSV_Flow(config[iZone], geometry[iZone][MESH_0], solver_container[iZone][MESH_0][FLOW_SOL], iExtIter,iZone);
			break;
		case ADJ_AEROACOUSTIC_EULER:
			if (iZone == ZONE_0) {
				if (Wrt_Csv) SetSurfaceCSV_Adjoint(config[iZone], geometry[iZone][MESH_0], solver_container[iZone][MESH_0][ADJFLOW_SOL], solver_container[iZone][MESH_0][FLOW_SOL], iExtIter, iZone);
			} else if (iZone == ZONE_1) {
				if (Wrt_Csv) SetSurfaceCSV_Flow(config[iZone], geometry[iZone][MESH_0], solver_container[iZone][MESH_0][FLOW_SOL], iExtIter,iZone);
			}
			break;
		}

		/*--- Get the file output format ---*/

		unsigned short FileFormat = config[iZone]->GetOutput_FileFormat();

		bool dynamic_mesh = (config[iZone]->GetUnsteady_Simulation() &&
				config[iZone]->GetGrid_Movement());

		/*--- Merge the node coordinates and connectivity, if necessary. This
         is only performed if a volume solution file is requested, and it
         is active by default. ---*/

    if (Wrt_Vol || Wrt_Srf)
			MergeConnectivity(config[iZone], geometry[iZone][MESH_0], iZone);
  
    /*--- Merge coordinates of all grid nodes (excluding ghost points).
     The grid coordinates are always merged and included first in the
     restart files. ---*/

    MergeCoordinates(config[iZone], geometry[iZone][MESH_0]);
    
    if (rank == MASTER_NODE) {
      
      if (FileFormat == CGNS_SOL) {
        SetCGNS_Coordinates(config[iZone], geometry[iZone][MESH_0], iZone);
        if (!wrote_base_file || dynamic_mesh)
          DeallocateCoordinates(config[iZone], geometry[iZone][MESH_0]);
      } else if (FileFormat == TECPLOT_BINARY) {
        SetTecplot_Mesh(config[iZone], geometry[iZone][MESH_0], iZone);
        SetTecplot_SurfaceMesh(config[iZone], geometry[iZone][MESH_0], iZone);
        if (!wrote_base_file) 
          DeallocateConnectivity(config[iZone], geometry[iZone][MESH_0], false);
        if (!wrote_surf_file)
          DeallocateConnectivity(config[iZone], geometry[iZone][MESH_0], wrote_surf_file);
      }
    }
    
		/*--- Merge the solution data needed for volume solutions and restarts ---*/

		if (Wrt_Vol || Wrt_Rst)
			MergeSolution(config[iZone], geometry[iZone][MESH_0],
					solver_container[iZone][MESH_0], iZone);
  
		/*--- Write restart, CGNS, or Tecplot files using the merged data.
         This data lives only on the master, and these routines are currently
         executed by the master proc alone (as if in serial). ---*/

		if (rank == MASTER_NODE) {
      
			/*--- Write a native restart file ---*/
			if (Wrt_Rst)
				SetRestart(config[iZone], geometry[iZone][MESH_0], iZone);
      
			if (Wrt_Vol) {
        
				switch (FileFormat) {
            
          case TECPLOT:
            
            /*--- Write a Tecplot ASCII file ---*/
            SetTecplot_ASCII(config[iZone], geometry[iZone][MESH_0], iZone, val_nZone, false);
            DeallocateConnectivity(config[iZone], geometry[iZone][MESH_0], false);
            break;
            
          case TECPLOT_BINARY:
            
            /*--- Write a Tecplot binary solution file ---*/
            SetTecplot_Solution(config[iZone], geometry[iZone][MESH_0], iZone);
            break;
            
          case CGNS_SOL:
            
            /*--- Write a CGNS solution file ---*/
            SetCGNS_Solution(config[iZone], geometry[iZone][MESH_0], iZone);
            break;
            
          case PARAVIEW:
            
            /*--- Write a Paraview ASCII file ---*/
            SetParaview_ASCII(config[iZone], geometry[iZone][MESH_0], iZone, val_nZone, false);
            DeallocateConnectivity(config[iZone], geometry[iZone][MESH_0], false);
            break;
            
          default:
            break;
				}
        
			}
      
      if (Wrt_Srf) {
        
        switch (FileFormat) {
            
          case TECPLOT:
            
            /*--- Write a Tecplot ASCII file ---*/
            SetTecplot_ASCII(config[iZone], geometry[iZone][MESH_0], iZone, val_nZone, true);
            DeallocateConnectivity(config[iZone], geometry[iZone][MESH_0], true);
            break;
            
          case TECPLOT_BINARY:
            
            /*--- Write a Tecplot binary solution file ---*/
            SetTecplot_SurfaceSolution(config[iZone], geometry[iZone][MESH_0], iZone);
            break;
            
          case PARAVIEW:
            
            /*--- Write a Paraview ASCII file ---*/
            SetParaview_ASCII(config[iZone], geometry[iZone][MESH_0], iZone, val_nZone, true);
            DeallocateConnectivity(config[iZone], geometry[iZone][MESH_0], true);
            break;
            
          default:
            break;
        }
        
      }

			/*--- Release memory needed for merging the solution data. ---*/
      if (((Wrt_Vol) || (Wrt_Srf)) && (FileFormat == TECPLOT ||
                                       FileFormat == TECPLOT_BINARY ||
                                       FileFormat == PARAVIEW))
        DeallocateCoordinates(config[iZone], geometry[iZone][MESH_0]);
      
      if (Wrt_Vol || Wrt_Rst)
        DeallocateSolution(config[iZone], geometry[iZone][MESH_0]);
      
		}

		/*--- Final broadcast (informing other procs that the base output
         file was written) & barrier to sync up after master node writes
         output files. ---*/

#ifndef NO_MPI
		MPI::COMM_WORLD.Bcast(&wrote_base_file, 1, MPI::INT, MASTER_NODE);
		MPI::COMM_WORLD.Barrier();
#endif

	}
}

void COutput::SetBaselineResult_Files(CSolver **solver, CGeometry **geometry, CConfig **config,
                                      unsigned long iExtIter, unsigned short val_nZone) {
  
  int rank = MASTER_NODE;
#ifndef NO_MPI
	rank = MPI::COMM_WORLD.Get_rank();
#endif
  
	unsigned short iZone;
  
	for (iZone = 0; iZone < val_nZone; iZone++) {
    
    /*--- Flags identifying the types of files to be written. ---*/
    
		bool Wrt_Vol = config[iZone]->GetWrt_Vol_Sol();
		bool Wrt_Srf = config[iZone]->GetWrt_Srf_Sol();
    bool Wrt_Rst = config[iZone]->GetWrt_Restart();
    
    /*--- Get the file output format ---*/
    
    unsigned short FileFormat = config[iZone]->GetOutput_FileFormat();
    
    /*--- Merge the node coordinates and connectivity if necessary. This
     is only performed if a volume solution file is requested, and it
     is active by default. ---*/
    
    if (Wrt_Vol || Wrt_Srf) {
      if (rank == MASTER_NODE) cout <<"Merging grid connectivity." << endl;
      MergeConnectivity(config[iZone], geometry[iZone], iZone);
    }
    
    /*--- Merge the solution data needed for volume solutions and restarts ---*/
    
    if (Wrt_Vol || Wrt_Rst) {
      if (rank == MASTER_NODE) cout <<"Merging solution." << endl;
      MergeBaselineSolution(config[iZone], geometry[iZone], solver[iZone], iZone);
    }
    
    /*--- Write restart, CGNS, Tecplot or Paraview files using the merged data.
     This data lives only on the master, and these routines are currently
     executed by the master proc alone (as if in serial). ---*/
    
    if (rank == MASTER_NODE) {
      
      if (Wrt_Vol) {
        
        if (rank == MASTER_NODE)
          cout <<"Writing volume solution file." << endl;

        switch (FileFormat) {
            
          case TECPLOT:
            
            /*--- Write a Tecplot ASCII file ---*/
            SetTecplot_ASCII(config[iZone], geometry[iZone], iZone, val_nZone, false);
            DeallocateConnectivity(config[iZone], geometry[iZone], false);
            break;
            
          case TECPLOT_BINARY:
            
            /*--- Write a Tecplot binary solution file ---*/
            SetTecplot_Mesh(config[iZone], geometry[iZone], iZone);
            SetTecplot_Solution(config[iZone], geometry[iZone], iZone);
            break;
            
          case CGNS_SOL:
            
            /*--- Write a CGNS solution file ---*/
            SetCGNS_Solution(config[iZone], geometry[iZone], iZone);
            break;
            
          case PARAVIEW:
            
            /*--- Write a Paraview ASCII file ---*/
            SetParaview_ASCII(config[iZone], geometry[iZone], iZone, val_nZone, false);
            DeallocateConnectivity(config[iZone], geometry[iZone], false);
            break;
            
          default:
            break;
        }
        
      }
      
      if (Wrt_Srf) {
        
        if (rank == MASTER_NODE) cout <<"Writing surface solution file." << endl;
        
        switch (FileFormat) {
            
          case TECPLOT:
            
            /*--- Write a Tecplot ASCII file ---*/
            SetTecplot_ASCII(config[iZone], geometry[iZone], iZone, val_nZone, true);
            DeallocateConnectivity(config[iZone], geometry[iZone], true);
            break;
            
          case TECPLOT_BINARY:
            
            /*--- Write a Tecplot binary solution file ---*/
            SetTecplot_SurfaceMesh(config[iZone], geometry[iZone], iZone);
            SetTecplot_SurfaceSolution(config[iZone], geometry[iZone], iZone);
            break;
            
          case PARAVIEW:
            
            /*--- Write a Paraview ASCII file ---*/
            SetParaview_ASCII(config[iZone], geometry[iZone], iZone, val_nZone, true);
            DeallocateConnectivity(config[iZone], geometry[iZone], true);
            break;
            
          default:
            break;
        }
      }
      
      if (FileFormat == TECPLOT_BINARY) {
        if (!wrote_base_file)
          DeallocateConnectivity(config[iZone], geometry[iZone], false);
        if (!wrote_surf_file)
          DeallocateConnectivity(config[iZone], geometry[iZone], wrote_surf_file);
      }
      
      if (Wrt_Vol || Wrt_Srf)
        DeallocateSolution(config[iZone], geometry[iZone]);
    }
    
    /*--- Final broadcast (informing other procs that the base output
     file was written) & barrier to sync up after master node writes
     output files. ---*/
    
#ifndef NO_MPI
    MPI::COMM_WORLD.Bcast(&wrote_base_file, 1, MPI::INT, MASTER_NODE);
    MPI::COMM_WORLD.Barrier();
#endif
    
  }
}

void COutput::SetEquivalentArea(CSolver *solver_container, CGeometry *geometry, CConfig *config, unsigned long iExtIter) {

	ofstream EquivArea_file, FuncGrad_file;
	unsigned short iMarker = 0, iDim;
	short *AzimuthalAngle = NULL;
	double Gamma, auxXCoord, auxYCoord, auxZCoord, InverseDesign, DeltaX, Coord_i, Coord_j, jp1Coord, *Coord = NULL, MeanFuntion,
			*Face_Normal = NULL, auxArea, auxPress, Mach, Beta, R_Plane, Pressure_Inf, Density_Inf,
			RefAreaCoeff, ModVelocity_Inf, Velocity_Inf[3], factor, *Xcoord = NULL, *Ycoord = NULL, *Zcoord = NULL,
			*Pressure = NULL, *FaceArea = NULL, *EquivArea = NULL, *TargetArea = NULL, *NearFieldWeight = NULL,
			*Weight = NULL, jFunction, jp1Function;
	unsigned long jVertex, iVertex, iPoint, nVertex_NearField = 0, auxPoint,
			*IdPoint = NULL, *IdDomain = NULL, auxDomain;
	unsigned short iPhiAngle;
	ofstream NearFieldEA_file; ifstream TargetEA_file;

	double XCoordBegin_OF = config->GetEA_IntLimit(0);
	double XCoordEnd_OF = config->GetEA_IntLimit(1);

	unsigned short nDim = geometry->GetnDim();
	double AoA = -(config->GetAoA()*PI_NUMBER/180.0);

	int rank = MESH_0;

	Mach  = config->GetMach_FreeStreamND();
	Gamma = config->GetGamma();
	Beta = sqrt(Mach*Mach-1.0);
	R_Plane = fabs(config->GetEA_IntLimit(2));
	Pressure_Inf = config->GetPressure_FreeStreamND();
	Density_Inf = config->GetDensity_FreeStreamND();
	RefAreaCoeff = config->GetRefAreaCoeff();
	Velocity_Inf[0] = config->GetVelocity_FreeStreamND()[0];
	Velocity_Inf[1] = config->GetVelocity_FreeStreamND()[1];
	Velocity_Inf[2] = config->GetVelocity_FreeStreamND()[2];
	ModVelocity_Inf = 0;
	for (iDim = 0; iDim < 3; iDim++)
		ModVelocity_Inf += Velocity_Inf[iDim] * Velocity_Inf[iDim];
	ModVelocity_Inf = sqrt(ModVelocity_Inf);

	factor = 4.0*sqrt(2.0*Beta*R_Plane) / (Gamma*Pressure_Inf*Mach*Mach);

#ifdef NO_MPI

/*--- Compute the total number of points on the near-field ---*/
	nVertex_NearField = 0;
	for (iMarker = 0; iMarker < config->GetnMarker_All(); iMarker++)
		if (config->GetMarker_All_Boundary(iMarker) == NEARFIELD_BOUNDARY)
			for (iVertex = 0; iVertex < geometry->GetnVertex(iMarker); iVertex++) {
				iPoint = geometry->vertex[iMarker][iVertex]->GetNode();
				Face_Normal = geometry->vertex[iMarker][iVertex]->GetNormal();
				Coord = geometry->node[iPoint]->GetCoord();
				/*--- Using Face_Normal(z), and Coord(z) we identify only a surface,
				 note that there are 2 NEARFIELD_BOUNDARY surfaces ---*/
				if ((Face_Normal[nDim-1] > 0.0) && (Coord[nDim-1] < 0.0)) nVertex_NearField ++;
			}

	/*--- Create an array with all the coordinates, points, pressures, face area,
	 equivalent area, and nearfield weight ---*/
	Xcoord = new double[nVertex_NearField];
	Ycoord = new double[nVertex_NearField];
	Zcoord = new double[nVertex_NearField];
	AzimuthalAngle = new short[nVertex_NearField];
	IdPoint = new unsigned long[nVertex_NearField];
	IdDomain = new unsigned long[nVertex_NearField];
	Pressure = new double[nVertex_NearField];
	FaceArea = new double[nVertex_NearField];
	EquivArea = new double[nVertex_NearField];
	TargetArea = new double[nVertex_NearField];
	NearFieldWeight = new double[nVertex_NearField];
	Weight = new double[nVertex_NearField];

	/*--- Copy the boundary information to an array ---*/
	nVertex_NearField = 0;
	for (iMarker = 0; iMarker < config->GetnMarker_All(); iMarker++)
		if (config->GetMarker_All_Boundary(iMarker) == NEARFIELD_BOUNDARY)
			for (iVertex = 0; iVertex < geometry->GetnVertex(iMarker); iVertex++) {
				iPoint = geometry->vertex[iMarker][iVertex]->GetNode();
				Face_Normal = geometry->vertex[iMarker][iVertex]->GetNormal();
				Coord = geometry->node[iPoint]->GetCoord();

				if ((Face_Normal[nDim-1] > 0.0) && (Coord[nDim-1] < 0.0)) {

					IdPoint[nVertex_NearField] = iPoint;
					Xcoord[nVertex_NearField] = geometry->node[iPoint]->GetCoord(0);
					Ycoord[nVertex_NearField] = geometry->node[iPoint]->GetCoord(1);

					if (nDim ==2) {
						AzimuthalAngle[nVertex_NearField] = 0;
					}

					if (nDim == 3) {
						Zcoord[nVertex_NearField] = geometry->node[iPoint]->GetCoord(2);

						/*--- Rotate the nearfield cylinder (AoA) only 3D ---*/
								double YcoordRot = Ycoord[nVertex_NearField];
								double ZcoordRot = Xcoord[nVertex_NearField]*sin(AoA) + Zcoord[nVertex_NearField]*cos(AoA);

								/* Compute the Azimuthal angle (resolution of degress in the Azimuthal angle)---*/
								double AngleDouble; short AngleInt;
								AngleDouble = atan(-YcoordRot/ZcoordRot)*180.0/PI_NUMBER;
								AngleInt = (short) floor(AngleDouble + 0.5);
								if (AngleInt >= 0) AzimuthalAngle[nVertex_NearField] = AngleInt;
								else AzimuthalAngle[nVertex_NearField] = 180 + AngleInt;
					}

					if (AzimuthalAngle[nVertex_NearField] <= 60) {
						Pressure[nVertex_NearField] = solver_container->node[iPoint]->GetPressure(COMPRESSIBLE);
						FaceArea[nVertex_NearField] = fabs(Face_Normal[nDim-1]);
						nVertex_NearField ++;
					}

				}
			}

#else

	int nProcessor = MPI::COMM_WORLD.Get_size();
	rank = MPI::COMM_WORLD.Get_rank();

	unsigned long nLocalVertex_NearField = 0, MaxLocalVertex_NearField = 0;
	int iProcessor;

	unsigned long *Buffer_Receive_nVertex = new unsigned long [nProcessor];
	unsigned long *Buffer_Send_nVertex = new unsigned long [1];

	/*--- Compute the total number of points of the near-field ghost nodes ---*/
	nLocalVertex_NearField = 0;
	for (iMarker = 0; iMarker < config->GetnMarker_All(); iMarker++)
		if (config->GetMarker_All_Boundary(iMarker) == NEARFIELD_BOUNDARY)
			for (iVertex = 0; iVertex < geometry->GetnVertex(iMarker); iVertex++) {
				iPoint = geometry->vertex[iMarker][iVertex]->GetNode();
				Face_Normal = geometry->vertex[iMarker][iVertex]->GetNormal();
				Coord = geometry->node[iPoint]->GetCoord();

				if (geometry->node[iPoint]->GetDomain())
					if ((Face_Normal[nDim-1] > 0.0) && (Coord[nDim-1] < 0.0))
						nLocalVertex_NearField ++;
			}

	Buffer_Send_nVertex[0] = nLocalVertex_NearField;

	/*--- Send Near-Field vertex information --*/
	MPI::COMM_WORLD.Allreduce(&nLocalVertex_NearField, &nVertex_NearField, 1, MPI::UNSIGNED_LONG, MPI::SUM);
	MPI::COMM_WORLD.Allreduce(&nLocalVertex_NearField, &MaxLocalVertex_NearField, 1, MPI::UNSIGNED_LONG, MPI::MAX);
	MPI::COMM_WORLD.Allgather(Buffer_Send_nVertex, 1, MPI::UNSIGNED_LONG, Buffer_Receive_nVertex, 1, MPI::UNSIGNED_LONG);

	double *Buffer_Send_Xcoord = new double[MaxLocalVertex_NearField];
	double *Buffer_Send_Ycoord = new double[MaxLocalVertex_NearField];
	double *Buffer_Send_Zcoord = new double[MaxLocalVertex_NearField];
	unsigned long *Buffer_Send_IdPoint = new unsigned long [MaxLocalVertex_NearField];
	double *Buffer_Send_Pressure = new double [MaxLocalVertex_NearField];
	double *Buffer_Send_FaceArea = new double[MaxLocalVertex_NearField];

	double *Buffer_Receive_Xcoord = new double[nProcessor*MaxLocalVertex_NearField];
	double *Buffer_Receive_Ycoord = new double[nProcessor*MaxLocalVertex_NearField];
	double *Buffer_Receive_Zcoord = new double[nProcessor*MaxLocalVertex_NearField];
	unsigned long *Buffer_Receive_IdPoint = new unsigned long[nProcessor*MaxLocalVertex_NearField];
	double *Buffer_Receive_Pressure = new double[nProcessor*MaxLocalVertex_NearField];
	double *Buffer_Receive_FaceArea = new double[nProcessor*MaxLocalVertex_NearField];

	unsigned long nBuffer_Xcoord = MaxLocalVertex_NearField;
	unsigned long nBuffer_Ycoord = MaxLocalVertex_NearField;
	unsigned long nBuffer_Zcoord = MaxLocalVertex_NearField;
	unsigned long nBuffer_IdPoint = MaxLocalVertex_NearField;
	unsigned long nBuffer_Pressure = MaxLocalVertex_NearField;
	unsigned long nBuffer_FaceArea = MaxLocalVertex_NearField;

	for (iVertex = 0; iVertex < MaxLocalVertex_NearField; iVertex++) {
		Buffer_Send_IdPoint[iVertex] = 0; Buffer_Send_Pressure[iVertex] = 0.0;
		Buffer_Send_FaceArea[iVertex] = 0.0; Buffer_Send_Xcoord[iVertex] = 0.0;
		Buffer_Send_Ycoord[iVertex] = 0.0; Buffer_Send_Zcoord[iVertex] = 0.0;
	}

	/*--- Copy coordinates, index points, and pressures to the auxiliar vector --*/
	nLocalVertex_NearField = 0;
	for (iMarker = 0; iMarker < config->GetnMarker_All(); iMarker++)
		if (config->GetMarker_All_Boundary(iMarker) == NEARFIELD_BOUNDARY)
			for (iVertex = 0; iVertex < geometry->GetnVertex(iMarker); iVertex++) {
				iPoint = geometry->vertex[iMarker][iVertex]->GetNode();
				Face_Normal = geometry->vertex[iMarker][iVertex]->GetNormal();
				Coord = geometry->node[iPoint]->GetCoord();

				if (geometry->node[iPoint]->GetDomain())
					if ((Face_Normal[nDim-1] > 0.0) && (Coord[nDim-1] < 0.0)) {
						Buffer_Send_IdPoint[nLocalVertex_NearField] = iPoint;
						Buffer_Send_Xcoord[nLocalVertex_NearField] = geometry->node[iPoint]->GetCoord(0);
						Buffer_Send_Ycoord[nLocalVertex_NearField] = geometry->node[iPoint]->GetCoord(1);
						Buffer_Send_Zcoord[nLocalVertex_NearField] = geometry->node[iPoint]->GetCoord(2);
						Buffer_Send_Pressure[nLocalVertex_NearField] = solver_container->node[iPoint]->GetPressure(COMPRESSIBLE);
						Buffer_Send_FaceArea[nLocalVertex_NearField] = fabs(Face_Normal[nDim-1]);
						nLocalVertex_NearField++;
					}
			}

	/*--- Send all the information --*/
	MPI::COMM_WORLD.Gather(Buffer_Send_Xcoord, nBuffer_Xcoord, MPI::DOUBLE, Buffer_Receive_Xcoord, nBuffer_Xcoord, MPI::DOUBLE, MASTER_NODE);
	MPI::COMM_WORLD.Gather(Buffer_Send_Ycoord, nBuffer_Ycoord, MPI::DOUBLE, Buffer_Receive_Ycoord, nBuffer_Ycoord, MPI::DOUBLE, MASTER_NODE);
	MPI::COMM_WORLD.Gather(Buffer_Send_Zcoord, nBuffer_Zcoord, MPI::DOUBLE, Buffer_Receive_Zcoord, nBuffer_Zcoord, MPI::DOUBLE, MASTER_NODE);
	MPI::COMM_WORLD.Gather(Buffer_Send_IdPoint, nBuffer_IdPoint, MPI::UNSIGNED_LONG, Buffer_Receive_IdPoint, nBuffer_IdPoint, MPI::UNSIGNED_LONG, MASTER_NODE);
	MPI::COMM_WORLD.Gather(Buffer_Send_Pressure, nBuffer_Pressure, MPI::DOUBLE, Buffer_Receive_Pressure, nBuffer_Pressure, MPI::DOUBLE, MASTER_NODE);
	MPI::COMM_WORLD.Gather(Buffer_Send_FaceArea, nBuffer_FaceArea, MPI::DOUBLE, Buffer_Receive_FaceArea, nBuffer_FaceArea, MPI::DOUBLE, MASTER_NODE);

	if (rank == MASTER_NODE) {

		Xcoord = new double[nVertex_NearField];
		Ycoord = new double[nVertex_NearField];
		Zcoord = new double[nVertex_NearField];
		AzimuthalAngle = new short[nVertex_NearField];
		IdPoint = new unsigned long[nVertex_NearField];
		IdDomain = new unsigned long[nVertex_NearField];
		Pressure = new double[nVertex_NearField];
		FaceArea = new double[nVertex_NearField];
		EquivArea = new double[nVertex_NearField];
		TargetArea = new double[nVertex_NearField];
		NearFieldWeight = new double[nVertex_NearField];
		Weight = new double[nVertex_NearField];

		nVertex_NearField = 0;
		for (iProcessor = 0; iProcessor < nProcessor; iProcessor++)
			for (iVertex = 0; iVertex < Buffer_Receive_nVertex[iProcessor]; iVertex++) {
				Xcoord[nVertex_NearField] = Buffer_Receive_Xcoord[iProcessor*MaxLocalVertex_NearField+iVertex];
				Ycoord[nVertex_NearField] = Buffer_Receive_Ycoord[iProcessor*MaxLocalVertex_NearField+iVertex];

				if (nDim == 2) {
					AzimuthalAngle[nVertex_NearField] = 0;
				}

				if (nDim == 3) {
					Zcoord[nVertex_NearField] = Buffer_Receive_Zcoord[iProcessor*MaxLocalVertex_NearField+iVertex];

					/*--- Rotate the nearfield cylinder  ---*/
					double YcoordRot = Ycoord[nVertex_NearField];
					double ZcoordRot = Xcoord[nVertex_NearField]*sin(AoA) + Zcoord[nVertex_NearField]*cos(AoA);

					/*--- Compute the Azimuthal angle ---*/
					double AngleDouble; short AngleInt;
					AngleDouble = atan(-YcoordRot/ZcoordRot)*180.0/PI_NUMBER;
					AngleInt = (short) floor(AngleDouble + 0.5);
					if (AngleInt >= 0) AzimuthalAngle[nVertex_NearField] = AngleInt;
					else AzimuthalAngle[nVertex_NearField] = 180 + AngleInt;
				}

				if (AzimuthalAngle[nVertex_NearField] <= 60) {
					IdPoint[nVertex_NearField] = Buffer_Receive_IdPoint[iProcessor*MaxLocalVertex_NearField+iVertex];
					Pressure[nVertex_NearField] = Buffer_Receive_Pressure[iProcessor*MaxLocalVertex_NearField+iVertex];
					FaceArea[nVertex_NearField] = Buffer_Receive_FaceArea[iProcessor*MaxLocalVertex_NearField+iVertex];
					IdDomain[nVertex_NearField] = iProcessor;
					nVertex_NearField++;
				}

			}
	}

	delete [] Buffer_Receive_nVertex;
	delete [] Buffer_Send_nVertex;

	delete [] Buffer_Send_Xcoord;
	delete [] Buffer_Send_Ycoord;
	delete [] Buffer_Send_Zcoord;
	delete [] Buffer_Send_IdPoint;
	delete [] Buffer_Send_Pressure;
	delete [] Buffer_Send_FaceArea;

	delete [] Buffer_Receive_Xcoord;
	delete [] Buffer_Receive_IdPoint;
	delete [] Buffer_Receive_Pressure;
	delete [] Buffer_Receive_FaceArea;

#endif

	if (rank == MASTER_NODE) {

		vector<short> PhiAngleList;
		vector<short>::iterator IterPhiAngleList;

		for (iVertex = 0; iVertex < nVertex_NearField; iVertex++)
			PhiAngleList.push_back(AzimuthalAngle[iVertex]);

		sort( PhiAngleList.begin(), PhiAngleList.end());
		IterPhiAngleList = unique( PhiAngleList.begin(), PhiAngleList.end());
		PhiAngleList.resize( IterPhiAngleList - PhiAngleList.begin() );

		/*--- Create vectors and distribute the values among the different PhiAngle queues ---*/
		vector<vector<double> > Xcoord_PhiAngle; Xcoord_PhiAngle.resize(PhiAngleList.size());
		vector<vector<double> > Ycoord_PhiAngle; Ycoord_PhiAngle.resize(PhiAngleList.size());
		vector<vector<double> > Zcoord_PhiAngle; Zcoord_PhiAngle.resize(PhiAngleList.size());
		vector<vector<unsigned long> > IdPoint_PhiAngle; IdPoint_PhiAngle.resize(PhiAngleList.size());
		vector<vector<unsigned long> > IdDomain_PhiAngle; IdDomain_PhiAngle.resize(PhiAngleList.size());
		vector<vector<double> > Pressure_PhiAngle; Pressure_PhiAngle.resize(PhiAngleList.size());
		vector<vector<double> > FaceArea_PhiAngle; FaceArea_PhiAngle.resize(PhiAngleList.size());
		vector<vector<double> > EquivArea_PhiAngle; EquivArea_PhiAngle.resize(PhiAngleList.size());
		vector<vector<double> > TargetArea_PhiAngle; TargetArea_PhiAngle.resize(PhiAngleList.size());
		vector<vector<double> > NearFieldWeight_PhiAngle; NearFieldWeight_PhiAngle.resize(PhiAngleList.size());
		vector<vector<double> > Weight_PhiAngle; Weight_PhiAngle.resize(PhiAngleList.size());

		/*--- Distribute the values among the different PhiAngles ---*/
		for (iVertex = 0; iVertex < nVertex_NearField; iVertex++)
			for (iPhiAngle = 0; iPhiAngle < PhiAngleList.size(); iPhiAngle++)
				if (AzimuthalAngle[iVertex] == PhiAngleList[iPhiAngle]) {
					Xcoord_PhiAngle[iPhiAngle].push_back(Xcoord[iVertex]);
					Ycoord_PhiAngle[iPhiAngle].push_back(Ycoord[iVertex]);
					Zcoord_PhiAngle[iPhiAngle].push_back(Zcoord[iVertex]);
					IdPoint_PhiAngle[iPhiAngle].push_back(IdPoint[iVertex]);
					IdDomain_PhiAngle[iPhiAngle].push_back(IdDomain[iVertex]);
					Pressure_PhiAngle[iPhiAngle].push_back(Pressure[iVertex]);
					FaceArea_PhiAngle[iPhiAngle].push_back(FaceArea[iVertex]);
					EquivArea_PhiAngle[iPhiAngle].push_back(EquivArea[iVertex]);
					TargetArea_PhiAngle[iPhiAngle].push_back(TargetArea[iVertex]);
					NearFieldWeight_PhiAngle[iPhiAngle].push_back(NearFieldWeight[iVertex]);
					Weight_PhiAngle[iPhiAngle].push_back(Weight[iVertex]);
				}

		/*--- Order the arrays (x Coordinate, Pressure, Point, and Domain) ---*/
		for (iPhiAngle = 0; iPhiAngle < PhiAngleList.size(); iPhiAngle++)
			for (iVertex = 0; iVertex < Xcoord_PhiAngle[iPhiAngle].size(); iVertex++)
				for (jVertex = 0; jVertex < Xcoord_PhiAngle[iPhiAngle].size() - 1 - iVertex; jVertex++)
					if (Xcoord_PhiAngle[iPhiAngle][jVertex] > Xcoord_PhiAngle[iPhiAngle][jVertex+1]) {
						auxXCoord = Xcoord_PhiAngle[iPhiAngle][jVertex]; Xcoord_PhiAngle[iPhiAngle][jVertex] = Xcoord_PhiAngle[iPhiAngle][jVertex+1]; Xcoord_PhiAngle[iPhiAngle][jVertex+1] = auxXCoord;
						auxYCoord = Ycoord_PhiAngle[iPhiAngle][jVertex]; Ycoord_PhiAngle[iPhiAngle][jVertex] = Ycoord_PhiAngle[iPhiAngle][jVertex+1]; Ycoord_PhiAngle[iPhiAngle][jVertex+1] = auxYCoord;
						auxZCoord = Zcoord_PhiAngle[iPhiAngle][jVertex]; Zcoord_PhiAngle[iPhiAngle][jVertex] = Zcoord_PhiAngle[iPhiAngle][jVertex+1]; Zcoord_PhiAngle[iPhiAngle][jVertex+1] = auxZCoord;
						auxPress = Pressure_PhiAngle[iPhiAngle][jVertex]; Pressure_PhiAngle[iPhiAngle][jVertex] = Pressure_PhiAngle[iPhiAngle][jVertex+1]; Pressure_PhiAngle[iPhiAngle][jVertex+1] = auxPress;
						auxArea = FaceArea_PhiAngle[iPhiAngle][jVertex]; FaceArea_PhiAngle[iPhiAngle][jVertex] = FaceArea_PhiAngle[iPhiAngle][jVertex+1]; FaceArea_PhiAngle[iPhiAngle][jVertex+1] = auxArea;
						auxPoint = IdPoint_PhiAngle[iPhiAngle][jVertex]; IdPoint_PhiAngle[iPhiAngle][jVertex] = IdPoint_PhiAngle[iPhiAngle][jVertex+1]; IdPoint_PhiAngle[iPhiAngle][jVertex+1] = auxPoint;
						auxDomain = IdDomain_PhiAngle[iPhiAngle][jVertex]; IdDomain_PhiAngle[iPhiAngle][jVertex] = IdDomain_PhiAngle[iPhiAngle][jVertex+1]; IdDomain_PhiAngle[iPhiAngle][jVertex+1] = auxDomain;
					}


		/*--- Check that all the azimuth lists have the same size ---*/
		unsigned short nVertex = Xcoord_PhiAngle[0].size();
		for (iPhiAngle = 0; iPhiAngle < PhiAngleList.size(); iPhiAngle++) {
			unsigned short nVertex_aux = Xcoord_PhiAngle[iPhiAngle].size();
			if (nVertex_aux != nVertex) cout <<"Be careful!!! one azimuth list is shorter than the other"<< endl;
			nVertex = min(nVertex, nVertex_aux);
		}

		/*--- Compute equivalent area distribution at each azimuth angle ---*/
		for (iPhiAngle = 0; iPhiAngle < PhiAngleList.size(); iPhiAngle++) {
			EquivArea_PhiAngle[iPhiAngle][0] = 0.0;
			for (iVertex = 1; iVertex < EquivArea_PhiAngle[iPhiAngle].size(); iVertex++) {
				EquivArea_PhiAngle[iPhiAngle][iVertex] = 0.0;

				Coord_i = Xcoord_PhiAngle[iPhiAngle][iVertex]*cos(AoA) - Zcoord_PhiAngle[iPhiAngle][iVertex]*sin(AoA);

				for (jVertex = 0; jVertex < iVertex-1; jVertex++) {

					Coord_j = Xcoord_PhiAngle[iPhiAngle][jVertex]*cos(AoA) - Zcoord_PhiAngle[iPhiAngle][jVertex]*sin(AoA);
					jp1Coord = Xcoord_PhiAngle[iPhiAngle][jVertex+1]*cos(AoA) - Zcoord_PhiAngle[iPhiAngle][jVertex+1]*sin(AoA);

					jFunction = factor*(Pressure_PhiAngle[iPhiAngle][jVertex] - Pressure_Inf)*sqrt(Coord_i-Coord_j);
					jp1Function = factor*(Pressure_PhiAngle[iPhiAngle][jVertex+1] - Pressure_Inf)*sqrt(Coord_i-jp1Coord);

					DeltaX = (jp1Coord-Coord_j);
					MeanFuntion = 0.5*(jp1Function + jFunction);
					EquivArea_PhiAngle[iPhiAngle][iVertex] += DeltaX * MeanFuntion;
				}
			}
		}

		/*--- Create a file with the equivalent area distribution at each azimuthal angle ---*/
		NearFieldEA_file.precision(15);
		NearFieldEA_file.open("NearFieldEA.plt", ios::out);
		NearFieldEA_file << "TITLE = \"Nearfield Equivalent Area at each azimuthal angle \"" << endl;
		NearFieldEA_file << "VARIABLES = \"Coord (local to the near-field cylinder)\"";

		for (iPhiAngle = 0; iPhiAngle < PhiAngleList.size(); iPhiAngle++) {
			NearFieldEA_file << ", \"Equivalent Area, Phi= " << PhiAngleList[iPhiAngle] << " deg.\"";
		}

		NearFieldEA_file << endl;
		for (iVertex = 0; iVertex < EquivArea_PhiAngle[0].size(); iVertex++) {
			double XcoordRot = Xcoord_PhiAngle[0][iVertex]*cos(AoA) - Zcoord_PhiAngle[0][iVertex]*sin(AoA);
			double XcoordRot_init = Xcoord_PhiAngle[0][0]*cos(AoA) - Zcoord_PhiAngle[0][0]*sin(AoA);
			NearFieldEA_file << scientific << XcoordRot - XcoordRot_init;
			for (iPhiAngle = 0; iPhiAngle < PhiAngleList.size(); iPhiAngle++) {
				NearFieldEA_file << scientific << ", " << EquivArea_PhiAngle[iPhiAngle][iVertex];
			}
			NearFieldEA_file << endl;
		}
		NearFieldEA_file.close();

		/*--- Read target equivalent area from the configuration file,
		 this first implementation requires a complete table (same as the original
		 EA table). so... no interpolation. ---*/

		vector<vector<double> > TargetArea_PhiAngle_Trans;
		TargetEA_file.open("TargetEA.dat", ios::in);

		if (TargetEA_file.fail()) {
			if (iExtIter == 0) { cout << "There is no Target Equivalent Area file (TargetEA.dat)!!"<< endl;
			cout << "Using default parameters (Target Equiv Area = 0.0)" << endl;
			}
			/*--- Set the table to 0 ---*/
			for (iPhiAngle = 0; iPhiAngle < PhiAngleList.size(); iPhiAngle++)
				for (iVertex = 0; iVertex < TargetArea_PhiAngle[iPhiAngle].size(); iVertex++)
					TargetArea_PhiAngle[iPhiAngle][iVertex] = 0.0;
		}
		else {

			/*--- skip header lines ---*/
			string line;
			getline(TargetEA_file, line);
			getline(TargetEA_file, line);

			while (TargetEA_file) {

				string line;
				getline(TargetEA_file, line);
				istringstream is(line);
				vector<double> row;
				unsigned short iter = 0;

				while (is.good()) {
					string token;
					getline(is,token,',');

					istringstream js(token);

					double data;
					js >> data;

					/*--- The first element in the table is the coordinate ---*/
					if (iter != 0) row.push_back(data);
					iter++;
				}
				TargetArea_PhiAngle_Trans.push_back(row);
			}

			for (iPhiAngle = 0; iPhiAngle < PhiAngleList.size(); iPhiAngle++)
				for (iVertex = 0; iVertex < EquivArea_PhiAngle[iPhiAngle].size(); iVertex++)
					TargetArea_PhiAngle[iPhiAngle][iVertex] = TargetArea_PhiAngle_Trans[iVertex][iPhiAngle];
		}

		/*--- Divide by the number of Phi angles in the nearfield ---*/
		double PhiFactor = 1.0/double(PhiAngleList.size());

		/*--- Evaluate the objective function ---*/
		InverseDesign = 0;
		for (iPhiAngle = 0; iPhiAngle < PhiAngleList.size(); iPhiAngle++)
			for (iVertex = 0; iVertex < EquivArea_PhiAngle[iPhiAngle].size(); iVertex++) {
				Weight_PhiAngle[iPhiAngle][iVertex] = 1.0;
				Coord_i = Xcoord_PhiAngle[iPhiAngle][iVertex];

				double Difference = EquivArea_PhiAngle[iPhiAngle][iVertex]-TargetArea_PhiAngle[iPhiAngle][iVertex];
				if ((Coord_i < XCoordBegin_OF) || (Coord_i > XCoordEnd_OF)) Difference = 0.0;

				InverseDesign += PhiFactor*Weight_PhiAngle[iPhiAngle][iVertex]*Difference*Difference;

			}

		/*--- Evaluate the weight of the nearfield pressure (adjoint input) ---*/
		for (iPhiAngle = 0; iPhiAngle < PhiAngleList.size(); iPhiAngle++)
			for (iVertex = 0; iVertex < EquivArea_PhiAngle[iPhiAngle].size(); iVertex++) {
				Coord_i = Xcoord_PhiAngle[iPhiAngle][iVertex];
				NearFieldWeight_PhiAngle[iPhiAngle][iVertex] = 0.0;
				for (jVertex = iVertex; jVertex < EquivArea_PhiAngle[iPhiAngle].size(); jVertex++) {
					Coord_j = Xcoord_PhiAngle[iPhiAngle][jVertex];
					Weight_PhiAngle[iPhiAngle][iVertex] = 1.0;

					double Difference = EquivArea_PhiAngle[iPhiAngle][jVertex]-TargetArea_PhiAngle[iPhiAngle][jVertex];
					if ((Coord_j < XCoordBegin_OF) || (Coord_j > XCoordEnd_OF)) Difference = 0.0;

					NearFieldWeight_PhiAngle[iPhiAngle][iVertex] += PhiFactor*Weight_PhiAngle[iPhiAngle][iVertex]*2.0*Difference*factor*sqrt(Coord_j-Coord_i);
				}
			}		

		/*--- Write the Nearfield pressure at each Azimuthal PhiAngle ---*/
		EquivArea_file.precision(15);
		EquivArea_file.open("nearfield_flow.plt", ios::out);
		EquivArea_file << "TITLE = \"SU2 Equivalent area computation at each azimuthal angle \"" << endl;
		EquivArea_file << "VARIABLES = \"Coord (local to the near-field cylinder)\",\"Equivalent area\",\"Target equivalent area\",\"NearField weight\",\"Pressure coefficient\"" << endl;

		for (iPhiAngle = 0; iPhiAngle < PhiAngleList.size(); iPhiAngle++) {
			EquivArea_file << fixed << "ZONE T= \"Azimuthal angle " << PhiAngleList[iPhiAngle] << " deg.\"" << endl;
			for (iVertex = 0; iVertex < Xcoord_PhiAngle[iPhiAngle].size(); iVertex++) {

				double XcoordRot = Xcoord_PhiAngle[0][iVertex]*cos(AoA) - Zcoord_PhiAngle[0][iVertex]*sin(AoA);
				double XcoordRot_init = Xcoord_PhiAngle[0][0]*cos(AoA) - Zcoord_PhiAngle[0][0]*sin(AoA);

				EquivArea_file << scientific << XcoordRot - XcoordRot_init << ", " << EquivArea_PhiAngle[iPhiAngle][iVertex]
				                                                                                                    << ", " << TargetArea_PhiAngle[iPhiAngle][iVertex] << ", " << NearFieldWeight_PhiAngle[iPhiAngle][iVertex] << ", " <<
				                                                                                                    (Pressure_PhiAngle[iPhiAngle][iVertex]-Pressure_Inf)/Pressure_Inf << endl;
			}
		}

		EquivArea_file.close();

		/*--- Write Weight file for adjoint computation ---*/
		FuncGrad_file.precision(15);
		FuncGrad_file.open("WeightNF.dat", ios::out);

		FuncGrad_file << scientific << "-1.0";
		for (iPhiAngle = 0; iPhiAngle < PhiAngleList.size(); iPhiAngle++)
			FuncGrad_file << scientific << "\t" << PhiAngleList[iPhiAngle];
		FuncGrad_file << endl;

		for (iVertex = 0; iVertex < NearFieldWeight_PhiAngle[0].size(); iVertex++) {
			double XcoordRot = Xcoord_PhiAngle[0][iVertex]*cos(AoA) - Zcoord_PhiAngle[0][iVertex]*sin(AoA);
			FuncGrad_file << scientific << XcoordRot;
			for (iPhiAngle = 0; iPhiAngle < PhiAngleList.size(); iPhiAngle++)
				FuncGrad_file << scientific << "\t" << NearFieldWeight_PhiAngle[iPhiAngle][iVertex];
			FuncGrad_file << endl;
		}
		FuncGrad_file.close();		

		/*--- Delete structures ---*/
		delete [] Xcoord; delete [] Ycoord; delete [] Zcoord; 
		delete [] AzimuthalAngle; delete [] IdPoint; delete [] IdDomain;
		delete [] Pressure; delete [] FaceArea;
		delete [] EquivArea; delete [] TargetArea;
		delete [] NearFieldWeight; delete [] Weight;

	}

#ifdef NO_MPI

	/*--- Store the value of the NearField coefficient ---*/
	solver_container->SetTotal_CEquivArea(InverseDesign);

#else

	/*--- Send the value of the NearField coefficient to all the processors ---*/
	MPI::COMM_WORLD.Bcast (&InverseDesign, 1, MPI::DOUBLE, MASTER_NODE);

	/*--- Store the value of the NearField coefficient ---*/
	solver_container->SetTotal_CEquivArea(InverseDesign);

#endif

}
<|MERGE_RESOLUTION|>--- conflicted
+++ resolved
@@ -1,5692 +1,5586 @@
-/*!
- * \file output_structure.cpp
- * \brief Main subroutines for output solver information.
- * \author Aerospace Design Laboratory (Stanford University) <http://su2.stanford.edu>.
- * \version 2.0.7
- *
- * Stanford University Unstructured (SU2).
- * Copyright (C) 2012-2013 Aerospace Design Laboratory (ADL).
- *
- * SU2 is free software; you can redistribute it and/or
- * modify it under the terms of the GNU Lesser General Public
- * License as published by the Free Software Foundation; either
- * version 2.1 of the License, or (at your option) any later version.
- *
- * SU2 is distributed in the hope that it will be useful,
- * but WITHOUT ANY WARRANTY; without even the implied warranty of
- * MERCHANTABILITY or FITNESS FOR A PARTICULAR PURPOSE. See the GNU
- * Lesser General Public License for more details.
- *
- * You should have received a copy of the GNU Lesser General Public
- * License along with SU2. If not, see <http://www.gnu.org/licenses/>.
- */
-
-#include "../include/output_structure.hpp"
-
-
-COutput::COutput(void) {
-
-	/*--- Initialize point and connectivity counters to zero. ---*/
-	nGlobal_Poin      = 0;
-  nSurf_Poin        = 0;
-	nGlobal_Elem      = 0;
-	nSurf_Elem        = 0;
-	nGlobal_Tria      = 0;
-	nGlobal_Quad      = 0;
-	nGlobal_Tetr      = 0;
-	nGlobal_Hexa      = 0;
-	nGlobal_Wedg      = 0;
-	nGlobal_Pyra      = 0;
-	nGlobal_Line      = 0;
-	nGlobal_BoundTria = 0;
-	nGlobal_BoundQuad = 0;
-
-	/*--- Initialize CGNS write flag ---*/
-	wrote_base_file = false;
-
-	/*--- Initialize CGNS write flag ---*/
-	wrote_CGNS_base = false;
-
-	/*--- Initialize Tecplot write flag ---*/
-	wrote_Tecplot_base = false;
-  
-  /*--- Initialize Paraview write flag ---*/
-	wrote_Paraview_base = false;
-
-}
-
-COutput::~COutput(void) { }
-
-void COutput::SetSurfaceCSV_Flow(CConfig *config, CGeometry *geometry, CSolver *FlowSolver, unsigned long iExtIter, unsigned short val_iZone) {
-
-#ifdef NO_MPI
-	unsigned long iPoint, iVertex, Global_Index;
-	unsigned short iMarker;
-	double PressCoeff = 0.0, SkinFrictionCoeff, xCoord, yCoord, zCoord, Mach;
-	char cstr[200], buffer [50];
-	ofstream SurfFlow_file;
-	unsigned short solver = config->GetKind_Solver();
-
-	/*--- Write file name with extension if unsteady ---*/
-	strcpy (cstr, config->GetSurfFlowCoeff_FileName().c_str());
-
-	if (config->GetUnsteady_Simulation() == TIME_SPECTRAL) {
-		if (int(val_iZone) < 10) sprintf (buffer, "_0000%d.csv", int(val_iZone));
-		if ((int(val_iZone) >= 10) && (int(val_iZone) < 100)) sprintf (buffer, "_000%d.csv", int(val_iZone));
-		if ((int(val_iZone) >= 100) && (int(val_iZone) < 1000)) sprintf (buffer, "_00%d.csv", int(val_iZone));
-		if ((int(val_iZone) >= 1000) && (int(val_iZone) < 10000)) sprintf (buffer, "_0%d.csv", int(val_iZone));
-		if (int(val_iZone) >= 10000) sprintf (buffer, "_%d.csv", int(val_iZone));
-
-	} else if (config->GetUnsteady_Simulation() && config->GetWrt_Unsteady()) {
-		if ((int(iExtIter) >= 0)    && (int(iExtIter) < 10))    sprintf (buffer, "_0000%d.csv", int(iExtIter));
-		if ((int(iExtIter) >= 10)   && (int(iExtIter) < 100))   sprintf (buffer, "_000%d.csv",  int(iExtIter));
-		if ((int(iExtIter) >= 100)  && (int(iExtIter) < 1000))  sprintf (buffer, "_00%d.csv",   int(iExtIter));
-		if ((int(iExtIter) >= 1000) && (int(iExtIter) < 10000)) sprintf (buffer, "_0%d.csv",    int(iExtIter));
-		if  (int(iExtIter) >= 10000) sprintf (buffer, "_%d.csv", int(iExtIter));
-	}
-	else
-		sprintf (buffer, ".csv");
-
-	strcat (cstr, buffer);
-	SurfFlow_file.precision(15);
-	SurfFlow_file.open(cstr, ios::out);
-
-	if (geometry->GetnDim() == 2) {
-		switch (solver) {
-		case EULER : SurfFlow_file <<  "\"x_coord\",\"Pressure_Coefficient\",\"Mach_Number\",\"y_coord\",\"Global_Index\"" << endl; break;
-		case NAVIER_STOKES: case RANS: SurfFlow_file <<  "\"x_coord\",\"Pressure_Coefficient\",\"Skin_Friction_Coefficient\",\"y_coord\",\"Global_Index\"" << endl; break;
-		}
-		for (iMarker = 0; iMarker < config->GetnMarker_All(); iMarker++)
-			if (config->GetMarker_All_Plotting(iMarker) == YES)
-				for(iVertex = 0; iVertex < geometry->nVertex[iMarker]; iVertex++) {
-					iPoint = geometry->vertex[iMarker][iVertex]->GetNode();
-					xCoord = geometry->node[iPoint]->GetCoord(0);
-					yCoord = geometry->node[iPoint]->GetCoord(1);
-					PressCoeff = FlowSolver->GetCPressure(iMarker,iVertex);
-					Global_Index = geometry->node[iPoint]->GetGlobalIndex();
-					switch (solver) {
-					case EULER :
-						Mach = sqrt(FlowSolver->node[iPoint]->GetVelocity2()) / FlowSolver->node[iPoint]->GetSoundSpeed();
-						SurfFlow_file << scientific << xCoord << "," << PressCoeff << "," << Mach << "," << yCoord << ", " << Global_Index << endl;
-						break;
-					case NAVIER_STOKES: case RANS:
-						SkinFrictionCoeff = FlowSolver->GetCSkinFriction(iMarker,iVertex);
-						SurfFlow_file << scientific << xCoord << "," << PressCoeff << "," << SkinFrictionCoeff << "," << yCoord << ", " << Global_Index << endl;
-						break;
-					}
-				}
-	}
-
-	if (geometry->GetnDim() == 3) {
-		switch (solver) {
-		case EULER : SurfFlow_file <<  "\"x_coord\",\"Pressure_Coefficient\",\"Mach_Number\",\"y_coord\",\"z_coord\",\"Global_Index\"" << endl; break;
-		case NAVIER_STOKES: case RANS: SurfFlow_file <<  "\"x_coord\",\"Pressure_Coefficient\",\"Skin_Friction_Coefficient\",\"y_coord\",\"z_coord\",\"Global_Index\"" << endl; break;
-		}
-		for (iMarker = 0; iMarker < config->GetnMarker_All(); iMarker++)
-			if (config->GetMarker_All_Plotting(iMarker) == YES)
-				for(iVertex = 0; iVertex < geometry->nVertex[iMarker]; iVertex++) {
-					iPoint = geometry->vertex[iMarker][iVertex]->GetNode();
-					xCoord = geometry->node[iPoint]->GetCoord(0);
-					yCoord = geometry->node[iPoint]->GetCoord(1);
-					zCoord = geometry->node[iPoint]->GetCoord(2);
-					PressCoeff = FlowSolver->GetCPressure(iMarker,iVertex);
-					Global_Index = geometry->node[iPoint]->GetGlobalIndex();
-					switch (solver) {
-					case EULER :
-						Mach = sqrt(FlowSolver->node[iPoint]->GetVelocity2()) / FlowSolver->node[iPoint]->GetSoundSpeed();
-						SurfFlow_file << scientific << xCoord << "," << PressCoeff << "," << Mach <<"," << yCoord << "," << zCoord << ", " << Global_Index << endl;
-						break;
-					case NAVIER_STOKES: case RANS:
-						SkinFrictionCoeff = FlowSolver->GetCSkinFriction(iMarker,iVertex);
-						SurfFlow_file << scientific << xCoord << "," << PressCoeff << "," << SkinFrictionCoeff << "," << yCoord << "," << zCoord << ", " << Global_Index << endl;
-						break;
-					}
-				}
-	}
-
-	SurfFlow_file.close();
-
-#else
-
-	int rank = MPI::COMM_WORLD.Get_rank(), iProcessor, nProcessor = MPI::COMM_WORLD.Get_size();
-	double PressCoeff = 0.0, SkinFrictionCoeff, xCoord, yCoord, zCoord, Mach;
-	char cstr[200];
-	unsigned short iMarker;
-	unsigned long Buffer_Send_nVertex[1], iVertex, iPoint, nVertex_Surface = 0, nLocalVertex_Surface = 0,
-			MaxLocalVertex_Surface = 0, nBuffer_Scalar, *Buffer_Receive_nVertex = NULL, position, Global_Index;
-	ofstream SurfFlow_file;
-
-	/*--- Write the surface .csv file, the information of all the vertices is
-     sent to the MASTER_NODE for writing ---*/
-	nLocalVertex_Surface = 0;
-	for (iMarker = 0; iMarker < config->GetnMarker_All(); iMarker++)
-		if (config->GetMarker_All_Plotting(iMarker) == YES)
-			for (iVertex = 0; iVertex < geometry->GetnVertex(iMarker); iVertex++) {
-				iPoint = geometry->vertex[iMarker][iVertex]->GetNode();
-				if (geometry->node[iPoint]->GetDomain()) nLocalVertex_Surface++;
-			}
-
-	if (rank == MASTER_NODE)
-		Buffer_Receive_nVertex = new unsigned long [nProcessor];
-
-	Buffer_Send_nVertex[0] = nLocalVertex_Surface;
-
-	MPI::COMM_WORLD.Barrier();
-	MPI::COMM_WORLD.Allreduce(&nLocalVertex_Surface, &MaxLocalVertex_Surface, 1, MPI::UNSIGNED_LONG, MPI::MAX);
-	MPI::COMM_WORLD.Gather(&Buffer_Send_nVertex, 1, MPI::UNSIGNED_LONG, Buffer_Receive_nVertex, 1, MPI::UNSIGNED_LONG, MASTER_NODE);
-
-	double *Buffer_Send_Coord_x = new double [MaxLocalVertex_Surface];
-	double *Buffer_Send_Coord_y = new double [MaxLocalVertex_Surface];
-	double *Buffer_Send_Coord_z = new double [MaxLocalVertex_Surface];
-	double *Buffer_Send_Press = new double [MaxLocalVertex_Surface];
-	double *Buffer_Send_Mach = new double [MaxLocalVertex_Surface];
-	double *Buffer_Send_SkinFriction = new double [MaxLocalVertex_Surface];
-	unsigned long *Buffer_Send_GlobalIndex = new unsigned long [MaxLocalVertex_Surface];
-
-	nVertex_Surface = 0;
-	for (iMarker = 0; iMarker < config->GetnMarker_All(); iMarker++)
-		if (config->GetMarker_All_Plotting(iMarker) == YES)
-			for (iVertex = 0; iVertex < geometry->GetnVertex(iMarker); iVertex++) {
-				iPoint = geometry->vertex[iMarker][iVertex]->GetNode();
-				if (geometry->node[iPoint]->GetDomain()) {
-					Buffer_Send_Press[nVertex_Surface] = FlowSolver->GetCPressure(iMarker,iVertex);
-					Buffer_Send_Coord_x[nVertex_Surface] = geometry->node[iPoint]->GetCoord(0);
-					Buffer_Send_Coord_y[nVertex_Surface] = geometry->node[iPoint]->GetCoord(1);
-					Buffer_Send_GlobalIndex[nVertex_Surface] = geometry->node[iPoint]->GetGlobalIndex();
-					if (geometry->GetnDim() == 3) Buffer_Send_Coord_z[nVertex_Surface] = geometry->node[iPoint]->GetCoord(2);
-					if (config->GetKind_Solver() == EULER)
-						Buffer_Send_Mach[nVertex_Surface] = sqrt(FlowSolver->node[iPoint]->GetVelocity2()) / FlowSolver->node[iPoint]->GetSoundSpeed();
-					if ((config->GetKind_Solver() == NAVIER_STOKES) || (config->GetKind_Solver() == RANS))
-						Buffer_Send_SkinFriction[nVertex_Surface] = FlowSolver->GetCSkinFriction(iMarker,iVertex);
-					nVertex_Surface++;
-				}
-			}
-
-	double *Buffer_Receive_Coord_x = NULL, *Buffer_Receive_Coord_y = NULL, *Buffer_Receive_Coord_z = NULL, *Buffer_Receive_Press = NULL,
-			*Buffer_Receive_Mach = NULL, *Buffer_Receive_SkinFriction = NULL;
-	unsigned long *Buffer_Receive_GlobalIndex = NULL;
-
-	if (rank == MASTER_NODE) {
-		Buffer_Receive_Coord_x = new double [nProcessor*MaxLocalVertex_Surface];
-		Buffer_Receive_Coord_y = new double [nProcessor*MaxLocalVertex_Surface];
-		if (geometry->GetnDim() == 3)
-			Buffer_Receive_Coord_z = new double [nProcessor*MaxLocalVertex_Surface];
-		Buffer_Receive_Press = new double [nProcessor*MaxLocalVertex_Surface];
-		Buffer_Receive_Mach = new double [nProcessor*MaxLocalVertex_Surface];
-		Buffer_Receive_SkinFriction = new double [nProcessor*MaxLocalVertex_Surface];
-		Buffer_Receive_GlobalIndex = new  unsigned long [nProcessor*MaxLocalVertex_Surface];
-	}
-
-	nBuffer_Scalar = MaxLocalVertex_Surface;
-
-	/*--- Send the information to the Master node ---*/
-	MPI::COMM_WORLD.Barrier();
-	MPI::COMM_WORLD.Gather(Buffer_Send_Coord_x, nBuffer_Scalar, MPI::DOUBLE,
-			Buffer_Receive_Coord_x, nBuffer_Scalar, MPI::DOUBLE, MASTER_NODE);
-	MPI::COMM_WORLD.Gather(Buffer_Send_Coord_y, nBuffer_Scalar, MPI::DOUBLE,
-			Buffer_Receive_Coord_y, nBuffer_Scalar, MPI::DOUBLE, MASTER_NODE);
-	if (geometry->GetnDim() == 3)
-		MPI::COMM_WORLD.Gather(Buffer_Send_Coord_z, nBuffer_Scalar, MPI::DOUBLE,
-				Buffer_Receive_Coord_z, nBuffer_Scalar, MPI::DOUBLE, MASTER_NODE);
-	MPI::COMM_WORLD.Gather(Buffer_Send_Press, nBuffer_Scalar, MPI::DOUBLE,
-			Buffer_Receive_Press, nBuffer_Scalar, MPI::DOUBLE, MASTER_NODE);
-	if (config->GetKind_Solver() == EULER)
-		MPI::COMM_WORLD.Gather(Buffer_Send_Mach, nBuffer_Scalar, MPI::DOUBLE,
-				Buffer_Receive_Mach, nBuffer_Scalar, MPI::DOUBLE, MASTER_NODE);
-	if ((config->GetKind_Solver() == NAVIER_STOKES) || (config->GetKind_Solver() == RANS))
-		MPI::COMM_WORLD.Gather(Buffer_Send_SkinFriction, nBuffer_Scalar, MPI::DOUBLE,
-				Buffer_Receive_SkinFriction, nBuffer_Scalar, MPI::DOUBLE, MASTER_NODE);
-
-	MPI::COMM_WORLD.Gather(Buffer_Send_GlobalIndex, nBuffer_Scalar, MPI::UNSIGNED_LONG,
-			Buffer_Receive_GlobalIndex, nBuffer_Scalar, MPI::UNSIGNED_LONG, MASTER_NODE);
-
-	/*--- The master node writes the surface files ---*/
-	if (rank == MASTER_NODE) {
-
-		/*--- Write file name with extension if unsteady ---*/
-		char buffer[50];
-		string filename = config->GetSurfFlowCoeff_FileName();
-
-		/*--- Remove the domain number from the surface csv filename ---*/
-		if (nProcessor > 1) filename.erase (filename.end()-2, filename.end());
-
-		/*--- Write file name with extension if unsteady ---*/
-		strcpy (cstr, filename.c_str());
-		if (config->GetUnsteady_Simulation() == TIME_SPECTRAL) {
-			if (int(val_iZone) < 10) sprintf (buffer, "_0000%d.csv", int(val_iZone));
-			if ((int(val_iZone) >= 10) && (int(val_iZone) < 100)) sprintf (buffer, "_000%d.csv", int(val_iZone));
-			if ((int(val_iZone) >= 100) && (int(val_iZone) < 1000)) sprintf (buffer, "_00%d.csv", int(val_iZone));
-			if ((int(val_iZone) >= 1000) && (int(val_iZone) < 10000)) sprintf (buffer, "_0%d.csv", int(val_iZone));
-			if (int(val_iZone) >= 10000) sprintf (buffer, "_%d.csv", int(val_iZone));
-
-		} else if (config->GetUnsteady_Simulation() && config->GetWrt_Unsteady()) {
-			if ((int(iExtIter) >= 0)    && (int(iExtIter) < 10))    sprintf (buffer, "_0000%d.csv", int(iExtIter));
-			if ((int(iExtIter) >= 10)   && (int(iExtIter) < 100))   sprintf (buffer, "_000%d.csv",  int(iExtIter));
-			if ((int(iExtIter) >= 100)  && (int(iExtIter) < 1000))  sprintf (buffer, "_00%d.csv",   int(iExtIter));
-			if ((int(iExtIter) >= 1000) && (int(iExtIter) < 10000)) sprintf (buffer, "_0%d.csv",    int(iExtIter));
-			if  (int(iExtIter) >= 10000) sprintf (buffer, "_%d.csv", int(iExtIter));
-		}
-		else
-			sprintf (buffer, ".csv");
-
-		strcat (cstr, buffer);
-		SurfFlow_file.precision(15);
-		SurfFlow_file.open(cstr, ios::out);
-
-		/*--- Write the 2D surface flow coefficient file ---*/
-		if (geometry->GetnDim() == 2) {
-			switch (config->GetKind_Solver()) {
-			case EULER : SurfFlow_file <<  "\"x_coord\",\"Pressure_Coefficient\",\"Mach_Number\",\"y_coord\",\"Global_Index\"" << endl; break;
-			case NAVIER_STOKES: case RANS: SurfFlow_file <<  "\"x_coord\",\"Pressure_Coefficient\",\"Skin_Friction_Coefficient\",\"y_coord\",\"Global_Index\"" << endl; break;
-			}
-			for (iProcessor = 0; iProcessor < nProcessor; iProcessor++)
-				for (iVertex = 0; iVertex < Buffer_Receive_nVertex[iProcessor]; iVertex++) {
-					position = iProcessor*MaxLocalVertex_Surface+iVertex;
-					xCoord = Buffer_Receive_Coord_x[position];
-					yCoord = Buffer_Receive_Coord_y[position];
-					PressCoeff = Buffer_Receive_Press[position];
-					Global_Index = Buffer_Receive_GlobalIndex[position];
-					switch (config->GetKind_Solver()) {
-					case EULER :
-						Mach = Buffer_Receive_Mach[position];
-						SurfFlow_file << scientific << xCoord << ", " << PressCoeff << ", " << Mach << ", " << yCoord << ", " << Global_Index << endl;
-						break;
-					case NAVIER_STOKES: case RANS:
-						SkinFrictionCoeff = Buffer_Receive_SkinFriction[position];
-						SurfFlow_file << scientific << xCoord << ", " << PressCoeff << ", " << SkinFrictionCoeff << ", " << yCoord << ", " << Global_Index << endl;
-						break;
-					}
-				}
-		}
-
-		/*--- Write the 3D surface flow coefficient file ---*/
-		if (geometry->GetnDim() == 3) {
-			switch (config->GetKind_Solver()) {
-			case EULER : SurfFlow_file <<  "\"x_coord\",\"Pressure_Coefficient\",\"Mach_Number\",\"y_coord\",\"z_coord\",\"Global_Index\"" << endl; break;
-			case NAVIER_STOKES: case RANS: SurfFlow_file <<  "\"x_coord\",\"Pressure_Coefficient\",\"Skin_Friction_Coefficient\",\"y_coord\",\"z_coord\",\"Global_Index\"" << endl; break;
-			}
-			for (iProcessor = 0; iProcessor < nProcessor; iProcessor++)
-				for (iVertex = 0; iVertex < Buffer_Receive_nVertex[iProcessor]; iVertex++) {
-					position = iProcessor*MaxLocalVertex_Surface+iVertex;
-					xCoord = Buffer_Receive_Coord_x[position];
-					yCoord = Buffer_Receive_Coord_y[position];
-					zCoord = Buffer_Receive_Coord_z[position];
-					PressCoeff = Buffer_Receive_Press[position];
-					Global_Index = Buffer_Receive_GlobalIndex[position];
-					switch (config->GetKind_Solver()) {
-					case EULER :
-						Mach = Buffer_Receive_Mach[position];
-						SurfFlow_file << scientific << xCoord << ", " << PressCoeff << ", " << Mach << ", " << yCoord << ", " << zCoord << ", " << Global_Index << endl;
-						break;
-					case NAVIER_STOKES: case RANS:
-						SkinFrictionCoeff = Buffer_Receive_SkinFriction[position];
-						SurfFlow_file << scientific << xCoord << ", " << PressCoeff << ", " << SkinFrictionCoeff << ", " << yCoord << ", " << zCoord << ", " << Global_Index << endl;
-						break;
-					}
-				}
-		}
-	}
-
-	if (rank == MASTER_NODE) {
-		delete [] Buffer_Receive_Coord_x;
-		delete [] Buffer_Receive_Coord_y;
-		if (geometry->GetnDim() == 3)
-			delete [] Buffer_Receive_Coord_z;
-		delete [] Buffer_Receive_Press;
-		delete [] Buffer_Receive_Mach;
-		delete [] Buffer_Receive_SkinFriction;
-		delete [] Buffer_Receive_GlobalIndex;
-	}
-
-	delete [] Buffer_Send_Coord_x;
-	delete [] Buffer_Send_Coord_y;
-	delete [] Buffer_Send_Coord_z;
-	delete [] Buffer_Send_Press;
-	delete [] Buffer_Send_Mach;
-	delete [] Buffer_Send_SkinFriction;
-	delete [] Buffer_Send_GlobalIndex;
-
-	SurfFlow_file.close();
-
-#endif
-}
-
-void COutput::SetSurfaceCSV_Adjoint(CConfig *config, CGeometry *geometry, CSolver *AdjSolver, CSolver *FlowSolution, unsigned long iExtIter, unsigned short val_iZone) {
-
-#ifdef NO_MPI
-
-	unsigned long iPoint, iVertex;
-	double *Solution, xCoord, yCoord, zCoord, *IntBoundary_Jump;
-	unsigned short iMarker;
-	char cstr[200], buffer[50];
-	ofstream SurfAdj_file;
-
-	/*--- Write file name with extension if unsteady ---*/
-	strcpy (cstr, config->GetSurfAdjCoeff_FileName().c_str());
-
-	if (config->GetUnsteady_Simulation() == TIME_SPECTRAL) {
-		if (int(val_iZone) < 10) sprintf (buffer, "_0000%d.csv", int(val_iZone));
-		if ((int(val_iZone) >= 10) && (int(val_iZone) < 100)) sprintf (buffer, "_000%d.csv", int(val_iZone));
-		if ((int(val_iZone) >= 100) && (int(val_iZone) < 1000)) sprintf (buffer, "_00%d.csv", int(val_iZone));
-		if ((int(val_iZone) >= 1000) && (int(val_iZone) < 10000)) sprintf (buffer, "_0%d.csv", int(val_iZone));
-		if (int(val_iZone) >= 10000) sprintf (buffer, "_%d.csv", int(val_iZone));
-
-	} else if (config->GetUnsteady_Simulation() && config->GetWrt_Unsteady()) {
-		if ((int(iExtIter) >= 0)    && (int(iExtIter) < 10))    sprintf (buffer, "_0000%d.csv", int(iExtIter));
-		if ((int(iExtIter) >= 10)   && (int(iExtIter) < 100))   sprintf (buffer, "_000%d.csv",  int(iExtIter));
-		if ((int(iExtIter) >= 100)  && (int(iExtIter) < 1000))  sprintf (buffer, "_00%d.csv",   int(iExtIter));
-		if ((int(iExtIter) >= 1000) && (int(iExtIter) < 10000)) sprintf (buffer, "_0%d.csv",    int(iExtIter));
-		if  (int(iExtIter) >= 10000) sprintf (buffer, "_%d.csv", int(iExtIter));
-	}
-	else
-		sprintf (buffer, ".csv");
-
-	strcat(cstr, buffer);
-	SurfAdj_file.precision(15);
-	SurfAdj_file.open(cstr, ios::out);
-
-	if (geometry->GetnDim() == 2) {
-		SurfAdj_file <<  "\"Point\",\"Sensitivity\",\"PsiRho\",\"Phi_x\",\"Phi_y\",\"PsiE\",\"x_coord\",\"y_coord\"" << endl;
-		for (iMarker = 0; iMarker < config->GetnMarker_All(); iMarker++) {
-			if (config->GetMarker_All_Plotting(iMarker) == YES)
-				for (iVertex = 0; iVertex < geometry->nVertex[iMarker]; iVertex++) {
-					iPoint = geometry->vertex[iMarker][iVertex]->GetNode();
-					Solution = AdjSolver->node[iPoint]->GetSolution();
-					IntBoundary_Jump = AdjSolver->node[iPoint]->GetIntBoundary_Jump();
-					xCoord = geometry->node[iPoint]->GetCoord(0);
-					yCoord = geometry->node[iPoint]->GetCoord(1);
-					SurfAdj_file << scientific << iPoint << ", " << AdjSolver->GetCSensitivity(iMarker,iVertex) << ", " << Solution[0] << ", "
-							<< Solution[1] << ", " << Solution[2] << ", " << Solution[3] <<", " << xCoord <<", "<< yCoord << endl;
-				}
-		}
-	}
-
-	if (geometry->GetnDim() == 3) {
-		SurfAdj_file <<  "\"Point\",\"Sensitivity\",\"PsiRho\",\"Phi_x\",\"Phi_y\",\"Phi_z\",\"PsiE\",\"x_coord\",\"y_coord\",\"z_coord\"" << endl;
-		for (iMarker = 0; iMarker < config->GetnMarker_All(); iMarker++) {
-			if (config->GetMarker_All_Plotting(iMarker) == YES)
-				for (iVertex = 0; iVertex < geometry->nVertex[iMarker]; iVertex++) {
-					iPoint = geometry->vertex[iMarker][iVertex]->GetNode();
-					Solution = AdjSolver->node[iPoint]->GetSolution();
-					xCoord = geometry->node[iPoint]->GetCoord(0);
-					yCoord = geometry->node[iPoint]->GetCoord(1);
-					zCoord = geometry->node[iPoint]->GetCoord(2);
-
-					SurfAdj_file << scientific << iPoint << ", " << AdjSolver->GetCSensitivity(iMarker,iVertex) << ", " << Solution[0] << ", "
-							<< Solution[1] << ", " << Solution[2] << ", " << Solution[3] << ", " << Solution[4] << ", "<< xCoord <<", "<< yCoord <<", "<< zCoord << endl;
-				}
-		}
-	}
-
-	SurfAdj_file.close();
-
-#else
-
-	int rank = MPI::COMM_WORLD.Get_rank(), iProcessor, nProcessor = MPI::COMM_WORLD.Get_size();
-	unsigned short nDim = geometry->GetnDim(), iMarker;
-	double *Solution, *Normal, *d, *Coord;
-	unsigned long Buffer_Send_nVertex[1], iVertex, iPoint, nVertex_Surface = 0, nLocalVertex_Surface = 0,
-			MaxLocalVertex_Surface = 0, nBuffer_Scalar;
-	unsigned long *Buffer_Receive_nVertex = NULL;
-	ofstream SurfAdj_file;
-
-	/*--- Write the surface .csv file ---*/
-	nLocalVertex_Surface = 0;
-	for (iMarker = 0; iMarker < config->GetnMarker_All(); iMarker++)
-		if (config->GetMarker_All_Plotting(iMarker) == YES)
-			for (iVertex = 0; iVertex < geometry->GetnVertex(iMarker); iVertex++) {
-				iPoint = geometry->vertex[iMarker][iVertex]->GetNode();
-				if (geometry->node[iPoint]->GetDomain()) nLocalVertex_Surface ++;
-			}
-
-	if (rank == MASTER_NODE)
-		Buffer_Receive_nVertex = new unsigned long [nProcessor];
-
-	Buffer_Send_nVertex[0] = nLocalVertex_Surface;
-
-	MPI::COMM_WORLD.Barrier();
-	MPI::COMM_WORLD.Allreduce(&nLocalVertex_Surface, &MaxLocalVertex_Surface, 1, MPI::UNSIGNED_LONG, MPI::MAX);
-	MPI::COMM_WORLD.Gather(&Buffer_Send_nVertex, 1, MPI::UNSIGNED_LONG, Buffer_Receive_nVertex, 1, MPI::UNSIGNED_LONG, MASTER_NODE);
-
-	double *Buffer_Send_Coord_x = new double[MaxLocalVertex_Surface];
-	double *Buffer_Send_Coord_y= new double[MaxLocalVertex_Surface];
-	double *Buffer_Send_Coord_z= new double[MaxLocalVertex_Surface];
-	unsigned long *Buffer_Send_GlobalPoint= new unsigned long[MaxLocalVertex_Surface];
-	double *Buffer_Send_Sensitivity= new double[MaxLocalVertex_Surface];
-	double *Buffer_Send_PsiRho= new double[MaxLocalVertex_Surface];
-	double *Buffer_Send_Phi_x= new double[MaxLocalVertex_Surface];
-	double *Buffer_Send_Phi_y= new double[MaxLocalVertex_Surface];
-	double *Buffer_Send_Phi_z= new double[MaxLocalVertex_Surface];
-	double *Buffer_Send_PsiE= new double[MaxLocalVertex_Surface];
-
-	nVertex_Surface = 0;
-	for (iMarker = 0; iMarker < config->GetnMarker_All(); iMarker++)
-		if (config->GetMarker_All_Plotting(iMarker) == YES)
-			for (iVertex = 0; iVertex < geometry->GetnVertex(iMarker); iVertex++) {
-				iPoint = geometry->vertex[iMarker][iVertex]->GetNode();
-				if (geometry->node[iPoint]->GetDomain()) {
-					Solution = AdjSolver->node[iPoint]->GetSolution();
-					Normal = geometry->vertex[iMarker][iVertex]->GetNormal();
-					Coord = geometry->node[iPoint]->GetCoord();
-					d = AdjSolver->node[iPoint]->GetForceProj_Vector();
-					Buffer_Send_GlobalPoint[nVertex_Surface] = geometry->node[iPoint]->GetGlobalIndex();
-					Buffer_Send_Coord_x[nVertex_Surface] = Coord[0];
-					Buffer_Send_Coord_y[nVertex_Surface] = Coord[1];
-					Buffer_Send_Sensitivity[nVertex_Surface] =  AdjSolver->GetCSensitivity(iMarker,iVertex);
-					Buffer_Send_PsiRho[nVertex_Surface] = Solution[0];
-					Buffer_Send_Phi_x[nVertex_Surface] = Solution[1];
-					Buffer_Send_Phi_y[nVertex_Surface] = Solution[2];
-					if (nDim == 2) Buffer_Send_PsiE[nVertex_Surface] = Solution[3];
-					if (nDim == 3) {
-						Buffer_Send_Coord_z[nVertex_Surface] = Coord[2];
-						Buffer_Send_Phi_z[nVertex_Surface] = Solution[3];
-						Buffer_Send_PsiE[nVertex_Surface] = Solution[4];
-					}
-					nVertex_Surface++;
-				}
-			}
-
-	double *Buffer_Receive_Coord_x = NULL, *Buffer_Receive_Coord_y = NULL, *Buffer_Receive_Coord_z = NULL, *Buffer_Receive_Sensitivity = NULL,
-			*Buffer_Receive_PsiRho = NULL, *Buffer_Receive_Phi_x = NULL, *Buffer_Receive_Phi_y = NULL, *Buffer_Receive_Phi_z = NULL,
-			*Buffer_Receive_PsiE = NULL;
-	unsigned long *Buffer_Receive_GlobalPoint = NULL;
-
-	if (rank == MASTER_NODE) {
-		Buffer_Receive_Coord_x = new double [nProcessor*MaxLocalVertex_Surface];
-		Buffer_Receive_Coord_y = new double [nProcessor*MaxLocalVertex_Surface];
-		if (nDim == 3) Buffer_Receive_Coord_z = new double [nProcessor*MaxLocalVertex_Surface];
-		Buffer_Receive_GlobalPoint = new unsigned long [nProcessor*MaxLocalVertex_Surface];
-		Buffer_Receive_Sensitivity = new double [nProcessor*MaxLocalVertex_Surface];
-		Buffer_Receive_PsiRho = new double [nProcessor*MaxLocalVertex_Surface];
-		Buffer_Receive_Phi_x = new double [nProcessor*MaxLocalVertex_Surface];
-		Buffer_Receive_Phi_y = new double [nProcessor*MaxLocalVertex_Surface];
-		if (nDim == 3) Buffer_Receive_Phi_z = new double [nProcessor*MaxLocalVertex_Surface];
-		Buffer_Receive_PsiE = new double [nProcessor*MaxLocalVertex_Surface];
-	}
-
-	nBuffer_Scalar = MaxLocalVertex_Surface;
-
-	/*--- Send the information to the Master node ---*/
-	MPI::COMM_WORLD.Barrier();
-	MPI::COMM_WORLD.Gather(Buffer_Send_Coord_x, nBuffer_Scalar, MPI::DOUBLE, Buffer_Receive_Coord_x, nBuffer_Scalar, MPI::DOUBLE, MASTER_NODE);
-	MPI::COMM_WORLD.Gather(Buffer_Send_Coord_y, nBuffer_Scalar, MPI::DOUBLE, Buffer_Receive_Coord_y, nBuffer_Scalar, MPI::DOUBLE, MASTER_NODE);
-	if (nDim == 3) MPI::COMM_WORLD.Gather(Buffer_Send_Coord_z, nBuffer_Scalar, MPI::DOUBLE, Buffer_Receive_Coord_z, nBuffer_Scalar, MPI::DOUBLE, MASTER_NODE);
-	MPI::COMM_WORLD.Gather(Buffer_Send_GlobalPoint, nBuffer_Scalar, MPI::UNSIGNED_LONG, Buffer_Receive_GlobalPoint, nBuffer_Scalar, MPI::UNSIGNED_LONG, MASTER_NODE);
-	MPI::COMM_WORLD.Gather(Buffer_Send_Sensitivity, nBuffer_Scalar, MPI::DOUBLE, Buffer_Receive_Sensitivity, nBuffer_Scalar, MPI::DOUBLE, MASTER_NODE);
-	MPI::COMM_WORLD.Gather(Buffer_Send_PsiRho, nBuffer_Scalar, MPI::DOUBLE, Buffer_Receive_PsiRho, nBuffer_Scalar, MPI::DOUBLE, MASTER_NODE);
-	MPI::COMM_WORLD.Gather(Buffer_Send_Phi_x, nBuffer_Scalar, MPI::DOUBLE, Buffer_Receive_Phi_x, nBuffer_Scalar, MPI::DOUBLE, MASTER_NODE);
-	MPI::COMM_WORLD.Gather(Buffer_Send_Phi_y, nBuffer_Scalar, MPI::DOUBLE, Buffer_Receive_Phi_y, nBuffer_Scalar, MPI::DOUBLE, MASTER_NODE);
-	if (nDim == 3) MPI::COMM_WORLD.Gather(Buffer_Send_Phi_z, nBuffer_Scalar, MPI::DOUBLE, Buffer_Receive_Phi_z, nBuffer_Scalar, MPI::DOUBLE, MASTER_NODE);
-	MPI::COMM_WORLD.Gather(Buffer_Send_PsiE, nBuffer_Scalar, MPI::DOUBLE, Buffer_Receive_PsiE, nBuffer_Scalar, MPI::DOUBLE, MASTER_NODE);
-
-	/*--- The master node is the one who writes the surface files ---*/
-	if (rank == MASTER_NODE) {
-		unsigned long iVertex, GlobalPoint, position;
-		char cstr[200], buffer[50];
-		ofstream SurfAdj_file;
-		string filename = config->GetSurfAdjCoeff_FileName();
-
-		/*--- Remove the domain number from the surface csv filename ---*/
-		if (nProcessor > 1) filename.erase (filename.end()-2, filename.end());
-
-		/*--- Write file name with extension if unsteady ---*/
-		strcpy (cstr, filename.c_str());
-
-		if (config->GetUnsteady_Simulation() == TIME_SPECTRAL) {
-			if (int(val_iZone) < 10) sprintf (buffer, "_0000%d.csv", int(val_iZone));
-			if ((int(val_iZone) >= 10) && (int(val_iZone) < 100)) sprintf (buffer, "_000%d.csv", int(val_iZone));
-			if ((int(val_iZone) >= 100) && (int(val_iZone) < 1000)) sprintf (buffer, "_00%d.csv", int(val_iZone));
-			if ((int(val_iZone) >= 1000) && (int(val_iZone) < 10000)) sprintf (buffer, "_0%d.csv", int(val_iZone));
-			if (int(val_iZone) >= 10000) sprintf (buffer, "_%d.csv", int(val_iZone));
-
-		} else if (config->GetUnsteady_Simulation() && config->GetWrt_Unsteady()) {
-			if ((int(iExtIter) >= 0) && (int(iExtIter) < 10)) sprintf (buffer, "_0000%d.csv", int(iExtIter));
-			if ((int(iExtIter) >= 10) && (int(iExtIter) < 100)) sprintf (buffer, "_000%d.csv", int(iExtIter));
-			if ((int(iExtIter) >= 100) && (int(iExtIter) < 1000)) sprintf (buffer, "_00%d.csv", int(iExtIter));
-			if ((int(iExtIter) >= 1000) && (int(iExtIter) < 10000)) sprintf (buffer, "_0%d.csv", int(iExtIter));
-			if (int(iExtIter) >= 10000) sprintf (buffer, "_%d.csv", int(iExtIter));
-		}
-		else
-			sprintf (buffer, ".csv");
-
-		strcat (cstr, buffer);
-		SurfAdj_file.open(cstr, ios::out);
-		SurfAdj_file.precision(15);
-
-		/*--- Write the 2D surface flow coefficient file ---*/
-		if (geometry->GetnDim() == 2) {
-
-			SurfAdj_file <<  "\"Point\",\"Sensitivity\",\"PsiRho\",\"Phi_x\",\"Phi_y\",\"PsiE\",\"x_coord\",\"y_coord\"" << endl;
-
-			for (iProcessor = 0; iProcessor < nProcessor; iProcessor++)
-				for (iVertex = 0; iVertex < Buffer_Receive_nVertex[iProcessor]; iVertex++) {
-
-					position = iProcessor*MaxLocalVertex_Surface+iVertex;
-					GlobalPoint = Buffer_Receive_GlobalPoint[position];
-
-					SurfAdj_file << scientific << GlobalPoint <<
-							", " << Buffer_Receive_Sensitivity[position] << ", " << Buffer_Receive_PsiRho[position] <<
-							", " << Buffer_Receive_Phi_x[position] << ", " << Buffer_Receive_Phi_y[position] <<
-							", " << Buffer_Receive_PsiE[position] << ", " << Buffer_Receive_Coord_x[position] <<
-							", "<< Buffer_Receive_Coord_y[position]  << endl;
-				}
-		}
-
-		/*--- Write the 3D surface flow coefficient file ---*/
-		if (geometry->GetnDim() == 3) {
-
-			SurfAdj_file <<  "\"Point\",\"Sensitivity\",\"PsiRho\",\"Phi_x\",\"Phi_y\",\"Phi_z\",\"PsiE\",\"x_coord\",\"y_coord\",\"z_coord\"" << endl;
-
-			for (iProcessor = 0; iProcessor < nProcessor; iProcessor++)
-				for (iVertex = 0; iVertex < Buffer_Receive_nVertex[iProcessor]; iVertex++) {
-					position = iProcessor*MaxLocalVertex_Surface+iVertex;
-					GlobalPoint = Buffer_Receive_GlobalPoint[position];
-
-					SurfAdj_file << scientific << GlobalPoint <<
-							", " << Buffer_Receive_Sensitivity[position] << ", " << Buffer_Receive_PsiRho[position] <<
-							", " << Buffer_Receive_Phi_x[position] << ", " << Buffer_Receive_Phi_y[position] << ", " << Buffer_Receive_Phi_z[position] <<
-							", " << Buffer_Receive_PsiE[position] <<", "<< Buffer_Receive_Coord_x[position] <<
-							", "<< Buffer_Receive_Coord_y[position] <<", "<< Buffer_Receive_Coord_z[position] << endl;
-				}
-		}
-
-	}
-
-	if (rank == MASTER_NODE) {
-		delete [] Buffer_Receive_nVertex;
-		delete [] Buffer_Receive_Coord_x;
-		delete [] Buffer_Receive_Coord_y;
-		if (nDim == 3) delete [] Buffer_Receive_Coord_z;
-		delete [] Buffer_Receive_Sensitivity;
-		delete [] Buffer_Receive_PsiRho;
-		delete [] Buffer_Receive_Phi_x;
-		delete [] Buffer_Receive_Phi_y;
-		if (nDim == 3) delete [] Buffer_Receive_Phi_z;
-		delete [] Buffer_Receive_PsiE;
-		delete [] Buffer_Receive_GlobalPoint;
-	}
-
-	delete [] Buffer_Send_Coord_x;
-	delete [] Buffer_Send_Coord_y;
-	delete [] Buffer_Send_Coord_z;
-	delete [] Buffer_Send_GlobalPoint;
-	delete [] Buffer_Send_Sensitivity;
-	delete [] Buffer_Send_PsiRho;
-	delete [] Buffer_Send_Phi_x;
-	delete [] Buffer_Send_Phi_y;
-	delete [] Buffer_Send_Phi_z;
-	delete [] Buffer_Send_PsiE;
-
-	SurfAdj_file.close();
-
-#endif
-}
-
-void COutput::SetSurfaceCSV_Linearized(CConfig *config, CGeometry *geometry, CSolver *LinSolution, string val_filename, unsigned long iExtIter) { }
-
-void COutput::MergeConnectivity(CConfig *config, CGeometry *geometry, unsigned short val_iZone) {
-
-	int rank = MASTER_NODE;
-  int size = SINGLE_NODE;
-
-#ifndef NO_MPI
-	rank = MPI::COMM_WORLD.Get_rank();
-  size = MPI::COMM_WORLD.Get_size();
-#endif
-
-	/*--- Merge connectivity for each type of element (excluding halos). Note
-     that we only need to merge the connectivity once, as it does not change
-     during computation. Check whether the base file has been written. ---*/
-
-	if (!wrote_base_file) {
-
-    /*--- Merge volumetric grid. ---*/
-
-    if ((rank == MASTER_NODE) && (size != SINGLE_NODE) && (nGlobal_Tria != 0))
-      cout <<"Merging volumetric triangle grid connectivity." << endl;
-		MergeVolumetricConnectivity(config, geometry, TRIANGLE    );
-
-    if ((rank == MASTER_NODE) && (size != SINGLE_NODE) && (nGlobal_Quad != 0))
-      cout <<"Merging volumetric rectangle grid connectivity." << endl;
-		MergeVolumetricConnectivity(config, geometry, RECTANGLE   );
-
-    if ((rank == MASTER_NODE) && (size != SINGLE_NODE) && (nGlobal_Tetr != 0))
-      cout <<"Merging volumetric tetrahedron grid connectivity." << endl;
-		MergeVolumetricConnectivity(config, geometry, TETRAHEDRON );
-
-    if ((rank == MASTER_NODE) && (size != SINGLE_NODE) && (nGlobal_Hexa != 0))
-      cout <<"Merging volumetric hexahedron grid connectivity." << endl;
-		MergeVolumetricConnectivity(config, geometry, HEXAHEDRON  );
-
-    if ((rank == MASTER_NODE) && (size != SINGLE_NODE) && (nGlobal_Wedg != 0))
-      cout <<"Merging volumetric wedge grid connectivity." << endl;
-		MergeVolumetricConnectivity(config, geometry, WEDGE       );
-
-    if ((rank == MASTER_NODE) && (size != SINGLE_NODE) && (nGlobal_Pyra != 0))
-      cout <<"Merging volumetric pyramid grid connectivity." << endl;
-		MergeVolumetricConnectivity(config, geometry, PYRAMID     );
-
-    /*--- Merge surface grid. ---*/
-    
-    if ((rank == MASTER_NODE) && (size != SINGLE_NODE) && (nGlobal_Line != 0))
-      cout <<"Merging surface line grid connectivity." << endl;
-    MergeSurfaceConnectivity(config, geometry, LINE);
-
-    if ((rank == MASTER_NODE) && (size != SINGLE_NODE) && (nGlobal_BoundTria != 0))
-      cout <<"Merging surface triangle grid connectivity." << endl;
-		MergeSurfaceConnectivity(config, geometry, TRIANGLE);
-
-    if ((rank == MASTER_NODE) && (size != SINGLE_NODE) && (nGlobal_BoundQuad != 0))
-      cout <<"Merging surface rectangle grid connectivity." << endl;
-		MergeSurfaceConnectivity(config, geometry, RECTANGLE);
-
-		/*--- Update total number of volume elements after merge. ---*/
-
-		nGlobal_Elem = nGlobal_Tria + nGlobal_Quad + nGlobal_Tetr +
-                   nGlobal_Hexa + nGlobal_Pyra + nGlobal_Wedg;
-    
-    /*--- Update total number of surface elements after merge. ---*/
-    
-    nSurf_Elem = nGlobal_Line + nGlobal_BoundTria + nGlobal_BoundQuad;
-
-		/*--- Write the connectivity to the base binary output file, then
-         clear the memory immediately for the rest of the computation. ---*/
-    
-    unsigned short FileFormat = config->GetOutput_FileFormat();
-		if (rank == MASTER_NODE && FileFormat == CGNS_SOL) {
-			SetCGNS_Connectivity(config, geometry, val_iZone);
-			DeallocateConnectivity(config, geometry, false);
-		}
-
-	}
-}
-
-void COutput::MergeCoordinates(CConfig *config, CGeometry *geometry) {
-
-	/*--- Local variables needed on all processors ---*/
-
-	unsigned short iDim, nDim = geometry->GetnDim();
-	unsigned long iPoint, jPoint;
-  
-#ifdef NO_MPI
-
-	/*--- In serial, the single process has access to all geometry, so simply
-     load the coordinates into the data structure. ---*/
-
-	/*--- Total number of points in the mesh (excluding halos). ---*/
-  nGlobal_Poin = geometry->GetnPointDomain();
-	nGlobal_Doma = geometry->GetnPointDomain();
-
-	/*--- Allocate the coordinates data structure. ---*/
-
-	Coords = new double*[nDim];
-	for (iDim = 0; iDim < nDim; iDim++) {
-		Coords[iDim] = new double[nGlobal_Poin];
-	}
-
-	/*--- Loop over the mesh to collect the coords of the local points. ---*/
-
-	jPoint = 0;
-	for (iPoint = 0; iPoint < geometry->GetnPoint(); iPoint++) {
-
-		/*--- Check if the node belongs to the domain (i.e, not a halo node) ---*/
-		if (geometry->node[iPoint]->GetDomain()) {
-      
-      /*--- Retrieve the current coordinates at this node. ---*/
-      for (iDim = 0; iDim < nDim; iDim++) {
-        Coords[iDim][jPoint] = geometry->node[iPoint]->GetCoord(iDim);
-      }
-      
-      /*--- Increment a counter since we may be skipping over
-       some halo nodes during this loop. ---*/
-      jPoint++;
-		}
-	}
-
-#else
-
-	/*--- MPI preprocessing ---*/
-	int iProcessor;
-	int nProcessor = MPI::COMM_WORLD.Get_size();
-	int rank = MPI::COMM_WORLD.Get_rank();
-
-  bool Wrt_Halo = config->GetWrt_Halo();
-
-	/*--- Local variables needed for merging the geometry with MPI. ---*/
-
-	unsigned long Buffer_Send_nPoin[1], *Buffer_Recv_nPoin = NULL;
-	unsigned long nLocalPoint = 0, MaxLocalPoint = 0;
-	unsigned long iGlobal_Index = 0, nBuffer_Scalar = 0;
-
-	if (rank == MASTER_NODE) Buffer_Recv_nPoin = new unsigned long[nProcessor];
-
-	/*--- Sum total number of nodes that belong to the domain ---*/
-
-	Buffer_Send_nPoin[0] = geometry->GetnPointDomain();
-	MPI::COMM_WORLD.Gather(&Buffer_Send_nPoin, 1, MPI::UNSIGNED_LONG,
-			Buffer_Recv_nPoin, 1, MPI::UNSIGNED_LONG, MASTER_NODE);
-	if (rank == MASTER_NODE) {
-		nGlobal_Doma = 0;
-		for (iProcessor = 0; iProcessor < nProcessor; iProcessor++) {
-			nGlobal_Doma += Buffer_Recv_nPoin[iProcessor];
-		}
-	}
-
-	/*--- Each processor sends its local number of nodes to the master. ---*/
-
-  if (Wrt_Halo) {
-    nLocalPoint = geometry->GetnPoint();
-  } else
-  nLocalPoint = geometry->GetnPointDomain();
-	Buffer_Send_nPoin[0] = nLocalPoint;
-	MPI::COMM_WORLD.Barrier();
-	MPI::COMM_WORLD.Allreduce(&nLocalPoint, &MaxLocalPoint,
-			1, MPI::UNSIGNED_LONG, MPI::MAX);
-	MPI::COMM_WORLD.Gather(&Buffer_Send_nPoin, 1, MPI::UNSIGNED_LONG,
-			Buffer_Recv_nPoin, 1, MPI::UNSIGNED_LONG, MASTER_NODE);
-	nBuffer_Scalar = MaxLocalPoint;
-
-	/*--- Send and Recv buffers. ---*/
-
-	double *Buffer_Send_X = new double[MaxLocalPoint];
-	double *Buffer_Recv_X = NULL;
-
-	double *Buffer_Send_Y = new double[MaxLocalPoint];
-	double *Buffer_Recv_Y = NULL;
-
-	double *Buffer_Send_Z, *Buffer_Recv_Z = NULL;
-	if (nDim == 3) Buffer_Send_Z = new double[MaxLocalPoint];
-
-	unsigned long *Buffer_Send_GlobalIndex = new unsigned long[MaxLocalPoint];
-	unsigned long *Buffer_Recv_GlobalIndex = NULL;
-
-	/*--- Prepare the receive buffers in the master node only. ---*/
-
-	if (rank == MASTER_NODE) {
-
-		Buffer_Recv_X = new double[nProcessor*MaxLocalPoint];
-		Buffer_Recv_Y = new double[nProcessor*MaxLocalPoint];
-		if (nDim == 3) Buffer_Recv_Z = new double[nProcessor*MaxLocalPoint];
-		Buffer_Recv_GlobalIndex = new unsigned long[nProcessor*MaxLocalPoint];
-
-		/*--- Sum total number of nodes to be written and allocate arrays ---*/
-		nGlobal_Poin = 0;
-		for (iProcessor = 0; iProcessor < nProcessor; iProcessor++) {
-			nGlobal_Poin += Buffer_Recv_nPoin[iProcessor];
-		}
-		Coords = new double*[nDim];
-		for (iDim = 0; iDim < nDim; iDim++) {
-			Coords[iDim] = new double[nGlobal_Poin];
-		}
-	}
-
-	/*--- Main communication routine. Loop over each coordinate and perform
-     the MPI comm. Temporary 1-D buffers are used to send the coordinates at
-     all nodes on each partition to the master node. These are then unpacked
-     by the master and sorted by global index in one large n-dim. array. ---*/
-
-	/*--- Loop over this partition to collect the coords of the local points.
-     Note that we are NOT including the halo nodes here. ---*/
-	double *Coords_Local; jPoint = 0;
-	for (iPoint = 0; iPoint < geometry->GetnPoint(); iPoint++) {
-    
-    /*--- Check for halos and write only if requested ---*/
-		if (geometry->node[iPoint]->GetDomain() || Wrt_Halo) {
-      
-      /*--- Retrieve local coordinates at this node. ---*/
-      Coords_Local = geometry->node[iPoint]->GetCoord();
-      
-      /*--- Load local coords into the temporary send buffer. ---*/
-      Buffer_Send_X[jPoint] = Coords_Local[0];
-      Buffer_Send_Y[jPoint] = Coords_Local[1];
-      if (nDim == 3) Buffer_Send_Z[jPoint] = Coords_Local[2];
-      
-      /*--- Store the global index for this local node. ---*/
-      Buffer_Send_GlobalIndex[jPoint] = geometry->node[iPoint]->GetGlobalIndex();
-      
-      /*--- Increment jPoint as the counter. We need this because iPoint
-       may include halo nodes that we skip over during this loop. ---*/
-      jPoint++;
-		}
-	}
-
-	/*--- Gather the coordinate data on the master node using MPI. ---*/
-
-	MPI::COMM_WORLD.Barrier();
-	MPI::COMM_WORLD.Gather(Buffer_Send_X, nBuffer_Scalar, MPI::DOUBLE,
-			Buffer_Recv_X, nBuffer_Scalar, MPI::DOUBLE,
-			MASTER_NODE);
-	MPI::COMM_WORLD.Gather(Buffer_Send_Y, nBuffer_Scalar, MPI::DOUBLE,
-			Buffer_Recv_Y, nBuffer_Scalar, MPI::DOUBLE,
-			MASTER_NODE);
-	if (nDim == 3) {
-		MPI::COMM_WORLD.Gather(Buffer_Send_Z, nBuffer_Scalar, MPI::DOUBLE,
-				Buffer_Recv_Z, nBuffer_Scalar, MPI::DOUBLE,
-				MASTER_NODE);
-	}
-	MPI::COMM_WORLD.Gather(Buffer_Send_GlobalIndex, nBuffer_Scalar, MPI::UNSIGNED_LONG,
-			Buffer_Recv_GlobalIndex, nBuffer_Scalar, MPI::UNSIGNED_LONG,
-			MASTER_NODE);
-
-	/*--- The master node unpacks and sorts this variable by global index ---*/
-
-	if (rank == MASTER_NODE) {
-		jPoint = 0;
-		for (iProcessor = 0; iProcessor < nProcessor; iProcessor++) {
-			for (iPoint = 0; iPoint < Buffer_Recv_nPoin[iProcessor]; iPoint++) {
-
-				/*--- Get global index, then loop over each variable and store ---*/
-				iGlobal_Index = Buffer_Recv_GlobalIndex[jPoint];
-				Coords[0][iGlobal_Index] = Buffer_Recv_X[jPoint];
-				Coords[1][iGlobal_Index] = Buffer_Recv_Y[jPoint];
-				if (nDim == 3) Coords[2][iGlobal_Index] = Buffer_Recv_Z[jPoint];
-				jPoint++;
-			}
-			/*--- Adjust jPoint to index of next proc's data in the buffers. ---*/
-			jPoint = (iProcessor+1)*nBuffer_Scalar;
-		}
-	}
-
-	/*--- Immediately release the temporary data buffers. ---*/
-
-	delete [] Buffer_Send_X;
-	delete [] Buffer_Send_Y;
-	if (nDim == 3) delete [] Buffer_Send_Z;
-	delete [] Buffer_Send_GlobalIndex;
-	if (rank == MASTER_NODE) {
-		delete [] Buffer_Recv_X;
-		delete [] Buffer_Recv_Y;
-		if (nDim == 3)  delete [] Buffer_Recv_Z;
-		delete [] Buffer_Recv_GlobalIndex;
-		delete [] Buffer_Recv_nPoin;
-	}
-
-#endif
-
-}
-
-void COutput::MergeVolumetricConnectivity(CConfig *config, CGeometry *geometry, unsigned short Elem_Type) {
-
-	int rank = MASTER_NODE;
-#ifndef NO_MPI
-	rank = MPI::COMM_WORLD.Get_rank();
-#endif
-
-	/*--- Local variables needed on all processors ---*/
-
-	unsigned short NODES_PER_ELEMENT;
-
-	unsigned long iPoint, iNode, jNode;
-	unsigned long iElem = 0, jElem = 0;
-	unsigned long nLocalElem = 0, nElem_Total = 0;
-
-	int *Conn_Elem;
-
-	/*--- Store the local number of this element type and the number of nodes
-     per this element type. In serial, this will be the total number of this
-     element type in the entire mesh. In parallel, it is the number on only
-     the current partition. ---*/
-
-	switch (Elem_Type) {
-	case TRIANGLE:
-		nLocalElem = geometry->GetnElemTria();
-		NODES_PER_ELEMENT = N_POINTS_TRIANGLE;
-		break;
-	case RECTANGLE:
-		nLocalElem = geometry->GetnElemQuad();
-		NODES_PER_ELEMENT = N_POINTS_QUADRILATERAL;
-		break;
-	case TETRAHEDRON:
-		nLocalElem = geometry->GetnElemTetr();
-		NODES_PER_ELEMENT = N_POINTS_TETRAHEDRON;
-		break;
-	case HEXAHEDRON:
-		nLocalElem = geometry->GetnElemHexa();
-		NODES_PER_ELEMENT = N_POINTS_HEXAHEDRON;
-		break;
-	case WEDGE:
-		nLocalElem = geometry->GetnElemWedg();
-		NODES_PER_ELEMENT = N_POINTS_WEDGE;
-		break;
-	case PYRAMID:
-		nLocalElem = geometry->GetnElemPyra();
-		NODES_PER_ELEMENT = N_POINTS_PYRAMID;
-		break;
-	default:
-		cout << "Error: Unrecognized element type \n";
-		exit(0); break;
-	}
-
-	/*--- Merge the connectivity in serial or parallel. ---*/
-
-#ifdef NO_MPI
-
-	/*--- In serial, the single process has access to all connectivity,
-     so simply load it into the data structure. ---*/
-
-	/*--- Allocate a temporary array for the connectivity ---*/
-	Conn_Elem = new int[nLocalElem*NODES_PER_ELEMENT];
-
-	/*--- Load all elements of the current type into the buffer
-     to be sent to the master node. ---*/
-	jNode = 0; jElem = 0; nElem_Total = 0; bool isHalo;
-	for (iElem = 0; iElem < geometry->GetnElem(); iElem++) {
-		if(geometry->elem[iElem]->GetVTK_Type() == Elem_Type) {
-
-			/*--- Check if this is a halo node. ---*/
-			isHalo = false;
-			for (iNode = 0; iNode < NODES_PER_ELEMENT; iNode++) {
-				iPoint = geometry->elem[iElem]->GetNode(iNode);
-				if (!geometry->node[iPoint]->GetDomain())
-					isHalo = true;
-			}
-
-			/*--- Loop over all nodes in this element and load the
-       connectivity into the temporary array. Do not merge any
-       halo cells (periodic BC). Note that we are adding one to
-       the index value because CGNS/Tecplot use 1-based indexing. ---*/
-      
-			if (!isHalo) {
-				nElem_Total++;
-				for (iNode = 0; iNode < NODES_PER_ELEMENT; iNode++) {
-					Conn_Elem[jNode] = (int)geometry->elem[iElem]->GetNode(iNode) + 1;
-
-					/*--- Increment jNode as the counter. ---*/
-					jNode++;
-				}
-			}
-		}
-	}
-
-#else
-
-	/*--- MPI preprocessing ---*/
-
-	int iProcessor, jProcessor;
-	int nProcessor = MPI::COMM_WORLD.Get_size();
-
-	/*--- Local variables needed for merging the geometry with MPI. ---*/
-
-  unsigned long iVertex, iMarker;
-  
-  int SendRecv, RecvFrom;
-  
-	unsigned long Buffer_Send_nElem[1], *Buffer_Recv_nElem = NULL;
-	unsigned long nBuffer_Scalar = 0;
-	unsigned long kNode = 0, kElem = 0, pElem = 0;
-	unsigned long MaxLocalElem = 0;
-
-  bool Wrt_Halo = config->GetWrt_Halo();
-	bool *Write_Elem;
-
-	/*--- Find the max number of this element type among all
-     partitions and set up buffers. ---*/
-
-	Buffer_Send_nElem[0] = nLocalElem;
-	if (rank == MASTER_NODE) Buffer_Recv_nElem = new unsigned long[nProcessor];
-
-	MPI::COMM_WORLD.Barrier();
-	MPI::COMM_WORLD.Allreduce(&nLocalElem, &MaxLocalElem,
-			1, MPI::UNSIGNED_LONG, MPI::MAX);
-	MPI::COMM_WORLD.Gather(&Buffer_Send_nElem, 1, MPI::UNSIGNED_LONG,
-			Buffer_Recv_nElem, 1, MPI::UNSIGNED_LONG, MASTER_NODE);
-
-	nBuffer_Scalar = MaxLocalElem*NODES_PER_ELEMENT;
-
-	/*--- Send and Recv buffers ---*/
-
-	int *Buffer_Send_Elem = new int[nBuffer_Scalar];
-	int *Buffer_Recv_Elem = NULL;
-
-	int *Buffer_Send_Halo = new int[MaxLocalElem];
-	int *Buffer_Recv_Halo = NULL;
-
-  int *Local_Halo = new int[geometry->GetnPoint()];
-  for (iPoint = 0; iPoint < geometry->GetnPoint(); iPoint++)
-    Local_Halo[iPoint] = false;
-  
-	/*--- Prepare the receive buffers on the master node only. ---*/
-
-	if (rank == MASTER_NODE) {
-		Buffer_Recv_Elem = new int[nProcessor*nBuffer_Scalar];
-		Buffer_Recv_Halo = new int[nProcessor*MaxLocalElem];
-		Conn_Elem = new int[nProcessor*MaxLocalElem*NODES_PER_ELEMENT];
-	}
-
-  /*--- Search all send/recv boundaries on this partition for halo cells. In
-   particular, consider only the recv conditions (these are the true halo
-   nodes). Check the ranks of the processors that are communicating and 
-   choose to keep only the halo cells from the lower rank processor. ---*/
-  
-  for (iMarker = 0; iMarker < config->GetnMarker_All(); iMarker++) {
-		if (config->GetMarker_All_Boundary(iMarker) == SEND_RECEIVE) {
-			SendRecv = config->GetMarker_All_SendRecv(iMarker);
-			RecvFrom = abs(SendRecv)-1;
-      if (SendRecv < 0 && RecvFrom < rank) {
-        for (iVertex = 0; iVertex < geometry->nVertex[iMarker]; iVertex++) {
-          iPoint = geometry->vertex[iMarker][iVertex]->GetNode();
-          Local_Halo[iPoint] = true;
-        }
-      }
-    }
-  }
-  
-	/*--- Loop over all elements in this partition and load the
-     elements of the current type into the buffer to be sent to
-     the master node. ---*/
-  
-	jNode = 0; jElem = 0;
-	for (iElem = 0; iElem < geometry->GetnElem(); iElem++) {
-		if(geometry->elem[iElem]->GetVTK_Type() == Elem_Type) {
-
-			/*--- Loop over all nodes in this element and load the
-             connectivity into the send buffer. ---*/
-      
-			Buffer_Send_Halo[jElem] = false;
-			for (iNode = 0; iNode < NODES_PER_ELEMENT; iNode++) {
-
-				/*--- Store the global index values directly. ---*/
-        
-				iPoint = geometry->elem[iElem]->GetNode(iNode);
-				Buffer_Send_Elem[jNode] = (int)geometry->node[iPoint]->GetGlobalIndex();
-
-				/*--- Check if this is a halo node. If so, flag this element
-         as a halo cell. We will use this later to sort and remove
-         any duplicates from the connectivity list. ---*/
-        
-        if (Local_Halo[iPoint])
-					Buffer_Send_Halo[jElem] = true;
-
-				/*--- Increment jNode as the counter. We need this because iElem
-         may include other elements that we skip over during this loop. ---*/
-        
-				jNode++;
-			}
-			jElem++;
-		}
-	}
-
-	/*--- Gather the element connectivity information. ---*/
-
-	MPI::COMM_WORLD.Barrier();
-	MPI::COMM_WORLD.Gather(Buffer_Send_Elem, nBuffer_Scalar, MPI::INT,
-			Buffer_Recv_Elem, nBuffer_Scalar, MPI::INT,
-			MASTER_NODE);
-	MPI::COMM_WORLD.Gather(Buffer_Send_Halo, MaxLocalElem, MPI::INT,
-			Buffer_Recv_Halo, MaxLocalElem, MPI::INT,
-			MASTER_NODE);
-
-	/*--- The master node unpacks and sorts the connectivity. ---*/
-
-	if (rank == MASTER_NODE) {
-
-		/*---  We need to remove any duplicate elements (halo cells) that
-     exist on multiple partitions. Start by initializing all elements
-     to the "write" state by using a boolean array. ---*/
-    
-		Write_Elem = new bool[nProcessor*MaxLocalElem];
-		for (iElem = 0; iElem < nProcessor*MaxLocalElem; iElem++) {
-			Write_Elem[iElem] = true;
-		}
-
-    /*--- Remove the rind layer from the solution only if requested ---*/
-    
-    if (!Wrt_Halo) {
-      
-      /*--- Loop for flagging duplicate elements so that they are not
-       included in the final connectivity list. ---*/
-      
-      kElem = 0;
-      for (iProcessor = 0; iProcessor < nProcessor; iProcessor++) {
-        for (iElem = 0; iElem < Buffer_Recv_nElem[iProcessor]; iElem++) {
-          
-          /*--- Check if this element was marked as a halo. ---*/
-          if (Buffer_Recv_Halo[kElem+iElem])
-            Write_Elem[kElem+iElem] = false;
-            
-          }
-        kElem = (iProcessor+1)*MaxLocalElem;
-      }
-    }
-
-		/*--- Store the unique connectivity list for this element type. ---*/
-
-		jNode = 0; kNode = 0; jElem = 0; nElem_Total = 0;
-		for (iProcessor = 0; iProcessor < nProcessor; iProcessor++) {
-			for (iElem = 0; iElem < Buffer_Recv_nElem[iProcessor]; iElem++) {
-
-				/*--- Only write the elements that were flagged for it. ---*/
-				if (Write_Elem[jElem+iElem]) {
-
-					/*--- Increment total count for this element type ---*/
-					nElem_Total++;
-
-					/*--- Get global index, then loop over each variable and store.
-           Note that we are adding one to the index value because CGNS/Tecplot
-           use 1-based indexing.---*/
-          
-					for (iNode = 0; iNode < NODES_PER_ELEMENT; iNode++) {
-						Conn_Elem[kNode] = Buffer_Recv_Elem[jNode+iElem*NODES_PER_ELEMENT+iNode] + 1;
-						kNode++;
-					}
-				}
-			}
-			/*--- Adjust jNode to index of next proc's data in the buffers. ---*/
-			jElem = (iProcessor+1)*MaxLocalElem;
-			jNode = (iProcessor+1)*nBuffer_Scalar;
-		}
-	}
-
-	/*--- Immediately release the temporary buffers. ---*/
-	delete [] Buffer_Send_Elem;
-	delete [] Buffer_Send_Halo;
-  delete [] Local_Halo;
-	if (rank == MASTER_NODE) {
-		delete [] Buffer_Recv_nElem;
-		delete [] Buffer_Recv_Elem;
-		delete [] Buffer_Recv_Halo;
-		delete [] Write_Elem;
-	}
-
-#endif
-
-  /*--- Store the particular global element count in the class data,
-   and set the class data pointer to the connectivity array. ---*/
-
-	if (rank == MASTER_NODE) {
-		switch (Elem_Type) {
-		case TRIANGLE:
-			nGlobal_Tria = nElem_Total;
-			if (nGlobal_Tria > 0) Conn_Tria = Conn_Elem;
-			break;
-		case RECTANGLE:
-			nGlobal_Quad = nElem_Total;
-			if (nGlobal_Quad > 0) Conn_Quad = Conn_Elem;
-			break;
-		case TETRAHEDRON:
-			nGlobal_Tetr = nElem_Total;
-			if (nGlobal_Tetr > 0) Conn_Tetr = Conn_Elem;
-			break;
-		case HEXAHEDRON:
-			nGlobal_Hexa = nElem_Total;
-			if (nGlobal_Hexa > 0) Conn_Hexa = Conn_Elem;
-			break;
-		case WEDGE:
-			nGlobal_Wedg = nElem_Total;
-			if (nGlobal_Wedg > 0) Conn_Wedg = Conn_Elem;
-			break;
-		case PYRAMID:
-			nGlobal_Pyra = nElem_Total;
-			if (nGlobal_Pyra > 0) Conn_Pyra = Conn_Elem;
-			break;
-		default:
-			cout << "Error: Unrecognized element type \n";
-			exit(0); break;
-		}
-	}
-
-}
-
-void COutput::MergeSurfaceConnectivity(CConfig *config, CGeometry *geometry, unsigned short Elem_Type) {
-  
-	int rank = MASTER_NODE;
-#ifndef NO_MPI
-	rank = MPI::COMM_WORLD.Get_rank();
-#endif
-  
-	/*--- Local variables needed on all processors ---*/
-  
-	unsigned short NODES_PER_ELEMENT;
-  
-  unsigned short iMarker;
-	unsigned long iPoint, iNode, jNode;
-	unsigned long iElem = 0, jElem = 0;
-	unsigned long nLocalElem = 0, nElem_Total = 0;
-  
-	int *Conn_Elem;
-  
-	/*--- Store the local number of this element type and the number of nodes
-   per this element type. In serial, this will be the total number of this
-   element type in the entire mesh. In parallel, it is the number on only
-   the current partition. ---*/
-  
-  nLocalElem = 0;
-
-  for (iMarker = 0; iMarker < config->GetnMarker_All(); iMarker++) {
-		if (config->GetMarker_All_Plotting(iMarker) == YES) {
-			for (iElem = 0; iElem < geometry->GetnElem_Bound(iMarker); iElem++) {
-        if (geometry->bound[iMarker][iElem]->GetVTK_Type() == Elem_Type) {
-          nLocalElem++;
-        }
-      }
-    }
-  }
-  
-  switch (Elem_Type) {
-    case LINE:
-      NODES_PER_ELEMENT = N_POINTS_LINE;
-      break;
-    case TRIANGLE:
-      NODES_PER_ELEMENT = N_POINTS_TRIANGLE;
-      break;
-    case RECTANGLE:
-      NODES_PER_ELEMENT = N_POINTS_QUADRILATERAL;
-      break;
-    default:
-      cout << "Error: Unrecognized element type \n";
-      exit(0); break;
-  }
-  
-	/*--- Merge the connectivity in serial or parallel. ---*/
-  
-#ifdef NO_MPI
-  
-	/*--- In serial, the single process has access to all connectivity,
-   so simply load it into the data structure. ---*/
-  
-	/*--- Allocate a temporary array for the connectivity ---*/
-	Conn_Elem = new int[nLocalElem*NODES_PER_ELEMENT];
-  
-	/*--- Load all elements of the current type into the buffer
-   to be sent to the master node. ---*/
-	jNode = 0; jElem = 0; nElem_Total = 0; bool isHalo;
-  for (iMarker = 0; iMarker < config->GetnMarker_All(); iMarker++)
-		if (config->GetMarker_All_Plotting(iMarker) == YES)
-			for (iElem = 0; iElem < geometry->GetnElem_Bound(iMarker); iElem++) {
-        
-        if (geometry->bound[iMarker][iElem]->GetVTK_Type() == Elem_Type) {
-          
-          /*--- Check if this is a halo node. ---*/
-          isHalo = false;
-          for (iNode = 0; iNode < NODES_PER_ELEMENT; iNode++) {
-            iPoint = geometry->bound[iMarker][iElem]->GetNode(iNode);
-            if (!geometry->node[iPoint]->GetDomain())
-              isHalo = true;
-          }
-          
-          /*--- Loop over all nodes in this element and load the
-           connectivity into the temporary array. Do not merge any
-           halo cells (periodic BC). Note that we are adding one to
-           the index value because CGNS/Tecplot use 1-based indexing. ---*/
-          if (!isHalo) {
-            nElem_Total++;
-            for (iNode = 0; iNode < NODES_PER_ELEMENT; iNode++) {
-              Conn_Elem[jNode] = (int)geometry->bound[iMarker][iElem]->GetNode(iNode) + 1;
-              
-              /*--- Increment jNode as the counter. ---*/
-              jNode++;
-            }
-          }
-        }
-      }
-  
-#else
-  
-	/*--- MPI preprocessing ---*/
-  
-	int iProcessor, jProcessor;
-	int nProcessor = MPI::COMM_WORLD.Get_size();
-  
-	/*--- Local variables needed for merging the geometry with MPI. ---*/
-  
-  unsigned long iVertex;
-  
-  int SendRecv, RecvFrom;
-  
-	unsigned long Buffer_Send_nElem[1], *Buffer_Recv_nElem = NULL;
-	unsigned long nBuffer_Scalar = 0;
-	unsigned long kNode = 0, kElem = 0, pElem = 0;
-	unsigned long MaxLocalElem = 0;
-  
-  bool Wrt_Halo = config->GetWrt_Halo();
-	bool *Write_Elem;
-  
-	/*--- Find the max number of this element type among all
-   partitions and set up buffers. ---*/
-  
-	Buffer_Send_nElem[0] = nLocalElem;
-	if (rank == MASTER_NODE) Buffer_Recv_nElem = new unsigned long[nProcessor];
-
-	MPI::COMM_WORLD.Barrier();
-	MPI::COMM_WORLD.Allreduce(&nLocalElem, &MaxLocalElem,
-                            1, MPI::UNSIGNED_LONG, MPI::MAX);
-	MPI::COMM_WORLD.Gather(&Buffer_Send_nElem, 1, MPI::UNSIGNED_LONG,
-                         Buffer_Recv_nElem, 1, MPI::UNSIGNED_LONG, MASTER_NODE);
-  
-	nBuffer_Scalar = MaxLocalElem*NODES_PER_ELEMENT;
-  
-	/*--- Send and Recv buffers ---*/
-  
-	int *Buffer_Send_Elem = new int[nBuffer_Scalar];
-	int *Buffer_Recv_Elem = NULL;
-  
-	int *Buffer_Send_Halo = new int[MaxLocalElem];
-	int *Buffer_Recv_Halo = NULL;
-
-  int *Local_Halo = new int[geometry->GetnPoint()];
-  for (iPoint = 0; iPoint < geometry->GetnPoint(); iPoint++)
-    Local_Halo[iPoint] = false;
-  
-	/*--- Prepare the receive buffers on the master node only. ---*/
-  
-	if (rank == MASTER_NODE) {
-		Buffer_Recv_Elem = new int[nProcessor*nBuffer_Scalar];
-		Buffer_Recv_Halo = new int[nProcessor*MaxLocalElem];
-		Conn_Elem = new int[nProcessor*MaxLocalElem*NODES_PER_ELEMENT];
-	}
-  
-  /*--- Search all send/recv boundaries on this partition for halo cells. In
-   particular, consider only the recv conditions (these are the true halo
-   nodes). Check the ranks of the processors that are communicating and
-   choose to keep only the halo cells from the lower rank processor. ---*/
-  
-  for (iMarker = 0; iMarker < config->GetnMarker_All(); iMarker++) {
-		if (config->GetMarker_All_Boundary(iMarker) == SEND_RECEIVE) {
-			SendRecv = config->GetMarker_All_SendRecv(iMarker);
-			RecvFrom = abs(SendRecv)-1;
-      if (SendRecv < 0 && RecvFrom < rank) {
-        for (iVertex = 0; iVertex < geometry->nVertex[iMarker]; iVertex++) {
-          iPoint = geometry->vertex[iMarker][iVertex]->GetNode();
-          Local_Halo[iPoint] = true;
-        }
-      }
-    }
-  }
-  
-	/*--- Loop over all elements in this partition and load the
-   elements of the current type into the buffer to be sent to
-   the master node. ---*/
-	jNode = 0; jElem = 0;
-  for (iMarker = 0; iMarker < config->GetnMarker_All(); iMarker++)
-		if (config->GetMarker_All_Plotting(iMarker) == YES)
-			for(iElem = 0; iElem < geometry->GetnElem_Bound(iMarker); iElem++) {
-        
-        if(geometry->bound[iMarker][iElem]->GetVTK_Type() == Elem_Type) {
-          
-          /*--- Loop over all nodes in this element and load the
-           connectivity into the send buffer. ---*/
-          
-          Buffer_Send_Halo[jElem] = false;
-          for (iNode = 0; iNode < NODES_PER_ELEMENT; iNode++) {
-            
-            /*--- Store the global index values directly. ---*/
-            
-            iPoint = geometry->bound[iMarker][iElem]->GetNode(iNode);
-            Buffer_Send_Elem[jNode] = (int)geometry->node[iPoint]->GetGlobalIndex();
-            
-            /*--- Check if this is a halo node. If so, flag this element
-             as a halo cell. We will use this later to sort and remove
-             any duplicates from the connectivity list. ---*/
-            
-            if (Local_Halo[iPoint])
-              Buffer_Send_Halo[jElem] = true;
-            
-            /*--- Increment jNode as the counter. We need this because iElem
-             may include other elements that we skip over during this loop. ---*/
-            
-            jNode++;
-          }
-          jElem++;
-        }
-      }
-
-	/*--- Gather the element connectivity information. ---*/
-  
-	MPI::COMM_WORLD.Barrier();
-	MPI::COMM_WORLD.Gather(Buffer_Send_Elem, nBuffer_Scalar, MPI::INT,
-                         Buffer_Recv_Elem, nBuffer_Scalar, MPI::INT,
-                         MASTER_NODE);
-	MPI::COMM_WORLD.Gather(Buffer_Send_Halo, MaxLocalElem, MPI::INT,
-                         Buffer_Recv_Halo, MaxLocalElem, MPI::INT,
-                         MASTER_NODE);
-  
-	/*--- The master node unpacks and sorts the connectivity. ---*/
-  
-	if (rank == MASTER_NODE) {
-    
-    /*---  We need to remove any duplicate elements (halo cells) that
-     exist on multiple partitions. Start by initializing all elements
-     to the "write" state by using a boolean array. ---*/
-    
-    Write_Elem = new bool[nProcessor*MaxLocalElem];
-    for (iElem = 0; iElem < nProcessor*MaxLocalElem; iElem++) {
-      Write_Elem[iElem] = true;
-    }
-    
-    /*--- Remove the rind layer from the solution only if requested ---*/
-    
-    if (!Wrt_Halo) {
-      
-      /*--- Loop for flagging duplicate elements so that they are not
-       included in the final connectivity list. ---*/
-      
-      kElem = 0;
-      for (iProcessor = 0; iProcessor < nProcessor; iProcessor++) {
-        for (iElem = 0; iElem < Buffer_Recv_nElem[iProcessor]; iElem++) {
-          
-          /*--- Check if this element was marked as a halo. ---*/
-          if (Buffer_Recv_Halo[kElem+iElem])
-            Write_Elem[kElem+iElem] = false;
-          
-        }
-        kElem = (iProcessor+1)*MaxLocalElem;
-      }
-    }
-    
-		/*--- Store the unique connectivity list for this element type. ---*/
-    
-		jNode = 0; kNode = 0; jElem = 0; nElem_Total = 0;
-		for (iProcessor = 0; iProcessor < nProcessor; iProcessor++) {
-			for (iElem = 0; iElem < Buffer_Recv_nElem[iProcessor]; iElem++) {
-        
-				/*--- Only write the elements that were flagged for it. ---*/
-				if (Write_Elem[jElem+iElem]) {
-          
-					/*--- Increment total count for this element type ---*/
-					nElem_Total++;
-          
-					/*--- Get global index, then loop over each variable and store.
-           Note that we are adding one to the index value because CGNS/Tecplot
-           use 1-based indexing.---*/
-          
-					for (iNode = 0; iNode < NODES_PER_ELEMENT; iNode++) {
-						Conn_Elem[kNode] = Buffer_Recv_Elem[jNode+iElem*NODES_PER_ELEMENT+iNode] + 1;
-						kNode++;
-					}
-				}
-			}
-			/*--- Adjust jNode to index of next proc's data in the buffers. ---*/
-			jElem = (iProcessor+1)*MaxLocalElem;
-			jNode = (iProcessor+1)*nBuffer_Scalar;
-		}
-	}
-  
-	/*--- Immediately release the temporary buffers. ---*/
-	delete [] Buffer_Send_Elem;
-	delete [] Buffer_Send_Halo;
-  delete [] Local_Halo;
-	if (rank == MASTER_NODE) {
-		delete [] Buffer_Recv_nElem;
-		delete [] Buffer_Recv_Elem;
-		delete [] Buffer_Recv_Halo;
-		delete [] Write_Elem;
-	}
-  
-#endif
-  
-  /*--- Store the particular global element count in the class data,
-   and set the class data pointer to the connectivity array. ---*/
-  
-	if (rank == MASTER_NODE) {
-		switch (Elem_Type) {
-      case LINE:
-        nGlobal_Line = nElem_Total;
-        if (nGlobal_Line > 0) Conn_Line = Conn_Elem;
-        break;
-      case TRIANGLE:
-        nGlobal_BoundTria = nElem_Total;
-        if (nGlobal_BoundTria > 0) Conn_BoundTria = Conn_Elem;
-        break;
-      case RECTANGLE:
-        nGlobal_BoundQuad = nElem_Total;
-        if (nGlobal_BoundQuad > 0) Conn_BoundQuad = Conn_Elem;
-        break;
-      default:
-        cout << "Error: Unrecognized element type \n";
-        exit(0); break;
-		}
-	}
-  
-}
-
-void COutput::MergeSolution(CConfig *config, CGeometry *geometry, CSolver **solver, unsigned short val_iZone) {
-  
-	/*--- Local variables needed on all processors ---*/
-	unsigned short Kind_Solver  = config->GetKind_Solver();
-	unsigned short iVar, jVar, iSpecies, FirstIndex = NONE, SecondIndex = NONE, ThirdIndex = NONE;
-	unsigned short nVar_First = 0, nVar_Second = 0, nVar_Third = 0, iVar_Eddy = 0, iVar_Sharp = 0;
-	unsigned short iVar_GridVel = 0, iVar_PressMach = 0, iVar_Density = 0, iVar_TempLam = 0,
-  iVar_Tempv = 0,iVar_MagF = 0, iVar_EF =0, iVar_Temp = 0, iVar_Lam =0, iVar_Mach = 0, iVar_Press = 0,
-  iVar_ViscCoeffs = 0, iVar_Sens = 0, iVar_Extra = 0;
-  
-	unsigned long iPoint = 0, jPoint = 0, iVertex = 0, iMarker = 0;
-  
-  double *Aux_Press, *Aux_Frict, *Aux_Heat, *Aux_yPlus, *Aux_Sens;
-  
-	bool grid_movement = config->GetGrid_Movement();
-  bool compressible = (config->GetKind_Regime() == COMPRESSIBLE);
-	bool incompressible = (config->GetKind_Regime() == INCOMPRESSIBLE);
-	bool freesurface = (config->GetKind_Regime() == FREESURFACE);
-  bool transition = (config->GetKind_Trans_Model()==LM);
-  
-	if (Kind_Solver == AEROACOUSTIC_EULER) {
-		if (val_iZone == ZONE_0) Kind_Solver = EULER;
-		if (val_iZone == ZONE_1) Kind_Solver = WAVE_EQUATION;
-	}
-	if (Kind_Solver == PLASMA_EULER) {
-		if (val_iZone == ZONE_0) Kind_Solver = PLASMA_EULER;
-		if (val_iZone == ZONE_1) Kind_Solver = ELECTRIC_POTENTIAL;
-	}
-	if (Kind_Solver == PLASMA_NAVIER_STOKES) {
-		if (val_iZone == ZONE_0) Kind_Solver = PLASMA_NAVIER_STOKES;
-		if (val_iZone == ZONE_1) Kind_Solver = ELECTRIC_POTENTIAL;
-	}
-  
-	/*--- Prepare send buffers for the conservative variables. Need to
-   find the total number of conservative variables and also the
-   index for their particular solution container. ---*/
-	switch (Kind_Solver) {
-    case EULER : case NAVIER_STOKES:
-      FirstIndex = FLOW_SOL; SecondIndex = NONE; ThirdIndex = NONE;
-      break;
-    case PLASMA_EULER : case PLASMA_NAVIER_STOKES:
-      FirstIndex = PLASMA_SOL; SecondIndex = NONE; ThirdIndex = NONE;
-      break;
-    case RANS :
-      FirstIndex = FLOW_SOL; SecondIndex = TURB_SOL;
-      if (transition) ThirdIndex=TRANS_SOL;
-      else ThirdIndex = NONE;
-      break;
-<<<<<<< HEAD
-    case TNE2_EULER :
-      FirstIndex = TNE2_SOL; SecondIndex = NONE; ThirdIndex = NONE;
-      break;
-    case FREE_SURFACE_EULER: case FREE_SURFACE_NAVIER_STOKES:
-      FirstIndex = FLOW_SOL; SecondIndex = LEVELSET_SOL; ThirdIndex = NONE;
-      break;
-    case FREE_SURFACE_RANS:
-      FirstIndex = FLOW_SOL; SecondIndex = TURB_SOL; ThirdIndex = LEVELSET_SOL;
-      break;
-=======
->>>>>>> a7b2e898
-    case ELECTRIC_POTENTIAL:
-      FirstIndex = ELEC_SOL; SecondIndex = NONE; ThirdIndex = NONE;
-      break;
-    case WAVE_EQUATION:
-      FirstIndex = WAVE_SOL; SecondIndex = NONE; ThirdIndex = NONE;
-      break;
-    case LINEAR_ELASTICITY:
-      FirstIndex = FEA_SOL; SecondIndex = NONE; ThirdIndex = NONE;
-      break;
-    case ADJ_EULER : case ADJ_NAVIER_STOKES :
-      FirstIndex = ADJFLOW_SOL; SecondIndex = NONE; ThirdIndex = NONE;
-      break;
-    case ADJ_PLASMA_EULER : case ADJ_PLASMA_NAVIER_STOKES :
-      FirstIndex = ADJPLASMA_SOL; SecondIndex = NONE; ThirdIndex = NONE;
-      break;
-    case ADJ_RANS :
-      FirstIndex = ADJFLOW_SOL;
-      if (config->GetFrozen_Visc()) SecondIndex = NONE;
-      else SecondIndex = ADJTURB_SOL;
-      ThirdIndex = NONE;
-      break;
-    case LIN_EULER : case LIN_NAVIER_STOKES : ThirdIndex = NONE;
-      FirstIndex = LINFLOW_SOL; SecondIndex = NONE;
-      break;
-    default: SecondIndex = NONE; ThirdIndex = NONE;
-      break;
-	}
-	nVar_First = solver[FirstIndex]->GetnVar();
-	if (SecondIndex != NONE) nVar_Second = solver[SecondIndex]->GetnVar();
-	if (ThirdIndex != NONE) nVar_Third = solver[ThirdIndex]->GetnVar();
-	nVar_Consv = nVar_First + nVar_Second + nVar_Third;
-  
-  if (config->GetWrt_Residuals()) nVar_Total = 2*nVar_Consv;
-  else nVar_Total = nVar_Consv;
-  
-	/*--- Add the grid velocity to the restart file for the unsteady adjoint ---*/
-	if (grid_movement) {
-		iVar_GridVel = nVar_Total;
-		if (geometry->GetnDim() == 2) nVar_Total += 2;
-		else if (geometry->GetnDim() == 3) nVar_Total += 3;
-	}
-  
-<<<<<<< HEAD
-  if ((Kind_Solver == FREE_SURFACE_EULER)         ||
-      (Kind_Solver == FREE_SURFACE_NAVIER_STOKES) ||
-			(Kind_Solver == FREE_SURFACE_RANS)            ) {
-=======
-  if ((config->GetKind_Regime() == FREESURFACE)) {
->>>>>>> a7b2e898
-		/*--- Density ---*/
-		iVar_Density = nVar_Total;
-		nVar_Total += 1;
-	}
-  
-<<<<<<< HEAD
-	if ((Kind_Solver == EULER)                      ||
-      (Kind_Solver == NAVIER_STOKES)              ||
-      (Kind_Solver == RANS)                       ||
-			(Kind_Solver == FREE_SURFACE_EULER)         ||
-      (Kind_Solver == FREE_SURFACE_NAVIER_STOKES) ||
-			(Kind_Solver == FREE_SURFACE_RANS)            ) {
-=======
-	if ((Kind_Solver == EULER) || (Kind_Solver == NAVIER_STOKES) || (Kind_Solver == RANS)) {
->>>>>>> a7b2e898
-		/*--- Pressure, Cp, Mach ---*/
-		iVar_PressMach = nVar_Total;
-		nVar_Total += 3;
-	}
-  
-<<<<<<< HEAD
-	if ((Kind_Solver == NAVIER_STOKES)              ||
-      (Kind_Solver == RANS)                       ||
-			(Kind_Solver == FREE_SURFACE_NAVIER_STOKES) ||
-      (Kind_Solver == FREE_SURFACE_RANS)            ) {
-=======
-	if ((Kind_Solver == NAVIER_STOKES) || (Kind_Solver == RANS)) {
->>>>>>> a7b2e898
-		/*--- Temperature, Laminar Viscosity ---*/
-		iVar_TempLam = nVar_Total;
-		nVar_Total += 2;
-    /*--- Skin Friction, Heat Flux, & yPlus ---*/
-    iVar_ViscCoeffs = nVar_Total;
-		nVar_Total += 3;
-	}
-  
-<<<<<<< HEAD
-	if ((Kind_Solver == RANS)              ||
-      (Kind_Solver == FREE_SURFACE_RANS)   ) {
-=======
-	if (Kind_Solver == RANS) {
->>>>>>> a7b2e898
-		/*--- Eddy Viscosity ---*/
-		iVar_Eddy = nVar_Total;
-		nVar_Total += 1;
-	}
-  
-<<<<<<< HEAD
-  if ((Kind_Solver == EULER)                      ||
-      (Kind_Solver == NAVIER_STOKES)              ||
-      (Kind_Solver == RANS)                       ||
-      (Kind_Solver == FREE_SURFACE_EULER)         ||
-      (Kind_Solver == FREE_SURFACE_NAVIER_STOKES) ||
-      (Kind_Solver == FREE_SURFACE_RANS)            ) {
-=======
-  if ((Kind_Solver == EULER) || (Kind_Solver == NAVIER_STOKES) || (Kind_Solver == RANS)) {
->>>>>>> a7b2e898
-		/*--- Sharp edges ---*/
-		iVar_Sharp = nVar_Total;
-		nVar_Total += 1;
-	}
-  
-  if ((Kind_Solver == TNE2_EULER)         ||
-      (Kind_Solver == TNE2_NAVIER_STOKES)   ) {
-    /*--- Mach ---*/
-    iVar_Mach = nVar_Total;
-    nVar_Total++;
-    /*--- Pressure ---*/
-    iVar_Press = nVar_Total;
-    nVar_Total++;
-    /*--- Temperature ---*/
-    iVar_Temp = nVar_Total;
-    nVar_Total++;
-    /*--- Vib-El. Temperature ---*/
-    iVar_Tempv = nVar_Total;
-    nVar_Total++;
-  }
-  
-	if (Kind_Solver == ELECTRIC_POTENTIAL) {
-		iVar_EF = geometry->GetnDim();
-		nVar_Total += geometry->GetnDim();
-	}
-  
-	if ((Kind_Solver == PLASMA_EULER)         ||
-      (Kind_Solver == PLASMA_NAVIER_STOKES)   ) {
-		iVar_Press  = nVar_Total;
-		nVar_Total += config->GetnSpecies();
-		iVar_Temp   = nVar_Total;
-		nVar_Total += config->GetnSpecies();
-    iVar_Tempv  = nVar_Total;
-    nVar_Total += config->GetnDiatomics();
-    iVar_Mach   = nVar_Total;
-    nVar_Total += config->GetnSpecies();
-	}
-  
-	if (Kind_Solver == PLASMA_NAVIER_STOKES) {
-		iVar_Lam = nVar_Total;
-		nVar_Total  += config->GetnSpecies();
-		if((config->GetMagnetic_Force() == YES) && (geometry->GetnDim() ==3)) {
-			iVar_MagF   = nVar_Total;
-			nVar_Total  += 3;
-		}
-	}
-  
-<<<<<<< HEAD
-  if ((Kind_Solver == ADJ_EULER)                      ||
-      (Kind_Solver == ADJ_NAVIER_STOKES)              ||
-      (Kind_Solver == ADJ_RANS)                       ||
-			(Kind_Solver == ADJ_FREE_SURFACE_EULER)         ||
-      (Kind_Solver == ADJ_FREE_SURFACE_NAVIER_STOKES) ||
-			(Kind_Solver == ADJ_FREE_SURFACE_RANS)          ||
-      (Kind_Solver == ADJ_PLASMA_EULER)               ||
-      (Kind_Solver == ADJ_PLASMA_NAVIER_STOKES)         ) {
-=======
-  if ((Kind_Solver == ADJ_EULER) || (Kind_Solver == ADJ_NAVIER_STOKES) || (Kind_Solver == ADJ_RANS) || (Kind_Solver == ADJ_PLASMA_EULER) || (Kind_Solver == ADJ_PLASMA_NAVIER_STOKES)) {
->>>>>>> a7b2e898
-    /*--- Surface sensitivity coefficient, and solution sensor ---*/
-    iVar_Sens   = nVar_Total;
-    nVar_Total += 2;
-  }
-  
-  if (config->GetExtraOutput()) {
-    iVar_Extra  = nVar_Total;
-    nVar_Extra  = solver[TURB_SOL]->GetnOutputVariables();
-    nVar_Total += nVar_Extra;
-  }
-  
-	/*--- Merge the solution either in serial or parallel. ---*/
-  
-#ifdef NO_MPI
-  
-  /*--- In serial, the single process has access to all solution data,
-   so it is simple to retrieve and store inside Solution_Data. ---*/
-	nGlobal_Poin = geometry->GetnPointDomain();
-	Data = new double*[nVar_Total];
-	for (iVar = 0; iVar < nVar_Total; iVar++) {
-		Data[iVar] = new double[nGlobal_Poin];
-	}
-  
-	/*--- In case there is grid movement ---*/
-	double *Grid_Vel;
-  
-  /*--- First, loop through the mesh in order to find and store the
-   value of the coefficient of pressure at any surface nodes. They
-   will be placed in an auxiliary vector and then communicated like
-   all other volumetric variables. ---*/
-  
-  Aux_Press = new double [geometry->GetnPointDomain()];
-  for (iPoint = 0; iPoint < geometry->GetnPoint(); iPoint++) Aux_Press[iPoint] = 0.0;
-  for (iMarker = 0; iMarker < config->GetnMarker_All(); iMarker++)
-    if (config->GetMarker_All_Plotting(iMarker) == YES)
-      for(iVertex = 0; iVertex < geometry->nVertex[iMarker]; iVertex++) {
-        iPoint = geometry->vertex[iMarker][iVertex]->GetNode();
-        Aux_Press[iPoint] = solver[FLOW_SOL]->GetCPressure(iMarker,iVertex);
-      }
-  
-	if ((Kind_Solver == NAVIER_STOKES) || (Kind_Solver == RANS)) {
-    
-    Aux_Frict = new double [geometry->GetnPointDomain()];
-		Aux_Heat  = new double [geometry->GetnPointDomain()];
-		Aux_yPlus = new double [geometry->GetnPointDomain()];
-    
-    for(iPoint = 0; iPoint < geometry->GetnPointDomain(); iPoint++) {
-      Aux_Frict[iPoint] = 0.0;
-      Aux_Heat[iPoint]  = 0.0;
-      Aux_yPlus[iPoint] = 0.0;
-    }
-    for (iMarker = 0; iMarker < config->GetnMarker_All(); iMarker++)
-      if (config->GetMarker_All_Plotting(iMarker) == YES) {
-        for(iVertex = 0; iVertex < geometry->nVertex[iMarker]; iVertex++) {
-          iPoint = geometry->vertex[iMarker][iVertex]->GetNode();
-          Aux_Frict[iPoint] = solver[FLOW_SOL]->GetCSkinFriction(iMarker,iVertex);
-          Aux_Heat[iPoint]  = solver[FLOW_SOL]->GetHeatTransferCoeff(iMarker,iVertex);
-          Aux_yPlus[iPoint] = solver[FLOW_SOL]->GetYPlus(iMarker,iVertex);
-        }
-      }
-  }
-  
-  if ((Kind_Solver == ADJ_EULER) || (Kind_Solver == ADJ_NAVIER_STOKES) || (Kind_Solver == ADJ_RANS) || (Kind_Solver == ADJ_PLASMA_EULER) || (Kind_Solver == ADJ_PLASMA_NAVIER_STOKES)) {
-    
-    Aux_Sens = new double [geometry->GetnPointDomain()];
-    for (iPoint = 0; iPoint < geometry->GetnPoint(); iPoint++) Aux_Sens[iPoint] = 0.0;
-    for (iMarker = 0; iMarker < config->GetnMarker_All(); iMarker++)
-      if (config->GetMarker_All_Plotting(iMarker) == YES) {
-        for(iVertex = 0; iVertex < geometry->nVertex[iMarker]; iVertex++) {
-          iPoint = geometry->vertex[iMarker][iVertex]->GetNode();
-          Aux_Sens[iPoint] = solver[ADJFLOW_SOL]->GetCSensitivity(iMarker,iVertex);
-        }
-      }
-    
-  }
-  
-	/*--- Loop over all points in the mesh, but only write data
-   for nodes in the domain (ignore periodic/sliding halo nodes). ---*/
-	jPoint = 0;
-	for (iPoint = 0; iPoint < geometry->GetnPoint(); iPoint++) {
-    
-    /*--- Check for halo nodes & only write if requested ---*/
-    
-    if (geometry->node[iPoint]->GetDomain()) {
-      
-      /*--- Solution (first, second and third system of equations) ---*/
-      jVar = 0;
-      for (iVar = 0; iVar < nVar_First; iVar++) {
-        Data[jVar][jPoint] = solver[FirstIndex]->node[iPoint]->GetSolution(iVar);
-        jVar++;
-      }
-      
-      for (iVar = 0; iVar < nVar_Second; iVar++) {
-        Data[jVar][jPoint] = solver[SecondIndex]->node[iPoint]->GetSolution(iVar);
-        jVar++;
-      }
-      
-      for (iVar = 0; iVar < nVar_Third; iVar++) {
-        Data[jVar][jPoint] = solver[ThirdIndex]->node[iPoint]->GetSolution(iVar);
-        jVar++;
-      }
-      
-      /*--- Residual (first, second and third system of equations) ---*/
-      if (config->GetWrt_Residuals()) {
-        for (iVar = 0; iVar < nVar_First; iVar++) {
-          Data[jVar][jPoint] = solver[FirstIndex]->LinSysRes.GetBlock(iPoint, iVar);
-          jVar++;
-        }
-        
-        for (iVar = 0; iVar < nVar_Second; iVar++) {
-          Data[jVar][jPoint] = solver[SecondIndex]->LinSysRes.GetBlock(iPoint, iVar);
-          jVar++;
-        }
-        
-        for (iVar = 0; iVar < nVar_Third; iVar++) {
-          Data[jVar][jPoint] = solver[ThirdIndex]->LinSysRes.GetBlock(iPoint, iVar);
-          jVar++;
-        }
-      }
-      
-      /*--- For unsteady problems with grid movement, write the mesh velocities ---*/
-      if (grid_movement) {
-        Grid_Vel = geometry->node[iPoint]->GetGridVel();
-        for (unsigned short iDim = 0; iDim < geometry->GetnDim(); iDim++) {
-          Data[jVar][jPoint] = Grid_Vel[iDim];
-          jVar++;
-        }
-      }
-      
-      /*--- Any extra data for output files ---*/
-      switch (Kind_Solver) {
-        case EULER:
-          /*--- Load buffers with the pressure, Cp, and mach variables. ---*/
-          if (compressible) {
-            Data[jVar][jPoint] = solver[FLOW_SOL]->node[iPoint]->GetPressure(COMPRESSIBLE); jVar++;
-            Data[jVar][jPoint] = Aux_Press[iPoint]; jVar++;
-            Data[jVar][jPoint] = sqrt(solver[FLOW_SOL]->node[iPoint]->GetVelocity2())/solver[FLOW_SOL]->node[iPoint]->GetSoundSpeed(); jVar++;
-            Data[jVar][jPoint] = geometry->node[iPoint]->GetSharpEdge_Distance(); jVar++;
-          }
-          if (incompressible || freesurface) {
-            if (freesurface) {
-              Data[jVar][jPoint] = solver[FLOW_SOL]->node[iPoint]->GetDensityInc(); jVar++;
-            }
-            Data[jVar][jPoint] = solver[FLOW_SOL]->node[iPoint]->GetPressure(INCOMPRESSIBLE); jVar++;
-            Data[jVar][jPoint] = Aux_Press[iPoint]; jVar++;
-            Data[jVar][jPoint] = sqrt(solver[FLOW_SOL]->node[iPoint]->GetVelocity2())*config->GetVelocity_Ref()/sqrt(config->GetBulk_Modulus()/(solver[FLOW_SOL]->node[iPoint]->GetDensityInc()*config->GetDensity_Ref())); jVar++;
-            Data[jVar][jPoint] = geometry->node[iPoint]->GetSharpEdge_Distance(); jVar++;
-            
-          }
-          break;
-          /*--- Write pressure, Cp, mach, temperature, laminar viscosity, skin friction, heat transfer, yplus ---*/
-        case NAVIER_STOKES:
-          if (compressible) {
-            Data[jVar][jPoint] = solver[FLOW_SOL]->node[iPoint]->GetPressure(COMPRESSIBLE); jVar++;
-            Data[jVar][jPoint] = Aux_Press[iPoint]; jVar++;
-            Data[jVar][jPoint] = sqrt(solver[FLOW_SOL]->node[iPoint]->GetVelocity2())/
-            solver[FLOW_SOL]->node[iPoint]->GetSoundSpeed(); jVar++;
-            Data[jVar][jPoint] = geometry->node[iPoint]->GetSharpEdge_Distance(); jVar++;
-            Data[jVar][jPoint] = solver[FLOW_SOL]->node[iPoint]->GetTemperature(); jVar++;
-            Data[jVar][jPoint] = solver[FLOW_SOL]->node[iPoint]->GetLaminarViscosity(); jVar++;
-            Data[jVar][jPoint] = Aux_Frict[iPoint]; jVar++;
-            Data[jVar][jPoint] = Aux_Heat[iPoint];  jVar++;
-            Data[jVar][jPoint] = Aux_yPlus[iPoint]; jVar++;
-          }
-          if (incompressible || freesurface) {
-            if (freesurface) {
-              Data[jVar][jPoint] = solver[FLOW_SOL]->node[iPoint]->GetDensityInc(); jVar++;
-            }
-            Data[jVar][jPoint] = solver[FLOW_SOL]->node[iPoint]->GetPressure(INCOMPRESSIBLE); jVar++;
-            Data[jVar][jPoint] = Aux_Press[iPoint]; jVar++;
-            Data[jVar][jPoint] = sqrt(solver[FLOW_SOL]->node[iPoint]->GetVelocity2())*config->GetVelocity_Ref()/sqrt(config->GetBulk_Modulus()/(solver[FLOW_SOL]->node[iPoint]->GetDensityInc()*config->GetDensity_Ref())); jVar++;
-            Data[jVar][jPoint] = geometry->node[iPoint]->GetSharpEdge_Distance(); jVar++;
-            Data[jVar][jPoint] = 0.0; jVar++;
-            Data[jVar][jPoint] = solver[FLOW_SOL]->node[iPoint]->GetLaminarViscosityInc(); jVar++;
-            Data[jVar][jPoint] = Aux_Frict[iPoint]; jVar++;
-            Data[jVar][jPoint] = Aux_Heat[iPoint];  jVar++;
-            Data[jVar][jPoint] = Aux_yPlus[iPoint]; jVar++;
-          }
-          break;
-          /*--- Write pressure, Cp, mach, temperature, laminar viscosity, skin friction, heat transfer, yplus, eddy viscosity ---*/
-        case RANS:
-          if (compressible) {
-            Data[jVar][jPoint] = solver[FLOW_SOL]->node[iPoint]->GetPressure(COMPRESSIBLE); jVar++;
-            Data[jVar][jPoint] = Aux_Press[iPoint]; jVar++;
-            Data[jVar][jPoint] = sqrt(solver[FLOW_SOL]->node[iPoint]->GetVelocity2())/
-            solver[FLOW_SOL]->node[iPoint]->GetSoundSpeed(); jVar++;
-            Data[jVar][jPoint] = solver[FLOW_SOL]->node[iPoint]->GetTemperature(); jVar++;
-            Data[jVar][jPoint] = solver[FLOW_SOL]->node[iPoint]->GetLaminarViscosity(); jVar++;
-            Data[jVar][jPoint] = Aux_Frict[iPoint]; jVar++;
-            Data[jVar][jPoint] = Aux_Heat[iPoint];  jVar++;
-            Data[jVar][jPoint] = Aux_yPlus[iPoint]; jVar++;
-          }
-          if (incompressible || freesurface) {
-            if (freesurface) {
-              Data[jVar][jPoint] = solver[FLOW_SOL]->node[iPoint]->GetDensityInc(); jVar++;
-            }
-            Data[jVar][jPoint] = solver[FLOW_SOL]->node[iPoint]->GetPressure(INCOMPRESSIBLE); jVar++;
-            Data[jVar][jPoint] = Aux_Press[iPoint]; jVar++;
-            Data[jVar][jPoint] = sqrt(solver[FLOW_SOL]->node[iPoint]->GetVelocity2())*config->GetVelocity_Ref()/sqrt(config->GetBulk_Modulus()/(solver[FLOW_SOL]->node[iPoint]->GetDensityInc()*config->GetDensity_Ref())); jVar++;
-            Data[jVar][jPoint] = 0.0; jVar++;
-            Data[jVar][jPoint] = solver[FLOW_SOL]->node[iPoint]->GetLaminarViscosityInc(); jVar++;
-            Data[jVar][jPoint] = Aux_Frict[iPoint]; jVar++;
-            Data[jVar][jPoint] = Aux_Heat[iPoint];  jVar++;
-            Data[jVar][jPoint] = Aux_yPlus[iPoint]; jVar++;
-          }
-          Data[jVar][jPoint] = solver[FLOW_SOL]->node[iPoint]->GetEddyViscosity(); jVar++;
-          Data[jVar][jPoint] = geometry->node[iPoint]->GetSharpEdge_Distance(); jVar++;
-          break;
-          /*--- Write electric field. ---*/
-        case ELECTRIC_POTENTIAL:
-          for (unsigned short iDim = 0; iDim < geometry->GetnDim(); iDim++) {
-            Data[jVar][jPoint] = -1.0*solver[ELEC_SOL]->node[iPoint]->GetGradient(0,iDim);
-            jVar++;
-          }
-          break;
-          
-        case TNE2_EULER:
-          /*--- Write Mach number ---*/
-          Data[jVar][jPoint] = sqrt(solver[TNE2_SOL]->node[iPoint]->GetVelocity2()) / solver[TNE2_SOL]->node[iPoint]->GetSoundSpeed();
-          jVar++;
-          /*--- Write Pressure ---*/
-          Data[jVar][jPoint] = solver[TNE2_SOL]->node[iPoint]->GetPressure();
-          jVar++;
-          /*--- Write Temperature ---*/
-          Data[jVar][jPoint] = solver[TNE2_SOL]->node[iPoint]->GetTemperature();
-          jVar++;
-          /*--- Write Vib.-El. Temperature ---*/
-          Data[jVar][jPoint] = solver[TNE2_SOL]->node[iPoint]->GetTemperature_ve();
-          jVar++;
-          break;
-          
-        case PLASMA_EULER:
-          /*--- Write partial pressures ---*/
-          for (iSpecies = 0; iSpecies < config->GetnSpecies(); iSpecies++) {
-            Data[jVar][jPoint] = solver[PLASMA_SOL]->node[iPoint]->GetPressure(iSpecies);
-            jVar++;
-          }
-          /*--- Write translational-rotational temperature ---*/
-          for (iSpecies = 0; iSpecies < config->GetnSpecies(); iSpecies++) {
-            Data[jVar][jPoint] = solver[PLASMA_SOL]->node[iPoint]->GetTemperature_tr(iSpecies);
-            jVar++;
-          }
-          /*--- Write vibrational temperature ---*/
-          for (iSpecies = 0; iSpecies < config->GetnDiatomics(); iSpecies++) {
-            Data[jVar][jPoint] = solver[PLASMA_SOL]->node[iPoint]->GetTemperature_vib(iSpecies);
-            jVar++;
-          }
-          /*--- Write Mach number ---*/
-          for (iSpecies = 0; iSpecies < config->GetnSpecies(); iSpecies++) {
-            Data[jVar][jPoint] =  sqrt(solver[PLASMA_SOL]->node[iPoint]->GetVelocity2(iSpecies))
-            / solver[PLASMA_SOL]->node[iPoint]->GetSoundSpeed(iSpecies);
-            jVar++;
-          }
-          break;
-          
-        case PLASMA_NAVIER_STOKES:
-          /*--- Write partial pressures ---*/
-          for (iSpecies = 0; iSpecies < config->GetnSpecies(); iSpecies++) {
-            Data[jVar][jPoint] = solver[PLASMA_SOL]->node[iPoint]->GetPressure(iSpecies);
-            jVar++;
-          }
-          /*--- Write translational-rotational temperature ---*/
-          for (iSpecies = 0; iSpecies < config->GetnSpecies(); iSpecies++) {
-            Data[jVar][jPoint] = solver[PLASMA_SOL]->node[iPoint]->GetTemperature_tr(iSpecies);
-            jVar++;
-          }
-          /*--- Write vibrational temperature ---*/
-          for (iSpecies = 0; iSpecies < config->GetnDiatomics(); iSpecies++) {
-            Data[jVar][jPoint] = solver[PLASMA_SOL]->node[iPoint]->GetTemperature_vib(iSpecies);
-            jVar++;
-          }
-          /*--- Write Mach number ---*/
-          for (iSpecies = 0; iSpecies < config->GetnSpecies(); iSpecies++) {
-            Data[jVar][jPoint] =  sqrt(solver[PLASMA_SOL]->node[iPoint]->GetVelocity2(iSpecies))
-            / solver[PLASMA_SOL]->node[iPoint]->GetSoundSpeed(iSpecies);
-            jVar++;
-          }
-          /*--- Write laminar viscosity ---*/
-          for (iSpecies = 0; iSpecies < config->GetnSpecies(); iSpecies++) {
-            Data[jVar][jPoint] =  solver[PLASMA_SOL]->node[iPoint]->GetLaminarViscosity(iSpecies);
-            jVar++;
-          }
-          /*--- Write magnetic force ---*/
-          if((config->GetMagnetic_Force() == YES) && (geometry->GetnDim() == 3)) {
-            for (unsigned short iDim = 0; iDim < geometry->GetnDim(); iDim++) {
-              Data[jVar][jPoint] =  solver[PLASMA_SOL]->node[iPoint]->GetMagneticField()[iDim];
-              jVar++;
-            }
-          }
-          break;
-          
-        case ADJ_EULER: case ADJ_NAVIER_STOKES: case ADJ_RANS:
-        case ADJ_PLASMA_EULER: case ADJ_PLASMA_NAVIER_STOKES:
-          
-          Data[jVar][jPoint] = Aux_Sens[iPoint]; jVar++;
-          if (config->GetKind_ConvNumScheme() == SPACE_CENTERED)
-          { Data[jVar][jPoint] = solver[ADJFLOW_SOL]->node[iPoint]->GetSensor(); jVar++; }
-          if (config->GetKind_ConvNumScheme() == SPACE_UPWIND)
-          { Data[jVar][jPoint] = solver[ADJFLOW_SOL]->node[iPoint]->GetLimiter(0); jVar++; }
-          break;
-          
-      }
-    }
-    
-    if (config->GetExtraOutput()) {
-      for (unsigned short iVar = 0; iVar < nVar_Extra; iVar++) {
-        Data[jVar][jPoint] =  solver[TURB_SOL]->OutputVariables[iPoint*nVar_Extra+iVar];
-        jVar++;
-      }
-    }
-    
-    /*--- Increment jPoint as the counter. We need this because iPoint
-     may include halo nodes that we skip over during this loop. ---*/
-    jPoint++;
-    
-	}
-  
-#else
-  
-	/*--- MPI preprocessing ---*/
-  
-	int rank = MPI::COMM_WORLD.Get_rank();
-	int nProcessor = MPI::COMM_WORLD.Get_size();
-	int iProcessor;
-  
-	/*--- Local variables needed for merging with MPI ---*/
-	unsigned short CurrentIndex;
-  
-	unsigned long Buffer_Send_nPoint[1], *Buffer_Recv_nPoint = NULL;
-	unsigned long nLocalPoint = 0, MaxLocalPoint = 0;
-	unsigned long iGlobal_Index = 0, nBuffer_Scalar = 0;
-  
-  bool Wrt_Halo = config->GetWrt_Halo();
-  
-	/*--- Each processor sends its local number of nodes to the master. ---*/
-
-  if (Wrt_Halo) {
-    nLocalPoint = geometry->GetnPoint();
-  } else
-    nLocalPoint = geometry->GetnPointDomain();
-	Buffer_Send_nPoint[0] = nLocalPoint;
-	if (rank == MASTER_NODE) Buffer_Recv_nPoint = new unsigned long[nProcessor];
-	MPI::COMM_WORLD.Barrier();
-	MPI::COMM_WORLD.Allreduce(&nLocalPoint, &MaxLocalPoint, 1, MPI::UNSIGNED_LONG, MPI::MAX);
-	MPI::COMM_WORLD.Gather(&Buffer_Send_nPoint, 1, MPI::UNSIGNED_LONG,
-                         Buffer_Recv_nPoint, 1, MPI::UNSIGNED_LONG, MASTER_NODE);
-	nBuffer_Scalar = MaxLocalPoint;
-  
-	/*--- Send and Recv buffers. ---*/
-  
-	double *Buffer_Send_Var = new double[MaxLocalPoint];
-	double *Buffer_Recv_Var = NULL;
-  
-	double *Buffer_Send_Res = new double[MaxLocalPoint];
-	double *Buffer_Recv_Res = NULL;
-  
-	double *Buffer_Send_Vol = new double[MaxLocalPoint];
-	double *Buffer_Recv_Vol = NULL;
-  
-	unsigned long *Buffer_Send_GlobalIndex = new unsigned long[MaxLocalPoint];
-	unsigned long *Buffer_Recv_GlobalIndex = NULL;
-  
-  /*--- Auxiliary vectors for surface coefficients ---*/
-  
-  Aux_Press = new double[geometry->GetnPoint()];
-  if ((Kind_Solver == NAVIER_STOKES) || (Kind_Solver == RANS)) {
-    Aux_Frict = new double[geometry->GetnPoint()];
-    Aux_Heat  = new double[geometry->GetnPoint()];
-    Aux_yPlus = new double[geometry->GetnPoint()];
-  }
-  
-  if ((Kind_Solver == ADJ_EULER) || (Kind_Solver == ADJ_NAVIER_STOKES) || (Kind_Solver == ADJ_RANS) || (Kind_Solver == ADJ_PLASMA_EULER) || (Kind_Solver == ADJ_PLASMA_NAVIER_STOKES)) {
-    Aux_Sens = new double[geometry->GetnPoint()];
-    
-  }
-  
-	/*--- Prepare the receive buffers in the master node only. ---*/
-  
-	if (rank == MASTER_NODE) {
-    
-		Buffer_Recv_Var = new double[nProcessor*MaxLocalPoint];
-		Buffer_Recv_Res = new double[nProcessor*MaxLocalPoint];
-		Buffer_Recv_Vol = new double[nProcessor*MaxLocalPoint];
-		Buffer_Recv_GlobalIndex = new unsigned long[nProcessor*MaxLocalPoint];
-    
-		/*--- Sum total number of nodes to be written and allocate arrays ---*/
-		nGlobal_Poin = 0;
-		for (iProcessor = 0; iProcessor < nProcessor; iProcessor++) {
-			nGlobal_Poin += Buffer_Recv_nPoint[iProcessor];
-		}
-		Data = new double*[nVar_Total];
-		for (iVar = 0; iVar < nVar_Total; iVar++) {
-			Data[iVar] = new double[nGlobal_Poin];
-		}
-	}
-  
-	/*--- Main communication routine. Loop over each variable that has
-   been requested by the user and perform the MPI comm. Temporary
-   1-D buffers are used to send the solution for each variable at all
-   nodes on each partition to the master node. These are then unpacked
-   by the master and sorted by global index in one large n-dim. array. ---*/
-  
-	for (iVar = 0; iVar < nVar_Consv; iVar++) {
-    
-		/*--- Logic for which solution class to draw from. ---*/
-    
-		jVar = iVar;
-		CurrentIndex = FirstIndex;
-		if ((SecondIndex != NONE) && (iVar > nVar_First-1)) {
-			jVar = iVar - nVar_First;
-			CurrentIndex = SecondIndex;
-		}
-    if ((SecondIndex != NONE) && (ThirdIndex != NONE) && (iVar > (nVar_First + nVar_Second-1))) {
-			jVar = iVar - nVar_First - nVar_Second;
-			CurrentIndex = ThirdIndex;
-		}
-    
-		/*--- Loop over this partition to collect the current variable ---*/
-    
-		jPoint = 0;
-		for (iPoint = 0; iPoint < geometry->GetnPoint(); iPoint++) {
-      
-      /*--- Check for halos & write only if requested ---*/
-      
-      if (geometry->node[iPoint]->GetDomain() || Wrt_Halo) {
-        
-        /*--- Get this variable into the temporary send buffer. ---*/
-        Buffer_Send_Var[jPoint] = solver[CurrentIndex]->node[iPoint]->GetSolution(jVar);
-        if (config->GetWrt_Residuals()) {
-          Buffer_Send_Res[jPoint] = solver[CurrentIndex]->LinSysRes.GetBlock(iPoint, jVar);
-        }
-        
-        /*--- Only send/recv the volumes & global indices during the first loop ---*/
-        if (iVar == 0) {
-          Buffer_Send_GlobalIndex[jPoint] = geometry->node[iPoint]->GetGlobalIndex();
-        }
-        jPoint++;
-      }
-		}
-    
-		/*--- Gather the data on the master node. ---*/
-		MPI::COMM_WORLD.Barrier();
-		MPI::COMM_WORLD.Gather(Buffer_Send_Var, nBuffer_Scalar, MPI::DOUBLE,
-                           Buffer_Recv_Var, nBuffer_Scalar, MPI::DOUBLE,
-                           MASTER_NODE);
-    if (config->GetWrt_Residuals()) {
-      MPI::COMM_WORLD.Gather(Buffer_Send_Res, nBuffer_Scalar, MPI::DOUBLE,
-                             Buffer_Recv_Res, nBuffer_Scalar, MPI::DOUBLE,
-                             MASTER_NODE);
-    }
-		if (iVar == 0) {
-			MPI::COMM_WORLD.Gather(Buffer_Send_GlobalIndex, nBuffer_Scalar, MPI::UNSIGNED_LONG,
-                             Buffer_Recv_GlobalIndex, nBuffer_Scalar, MPI::UNSIGNED_LONG,
-                             MASTER_NODE);
-		}
-    
-		/*--- The master node unpacks and sorts this variable by global index ---*/
-		if (rank == MASTER_NODE) {
-			jPoint = 0;
-			for (iProcessor = 0; iProcessor < nProcessor; iProcessor++) {
-				for (iPoint = 0; iPoint < Buffer_Recv_nPoint[iProcessor]; iPoint++) {
-          
-					/*--- Get global index, then loop over each variable and store ---*/
-					iGlobal_Index = Buffer_Recv_GlobalIndex[jPoint];
-					Data[iVar][iGlobal_Index] = Buffer_Recv_Var[jPoint];
-          if (config->GetWrt_Residuals()) {
-            Data[iVar+nVar_Consv][iGlobal_Index] = Buffer_Recv_Res[jPoint];
-          }
-					jPoint++;
-				}
-				/*--- Adjust jPoint to index of next proc's data in the buffers. ---*/
-				jPoint = (iProcessor+1)*nBuffer_Scalar;
-			}
-		}
-	}
-  
-	/*--- Additional communication routine for the grid velocity. Note that
-   we are reusing the same temporary buffers from above for efficiency.
-   Also, in the future more routines like this could be used to write
-   an arbitrary number of additional variables to the file. ---*/
-    
-	if (grid_movement) {
-    
-		/*--- Loop over this partition to collect the current variable ---*/
-		jPoint = 0; double *Grid_Vel;
-		for (iPoint = 0; iPoint < geometry->GetnPoint(); iPoint++) {
-      
-      /*--- Check for halos & write only if requested ---*/
-      
-      if (geometry->node[iPoint]->GetDomain() || Wrt_Halo) {
-        
-        /*--- Load buffers with the three grid velocity components. ---*/
-        Grid_Vel = geometry->node[iPoint]->GetGridVel();
-        Buffer_Send_Var[jPoint] = Grid_Vel[0];
-        Buffer_Send_Res[jPoint] = Grid_Vel[1];
-        if (geometry->GetnDim() == 3) Buffer_Send_Vol[jPoint] = Grid_Vel[2];
-        jPoint++;
-      }
-    }
-    
-		/*--- Gather the data on the master node. ---*/
-		MPI::COMM_WORLD.Barrier();
-		MPI::COMM_WORLD.Gather(Buffer_Send_Var, nBuffer_Scalar, MPI::DOUBLE,
-                           Buffer_Recv_Var, nBuffer_Scalar, MPI::DOUBLE,
-                           MASTER_NODE);
-		MPI::COMM_WORLD.Gather(Buffer_Send_Res, nBuffer_Scalar, MPI::DOUBLE,
-                           Buffer_Recv_Res, nBuffer_Scalar, MPI::DOUBLE,
-                           MASTER_NODE);
-		if (geometry->GetnDim() == 3) {
-			MPI::COMM_WORLD.Gather(Buffer_Send_Vol, nBuffer_Scalar, MPI::DOUBLE,
-                             Buffer_Recv_Vol, nBuffer_Scalar, MPI::DOUBLE,
-                             MASTER_NODE);
-		}
-    
-		/*--- The master node unpacks and sorts this variable by global index ---*/
-		if (rank == MASTER_NODE) {
-			jPoint = 0; iVar = iVar_GridVel;
-			for (iProcessor = 0; iProcessor < nProcessor; iProcessor++) {
-				for (iPoint = 0; iPoint < Buffer_Recv_nPoint[iProcessor]; iPoint++) {
-          
-					/*--- Get global index, then loop over each variable and store ---*/
-					iGlobal_Index = Buffer_Recv_GlobalIndex[jPoint];
-					Data[iVar][iGlobal_Index]   = Buffer_Recv_Var[jPoint];
-					Data[iVar+1][iGlobal_Index] = Buffer_Recv_Res[jPoint];
-					if (geometry->GetnDim() == 3)
-						Data[iVar+2][iGlobal_Index] = Buffer_Recv_Vol[jPoint];
-					jPoint++;
-				}
-				/*--- Adjust jPoint to index of next proc's data in the buffers. ---*/
-				jPoint = (iProcessor+1)*nBuffer_Scalar;
-			}
-		}
-	}
-  
-  /*--- Communicate the Density in Free-surface problems ---*/
-<<<<<<< HEAD
-	if ((Kind_Solver == FREE_SURFACE_EULER)         ||
-      (Kind_Solver == FREE_SURFACE_NAVIER_STOKES) ||
-      (Kind_Solver == FREE_SURFACE_RANS)            ) {
-=======
-	if (config->GetKind_Regime() == FREESURFACE) {
->>>>>>> a7b2e898
-    
-		/*--- Loop over this partition to collect the current variable ---*/
-		jPoint = 0;
-		for (iPoint = 0; iPoint < geometry->GetnPoint(); iPoint++) {
-      
-      /*--- Check for halos & write only if requested ---*/
-      
-      if (geometry->node[iPoint]->GetDomain() || Wrt_Halo) {
-        
-        /*--- Load buffers with the pressure and mach variables. ---*/
-        Buffer_Send_Var[jPoint] = solver[FLOW_SOL]->node[iPoint]->GetDensityInc();
-        jPoint++;
-      }
-		}
-    
-		/*--- Gather the data on the master node. ---*/
-		MPI::COMM_WORLD.Barrier();
-		MPI::COMM_WORLD.Gather(Buffer_Send_Var, nBuffer_Scalar, MPI::DOUBLE,
-                           Buffer_Recv_Var, nBuffer_Scalar, MPI::DOUBLE,
-                           MASTER_NODE);
-    
-		/*--- The master node unpacks and sorts this variable by global index ---*/
-		if (rank == MASTER_NODE) {
-			jPoint = 0; iVar = iVar_Density;
-			for (iProcessor = 0; iProcessor < nProcessor; iProcessor++) {
-				for (iPoint = 0; iPoint < Buffer_Recv_nPoint[iProcessor]; iPoint++) {
-          
-					/*--- Get global index, then loop over each variable and store ---*/
-					iGlobal_Index = Buffer_Recv_GlobalIndex[jPoint];
-					Data[iVar][iGlobal_Index] = Buffer_Recv_Var[jPoint];
-					jPoint++;
-				}
-				/*--- Adjust jPoint to index of next proc's data in the buffers. ---*/
-				jPoint = (iProcessor+1)*nBuffer_Scalar;
-			}
-		}
-    
-	}
-  
-	/*--- Communicate Pressure, Cp, and Mach ---*/
-  
-<<<<<<< HEAD
-	if ((Kind_Solver == EULER)                      ||
-      (Kind_Solver == NAVIER_STOKES)              ||
-      (Kind_Solver == RANS)                       ||
-      (Kind_Solver == FREE_SURFACE_EULER)         ||
-      (Kind_Solver == FREE_SURFACE_NAVIER_STOKES) ||
-      (Kind_Solver == FREE_SURFACE_RANS)            ) {
-=======
-	if ((Kind_Solver == EULER) || (Kind_Solver == NAVIER_STOKES) || (Kind_Solver == RANS)) {
->>>>>>> a7b2e898
-    
-    /*--- First, loop through the mesh in order to find and store the
-     value of the coefficient of pressure at any surface nodes. They 
-     will be placed in an auxiliary vector and then communicated like
-     all other volumetric variables. ---*/
-    
-    for (iPoint = 0; iPoint < geometry->GetnPoint(); iPoint++) Aux_Press[iPoint] = 0.0;
-		for (iMarker = 0; iMarker < config->GetnMarker_All(); iMarker++)
-			if (config->GetMarker_All_Plotting(iMarker) == YES)
-				for(iVertex = 0; iVertex < geometry->nVertex[iMarker]; iVertex++) {
-					iPoint = geometry->vertex[iMarker][iVertex]->GetNode();
-					Aux_Press[iPoint] = solver[FLOW_SOL]->GetCPressure(iMarker,iVertex);
-				}
-    
-		/*--- Loop over this partition to collect the current variable ---*/
-		jPoint = 0;
-		for (iPoint = 0; iPoint < geometry->GetnPoint(); iPoint++) {
-      
-      /*--- Check for halos & write only if requested ---*/
-      
-      if (geometry->node[iPoint]->GetDomain() || Wrt_Halo) {
-        
-        /*--- Load buffers with the pressure, Cp, and mach variables. ---*/
-        if (compressible) {
-          Buffer_Send_Var[jPoint] = solver[FLOW_SOL]->node[iPoint]->GetPressure(COMPRESSIBLE);
-          Buffer_Send_Res[jPoint] = Aux_Press[iPoint];
-          Buffer_Send_Vol[jPoint] = sqrt(solver[FLOW_SOL]->node[iPoint]->GetVelocity2())/
-          solver[FLOW_SOL]->node[iPoint]->GetSoundSpeed();
-        }
-        if (incompressible || freesurface) {
-          Buffer_Send_Var[jPoint] = solver[FLOW_SOL]->node[iPoint]->GetPressure(INCOMPRESSIBLE);
-          Buffer_Send_Res[jPoint] = Aux_Press[iPoint];
-          Buffer_Send_Vol[jPoint] = sqrt(solver[FLOW_SOL]->node[iPoint]->GetVelocity2())*config->GetVelocity_Ref()/
-          sqrt(config->GetBulk_Modulus()/(solver[FLOW_SOL]->node[iPoint]->GetDensityInc()*config->GetDensity_Ref()));
-        }
-        jPoint++;
-      }
-    }
-    
-		/*--- Gather the data on the master node. ---*/
-		MPI::COMM_WORLD.Barrier();
-		MPI::COMM_WORLD.Gather(Buffer_Send_Var, nBuffer_Scalar, MPI::DOUBLE,
-                           Buffer_Recv_Var, nBuffer_Scalar, MPI::DOUBLE,
-                           MASTER_NODE);
-		MPI::COMM_WORLD.Gather(Buffer_Send_Res, nBuffer_Scalar, MPI::DOUBLE,
-                           Buffer_Recv_Res, nBuffer_Scalar, MPI::DOUBLE,
-                           MASTER_NODE);
-    MPI::COMM_WORLD.Gather(Buffer_Send_Vol, nBuffer_Scalar, MPI::DOUBLE,
-                           Buffer_Recv_Vol, nBuffer_Scalar, MPI::DOUBLE,
-                           MASTER_NODE);
-    
-		/*--- The master node unpacks and sorts this variable by global index ---*/
-		if (rank == MASTER_NODE) {
-			jPoint = 0; iVar = iVar_PressMach;
-			for (iProcessor = 0; iProcessor < nProcessor; iProcessor++) {
-				for (iPoint = 0; iPoint < Buffer_Recv_nPoint[iProcessor]; iPoint++) {
-          
-					/*--- Get global index, then loop over each variable and store ---*/
-					iGlobal_Index = Buffer_Recv_GlobalIndex[jPoint];
-					Data[iVar][iGlobal_Index]   = Buffer_Recv_Var[jPoint];
-					Data[iVar+1][iGlobal_Index] = Buffer_Recv_Res[jPoint];
-          Data[iVar+2][iGlobal_Index] = Buffer_Recv_Vol[jPoint];
-					jPoint++;
-				}
-				/*--- Adjust jPoint to index of next proc's data in the buffers. ---*/
-				jPoint = (iProcessor+1)*nBuffer_Scalar;
-			}
-		}
-	}
-  
-	/*--- Communicate Temperature & Laminar Viscosity ---*/
-	if ((Kind_Solver == NAVIER_STOKES) || (Kind_Solver == RANS)) {
-    
-		/*--- Loop over this partition to collect the current variable ---*/
-		jPoint = 0;
-		for (iPoint = 0; iPoint < geometry->GetnPoint(); iPoint++) {
-      
-      /*--- Check for halos & write only if requested ---*/
-      
-      if (geometry->node[iPoint]->GetDomain() || Wrt_Halo) {
-        
-        /*--- Load buffers with the temperature and laminar viscosity variables. ---*/
-        if (compressible) {
-          Buffer_Send_Var[jPoint] = solver[FLOW_SOL]->node[iPoint]->GetTemperature();
-          Buffer_Send_Res[jPoint] = solver[FLOW_SOL]->node[iPoint]->GetLaminarViscosity();
-        }
-        if (incompressible || freesurface) {
-          Buffer_Send_Var[jPoint] = 0.0;
-          Buffer_Send_Res[jPoint] = solver[FLOW_SOL]->node[iPoint]->GetLaminarViscosityInc();
-        }
-        jPoint++;
-      }
-		}
-    
-		/*--- Gather the data on the master node. ---*/
-		MPI::COMM_WORLD.Barrier();
-		MPI::COMM_WORLD.Gather(Buffer_Send_Var, nBuffer_Scalar, MPI::DOUBLE,
-                           Buffer_Recv_Var, nBuffer_Scalar, MPI::DOUBLE,
-                           MASTER_NODE);
-		MPI::COMM_WORLD.Gather(Buffer_Send_Res, nBuffer_Scalar, MPI::DOUBLE,
-                           Buffer_Recv_Res, nBuffer_Scalar, MPI::DOUBLE,
-                           MASTER_NODE);
-    
-		/*--- The master node unpacks and sorts this variable by global index ---*/
-		if (rank == MASTER_NODE) {
-			jPoint = 0; iVar = iVar_TempLam;
-			for (iProcessor = 0; iProcessor < nProcessor; iProcessor++) {
-				for (iPoint = 0; iPoint < Buffer_Recv_nPoint[iProcessor]; iPoint++) {
-          
-					/*--- Get global index, then loop over each variable and store ---*/
-					iGlobal_Index = Buffer_Recv_GlobalIndex[jPoint];
-					Data[iVar][iGlobal_Index]   = Buffer_Recv_Var[jPoint];
-					Data[iVar+1][iGlobal_Index] = Buffer_Recv_Res[jPoint];
-					jPoint++;
-				}
-				/*--- Adjust jPoint to index of next proc's data in the buffers. ---*/
-				jPoint = (iProcessor+1)*nBuffer_Scalar;
-			}
-		}
-	}
-  
-  /*--- Communicate skin friction, heat transfer, y+ ---*/
-	if ((Kind_Solver == NAVIER_STOKES) || (Kind_Solver == RANS)) {
-    
-    /*--- First, loop through the mesh in order to find and store the
-     value of the viscous coefficients at any surface nodes. They
-     will be placed in an auxiliary vector and then communicated like
-     all other volumetric variables. ---*/
-    
-    for(iPoint = 0; iPoint < geometry->GetnPoint(); iPoint++) {
-      Aux_Frict[iPoint] = 0.0;
-      Aux_Heat[iPoint]  = 0.0;
-      Aux_yPlus[iPoint] = 0.0;
-    }
-    for (iMarker = 0; iMarker < config->GetnMarker_All(); iMarker++)
-      if (config->GetMarker_All_Plotting(iMarker) == YES) {
-        for(iVertex = 0; iVertex < geometry->nVertex[iMarker]; iVertex++) {
-          iPoint = geometry->vertex[iMarker][iVertex]->GetNode();
-          Aux_Frict[iPoint] = solver[FLOW_SOL]->GetCSkinFriction(iMarker,iVertex);
-          Aux_Heat[iPoint]  = solver[FLOW_SOL]->GetHeatTransferCoeff(iMarker,iVertex);
-          Aux_yPlus[iPoint] = solver[FLOW_SOL]->GetYPlus(iMarker,iVertex);
-        }
-      }
-    
-		/*--- Loop over this partition to collect the current variable ---*/
-		jPoint = 0;
-		for (iPoint = 0; iPoint < geometry->GetnPoint(); iPoint++) {
-      
-      /*--- Check for halos & write only if requested ---*/
-      
-      if (geometry->node[iPoint]->GetDomain() || Wrt_Halo) {
-        
-        /*--- Load buffers with the skin friction, heat transfer, y+ variables. ---*/
-        if (compressible) {
-          Buffer_Send_Var[jPoint] = Aux_Frict[iPoint];
-          Buffer_Send_Res[jPoint] = Aux_Heat[iPoint];
-          Buffer_Send_Vol[jPoint] = Aux_yPlus[iPoint];
-        }
-        if (incompressible || freesurface) {
-          Buffer_Send_Var[jPoint] = Aux_Frict[iPoint];
-          Buffer_Send_Res[jPoint] = Aux_Heat[iPoint];
-          Buffer_Send_Vol[jPoint] = Aux_yPlus[iPoint];
-        }
-        jPoint++;
-      }
-    }
-    
-		/*--- Gather the data on the master node. ---*/
-		MPI::COMM_WORLD.Barrier();
-		MPI::COMM_WORLD.Gather(Buffer_Send_Var, nBuffer_Scalar, MPI::DOUBLE,
-                           Buffer_Recv_Var, nBuffer_Scalar, MPI::DOUBLE,
-                           MASTER_NODE);
-		MPI::COMM_WORLD.Gather(Buffer_Send_Res, nBuffer_Scalar, MPI::DOUBLE,
-                           Buffer_Recv_Res, nBuffer_Scalar, MPI::DOUBLE,
-                           MASTER_NODE);
-    MPI::COMM_WORLD.Gather(Buffer_Send_Vol, nBuffer_Scalar, MPI::DOUBLE,
-                           Buffer_Recv_Vol, nBuffer_Scalar, MPI::DOUBLE,
-                           MASTER_NODE);
-    
-		/*--- The master node unpacks and sorts this variable by global index ---*/
-		if (rank == MASTER_NODE) {
-			jPoint = 0; iVar = iVar_ViscCoeffs;
-			for (iProcessor = 0; iProcessor < nProcessor; iProcessor++) {
-				for (iPoint = 0; iPoint < Buffer_Recv_nPoint[iProcessor]; iPoint++) {
-          
-					/*--- Get global index, then loop over each variable and store ---*/
-					iGlobal_Index = Buffer_Recv_GlobalIndex[jPoint];
-					Data[iVar+0][iGlobal_Index] = Buffer_Recv_Var[jPoint];
-					Data[iVar+1][iGlobal_Index] = Buffer_Recv_Res[jPoint];
-          Data[iVar+2][iGlobal_Index] = Buffer_Recv_Vol[jPoint];
-					jPoint++;
-				}
-				/*--- Adjust jPoint to index of next proc's data in the buffers. ---*/
-				jPoint = (iProcessor+1)*nBuffer_Scalar;
-			}
-		}
-	}
-  
-	/*--- Communicate the Eddy Viscosity ---*/
-	if (Kind_Solver == RANS) {
-    
-		/*--- Loop over this partition to collect the current variable ---*/
-		jPoint = 0;
-		for (iPoint = 0; iPoint < geometry->GetnPoint(); iPoint++) {
-      
-      /*--- Check for halos & write only if requested ---*/
-      
-      if (geometry->node[iPoint]->GetDomain() || Wrt_Halo) {
-        
-        /*--- Load buffers with the pressure and mach variables. ---*/
-        if (compressible) {
-          Buffer_Send_Var[jPoint] = solver[FLOW_SOL]->node[iPoint]->GetEddyViscosity();
-        }
-        if (incompressible || freesurface) {
-          Buffer_Send_Var[jPoint] = solver[FLOW_SOL]->node[iPoint]->GetEddyViscosity();
-        }
-        jPoint++;
-      }
-		}
-    
-		/*--- Gather the data on the master node. ---*/
-		MPI::COMM_WORLD.Barrier();
-		MPI::COMM_WORLD.Gather(Buffer_Send_Var, nBuffer_Scalar, MPI::DOUBLE,
-                           Buffer_Recv_Var, nBuffer_Scalar, MPI::DOUBLE,
-                           MASTER_NODE);
-    
-		/*--- The master node unpacks and sorts this variable by global index ---*/
-		if (rank == MASTER_NODE) {
-			jPoint = 0; iVar = iVar_Eddy;
-			for (iProcessor = 0; iProcessor < nProcessor; iProcessor++) {
-				for (iPoint = 0; iPoint < Buffer_Recv_nPoint[iProcessor]; iPoint++) {
-          
-					/*--- Get global index, then loop over each variable and store ---*/
-					iGlobal_Index = Buffer_Recv_GlobalIndex[jPoint];
-					Data[iVar][iGlobal_Index] = Buffer_Recv_Var[jPoint];
-					jPoint++;
-				}
-				/*--- Adjust jPoint to index of next proc's data in the buffers. ---*/
-				jPoint = (iProcessor+1)*nBuffer_Scalar;
-			}
-		}
-    
-	}
-  
-  /*--- Communicate the Sharp Edges ---*/
-<<<<<<< HEAD
-	if ( (Kind_Solver == EULER) || (Kind_Solver == NAVIER_STOKES)      ||
-       (Kind_Solver == RANS)  || (Kind_Solver == FREE_SURFACE_EULER) ||
-       (Kind_Solver == FREE_SURFACE_NAVIER_STOKES)                   ||
-       (Kind_Solver == FREE_SURFACE_RANS)                              ) {
-=======
-	if ((Kind_Solver == EULER) || (Kind_Solver == NAVIER_STOKES) || (Kind_Solver == RANS)) {
->>>>>>> a7b2e898
-    
-		/*--- Loop over this partition to collect the current variable ---*/
-		jPoint = 0;
-		for (iPoint = 0; iPoint < geometry->GetnPoint(); iPoint++) {
-
-      /*--- Check for halos & write only if requested ---*/
-      if (geometry->node[iPoint]->GetDomain() || Wrt_Halo) {
-        
-        /*--- Load buffers with the pressure and mach variables. ---*/
-        Buffer_Send_Var[jPoint] = geometry->node[iPoint]->GetSharpEdge_Distance();
-        jPoint++;
-      }
-		}
-    
-		/*--- Gather the data on the master node. ---*/
-		MPI::COMM_WORLD.Barrier();
-		MPI::COMM_WORLD.Gather(Buffer_Send_Var, nBuffer_Scalar, MPI::DOUBLE,
-                           Buffer_Recv_Var, nBuffer_Scalar, MPI::DOUBLE,
-                           MASTER_NODE);
-    
-		/*--- The master node unpacks and sorts this variable by global index ---*/
-		if (rank == MASTER_NODE) {
-			jPoint = 0; iVar = iVar_Sharp;
-			for (iProcessor = 0; iProcessor < nProcessor; iProcessor++) {
-				for (iPoint = 0; iPoint < Buffer_Recv_nPoint[iProcessor]; iPoint++) {
-          
-					/*--- Get global index, then loop over each variable and store ---*/
-					iGlobal_Index = Buffer_Recv_GlobalIndex[jPoint];
-					Data[iVar][iGlobal_Index] = Buffer_Recv_Var[jPoint];
-					jPoint++;
-				}
-				/*--- Adjust jPoint to index of next proc's data in the buffers. ---*/
-				jPoint = (iProcessor+1)*nBuffer_Scalar;
-			}
-		}
-	}
-  
-  /*--- Communicate additional variables for the two-temperature solvers ---*/
-  if (Kind_Solver == TNE2_EULER) {
-    
-    /*--- Mach number ---*/
-    // Loop over this partition to collect the current variable
-    jPoint = 0;
-    for (iPoint = 0; iPoint < geometry->GetnPoint(); iPoint++) {
-      
-      /*--- Check for halos & write only if requested ---*/
-      
-      if (geometry->node[iPoint]->GetDomain() || Wrt_Halo) {
-        
-        /*--- Load buffers with the Mach number variables. ---*/
-        Buffer_Send_Var[jPoint] =
-            sqrt(solver[TNE2_SOL]->node[iPoint]->GetVelocity2())
-            /solver[TNE2_SOL]->node[iPoint]->GetSoundSpeed();
-        jPoint++;
-      }
-    }
-    
-    /*--- Gather the data on the master node. ---*/
-    MPI::COMM_WORLD.Barrier();
-    MPI::COMM_WORLD.Gather(Buffer_Send_Var, nBuffer_Scalar, MPI::DOUBLE,
-                           Buffer_Recv_Var, nBuffer_Scalar, MPI::DOUBLE,
-                           MASTER_NODE);
-    
-    /*--- The master node unpacks and sorts this variable by global index ---*/
-    if (rank == MASTER_NODE) {
-      jPoint = 0;
-      iVar = iVar_Mach;
-      for (iProcessor = 0; iProcessor < nProcessor; iProcessor++) {
-        for (iPoint = 0; iPoint < Buffer_Recv_nPoint[iProcessor]; iPoint++) {
-          
-          /*--- Get global index, then loop over each variable and store ---*/
-          iGlobal_Index = Buffer_Recv_GlobalIndex[jPoint];
-          Data[iVar][iGlobal_Index]   = Buffer_Recv_Var[jPoint];
-          jPoint++;
-        }
-        /*--- Adjust jPoint to index of next proc's data in the buffers. ---*/
-        jPoint = (iProcessor+1)*nBuffer_Scalar;
-      }
-    }
-    
-    /*--- Pressure ---*/
-    // Loop over this partition to collect the current variable
-    jPoint = 0;
-    for (iPoint = 0; iPoint < geometry->GetnPoint(); iPoint++) {
-      
-      /*--- Check for halos & write only if requested ---*/
-      if (geometry->node[iPoint]->GetDomain() || Wrt_Halo) {
-        
-        /*--- Load buffers with the Mach number variables. ---*/
-        Buffer_Send_Var[jPoint] = solver[TNE2_SOL]->node[iPoint]->GetPressure();
-        jPoint++;
-      }
-    }
-    
-    /*--- Gather the data on the master node. ---*/
-    MPI::COMM_WORLD.Barrier();
-    MPI::COMM_WORLD.Gather(Buffer_Send_Var, nBuffer_Scalar, MPI::DOUBLE,
-                           Buffer_Recv_Var, nBuffer_Scalar, MPI::DOUBLE,
-                           MASTER_NODE);
-    
-    /*--- The master node unpacks and sorts this variable by global index ---*/
-    if (rank == MASTER_NODE) {
-      jPoint = 0;
-      iVar = iVar_Press;
-      for (iProcessor = 0; iProcessor < nProcessor; iProcessor++) {
-        for (iPoint = 0; iPoint < Buffer_Recv_nPoint[iProcessor]; iPoint++) {
-          
-          /*--- Get global index, then loop over each variable and store ---*/
-          iGlobal_Index = Buffer_Recv_GlobalIndex[jPoint];
-          Data[iVar][iGlobal_Index]   = Buffer_Recv_Var[jPoint];
-          jPoint++;
-        }
-        /*--- Adjust jPoint to index of next proc's data in the buffers. ---*/
-        jPoint = (iProcessor+1)*nBuffer_Scalar;
-      }
-    }
-    
-    /*--- Temperature ---*/
-    // Loop over this partition to collect the current variable
-    jPoint = 0;
-    for (iPoint = 0; iPoint < geometry->GetnPoint(); iPoint++) {
-      
-      /*--- Check for halos & write only if requested ---*/
-      if (geometry->node[iPoint]->GetDomain() || Wrt_Halo) {
-        
-        /*--- Load buffers with the Mach number variables. ---*/
-        Buffer_Send_Var[jPoint] = solver[TNE2_SOL]->node[iPoint]->GetTemperature();
-        jPoint++;
-      }
-    }
-    
-    /*--- Gather the data on the master node. ---*/
-    MPI::COMM_WORLD.Barrier();
-    MPI::COMM_WORLD.Gather(Buffer_Send_Var, nBuffer_Scalar, MPI::DOUBLE,
-                           Buffer_Recv_Var, nBuffer_Scalar, MPI::DOUBLE,
-                           MASTER_NODE);
-    
-    /*--- The master node unpacks and sorts this variable by global index ---*/
-    if (rank == MASTER_NODE) {
-      jPoint = 0;
-      iVar = iVar_Temp;
-      for (iProcessor = 0; iProcessor < nProcessor; iProcessor++) {
-        for (iPoint = 0; iPoint < Buffer_Recv_nPoint[iProcessor]; iPoint++) {
-          
-          /*--- Get global index, then loop over each variable and store ---*/
-          iGlobal_Index             = Buffer_Recv_GlobalIndex[jPoint];
-          Data[iVar][iGlobal_Index] = Buffer_Recv_Var[jPoint];
-          jPoint++;
-        }
-        /*--- Adjust jPoint to index of next proc's data in the buffers. ---*/
-        jPoint = (iProcessor+1)*nBuffer_Scalar;
-      }
-    }
-  
-    /*--- Vib-el Temperature ---*/
-    // Loop over this partition to collect the current variable
-    jPoint = 0;
-    for (iPoint = 0; iPoint < geometry->GetnPoint(); iPoint++) {
-      
-      /*--- Check for halos & write only if requested ---*/
-      if (geometry->node[iPoint]->GetDomain() || Wrt_Halo) {
-        
-        /*--- Load buffers with the Mach number variables. ---*/
-        Buffer_Send_Var[jPoint] = solver[TNE2_SOL]->node[iPoint]->GetTemperature_ve();
-        jPoint++;
-      }      
-    }
-  
-    /*--- Gather the data on the master node. ---*/
-    MPI::COMM_WORLD.Barrier();
-    MPI::COMM_WORLD.Gather(Buffer_Send_Var, nBuffer_Scalar, MPI::DOUBLE,
-                           Buffer_Recv_Var, nBuffer_Scalar, MPI::DOUBLE,
-                           MASTER_NODE);
-  
-    /*--- The master node unpacks and sorts this variable by global index ---*/
-    if (rank == MASTER_NODE) {
-      jPoint = 0;
-      iVar = iVar_Tempv;
-      for (iProcessor = 0; iProcessor < nProcessor; iProcessor++) {
-        for (iPoint = 0; iPoint < Buffer_Recv_nPoint[iProcessor]; iPoint++) {
-          
-          /*--- Get global index, then loop over each variable and store ---*/
-          iGlobal_Index             = Buffer_Recv_GlobalIndex[jPoint];
-          Data[iVar][iGlobal_Index] = Buffer_Recv_Var[jPoint];
-          jPoint++;
-        }
-        /*--- Adjust jPoint to index of next proc's data in the buffers. ---*/
-        jPoint = (iProcessor+1)*nBuffer_Scalar;
-      }
-    }
-  }
-
-	/*--- Communicate additional variables for the plasma solvers ---*/
-	if ((Kind_Solver == PLASMA_EULER) || (Kind_Solver == PLASMA_NAVIER_STOKES)) {
-    
-    /*--- Pressure ---*/
-		for (iSpecies = 0; iSpecies < config->GetnSpecies(); iSpecies ++) {
-			/*--- Loop over this partition to collect the current variable ---*/
-			jPoint = 0;
-			for (iPoint = 0; iPoint < geometry->GetnPoint(); iPoint++) {
-        
-        /*--- Check for halos & write only if requested ---*/
-        
-        if (geometry->node[iPoint]->GetDomain() || Wrt_Halo) {
-          
-          /*--- Load buffers with the temperature and laminar viscosity variables. ---*/
-          Buffer_Send_Var[jPoint] = solver[PLASMA_SOL]->node[iPoint]->GetPressure(iSpecies);
-          jPoint++;
-        }
-        
-			}
-      
-			/*--- Gather the data on the master node. ---*/
-			MPI::COMM_WORLD.Barrier();
-			MPI::COMM_WORLD.Gather(Buffer_Send_Var, nBuffer_Scalar, MPI::DOUBLE,
-                             Buffer_Recv_Var, nBuffer_Scalar, MPI::DOUBLE,
-                             MASTER_NODE);
-      
-			/*--- The master node unpacks and sorts this variable by global index ---*/
-			if (rank == MASTER_NODE) {
-				jPoint = 0;
-        iVar = iVar_Press + iSpecies;
-				for (iProcessor = 0; iProcessor < nProcessor; iProcessor++) {
-					for (iPoint = 0; iPoint < Buffer_Recv_nPoint[iProcessor]; iPoint++) {
-            
-						/*--- Get global index, then loop over each variable and store ---*/
-						iGlobal_Index = Buffer_Recv_GlobalIndex[jPoint];
-						Data[iVar][iGlobal_Index]   = Buffer_Recv_Var[jPoint];
-						jPoint++;
-					}
-					/*--- Adjust jPoint to index of next proc's data in the buffers. ---*/
-					jPoint = (iProcessor+1)*nBuffer_Scalar;
-				}
-			}
-		}
-    
-    /*--- Translational-rotational temperature ---*/
-		for (iSpecies = 0; iSpecies < config->GetnSpecies(); iSpecies++) {
-			/*--- Loop over this partition to collect the current variable ---*/
-			jPoint = 0;
-			for (iPoint = 0; iPoint < geometry->GetnPoint(); iPoint++) {
-        
-        
-        /*--- Check for halos & write only if requested ---*/
-        
-        if (geometry->node[iPoint]->GetDomain() || Wrt_Halo) {
-          
-          /*--- Load buffer with the temperature. ---*/
-          Buffer_Send_Var[jPoint] = solver[PLASMA_SOL]->node[iPoint]->GetTemperature_tr(iSpecies);
-          jPoint++;
-        }
-			}
-      
-			/*--- Gather the data on the master node. ---*/
-			MPI::COMM_WORLD.Barrier();
-			MPI::COMM_WORLD.Gather(Buffer_Send_Var, nBuffer_Scalar, MPI::DOUBLE,
-                             Buffer_Recv_Var, nBuffer_Scalar, MPI::DOUBLE,
-                             MASTER_NODE);
-      
-			/*--- The master node unpacks and sorts this variable by global index ---*/
-			if (rank == MASTER_NODE) {
-				jPoint = 0;
-        iVar = iVar_Temp + iSpecies;
-				for (iProcessor = 0; iProcessor < nProcessor; iProcessor++) {
-					for (iPoint = 0; iPoint < Buffer_Recv_nPoint[iProcessor]; iPoint++) {
-            
-						/*--- Get global index, then loop over each variable and store ---*/
-						iGlobal_Index = Buffer_Recv_GlobalIndex[jPoint];
-						Data[iVar][iGlobal_Index]   = Buffer_Recv_Var[jPoint];
-						jPoint++;
-					}
-					/*--- Adjust jPoint to index of next proc's data in the buffers. ---*/
-					jPoint = (iProcessor+1)*nBuffer_Scalar;
-				}
-			}
-		}
-    
-    /*--- Vibrational temperature ---*/
-		for (iSpecies = 0; iSpecies < config->GetnDiatomics(); iSpecies++) {
-			/*--- Loop over this partition to collect the current variable ---*/
-			jPoint = 0;
-			for (iPoint = 0; iPoint < geometry->GetnPoint(); iPoint++) {
-        
-        
-        /*--- Check for halos & write only if requested ---*/
-        
-        if (geometry->node[iPoint]->GetDomain() || Wrt_Halo) {
-          
-          /*--- Load buffer with the vibrational temperature. ---*/
-          Buffer_Send_Var[jPoint] = solver[PLASMA_SOL]->node[iPoint]->GetTemperature_vib(iSpecies);
-          jPoint++;
-        }
-			}
-      
-			/*--- Gather the data on the master node. ---*/
-			MPI::COMM_WORLD.Barrier();
-			MPI::COMM_WORLD.Gather(Buffer_Send_Var, nBuffer_Scalar, MPI::DOUBLE,
-                             Buffer_Recv_Var, nBuffer_Scalar, MPI::DOUBLE,
-                             MASTER_NODE);
-      
-			/*--- The master node unpacks and sorts this variable by global index ---*/
-			if (rank == MASTER_NODE) {
-				jPoint = 0;
-        iVar = iVar_Tempv + iSpecies;
-				for (iProcessor = 0; iProcessor < nProcessor; iProcessor++) {
-					for (iPoint = 0; iPoint < Buffer_Recv_nPoint[iProcessor]; iPoint++) {
-            
-						/*--- Get global index, then loop over each variable and store ---*/
-						iGlobal_Index = Buffer_Recv_GlobalIndex[jPoint];
-						Data[iVar][iGlobal_Index]   = Buffer_Recv_Var[jPoint];
-						jPoint++;
-					}
-					/*--- Adjust jPoint to index of next proc's data in the buffers. ---*/
-					jPoint = (iProcessor+1)*nBuffer_Scalar;
-				}
-			}
-		}
-    
-    /*--- Mach number ---*/
-		for (iSpecies = 0; iSpecies < config->GetnSpecies(); iSpecies++) {
-			/*--- Loop over this partition to collect the current variable ---*/
-			jPoint = 0;
-			for (iPoint = 0; iPoint < geometry->GetnPoint(); iPoint++) {
-        
-        
-        /*--- Check for halos & write only if requested ---*/
-        
-        if (geometry->node[iPoint]->GetDomain() || Wrt_Halo) {
-          
-          /*--- Load buffer with the vibrational temperature. ---*/
-          Buffer_Send_Var[jPoint] = sqrt(solver[PLASMA_SOL]->node[iPoint]->GetVelocity2(iSpecies))
-          / solver[PLASMA_SOL]->node[iPoint]->GetSoundSpeed(iSpecies);
-          jPoint++;
-        }
-			}
-      
-			/*--- Gather the data on the master node. ---*/
-			MPI::COMM_WORLD.Barrier();
-			MPI::COMM_WORLD.Gather(Buffer_Send_Var, nBuffer_Scalar, MPI::DOUBLE,
-                             Buffer_Recv_Var, nBuffer_Scalar, MPI::DOUBLE,
-                             MASTER_NODE);
-      
-			/*--- The master node unpacks and sorts this variable by global index ---*/
-			if (rank == MASTER_NODE) {
-				jPoint = 0;
-        iVar = iVar_Mach + iSpecies;
-				for (iProcessor = 0; iProcessor < nProcessor; iProcessor++) {
-					for (iPoint = 0; iPoint < Buffer_Recv_nPoint[iProcessor]; iPoint++) {
-            
-						/*--- Get global index, then loop over each variable and store ---*/
-						iGlobal_Index = Buffer_Recv_GlobalIndex[jPoint];
-						Data[iVar][iGlobal_Index]   = Buffer_Recv_Var[jPoint];
-						jPoint++;
-					}
-					/*--- Adjust jPoint to index of next proc's data in the buffers. ---*/
-					jPoint = (iProcessor+1)*nBuffer_Scalar;
-				}
-			}
-		}
-	}
-  
-	if ( Kind_Solver == PLASMA_NAVIER_STOKES) {
-    
-		/*--- Laminar viscosity ---*/
-		for (iSpecies = 0; iSpecies < config->GetnSpecies(); iSpecies++) {
-			/*--- Loop over this partition to collect the current variable ---*/
-			jPoint = 0;
-			for (iPoint = 0; iPoint < geometry->GetnPoint(); iPoint++) {
-        
-        
-        /*--- Check for halos & write only if requested ---*/
-        
-        if (geometry->node[iPoint]->GetDomain() || Wrt_Halo) {
-          /*--- Load buffer with the laminar viscosity. ---*/
-          Buffer_Send_Var[jPoint] = solver[PLASMA_SOL]->node[iPoint]->GetLaminarViscosity(iSpecies);
-          jPoint++;
-          
-        }
-			}
-      
-			/*--- Gather the data on the master node. ---*/
-			MPI::COMM_WORLD.Barrier();
-			MPI::COMM_WORLD.Gather(Buffer_Send_Var, nBuffer_Scalar, MPI::DOUBLE,
-                             Buffer_Recv_Var, nBuffer_Scalar, MPI::DOUBLE,
-                             MASTER_NODE);
-      
-			/*--- The master node unpacks and sorts this variable by global index ---*/
-			if (rank == MASTER_NODE) {
-				jPoint = 0;
-        iVar = iVar_Lam + iSpecies;
-				for (iProcessor = 0; iProcessor < nProcessor; iProcessor++) {
-					for (iPoint = 0; iPoint < Buffer_Recv_nPoint[iProcessor]; iPoint++) {
-            
-						/*--- Get global index, then loop over each variable and store ---*/
-						iGlobal_Index = Buffer_Recv_GlobalIndex[jPoint];
-						Data[iVar][iGlobal_Index]   = Buffer_Recv_Var[jPoint];
-						jPoint++;
-					}
-					/*--- Adjust jPoint to index of next proc's data in the buffers. ---*/
-					jPoint = (iProcessor+1)*nBuffer_Scalar;
-				}
-			}
-		}
-	}
-  
-	/*--- Communicate the Eddy Viscosity ---*/
-	if ( Kind_Solver == PLASMA_NAVIER_STOKES  && (config->GetMagnetic_Force() == YES) && (geometry->GetnDim() == 3)) {
-    
-		/*--- Loop over this partition to collect the current variable ---*/
-		jPoint = 0;
-		for (iPoint = 0; iPoint < geometry->GetnPoint(); iPoint++) {
-      
-      /*--- Check for halos & write only if requested ---*/
-      
-      if (geometry->node[iPoint]->GetDomain() || Wrt_Halo) {
-        
-        /*--- Load buffers with the temperature and laminar viscosity variables. ---*/
-        Buffer_Send_Var[jPoint] = solver[PLASMA_SOL]->node[iPoint]->GetMagneticField()[0];
-        Buffer_Send_Res[jPoint] = solver[PLASMA_SOL]->node[iPoint]->GetMagneticField()[1];
-        Buffer_Send_Vol[jPoint] = solver[PLASMA_SOL]->node[iPoint]->GetMagneticField()[2];
-        jPoint++;
-      }
-		}
-    
-		/*--- Gather the data on the master node. ---*/
-		MPI::COMM_WORLD.Barrier();
-		MPI::COMM_WORLD.Gather(Buffer_Send_Var, nBuffer_Scalar, MPI::DOUBLE,
-                           Buffer_Recv_Var, nBuffer_Scalar, MPI::DOUBLE,
-                           MASTER_NODE);
-		MPI::COMM_WORLD.Gather(Buffer_Send_Res, nBuffer_Scalar, MPI::DOUBLE,
-                           Buffer_Recv_Res, nBuffer_Scalar, MPI::DOUBLE,
-                           MASTER_NODE);
-		MPI::COMM_WORLD.Gather(Buffer_Send_Vol, nBuffer_Scalar, MPI::DOUBLE,
-                           Buffer_Recv_Vol, nBuffer_Scalar, MPI::DOUBLE,
-                           MASTER_NODE);
-		/*--- The master node unpacks and sorts this variable by global index ---*/
-		if (rank == MASTER_NODE) {
-			jPoint = 0; iVar = iVar_MagF;
-			for (iProcessor = 0; iProcessor < nProcessor; iProcessor++) {
-				for (iPoint = 0; iPoint < Buffer_Recv_nPoint[iProcessor]; iPoint++) {
-          
-					/*--- Get global index, then loop over each variable and store ---*/
-					iGlobal_Index = Buffer_Recv_GlobalIndex[jPoint];
-					Data[iVar][iGlobal_Index]   = Buffer_Recv_Var[jPoint];
-					Data[iVar+1][iGlobal_Index] = Buffer_Recv_Res[jPoint];
-					Data[iVar+2][iGlobal_Index] = Buffer_Recv_Vol[jPoint];
-					jPoint++;
-				}
-				/*--- Adjust jPoint to index of next proc's data in the buffers. ---*/
-				jPoint = (iProcessor+1)*nBuffer_Scalar;
-			}
-		}
-	}
-  
-  /*--- Communicate the surface sensitivity ---*/
-  
-  if ((Kind_Solver == ADJ_EULER) || (Kind_Solver == ADJ_NAVIER_STOKES) || (Kind_Solver == ADJ_RANS) || (Kind_Solver == ADJ_PLASMA_EULER) || (Kind_Solver == ADJ_PLASMA_NAVIER_STOKES)) {
-    
-    /*--- First, loop through the mesh in order to find and store the
-     value of the surface sensitivity at any surface nodes. They
-     will be placed in an auxiliary vector and then communicated like
-     all other volumetric variables. ---*/
-
-    for (iPoint = 0; iPoint < geometry->GetnPoint(); iPoint++) Aux_Sens[iPoint] = 0.0;
-    for (iMarker = 0; iMarker < config->GetnMarker_All(); iMarker++)
-      if (config->GetMarker_All_Plotting(iMarker) == YES) {
-        for(iVertex = 0; iVertex < geometry->nVertex[iMarker]; iVertex++) {
-          iPoint = geometry->vertex[iMarker][iVertex]->GetNode();
-          Aux_Sens[iPoint] = solver[ADJFLOW_SOL]->GetCSensitivity(iMarker,iVertex);
-        }
-      }
-    
-		/*--- Loop over this partition to collect the current variable ---*/
-		jPoint = 0;
-		for (iPoint = 0; iPoint < geometry->GetnPoint(); iPoint++) {
-      
-      /*--- Check for halos & write only if requested ---*/
-      
-      if (geometry->node[iPoint]->GetDomain() || Wrt_Halo) {
-        
-        /*--- Load buffers with the skin friction, heat transfer, y+ variables. ---*/
-        
-        Buffer_Send_Var[jPoint] = Aux_Sens[iPoint];
-        if (config->GetKind_ConvNumScheme() == SPACE_CENTERED)
-          Buffer_Send_Res[jPoint] = solver[ADJFLOW_SOL]->node[iPoint]->GetSensor(iPoint);
-        if (config->GetKind_ConvNumScheme() == SPACE_UPWIND)
-          Buffer_Send_Res[jPoint] = solver[ADJFLOW_SOL]->node[iPoint]->GetLimiter(0);
-
-        jPoint++;
-      }
-    }
-    
-		/*--- Gather the data on the master node. ---*/
-		MPI::COMM_WORLD.Barrier();
-		MPI::COMM_WORLD.Gather(Buffer_Send_Var, nBuffer_Scalar, MPI::DOUBLE,
-                           Buffer_Recv_Var, nBuffer_Scalar, MPI::DOUBLE,
-                           MASTER_NODE);
-    MPI::COMM_WORLD.Gather(Buffer_Send_Res, nBuffer_Scalar, MPI::DOUBLE,
-                           Buffer_Recv_Res, nBuffer_Scalar, MPI::DOUBLE,
-                           MASTER_NODE);
-    
-		/*--- The master node unpacks and sorts this variable by global index ---*/
-		if (rank == MASTER_NODE) {
-			jPoint = 0; iVar = iVar_Sens;
-			for (iProcessor = 0; iProcessor < nProcessor; iProcessor++) {
-				for (iPoint = 0; iPoint < Buffer_Recv_nPoint[iProcessor]; iPoint++) {
-          
-					/*--- Get global index, then loop over each variable and store ---*/
-					iGlobal_Index = Buffer_Recv_GlobalIndex[jPoint];
-					Data[iVar+0][iGlobal_Index] = Buffer_Recv_Var[jPoint];
-          Data[iVar+1][iGlobal_Index] = Buffer_Recv_Res[jPoint];
-					jPoint++;
-				}
-				/*--- Adjust jPoint to index of next proc's data in the buffers. ---*/
-				jPoint = (iProcessor+1)*nBuffer_Scalar;
-			}
-		}
-	}
-  
-  
-  if (config->GetExtraOutput()) {
-    
-    for (jVar = 0; jVar < nVar_Extra; jVar++) {
-            
-      /*--- Loop over this partition to collect the current variable ---*/
-      
-      jPoint = 0;
-      for (iPoint = 0; iPoint < geometry->GetnPoint(); iPoint++) {
-        
-        /*--- Check for halos & write only if requested ---*/
-        
-        if (geometry->node[iPoint]->GetDomain() || Wrt_Halo) {
-          
-          /*--- Get this variable into the temporary send buffer. ---*/
-          Buffer_Send_Var[jPoint] = solver[TURB_SOL]->OutputVariables[iPoint*nVar_Extra+jVar];
-          
-          jPoint++;
-          
-        }
-      }
-      
-      /*--- Gather the data on the master node. ---*/
-      MPI::COMM_WORLD.Barrier();
-      MPI::COMM_WORLD.Gather(Buffer_Send_Var, nBuffer_Scalar, MPI::DOUBLE,
-                             Buffer_Recv_Var, nBuffer_Scalar, MPI::DOUBLE,
-                             MASTER_NODE);
-      
-      /*--- The master node unpacks and sorts this variable by global index ---*/
-      if (rank == MASTER_NODE) {
-        jPoint = 0; iVar = iVar_Extra;
-        for (iProcessor = 0; iProcessor < nProcessor; iProcessor++) {
-          for (iPoint = 0; iPoint < Buffer_Recv_nPoint[iProcessor]; iPoint++) {
-            
-            /*--- Get global index, then loop over each variable and store ---*/
-            iGlobal_Index = Buffer_Recv_GlobalIndex[jPoint];
-            Data[iVar+jVar][iGlobal_Index] = Buffer_Recv_Var[jPoint];
-            jPoint++;
-          }
-          /*--- Adjust jPoint to index of next proc's data in the buffers. ---*/
-          jPoint = (iProcessor+1)*nBuffer_Scalar;
-        }
-      }
-    }
-    
-  }
-  
-  
-	/*--- Immediately release the temporary buffers. ---*/
-  
-	delete [] Buffer_Send_Var;
-	delete [] Buffer_Send_Res;
-	delete [] Buffer_Send_Vol;
-	delete [] Buffer_Send_GlobalIndex;
-	if (rank == MASTER_NODE) {
-		delete [] Buffer_Recv_Var;
-		delete [] Buffer_Recv_Res;
-		delete [] Buffer_Recv_Vol;
-		delete [] Buffer_Recv_GlobalIndex;
-	}
-  
-#endif
-  
-  /*--- Release memory needed for surface coefficients ---*/
-  
-  delete [] Aux_Press;
-	if ((Kind_Solver == NAVIER_STOKES) || (Kind_Solver == RANS)) {
-    delete [] Aux_Frict; delete [] Aux_Heat; delete [] Aux_yPlus;
-  }
-  if ((Kind_Solver == ADJ_EULER) || (Kind_Solver == ADJ_NAVIER_STOKES) || (Kind_Solver == ADJ_RANS) || (Kind_Solver == ADJ_PLASMA_EULER) || (Kind_Solver == ADJ_PLASMA_NAVIER_STOKES)) {
-    delete [] Aux_Sens;
-  }
-  
-}
-
-void COutput::MergeBaselineSolution(CConfig *config, CGeometry *geometry, CSolver *solver, unsigned short val_iZone) {
-  
-  /*--- Local variables needed on all processors ---*/
-	unsigned short iVar;
-	unsigned long iPoint = 0, jPoint = 0;
-  
-  nVar_Total = config->fields.size() - 1;
-  
-  /*--- Merge the solution either in serial or parallel. ---*/
-#ifdef NO_MPI
-  
-	/*--- In serial, the single process has access to all solution data,
-   so it is simple to retrieve and store inside Solution_Data. ---*/
-  nGlobal_Poin = geometry->GetnPointDomain();
-	Data = new double*[nVar_Total];
-	for (iVar = 0; iVar < nVar_Total; iVar++) {
-		Data[iVar] = new double[nGlobal_Poin];
-	}
-  
-	/*--- Loop over all points in the mesh, but only write data
-   for nodes in the domain (ignore periodic/sliding halo nodes). ---*/
-  jPoint = 0;
-	for (iPoint = 0; iPoint < geometry->GetnPoint(); iPoint++) {
-		if (geometry->node[iPoint]->GetDomain()) {
-			/*--- Solution (first, and second system of equations) ---*/
-			unsigned short jVar = 0;
-			for (iVar = 0; iVar < nVar_Total; iVar++) {
-				Data[jVar][jPoint] = solver->node[iPoint]->GetSolution(iVar);
-        jVar++;
-			}
-		}
-    
-    /*--- Increment jPoint as the counter. We need this because iPoint
-     may include halo nodes that we skip over during this loop. ---*/
-    jPoint++;
-    
-	}
-  
-#else
-  
-	/*--- MPI preprocessing ---*/
-  
-  int rank = MPI::COMM_WORLD.Get_rank();
-	int nProcessor = MPI::COMM_WORLD.Get_size();
-	int iProcessor;
-  
-	/*--- Local variables needed for merging with MPI ---*/
-	unsigned long Buffer_Send_nPoint[1], *Buffer_Recv_nPoint = NULL;
-	unsigned long nLocalPoint = 0, MaxLocalPoint = 0;
-	unsigned long iGlobal_Index = 0, nBuffer_Scalar = 0;
-  
-  bool Wrt_Halo = config->GetWrt_Halo();
-  
-  /*--- Each processor sends its local number of nodes to the master. ---*/
-  if (Wrt_Halo) {
-    nLocalPoint = geometry->GetnPoint();
-  } else
-    nLocalPoint = geometry->GetnPointDomain();
-	Buffer_Send_nPoint[0] = nLocalPoint;
-	if (rank == MASTER_NODE) Buffer_Recv_nPoint = new unsigned long[nProcessor];
-	MPI::COMM_WORLD.Barrier();
-	MPI::COMM_WORLD.Allreduce(&nLocalPoint, &MaxLocalPoint, 1, MPI::UNSIGNED_LONG, MPI::MAX);
-	MPI::COMM_WORLD.Gather(&Buffer_Send_nPoint, 1, MPI::UNSIGNED_LONG,
-                         Buffer_Recv_nPoint, 1, MPI::UNSIGNED_LONG, MASTER_NODE);
-	nBuffer_Scalar = MaxLocalPoint;
-  
-	/*--- Send and Recv buffers. ---*/
-  
-	double *Buffer_Send_Var = new double[MaxLocalPoint];
-	double *Buffer_Recv_Var = NULL;
-  
-	unsigned long *Buffer_Send_GlobalIndex = new unsigned long[MaxLocalPoint];
-	unsigned long *Buffer_Recv_GlobalIndex = NULL;
-  
-	/*--- Prepare the receive buffers in the master node only. ---*/
-	if (rank == MASTER_NODE) {
-    
-		Buffer_Recv_Var = new double[nProcessor*MaxLocalPoint];
-		Buffer_Recv_GlobalIndex = new unsigned long[nProcessor*MaxLocalPoint];
-    
-		/*--- Sum total number of nodes to be written and allocate arrays ---*/
-		nGlobal_Poin = 0;
-		for (iProcessor = 0; iProcessor < nProcessor; iProcessor++) {
-			nGlobal_Poin += Buffer_Recv_nPoint[iProcessor];
-		}
-		Data = new double*[nVar_Total];
-		for (iVar = 0; iVar < nVar_Total; iVar++) {
-			Data[iVar] = new double[nGlobal_Poin];
-		}
-    
-  }
-  
-	/*--- Main communication routine. Loop over each variable that has
-   been requested by the user and perform the MPI comm. Temporary
-   1-D buffers are used to send the solution for each variable at all
-   nodes on each partition to the master node. These are then unpacked
-   by the master and sorted by global index in one large n-dim. array. ---*/
-  
-	for (iVar = 0; iVar < nVar_Total; iVar++) {
-    
-		/*--- Loop over this partition to collect the current variable ---*/
-		jPoint = 0;
-		for (iPoint = 0; iPoint < geometry->GetnPoint(); iPoint++) {
-			
-      /*--- Check for halos and write only if requested ---*/
-      if (geometry->node[iPoint]->GetDomain() || Wrt_Halo) {
-
-      /*--- Get this variable into the temporary send buffer. ---*/
-				Buffer_Send_Var[jPoint] = solver->node[iPoint]->GetSolution(iVar);
-
-      /*--- Only send/recv the volumes & global indices during the first loop ---*/
-				if (iVar == 0) {
-					Buffer_Send_GlobalIndex[jPoint] = geometry->node[iPoint]->GetGlobalIndex();
-				}
-				jPoint++;
-			}
-		}
-    
-		/*--- Gather the data on the master node. ---*/
-		MPI::COMM_WORLD.Barrier();
-		MPI::COMM_WORLD.Gather(Buffer_Send_Var, nBuffer_Scalar, MPI::DOUBLE,
-                           Buffer_Recv_Var, nBuffer_Scalar, MPI::DOUBLE,
-                           MASTER_NODE);
-		if (iVar == 0) {
-			MPI::COMM_WORLD.Gather(Buffer_Send_GlobalIndex, nBuffer_Scalar, MPI::UNSIGNED_LONG,
-                             Buffer_Recv_GlobalIndex, nBuffer_Scalar, MPI::UNSIGNED_LONG,
-                             MASTER_NODE);
-		}
-    
-		/*--- The master node unpacks and sorts this variable by global index ---*/
-		if (rank == MASTER_NODE) {
-      jPoint = 0;
-			for (iProcessor = 0; iProcessor < nProcessor; iProcessor++) {
-				for (iPoint = 0; iPoint < Buffer_Recv_nPoint[iProcessor]; iPoint++) {
-          
-					/*--- Get global index, then loop over each variable and store ---*/
-					iGlobal_Index = Buffer_Recv_GlobalIndex[jPoint];
-					Data[iVar][iGlobal_Index] = Buffer_Recv_Var[jPoint];
-					jPoint++;
-				}
-				/*--- Adjust jPoint to index of next proc's data in the buffers. ---*/
-				jPoint = (iProcessor+1)*nBuffer_Scalar;
-			}
-		}
-	}
-  
-	/*--- Immediately release the temporary buffers. ---*/
-  
-	delete [] Buffer_Send_Var;
-	delete [] Buffer_Send_GlobalIndex;
-	if (rank == MASTER_NODE) {
-		delete [] Buffer_Recv_Var;
-		delete [] Buffer_Recv_GlobalIndex;
-	}
-  
-#endif
-  
-}
-
-void COutput::SetRestart(CConfig *config, CGeometry *geometry, unsigned short val_iZone) {
-  
-	/*--- Local variables ---*/
-  unsigned short Kind_Solver  = config->GetKind_Solver();
-	unsigned short iVar, iDim, nDim = geometry->GetnDim();
-	unsigned long iPoint, iExtIter = config->GetExtIter();
-  bool grid_movement = config->GetGrid_Movement();
-	ofstream restart_file;
-	string filename;
-  
-	/*--- Retrieve filename from config ---*/
-	if (config->GetAdjoint()) {
-		filename = config->GetRestart_AdjFileName();
-    filename = config->GetObjFunc_Extension(filename);
-  } else {
-		filename = config->GetRestart_FlowFileName();
-  }
-  
-	/*--- Unsteady problems require an iteration number to be appended. ---*/
-	if (config->GetUnsteady_Simulation() == TIME_SPECTRAL) {
-    filename = config->GetUnsteady_FileName(filename, int(val_iZone));
-	} else if (config->GetWrt_Unsteady()) {
-		filename = config->GetUnsteady_FileName(filename, int(iExtIter));
-	}
-  
-	/*--- Open the restart file and write the solution. ---*/
-	restart_file.open(filename.c_str(), ios::out);
-	restart_file.precision(15);
-  
-	/*--- Write the header line based on the particular solver ----*/
-	restart_file << "\"PointID\"";
-  
-  /*--- Mesh coordinates are always written to the restart first ---*/
-  if (nDim == 2) {
-    restart_file << ", \"x\", \"y\"";
-  } else {
-    restart_file << ", \"x\", \"y\", \"z\"";
-  }
-  
-	for (iVar = 0; iVar < nVar_Consv; iVar++) {
-		restart_file << ", \"Conservative_" << iVar+1<<"\"";
-	}
-  if (config->GetWrt_Residuals()) {
-    for (iVar = 0; iVar < nVar_Consv; iVar++) {
-      restart_file << ", \"Residual_" << iVar+1<<"\"";
-    }
-  }
-  
-  /*--- Mesh velocities for dynamic mesh cases ---*/
-	if (grid_movement) {
-    if (nDim == 2) {
-      restart_file << ", \"Grid_Velx\", \"Grid_Vely\"";
-    } else {
-      restart_file << ", \"Grid_Velx\", \"Grid_Vely\", \"Grid_Velz\"";
-    }
-	}
-  
-  /*--- Solver specific output variables ---*/
-  if (config->GetKind_Regime() == FREESURFACE) {
-    restart_file << ", \"Density\"";
-  }
-  
-  if ((Kind_Solver == EULER) || (Kind_Solver == NAVIER_STOKES) || (Kind_Solver == RANS)) {
-    restart_file << ", \"Pressure\", \"Pressure_Coefficient\", \"Mach\"";
-  }
-  
-<<<<<<< HEAD
-  if (Kind_Solver == TNE2_EULER) {
-    restart_file << ", \"Mach\", \"Pressure\", \"Temperature\", \"Temperature_ve\"";
-  }
-  
-  if (Kind_Solver == TNE2_NAVIER_STOKES) {
-    restart_file << ", \"Temperature\", \"Laminar_Viscosity\", \"Skin_Friction_Coefficient\", \"Heat_Transfer\", \"Y_Plus\"";
-  }
-
-  if ((Kind_Solver == NAVIER_STOKES) || (Kind_Solver == RANS) ||
-      (Kind_Solver == FREE_SURFACE_NAVIER_STOKES) || (Kind_Solver == FREE_SURFACE_RANS)) {
-=======
-  if ((Kind_Solver == NAVIER_STOKES) || (Kind_Solver == RANS)) {
->>>>>>> a7b2e898
-    restart_file << ", \"Temperature\", \"Laminar_Viscosity\", \"Skin_Friction_Coefficient\", \"Heat_Transfer\", \"Y_Plus\"";
-  }
-  
-  if (Kind_Solver == RANS) {
-    restart_file << ", \"Eddy_Viscosity\"";
-  }
-  
-  if ((Kind_Solver == EULER) || (Kind_Solver == NAVIER_STOKES) || (Kind_Solver == RANS)) {
-    restart_file << ", \"Sharp_Edge_Dist\"";
-  }
-  
-  if ((Kind_Solver == PLASMA_EULER) || (Kind_Solver == PLASMA_NAVIER_STOKES)) {
-    unsigned short iSpecies;
-    for (iSpecies = 0; iSpecies < config->GetnSpecies(); iSpecies++)
-      restart_file << ", \"Pressure_" << iSpecies << "\"";
-    for (iSpecies = 0; iSpecies < config->GetnSpecies(); iSpecies++)
-      restart_file << ", \"Temperature_" << iSpecies << "\"";
-    for (iSpecies = 0; iSpecies < config->GetnDiatomics(); iSpecies++)
-      restart_file << ", \"TemperatureVib_" << iSpecies << "\"";
-    for (iSpecies = 0; iSpecies < config->GetnSpecies(); iSpecies++)
-      restart_file << ", \"Mach_" << iSpecies << "\"";
-  }
-  
-  if (Kind_Solver == PLASMA_NAVIER_STOKES) {
-    unsigned short iSpecies;
-    for (iSpecies = 0; iSpecies < config->GetnSpecies(); iSpecies++)
-      restart_file << ", \"LaminaryViscosity_" << iSpecies << "\"";
-    
-    if ( (Kind_Solver == PLASMA_NAVIER_STOKES) &&
-         (config->GetMagnetic_Force() == YES)  &&
-         (geometry->GetnDim() == 3)              ) {
-      for (iDim = 0; iDim < nDim; iDim++)
-        restart_file << ", \"Magnet_Field" << iDim << "\"";
-    }
-  }
-  
-  if (Kind_Solver == ELECTRIC_POTENTIAL) {
-    for (iDim = 0; iDim < geometry->GetnDim(); iDim++)
-      restart_file << ", \"ElectricField_" << iDim+1 << "\"";
-  }
-  
-<<<<<<< HEAD
-  if ((Kind_Solver == ADJ_EULER)                      ||
-      (Kind_Solver == ADJ_NAVIER_STOKES)              ||
-      (Kind_Solver == ADJ_RANS)                       ||
-      (Kind_Solver == ADJ_FREE_SURFACE_EULER)         ||
-      (Kind_Solver == ADJ_FREE_SURFACE_NAVIER_STOKES) ||
-      (Kind_Solver == ADJ_FREE_SURFACE_RANS)          ||
-      (Kind_Solver == ADJ_PLASMA_EULER)               ||
-      (Kind_Solver == ADJ_PLASMA_NAVIER_STOKES)         ) {
-=======
-  if ((Kind_Solver == ADJ_EULER) || (Kind_Solver == ADJ_NAVIER_STOKES) || (Kind_Solver == ADJ_RANS) || (Kind_Solver == ADJ_PLASMA_EULER) || (Kind_Solver == ADJ_PLASMA_NAVIER_STOKES)) {
->>>>>>> a7b2e898
-    restart_file << ", \"Surface_Sensitivity\", \"Solution_Sensor\"";
-  }
-  
-  if (config->GetExtraOutput()) {
-    for (iVar = 0; iVar < nVar_Extra; iVar++) {
-      restart_file << ", \"ExtraOutput_" << iVar+1<<"\"";
-    }
-  }
-  
-  restart_file << endl;
-  
-  /*--- Write the restart file ---*/
-  
-	for (iPoint = 0; iPoint < geometry->GetGlobal_nPointDomain(); iPoint++) {
-    
-		/*--- Index of the point ---*/
-		restart_file << iPoint << "\t";
-    
-    /*--- Write the grid coordinates first ---*/
-    for (iDim = 0; iDim < nDim; iDim++) {
-			restart_file << scientific << Coords[iDim][iPoint] << "\t";
-		}
-    
-		/*--- Loop over the variables and write the values to file ---*/
-		for (iVar = 0; iVar < nVar_Total; iVar++) {
-			restart_file << scientific << Data[iVar][iPoint] << "\t";
-		}
-		restart_file << endl;
-	}
-  
-  restart_file.close();
-  
-}
-
-void COutput::DeallocateCoordinates(CConfig *config, CGeometry *geometry) {
-
-	int rank = MASTER_NODE;
-#ifndef NO_MPI
-	rank = MPI::COMM_WORLD.Get_rank();
-#endif
-
-	/*--- Local variables and initialization ---*/
-
-	unsigned short iDim, nDim = geometry->GetnDim();
-
-	/*--- The master node alone owns all data found in this routine. ---*/
-	if (rank == MASTER_NODE) {
-
-		/*--- Deallocate memory for coordinate data ---*/
-		for (iDim = 0; iDim < nDim; iDim++) {
-			delete [] Coords[iDim];
-		}
-		delete [] Coords;
-
-	}
-}
-
-void COutput::DeallocateConnectivity(CConfig *config, CGeometry *geometry, bool surf_sol) {
-
-	int rank = MASTER_NODE;
-#ifndef NO_MPI
-	rank = MPI::COMM_WORLD.Get_rank();
-#endif
-
-	/*--- The master node alone owns all data found in this routine. ---*/
-	if (rank == MASTER_NODE) {
-
-		/*--- Deallocate memory for connectivity data ---*/
-    if (surf_sol) {
-      if (nGlobal_Line > 0) delete [] Conn_Line;
-      if (nGlobal_BoundTria > 0) delete [] Conn_BoundTria;
-      if (nGlobal_BoundQuad > 0) delete [] Conn_BoundQuad;
-    }
-    else {
-      if (nGlobal_Tria > 0) delete [] Conn_Tria;
-      if (nGlobal_Quad > 0) delete [] Conn_Quad;
-      if (nGlobal_Tetr > 0) delete [] Conn_Tetr;
-      if (nGlobal_Hexa > 0) delete [] Conn_Hexa;
-      if (nGlobal_Wedg > 0) delete [] Conn_Wedg;
-      if (nGlobal_Pyra > 0) delete [] Conn_Pyra;
-    }
-
-	}
-}
-
-void COutput::DeallocateSolution(CConfig *config, CGeometry *geometry) {
-
-	int rank = MASTER_NODE;
-#ifndef NO_MPI
-	rank = MPI::COMM_WORLD.Get_rank();
-#endif
-
-	/*--- The master node alone owns all data found in this routine. ---*/
-	if (rank == MASTER_NODE) {
-
-		/*--- Deallocate memory for solution data ---*/
-		for (unsigned short iVar = 0; iVar < nVar_Total; iVar++) {
-			delete [] Data[iVar];
-		}
-		delete [] Data;
-
-	}
-
-}
-
-void COutput::SetHistory_Header(ofstream *ConvHist_file, CConfig *config) {
-	char cstr[200], buffer[50], turb_resid[1000];
-  unsigned short iMarker, iSpecies;
-  
-	bool rotating_frame = config->GetRotating_Frame();
-	bool equiv_area = config->GetEquivArea();
-	bool turbulent = ((config->GetKind_Solver() == RANS) || (config->GetKind_Solver() == ADJ_RANS));
-  bool frozen_turb = config->GetFrozen_Visc();
-  bool freesurface = (config->GetKind_Regime() == FREESURFACE);
-
-  bool isothermal = false;
-  for (iMarker = 0; iMarker < config->GetnMarker_All(); iMarker++)
-    if (config->GetMarker_All_Boundary(iMarker) == ISOTHERMAL) isothermal = true;
-    
-	/*--- Write file name with extension ---*/
-  string filename = config->GetConv_FileName();
-  strcpy (cstr, filename.data());
-  
-  if (config->GetWrt_Unsteady() && config->GetRestart()) {
-    long iExtIter = config->GetUnst_RestartIter();
-		if (int(iExtIter) < 10) sprintf (buffer, "_0000%d", int(iExtIter));
-		if ((int(iExtIter) >= 10) && (int(iExtIter) < 100)) sprintf (buffer, "_000%d", int(iExtIter));
-		if ((int(iExtIter) >= 100) && (int(iExtIter) < 1000)) sprintf (buffer, "_00%d", int(iExtIter));
-		if ((int(iExtIter) >= 1000) && (int(iExtIter) < 10000)) sprintf (buffer, "_0%d", int(iExtIter));
-		if (int(iExtIter) >= 10000) sprintf (buffer, "_%d", int(iExtIter));
-    strcat(cstr,buffer);
-	}
-  
-	if ((config->GetOutput_FileFormat() == TECPLOT) ||
-      (config->GetOutput_FileFormat() == TECPLOT_BINARY))  sprintf (buffer, ".plt");
-	if ((config->GetOutput_FileFormat() == CGNS_SOL) ||
-      (config->GetOutput_FileFormat() == PARAVIEW))  sprintf (buffer, ".csv");
-	strcat(cstr,buffer);
-  
-	ConvHist_file->open(cstr, ios::out);
-	ConvHist_file->precision(15);
-  
-  /*--- Begin of the header ---*/
-
-	char begin[]= "\"Iteration\"";
-  
-  /*--- Header for the coefficients ---*/
-  
-	char flow_coeff[]= ",\"CLift\",\"CDrag\",\"CSideForce\",\"CMx\",\"CMy\",\"CMz\",\"CFx\",\"CFy\",\"CFz\",\"CL/CD\"";
-	char heat_coeff[]= ",\"CHeat_Load\",\"CHeat_Max\"";
-	char equivalent_area_coeff[]= ",\"CEquivArea\",\"CNearFieldOF\"";
-	char rotating_frame_coeff[]= ",\"CMerit\",\"CT\",\"CQ\"";
-	char free_surface_coeff[]= ",\"CFreeSurface\"";
-	char plasma_coeff[]= ",\"CLift\",\"CDrag\",\"CSideForce\",\"CMx\",\"CMy\",\"CMz\",\"CFx\",\"CFy\",\"CFz\",\"CL/CD\",\"Q\",\"PressDrag\",\"ViscDrag\",\"MagnetDrag\"";
-	char wave_coeff[]= ",\"CWave\"";
-	char fea_coeff[]= ",\"CFEA\"";
-  char adj_coeff[]= ",\"Sens_Geo\",\"Sens_Mach\",\"Sens_AoA\",\"Sens_Press\",\"Sens_Temp\",\"Sens_AoS\"";
-  char adj_plasma_coeff[]= ",\"Sens_Geo\",\"Sens_Mach\",\"Sens_AoA\",\"Sens_Press\",\"Sens_Temp\",\"Sens_AoS\"";
-  
-  /*--- Header for the residuals ---*/
-
-	char flow_resid[]= ",\"Res_Flow[0]\",\"Res_Flow[1]\",\"Res_Flow[2]\",\"Res_Flow[3]\",\"Res_Flow[4]\"";
-	char adj_flow_resid[]= ",\"Res_AdjFlow[0]\",\"Res_AdjFlow[1]\",\"Res_AdjFlow[2]\",\"Res_AdjFlow[3]\",\"Res_AdjFlow[4]\"";
-	switch (config->GetKind_Turb_Model()) {
-    case SA:	sprintf (turb_resid, ",\"Res_Turb[0]\""); break;
-    case SST:	sprintf (turb_resid, ",\"Res_Turb[0]\",\"Res_Turb[1]\""); break;
-	}
-	char adj_turb_resid[]= ",\"Res_AdjTurb[0]\"";
-	char levelset_resid[]= ",\"Res_LevelSet\"";
-	char adj_levelset_resid[]= ",\"Res_AdjLevelSet\"";
-	char wave_resid[]= ",\"Res_Wave[0]\",\"Res_Wave[1]\"";
-	char fea_resid[]= ",\"Res_FEA\"";
-  
-  /*--- End of the header ---*/
-  
-	char end[]= ",\"Linear_Solver_Iterations\",\"Time(min)\"\n";
-  
-	if ((config->GetOutput_FileFormat() == TECPLOT) ||
-      (config->GetOutput_FileFormat() == TECPLOT_BINARY)) {
-    ConvHist_file[0] << "TITLE = \"SU2 Simulation\"" << endl;
-        ConvHist_file[0] << "VARIABLES = ";
-	}
-  
-  /*--- Write the header, case depending ---*/
-	switch (config->GetKind_Solver()) {
-
-    case EULER : case NAVIER_STOKES: case RANS :
-      ConvHist_file[0] << begin << flow_coeff;
-      if (isothermal) ConvHist_file[0] << heat_coeff;
-      if (equiv_area) ConvHist_file[0] << equivalent_area_coeff;
-      if (rotating_frame) ConvHist_file[0] << rotating_frame_coeff;
-      ConvHist_file[0] << flow_resid;
-      if (turbulent) ConvHist_file[0] << turb_resid;
-      ConvHist_file[0] << end;
-<<<<<<< HEAD
-      break;      
-      
-    case TNE2_EULER : case TNE2_NAVIER_STOKES:
-      ConvHist_file[0] << begin << flow_coeff;
-      if (isothermal) ConvHist_file[0] << heat_coeff;
-      ConvHist_file[0] << flow_resid;
-      ConvHist_file[0] << end;
-      break;
-      
-    case FREE_SURFACE_EULER: case FREE_SURFACE_NAVIER_STOKES: case FREE_SURFACE_RANS:
-      ConvHist_file[0] << begin << flow_coeff << free_surface_coeff;
-      ConvHist_file[0] << flow_resid << levelset_resid << end;
-=======
-      if (freesurface) {
-        ConvHist_file[0] << begin << flow_coeff << free_surface_coeff;
-        ConvHist_file[0] << flow_resid << levelset_resid << end;
-      }
->>>>>>> a7b2e898
-      break;
-      
-    case PLASMA_EULER : case PLASMA_NAVIER_STOKES:
-      ConvHist_file[0] << begin << plasma_coeff;
-      for (iSpecies = 0; iSpecies < config->GetnSpecies(); iSpecies++) {
-        ConvHist_file[0] << ",\"Res_Density[" << iSpecies << "]\",\"Res_Energy[" << iSpecies << "]\"";
-      }
-      ConvHist_file[0] << end;
-      break;
-      
-    case ADJ_EULER : case ADJ_NAVIER_STOKES : case ADJ_RANS:
-      ConvHist_file[0] << begin << adj_coeff << adj_flow_resid;
-      if ((turbulent) && (!frozen_turb)) ConvHist_file[0] << adj_turb_resid;
-      ConvHist_file[0] << end;
-      if (freesurface) {
-        ConvHist_file[0] << begin << adj_coeff << adj_flow_resid << adj_levelset_resid << end;
-      }
-      break;
-      
-    case ADJ_PLASMA_EULER : case ADJ_PLASMA_NAVIER_STOKES:
-      ConvHist_file[0] << begin << adj_plasma_coeff;
-      for (iSpecies = 0; iSpecies < config->GetnSpecies(); iSpecies++) {
-        ConvHist_file[0] << ",\"Res_PsiDensity[" << iSpecies << "]\",\"Res_PsiEnergy[" << iSpecies << "]\"";
-      }
-      ConvHist_file[0] << end;
-      break;
-      
-    case WAVE_EQUATION:
-      ConvHist_file[0] << begin << wave_coeff;
-      ConvHist_file[0] << wave_resid << end;
-      break;
-      
-    case LINEAR_ELASTICITY:
-      ConvHist_file[0] << begin << fea_coeff;
-      ConvHist_file[0] << fea_resid << end;
-      break;
-      
-    case AEROACOUSTIC_EULER:
-      ConvHist_file[0] << begin << flow_coeff;
-      ConvHist_file[0] << wave_coeff;
-      ConvHist_file[0] << flow_resid;
-      ConvHist_file[0] << wave_resid << end;
-      break;
-      
-    case ADJ_AEROACOUSTIC_EULER:
-      ConvHist_file[0] << begin << adj_coeff;
-      ConvHist_file[0] << adj_flow_resid;
-      ConvHist_file[0] << wave_coeff;
-      ConvHist_file[0] << wave_resid << end;
-      break;
-	}
-  
-	if (config->GetOutput_FileFormat() == TECPLOT || config->GetOutput_FileFormat() == TECPLOT_BINARY) {
-		ConvHist_file[0] << "ZONE T= \"Convergence history\"" << endl;
-	}
-  
-}
-
-
-void COutput::SetConvergence_History(ofstream *ConvHist_file, CGeometry ***geometry, CSolver ****solver_container, CConfig **config, CIntegration ***integration, bool DualTime_Iteration, unsigned long timeused, unsigned short val_iZone) {
-  
-#ifndef NO_MPI
-	int rank = MPI::COMM_WORLD.Get_rank();
-#else
-	int rank = MASTER_NODE;
-#endif
-  
-  /*--- Output using only the master node ---*/
-  if (rank == MASTER_NODE) {
-    
-    unsigned long iIntIter = config[val_iZone]->GetIntIter();
-    unsigned long iExtIter = config[val_iZone]->GetExtIter();
-    
-    /*--- WARNING: These buffers have hard-coded lengths. Note that you
-     may have to adjust them to be larger if adding more entries. ---*/
-    char begin[1000], direct_coeff[1000], adjoint_coeff[1000], flow_resid[1000], adj_flow_resid[1000],
-    turb_resid[1000], trans_resid[1000], adj_turb_resid[1000], plasma_resid[1000], adj_plasma_resid[1000], resid_aux[1000],
-    levelset_resid[1000], adj_levelset_resid[1000], wave_coeff[1000], fea_coeff[1000], wave_resid[1000],
-    fea_resid[1000], end[1000];
-    double dummy = 0.0;
-    unsigned short iVar, iMarker;
-    
-    unsigned long LinSolvIter = 0;
-    double timeiter = double(timeused)/double(iExtIter+1);
-    
-    unsigned short FinestMesh = config[val_iZone]->GetFinestMesh();
-    unsigned short nDim = geometry[val_iZone][FinestMesh]->GetnDim();
-    unsigned short nSpecies = config[val_iZone]->GetnSpecies();
-    
-    bool compressible = (config[val_iZone]->GetKind_Regime() == COMPRESSIBLE);
-    bool incompressible = (config[val_iZone]->GetKind_Regime() == INCOMPRESSIBLE);
-    bool freesurface = (config[val_iZone]->GetKind_Regime() == FREESURFACE);
-
-    bool rotating_frame = config[val_iZone]->GetRotating_Frame();
-    bool equiv_area = config[val_iZone]->GetEquivArea();
-    bool transition = (config[val_iZone]->GetKind_Trans_Model() == LM);
-    bool isothermal = false;
-    for (iMarker = 0; iMarker < config[val_iZone]->GetnMarker_All(); iMarker++)
-      if (config[val_iZone]->GetMarker_All_Boundary(iMarker) == ISOTHERMAL) isothermal = true;
-    bool turbulent = ((config[val_iZone]->GetKind_Solver() == RANS) || (config[val_iZone]->GetKind_Solver() == ADJ_RANS) ||
-                      (config[val_iZone]->GetKind_Solver() == FLUID_STRUCTURE_RANS));
-    bool adjoint = config[val_iZone]->GetAdjoint();
-    bool fluid_structure = ((config[val_iZone]->GetKind_Solver() == FLUID_STRUCTURE_EULER) || (config[val_iZone]->GetKind_Solver() == FLUID_STRUCTURE_NAVIER_STOKES) ||
-                            (config[val_iZone]->GetKind_Solver() == FLUID_STRUCTURE_RANS));
-    bool aeroacoustic = ((config[val_iZone]->GetKind_Solver() == AEROACOUSTIC_EULER) || (config[val_iZone]->GetKind_Solver() == AEROACOUSTIC_NAVIER_STOKES) ||
-                         (config[val_iZone]->GetKind_Solver() == AEROACOUSTIC_RANS));
-    bool wave = (config[val_iZone]->GetKind_Solver() == WAVE_EQUATION);
-    bool fea = (config[val_iZone]->GetKind_Solver() == LINEAR_ELASTICITY);
-    bool plasma = ((config[val_iZone]->GetKind_Solver() == PLASMA_EULER) || (config[val_iZone]->GetKind_Solver() == PLASMA_NAVIER_STOKES) ||
-                   (config[val_iZone]->GetKind_Solver() == ADJ_PLASMA_EULER) || (config[val_iZone]->GetKind_Solver() == ADJ_PLASMA_NAVIER_STOKES));
-    bool TNE2 = ((config[val_iZone]->GetKind_Solver() == TNE2_EULER) || (config[val_iZone]->GetKind_Solver() == TNE2_NAVIER_STOKES) ||
-                 (config[val_iZone]->GetKind_Solver() == ADJ_TNE2_EULER) || (config[val_iZone]->GetKind_Solver() == ADJ_TNE2_NAVIER_STOKES));
-    
-    /*--- Initialize variables to store information from all domains (direct solution) ---*/
-    double Total_CLift = 0.0, Total_CDrag = 0.0, Total_CSideForce = 0.0, Total_CMx = 0.0, Total_CMy = 0.0, Total_CMz = 0.0, Total_CEff = 0.0,
-    Total_CEquivArea = 0.0, Total_CNearFieldOF = 0.0, Total_CFx = 0.0, Total_CFy = 0.0, Total_CFz = 0.0, Total_CMerit = 0.0,
-    Total_CT = 0.0, Total_CQ = 0.0, Total_CFreeSurface = 0.0, Total_CWave = 0.0, Total_CFEA = 0.0, PressureDrag = 0.0, ViscDrag = 0.0, MagDrag = 0.0, Total_Q = 0.0, Total_MaxQ = 0.0;
-    
-    /*--- Initialize variables to store information from all domains (adjoint solution) ---*/
-    double Total_Sens_Geo = 0.0, Total_Sens_Mach = 0.0, Total_Sens_AoA = 0.0;
-    double Total_Sens_Press = 0.0, Total_Sens_Temp = 0.0;
-    
-    /*--- Residual arrays ---*/
-    double *residual_flow = NULL, *residual_turbulent = NULL, *residual_transition = NULL, *residual_TNE2 = NULL, *residual_levelset = NULL, *residual_plasma = NULL;
-    double *residual_adjflow = NULL, *residual_adjturbulent = NULL, *residual_adjTNE2 = NULL, *residual_adjlevelset = NULL, *residual_adjplasma = NULL;
-    double *residual_wave = NULL; double *residual_fea = NULL;
-    
-    /*--- Initialize number of variables ---*/
-    unsigned short nVar_Flow = 0, nVar_LevelSet = 0, nVar_Turb = 0, nVar_Trans = 0, nVar_TNE2 = 0, nVar_Wave = 0, nVar_FEA = 0, nVar_Plasma = 0,
-    nVar_AdjFlow = 0, nVar_AdjTNE2 = 0, nVar_AdjPlasma = 0, nVar_AdjLevelSet = 0, nVar_AdjTurb = 0;
-    
-    /*--- Direct problem variables ---*/
-    if (compressible) nVar_Flow = nDim+2; else nVar_Flow = nDim+1;
-    if (turbulent) {
-      switch (config[val_iZone]->GetKind_Turb_Model()){
-        case SA:	nVar_Turb = 1; break;
-        case SST: nVar_Turb = 2; break;
-      }
-    }
-    if (transition) nVar_Trans = 2;
-    if (TNE2) nVar_TNE2 = config[val_iZone]->GetnSpecies()+nDim+2;
-    if (wave) nVar_Wave = 2;
-    if (fea) nVar_FEA = nDim;
-    if (plasma) nVar_Plasma = config[val_iZone]->GetnMonatomics()*(nDim+2) + config[val_iZone]->GetnDiatomics()*(nDim+3);
-    if (freesurface) nVar_LevelSet = 1;
-    
-    /*--- Adjoint problem variables ---*/
-    if (compressible) nVar_AdjFlow = nDim+2; else nVar_AdjFlow = nDim+1;
-    if (turbulent) {
-      switch (config[val_iZone]->GetKind_Turb_Model()){
-        case SA:	nVar_AdjTurb = 1; break;
-        case SST: nVar_AdjTurb = 2; break;
-      }
-    }
-    if (TNE2) nVar_AdjTNE2 = config[val_iZone]->GetnSpecies()+nDim+2;
-    if (plasma) nVar_AdjPlasma = config[val_iZone]->GetnMonatomics()*(nDim+2) + config[val_iZone]->GetnDiatomics()*(nDim+3);
-    if (freesurface) nVar_AdjLevelSet = 1;
-    
-    /*--- Allocate memory for the residual ---*/
-    residual_flow = new double[nVar_Flow];
-    residual_turbulent = new double[nVar_Turb];
-    residual_transition = new double[nVar_Trans];
-    residual_TNE2 = new double[nVar_TNE2];
-    residual_plasma = new double[nVar_Plasma];
-    residual_levelset = new double[nVar_LevelSet];
-    residual_wave = new double[nVar_Wave];
-    residual_fea = new double[nVar_FEA];
-    
-    residual_adjflow = new double[nVar_AdjFlow];
-    residual_adjturbulent = new double[nVar_AdjTurb];
-    residual_adjTNE2 = new double[nVar_AdjTNE2];
-    residual_adjplasma = new double[nVar_AdjPlasma];
-    residual_adjlevelset = new double[nVar_AdjLevelSet];
-    
-    /*--- Write information from nodes ---*/
-    switch (config[val_iZone]->GetKind_Solver()) {
-        
-      case EULER:                   case NAVIER_STOKES:                   case RANS:
-      case FLUID_STRUCTURE_EULER:   case FLUID_STRUCTURE_NAVIER_STOKES:   case FLUID_STRUCTURE_RANS:
-      case AEROACOUSTIC_EULER:      case AEROACOUSTIC_NAVIER_STOKES:      case AEROACOUSTIC_RANS:
-      case ADJ_EULER:               case ADJ_NAVIER_STOKES:               case ADJ_RANS:
-      case ADJ_AEROACOUSTIC_EULER:
-        
-        /*--- Flow solution coefficients ---*/
-        Total_CLift       = solver_container[val_iZone][FinestMesh][FLOW_SOL]->GetTotal_CLift();
-        Total_CDrag       = solver_container[val_iZone][FinestMesh][FLOW_SOL]->GetTotal_CDrag();
-        Total_CSideForce  = solver_container[val_iZone][FinestMesh][FLOW_SOL]->GetTotal_CSideForce();
-        Total_CEff        = solver_container[val_iZone][FinestMesh][FLOW_SOL]->GetTotal_CEff();
-        Total_CMx         = solver_container[val_iZone][FinestMesh][FLOW_SOL]->GetTotal_CMx();
-        Total_CMy         = solver_container[val_iZone][FinestMesh][FLOW_SOL]->GetTotal_CMy();
-        Total_CMz         = solver_container[val_iZone][FinestMesh][FLOW_SOL]->GetTotal_CMz();
-        Total_CFx         = solver_container[val_iZone][FinestMesh][FLOW_SOL]->GetTotal_CFx();
-        Total_CFy         = solver_container[val_iZone][FinestMesh][FLOW_SOL]->GetTotal_CFy();
-        Total_CFz         = solver_container[val_iZone][FinestMesh][FLOW_SOL]->GetTotal_CFz();
-        
-        if (freesurface) {
-          Total_CFreeSurface = solver_container[val_iZone][FinestMesh][FLOW_SOL]->GetTotal_CFreeSurface();
-        }
-        
-        if (isothermal) {
-          Total_Q     = solver_container[val_iZone][FinestMesh][FLOW_SOL]->GetTotal_Q();
-          Total_MaxQ  = solver_container[val_iZone][FinestMesh][FLOW_SOL]->GetTotal_MaxQ();
-        }
-        
-        if (equiv_area) {
-          Total_CEquivArea    = solver_container[val_iZone][FinestMesh][FLOW_SOL]->GetTotal_CEquivArea();
-          Total_CNearFieldOF  = solver_container[val_iZone][FinestMesh][FLOW_SOL]->GetTotal_CNearFieldOF();
-          
-          /*--- Note that there is a redefinition of the nearfield based functionals ---*/
-          Total_CEquivArea    = config[val_iZone]->GetWeightCd()*Total_CDrag + (1.0-config[val_iZone]->GetWeightCd())*Total_CEquivArea;
-          Total_CNearFieldOF  = config[val_iZone]->GetWeightCd()*Total_CDrag + (1.0-config[val_iZone]->GetWeightCd())*Total_CNearFieldOF;
-        }
-        
-        if (rotating_frame) {
-          Total_CT      = solver_container[val_iZone][FinestMesh][FLOW_SOL]->GetTotal_CT();
-          Total_CQ      = solver_container[val_iZone][FinestMesh][FLOW_SOL]->GetTotal_CQ();
-          Total_CMerit  = solver_container[val_iZone][FinestMesh][FLOW_SOL]->GetTotal_CMerit();
-        }
-        
-        if (aeroacoustic) {
-          Total_CWave = solver_container[ZONE_1][FinestMesh][WAVE_SOL]->GetTotal_CWave();
-        }
-        
-        if (fluid_structure) {
-          Total_CFEA  = solver_container[ZONE_1][FinestMesh][FEA_SOL]->GetTotal_CFEA();
-        }
-        
-        /*--- Flow Residuals ---*/
-        
-        for (iVar = 0; iVar < nVar_Flow; iVar++)
-          residual_flow[iVar] = solver_container[val_iZone][FinestMesh][FLOW_SOL]->GetRes_RMS(iVar);
-        
-        /*--- Turbulent residual ---*/
-        
-        if (turbulent) {
-          for (iVar = 0; iVar < nVar_Turb; iVar++)
-            residual_turbulent[iVar] = solver_container[val_iZone][FinestMesh][TURB_SOL]->GetRes_RMS(iVar);
-        }
-        
-        /*--- Transition residual ---*/
-        
-        if (transition) {
-          for (iVar = 0; iVar < nVar_Trans; iVar++)
-            residual_transition[iVar] = solver_container[val_iZone][FinestMesh][TRANS_SOL]->GetRes_RMS(iVar);
-        }
-        
-        /*--- Free Surface residual ---*/
-        
-        if (freesurface) {
-          for (iVar = 0; iVar < nVar_LevelSet; iVar++)
-            residual_levelset[iVar] = solver_container[val_iZone][FinestMesh][FLOW_SOL]->GetRes_RMS(nDim+1);
-        }
-        
-        /*--- FEA residual ---*/
-        
-        if (fluid_structure) {
-          for (iVar = 0; iVar < nVar_FEA; iVar++)
-            residual_fea[iVar] = solver_container[ZONE_1][FinestMesh][FEA_SOL]->GetRes_RMS(iVar);
-        }
-        
-        /*--- Aeroacoustic residual ---*/
-        
-        if (aeroacoustic) {
-          for (iVar = 0; iVar < nVar_Wave; iVar++)
-            residual_wave[iVar] = solver_container[ZONE_1][FinestMesh][WAVE_SOL]->GetRes_RMS(iVar);
-        }
-        
-        /*--- Iterations of the linear solver ---*/
-        
-        LinSolvIter = (unsigned long) solver_container[val_iZone][FinestMesh][FLOW_SOL]->GetIterLinSolver();
-        
-        /*--- Adjoint solver ---*/
-        
-        if (adjoint) {
-          
-          /*--- Adjoint solution coefficients ---*/
-          
-          Total_Sens_Geo    = solver_container[val_iZone][FinestMesh][ADJFLOW_SOL]->GetTotal_Sens_Geo();
-          Total_Sens_Mach   = solver_container[val_iZone][FinestMesh][ADJFLOW_SOL]->GetTotal_Sens_Mach();
-          Total_Sens_AoA    = solver_container[val_iZone][FinestMesh][ADJFLOW_SOL]->GetTotal_Sens_AoA();
-          Total_Sens_Press  = solver_container[val_iZone][FinestMesh][ADJFLOW_SOL]->GetTotal_Sens_Press();
-          Total_Sens_Temp   = solver_container[val_iZone][FinestMesh][ADJFLOW_SOL]->GetTotal_Sens_Temp();
-          
-          /*--- Adjoint flow residuals ---*/
-          
-          for (iVar = 0; iVar < nVar_AdjFlow; iVar++) {
-            residual_adjflow[iVar] = solver_container[val_iZone][FinestMesh][ADJFLOW_SOL]->GetRes_RMS(iVar);
-          }
-          
-          /*--- Adjoint turbulent residuals ---*/
-          
-          if (turbulent) {
-            if (!config[val_iZone]->GetFrozen_Visc()) {
-              for (iVar = 0; iVar < nVar_AdjTurb; iVar++)
-                residual_adjturbulent[iVar] = solver_container[val_iZone][FinestMesh][ADJTURB_SOL]->GetRes_RMS(iVar);
-            }
-          }
-          
-          /*--- Adjoint level set residuals ---*/
-          
-          if (freesurface) {
-            for (iVar = 0; iVar < nVar_AdjLevelSet; iVar++)
-              residual_adjlevelset[iVar] = solver_container[val_iZone][FinestMesh][ADJFLOW_SOL]->GetRes_RMS(nDim+1);
-          }
-          
-        }
-        
-        break;
-        
-      case PLASMA_EULER:      case PLASMA_NAVIER_STOKES:
-      case ADJ_PLASMA_EULER:  case ADJ_PLASMA_NAVIER_STOKES:
-        
-        /*--- Plasma coefficients ---*/
-        
-        PressureDrag      = solver_container[val_iZone][FinestMesh][PLASMA_SOL]->Get_PressureDrag();
-        ViscDrag          = solver_container[val_iZone][FinestMesh][PLASMA_SOL]->Get_ViscDrag();
-        MagDrag           = solver_container[val_iZone][FinestMesh][PLASMA_SOL]->Get_MagnetDrag();
-        
-        /*--- Plasma Residuals ---*/
-        
-        for (iVar = 0; iVar < nVar_Plasma; iVar++)
-          residual_plasma[iVar] = solver_container[val_iZone][FinestMesh][PLASMA_SOL]->GetRes_RMS(iVar);
-        
-        if (adjoint) {
-          
-          /*--- Adjoint plasma residuals ---*/
-          
-          for (iVar = 0; iVar < nVar_AdjPlasma; iVar++)
-            residual_adjplasma[iVar] = solver_container[val_iZone][FinestMesh][ADJPLASMA_SOL]->GetRes_RMS(iVar);
-        }
-        break;
-      
-    case TNE2_EULER:  case TNE2_NAVIER_STOKES:
-      
-        Total_CLift       = solver_container[val_iZone][FinestMesh][TNE2_SOL]->GetTotal_CLift();
-        Total_CDrag       = solver_container[val_iZone][FinestMesh][TNE2_SOL]->GetTotal_CDrag();
-        Total_CSideForce  = solver_container[val_iZone][FinestMesh][TNE2_SOL]->GetTotal_CSideForce();
-        Total_CEff        = solver_container[val_iZone][FinestMesh][TNE2_SOL]->GetTotal_CEff();
-        Total_CMx         = solver_container[val_iZone][FinestMesh][TNE2_SOL]->GetTotal_CMx();
-        Total_CMy         = solver_container[val_iZone][FinestMesh][TNE2_SOL]->GetTotal_CMy();
-        Total_CMz         = solver_container[val_iZone][FinestMesh][TNE2_SOL]->GetTotal_CMz();
-        Total_CFx         = solver_container[val_iZone][FinestMesh][TNE2_SOL]->GetTotal_CFx();
-        Total_CFy         = solver_container[val_iZone][FinestMesh][TNE2_SOL]->GetTotal_CFy();
-        Total_CFz         = solver_container[val_iZone][FinestMesh][TNE2_SOL]->GetTotal_CFz();
-            
-        if (isothermal) {
-          Total_Q         = solver_container[val_iZone][FinestMesh][TNE2_SOL]->GetTotal_Q();
-          Total_MaxQ      = solver_container[val_iZone][FinestMesh][TNE2_SOL]->GetTotal_MaxQ();
-        }
-      
-        /*--- TNE2 Residuals ---*/
-        
-        for (iVar = 0; iVar < nVar_TNE2; iVar++)
-          residual_TNE2[iVar] = solver_container[val_iZone][FinestMesh][TNE2_SOL]->GetRes_RMS(iVar);
-        
-        /*--- Iterations of the linear solver ---*/
-        LinSolvIter = (unsigned long) solver_container[val_iZone][FinestMesh][TNE2_SOL]->GetIterLinSolver();
-      
-        /*--- Adjoint solver ---*/
-        if (adjoint) {
-          
-          /*--- Adjoint solution coefficients ---*/
-          
-          Total_Sens_Geo  = solver_container[val_iZone][FinestMesh][ADJTNE2_SOL]->GetTotal_Sens_Geo();
-          Total_Sens_Mach = solver_container[val_iZone][FinestMesh][ADJTNE2_SOL]->GetTotal_Sens_Mach();
-          Total_Sens_AoA  = solver_container[val_iZone][FinestMesh][ADJTNE2_SOL]->GetTotal_Sens_AoA();
-          Total_Sens_Press = solver_container[val_iZone][FinestMesh][ADJTNE2_SOL]->GetTotal_Sens_Press();
-          Total_Sens_Temp  = solver_container[val_iZone][FinestMesh][ADJTNE2_SOL]->GetTotal_Sens_Temp();
-  
-          /*--- Adjoint flow residuals ---*/
-          
-          for (iVar = 0; iVar < nVar_AdjFlow; iVar++) {
-            residual_adjTNE2[iVar] = solver_container[val_iZone][FinestMesh][ADJTNE2_SOL]->GetRes_RMS(iVar);
-          }
-        }
-        
-        break;      
-        
-      case WAVE_EQUATION:
-        
-        /*--- Wave coefficients  ---*/
-        
-        Total_CWave = solver_container[val_iZone][FinestMesh][WAVE_SOL]->GetTotal_CWave();
-        
-        /*--- Wave Residuals ---*/
-        
-        for (iVar = 0; iVar < nVar_Wave; iVar++) {
-          residual_wave[iVar] = solver_container[val_iZone][FinestMesh][WAVE_SOL]->GetRes_RMS(iVar);
-        }
-        
-        break;
-        
-      case LINEAR_ELASTICITY:
-        
-        /*--- FEA coefficients ---*/
-        
-        Total_CFEA = solver_container[val_iZone][FinestMesh][FEA_SOL]->GetTotal_CFEA();
-        
-        /*--- Plasma Residuals ---*/
-        
-        for (iVar = 0; iVar < nVar_FEA; iVar++) {
-          residual_fea[iVar] = solver_container[val_iZone][FinestMesh][FEA_SOL]->GetRes_RMS(iVar);
-        }
-        
-        break;
-        
-    }
-    
-    /*--- Header frecuency ---*/
-    
-    bool Unsteady = ((config[val_iZone]->GetUnsteady_Simulation() == DT_STEPPING_1ST) ||
-                     (config[val_iZone]->GetUnsteady_Simulation() == DT_STEPPING_2ND));
-    bool In_NoDualTime = (!DualTime_Iteration && (iExtIter % config[val_iZone]->GetWrt_Con_Freq() == 0));
-    bool In_DualTime_0 = (DualTime_Iteration && (iIntIter % config[val_iZone]->GetWrt_Con_Freq_DualTime() == 0));
-    bool In_DualTime_1 = (!DualTime_Iteration && Unsteady);
-    bool In_DualTime_2 = (Unsteady && DualTime_Iteration && (iExtIter % config[val_iZone]->GetWrt_Con_Freq() == 0));
-    bool In_DualTime_3 = (Unsteady && !DualTime_Iteration && (iExtIter % config[val_iZone]->GetWrt_Con_Freq() == 0));
-    
-    bool write_heads;
-    if (Unsteady) write_heads = (iIntIter == 0);
-    else write_heads = (((iExtIter % (config[val_iZone]->GetWrt_Con_Freq()*20)) == 0));
-    
-    if ((In_NoDualTime || In_DualTime_0 || In_DualTime_1) && (In_NoDualTime || In_DualTime_2 || In_DualTime_3)) {
-            
-      /*--- Prepare the history file output, note that the dual
-       time output don't write to the history file ---*/
-      if (!DualTime_Iteration) {
-        
-        /*--- Write the begining of the history file ---*/
-        sprintf (begin, "%12d", int(iExtIter));
-        
-        /*--- Write the end of the history file ---*/
-        sprintf (end, ", %12.10f, %12.10f\n", double(LinSolvIter), double(timeused)/(CLOCKS_PER_SEC*60.0));
-        
-        /*--- Write the solution and residual of the history file ---*/
-        switch (config[val_iZone]->GetKind_Solver()) {
-            
-          case EULER : case NAVIER_STOKES: case RANS:
-          case FLUID_STRUCTURE_EULER: case FLUID_STRUCTURE_NAVIER_STOKES: case FLUID_STRUCTURE_RANS:
-          case AEROACOUSTIC_EULER: case AEROACOUSTIC_NAVIER_STOKES: case AEROACOUSTIC_RANS:
-          case ADJ_EULER: case ADJ_NAVIER_STOKES: case ADJ_RANS:
-          case ADJ_AEROACOUSTIC_EULER:
-            
-            /*--- Direct coefficients ---*/
-            sprintf (direct_coeff, ", %12.10f, %12.10f, %12.10f, %12.10f, %12.10f, %12.10f, %12.10f, %12.10f, %12.10f, %12.10f",
-                     Total_CLift, Total_CDrag, Total_CSideForce, Total_CMx, Total_CMy, Total_CMz, Total_CFx, Total_CFy,
-                     Total_CFz, Total_CEff);
-            if (isothermal)
-              sprintf (direct_coeff, ", %12.10f, %12.10f, %12.10f, %12.10f, %12.10f, %12.10f, %12.10f, %12.10f, %12.10f, %12.10f, %12.10f, %12.10f", Total_CLift, Total_CDrag, Total_CSideForce, Total_CMx, Total_CMy,
-                       Total_CMz, Total_CFx, Total_CFy, Total_CFz, Total_CEff, Total_Q, Total_MaxQ);
-            if (equiv_area)
-              sprintf (direct_coeff, ", %12.10f, %12.10f, %12.10f, %12.10f, %12.10f, %12.10f, %12.10f, %12.10f, %12.10f, %12.10f, %12.10f, %12.10f", Total_CLift, Total_CDrag, Total_CSideForce, Total_CMx, Total_CMy,
-                       Total_CMz, Total_CFx, Total_CFy, Total_CFz, Total_CEff, Total_CEquivArea, Total_CNearFieldOF);
-            if (rotating_frame)
-              sprintf (direct_coeff, ", %12.10f, %12.10f, %12.10f, %12.10f, %12.10f, %12.10f, %12.10f, %12.10f, %12.10f, %12.10f, %12.10f, %12.10f, %12.10f", Total_CLift, Total_CDrag, Total_CSideForce, Total_CMx,
-                       Total_CMy, Total_CMz, Total_CFx, Total_CFy, Total_CFz, Total_CEff, Total_CMerit, Total_CT, Total_CQ);
-            if (freesurface) {
-              sprintf (direct_coeff, ", %12.10f, %12.10f, %12.10f, %12.10f, %12.10f, %12.10f, %12.10f, %12.10f, %12.10f, %12.10f, %12.10f", Total_CLift, Total_CDrag, Total_CSideForce, Total_CMx, Total_CMy, Total_CMz, Total_CFx, Total_CFy,
-                       Total_CFz, Total_CEff, Total_CFreeSurface);
-            }
-            if (fluid_structure)
-              sprintf (direct_coeff, ", %12.10f, %12.10f, %12.10f, %12.10f, %12.10f, %12.10f, %12.10f, %12.10f, %12.10f, %12.10f, %12.10f", Total_CLift, Total_CDrag, Total_CSideForce, Total_CMx, Total_CMy, Total_CMz,
-                       Total_CFx, Total_CFy, Total_CFz, Total_CEff, Total_CFEA);
-            if (aeroacoustic)
-              sprintf (direct_coeff, ", %12.10f, %12.10f, %12.10f, %12.10f, %12.10f, %12.10f, %12.10f, %12.10f, %12.10f, %12.10f, %12.10f", Total_CLift, Total_CDrag, Total_CSideForce, Total_CMx, Total_CMy, Total_CMz,
-                       Total_CFx, Total_CFy, Total_CFz, Total_CEff, Total_CWave);
-            
-            /*--- Flow residual ---*/
-            if (nDim == 2) {
-              if (compressible) sprintf (flow_resid, ", %12.10f, %12.10f, %12.10f, %12.10f, %12.10f", log10 (residual_flow[0]), log10 (residual_flow[1]), log10 (residual_flow[2]), log10 (residual_flow[3]), dummy );
-              if (incompressible || freesurface) sprintf (flow_resid, ", %12.10f, %12.10f, %12.10f, %12.10f, %12.10f", log10 (residual_flow[0]), log10 (residual_flow[1]), log10 (residual_flow[2]), dummy, dummy );
-            }
-            else {
-              if (compressible) sprintf (flow_resid, ", %12.10f, %12.10f, %12.10f, %12.10f, %12.10f", log10 (residual_flow[0]), log10 (residual_flow[1]), log10 (residual_flow[2]), log10 (residual_flow[3]), log10 (residual_flow[4]) );
-              if (incompressible || freesurface) sprintf (flow_resid, ", %12.10f, %12.10f, %12.10f, %12.10f, %12.10f", log10 (residual_flow[0]), log10 (residual_flow[1]), log10 (residual_flow[2]), log10 (residual_flow[3]), dummy );
-            }
-            
-            /*--- Turbulent residual ---*/
-            if (turbulent){
-              switch(nVar_Turb) {
-                case 1: sprintf (turb_resid, ", %12.10f", log10 (residual_turbulent[0])); break;
-                case 2: sprintf (turb_resid, ", %12.10f, %12.10f", log10(residual_turbulent[0]), log10(residual_turbulent[1])); break;
-              }
-            }
-            
-            /*--- Transition residual ---*/
-            if (transition){
-              sprintf (trans_resid, ", %12.10f, %12.10f", log10(residual_transition[0]), log10(residual_transition[1]));
-            }
-            
-            /*--- Free surface residual ---*/
-            if (freesurface) {
-              sprintf (levelset_resid, ", %12.10f", log10 (residual_levelset[0]));
-            }
-            
-            /*--- Fluid structure residual ---*/
-            if (fluid_structure) {
-              if (nDim == 2) sprintf (levelset_resid, ", %12.10f, %12.10f, 0.0", log10 (residual_fea[0]), log10 (residual_fea[1]));
-              else sprintf (levelset_resid, ", %12.10f, %12.10f, %12.10f", log10 (residual_fea[0]), log10 (residual_fea[1]), log10 (residual_fea[2]));
-            }
-            
-            /*--- Aeroacoustics residual ---*/
-            if (aeroacoustic) {
-              sprintf (levelset_resid, ", %12.10f, %12.10f", log10 (residual_wave[0]), log10 (residual_wave[1]));
-            }
-            
-            if (adjoint) {
-              
-              /*--- Adjoint coefficients ---*/
-              sprintf (adjoint_coeff, ", %12.10f, %12.10f, %12.10f, %12.10f, %12.10f, 0.0", Total_Sens_Geo, Total_Sens_Mach, Total_Sens_AoA, Total_Sens_Press, Total_Sens_Temp);
-              
-              /*--- Adjoint flow residuals ---*/
-              if (nDim == 2) {
-                if (compressible) sprintf (adj_flow_resid, ", %12.10f, %12.10f, %12.10f, %12.10f, 0.0", log10 (residual_adjflow[0]),log10 (residual_adjflow[1]),log10 (residual_adjflow[2]),log10 (residual_adjflow[3]) );
-                if (incompressible || freesurface) sprintf (adj_flow_resid, ", %12.10f, %12.10f, %12.10f, 0.0, 0.0", log10 (residual_adjflow[0]),log10 (residual_adjflow[1]),log10 (residual_adjflow[2]) );
-              }
-              else {
-                if (compressible) sprintf (adj_flow_resid, ", %12.10f, %12.10f, %12.10f, %12.10f, %12.10f", log10 (residual_adjflow[0]),log10 (residual_adjflow[1]),log10 (residual_adjflow[2]),log10 (residual_adjflow[3]), log10 (residual_adjflow[4]) );
-                if (incompressible || freesurface) sprintf (adj_flow_resid, ", %12.10f, %12.10f, %12.10f, %12.10f, 0.0", log10 (residual_adjflow[0]),log10 (residual_adjflow[1]),log10 (residual_adjflow[2]),log10 (residual_adjflow[3]) );
-              }
-              
-              /*--- Adjoint turbulent residuals ---*/
-              if (turbulent)
-                if (!config[val_iZone]->GetFrozen_Visc())
-                  sprintf (adj_turb_resid, ", %12.10f", log10 (residual_adjturbulent[0]));
-              
-              /*--- Adjoint free surface residuals ---*/
-              if (freesurface) sprintf (adj_levelset_resid, ", %12.10f", log10 (residual_adjlevelset[0]));
-            }
-            
-            break;
-            
-          case TNE2_EULER : case TNE2_NAVIER_STOKES:
-            
-            /*--- Direct coefficients ---*/
-            sprintf (direct_coeff, ", %12.10f, %12.10f, %12.10f, %12.10f, %12.10f, %12.10f, %12.10f, %12.10f, %12.10f, %12.10f",
-                     Total_CLift, Total_CDrag, Total_CSideForce, Total_CMx, Total_CMy, Total_CMz, Total_CFx, Total_CFy,
-                     Total_CFz, Total_CEff);
-            if (isothermal)
-              sprintf (direct_coeff, ", %12.10f, %12.10f, %12.10f, %12.10f, %12.10f, %12.10f, %12.10f, %12.10f, %12.10f, %12.10f, %12.10f, %12.10f", Total_CLift, Total_CDrag, Total_CSideForce, Total_CMx, Total_CMy,
-                       Total_CMz, Total_CFx, Total_CFy, Total_CFz, Total_CEff, Total_Q, Total_MaxQ);
-            
-            /*--- Flow residual ---*/
-            if (nDim == 2) {
-              sprintf (flow_resid, ", %12.10f, %12.10f, %12.10f, %12.10f, %12.10f", log10 (residual_TNE2[0]), log10 (residual_TNE2[1]), log10 (residual_TNE2[2]), log10 (residual_TNE2[3]), dummy );
-            }
-            else {
-              sprintf (flow_resid, ", %12.10f, %12.10f, %12.10f, %12.10f, %12.10f", log10 (residual_TNE2[0]), log10 (residual_TNE2[1]), log10 (residual_TNE2[2]), log10 (residual_TNE2[3]), log10 (residual_TNE2[4]) );
-            }
-                        
-            if (adjoint) {
-              
-              /*--- Adjoint coefficients ---*/
-              sprintf (adjoint_coeff, ", %12.10f, %12.10f, %12.10f, %12.10f, %12.10f, 0.0", Total_Sens_Geo, Total_Sens_Mach, Total_Sens_AoA, Total_Sens_Press, Total_Sens_Temp);
-              
-              /*--- Adjoint flow residuals ---*/
-              if (nDim == 2) {
-                sprintf (adj_flow_resid, ", %12.10f, %12.10f, %12.10f, %12.10f, 0.0", log10 (residual_adjTNE2[0]),log10 (residual_adjTNE2[1]),log10 (residual_adjTNE2[2]),log10 (residual_adjTNE2[3]) );
-                
-              }
-              else {
-                sprintf (adj_flow_resid, ", %12.10f, %12.10f, %12.10f, %12.10f, %12.10f", log10 (residual_adjTNE2[0]),log10 (residual_adjTNE2[1]),log10 (residual_adjTNE2[2]),log10 (residual_adjTNE2[3]), log10 (residual_adjTNE2[4]) );
-              }
-              
-            }
-            
-            break;
-
-          case PLASMA_EULER : case ADJ_PLASMA_EULER : case PLASMA_NAVIER_STOKES: case ADJ_PLASMA_NAVIER_STOKES:
-            unsigned short iSpecies, loc;
-            
-            /*--- Direct problem coefficients ---*/
-            sprintf (direct_coeff, ", %12.10f, %12.10f, %12.10f, %12.10f, %12.10f, %12.10f, %12.10f, %12.10f, %12.10f, %12.10f, %12.10f, %12.10f, %12.10f, %12.10f",
-                     Total_CLift, Total_CDrag, Total_CSideForce, Total_CMx, Total_CMy, Total_CMz, Total_CFx, Total_CFy,
-                     Total_CFz, Total_CEff, Total_Q, PressureDrag, ViscDrag, MagDrag);
-            
-            /*--- Direct problem residual ---*/
-            for (iSpecies = 0; iSpecies < nSpecies; iSpecies++) {
-              if ( iSpecies < config[val_iZone]->GetnDiatomics() ) loc = (nDim+3)*iSpecies;
-              else loc = (nDim+3)*config[val_iZone]->GetnDiatomics() + (nDim+2)*(iSpecies-config[val_iZone]->GetnDiatomics());
-              sprintf (resid_aux, ", %12.10f, %12.10f", log10 (residual_plasma[loc+0]), log10 (residual_plasma[loc+nDim+1]));
-              if (iSpecies == 0) strcpy(plasma_resid, resid_aux);
-              else strcat(plasma_resid, resid_aux);
-            }
-            
-            /*--- Adjoint problem coefficients ---*/
-            if (adjoint) {
-              sprintf (adjoint_coeff, ", 0.0, 0.0, 0.0, 0.0");
-              for (iSpecies = 0; iSpecies < nSpecies; iSpecies++) {
-                if ( iSpecies < config[val_iZone]->GetnDiatomics() ) loc = (nDim+3)*iSpecies;
-                else loc = (nDim+3)*config[val_iZone]->GetnDiatomics() + (nDim+2)*(iSpecies-config[val_iZone]->GetnDiatomics());
-                sprintf (resid_aux, ", %12.10f, %12.10f", log10 (residual_adjplasma[loc+0]),log10 (residual_adjplasma[loc+nDim+1]));
-                if (iSpecies == 0) strcpy(adj_plasma_resid, resid_aux);
-                else strcat(adj_plasma_resid, resid_aux);
-              }
-            }
-            
-            break;
-            
-          case WAVE_EQUATION:
-            
-            sprintf (direct_coeff, ", %12.10f", Total_CWave);
-            sprintf (wave_resid, ", %12.10f, %12.10f, %12.10f, %12.10f, %12.10f", log10 (residual_wave[0]), log10 (residual_wave[1]), dummy, dummy, dummy );
-            
-            break;
-            
-          case LINEAR_ELASTICITY:
-            
-            sprintf (direct_coeff, ", %12.10f", Total_CFEA);
-            sprintf (fea_resid, ", %12.10f, %12.10f, %12.10f, %12.10f, %12.10f", log10 (residual_fea[0]), dummy, dummy, dummy, dummy );
-            
-            break;
-            
-        }
-      }
-      
-      /*--- Write the screen header---*/
-      if ((write_heads) && !(!DualTime_Iteration && Unsteady)) {
-        
-        if (!Unsteady) {
-          switch (config[val_iZone]->GetKind_Solver()) {
-            case EULER :                  case NAVIER_STOKES:
-            case FLUID_STRUCTURE_EULER :  case FLUID_STRUCTURE_NAVIER_STOKES:
-            case AEROACOUSTIC_EULER :     case AEROACOUSTIC_NAVIER_STOKES:
-              cout << endl << " Min Delta Time: " << solver_container[val_iZone][FinestMesh][FLOW_SOL]->GetMin_Delta_Time()<<
-              ". Max Delta Time: " << solver_container[val_iZone][FinestMesh][FLOW_SOL]->GetMax_Delta_Time() << ".";
-              break;
-              
-            case PLASMA_EULER: case PLASMA_NAVIER_STOKES:
-            case ADJ_PLASMA_EULER: case ADJ_PLASMA_NAVIER_STOKES:
-              
-              for (unsigned short iSpecies = 0; iSpecies < config[val_iZone]->GetnSpecies(); iSpecies++) {
-                cout << endl << " Min Delta Time (" << iSpecies << "): " << solver_container[val_iZone][MESH_0][PLASMA_SOL]->GetMin_Delta_Time(iSpecies)<< ". Max Delta Time (" << iSpecies << "): " << solver_container[val_iZone][MESH_0][PLASMA_SOL]->GetMax_Delta_Time(iSpecies) << ".";
-              }
-              break;
-          }
-        }
-        else {
-          cout << endl << " Min DT: " << solver_container[val_iZone][FinestMesh][FLOW_SOL]->GetMin_Delta_Time()<<
-          ". Max DT: " << solver_container[val_iZone][FinestMesh][FLOW_SOL]->GetMax_Delta_Time() <<
-          ". Dual Time step: " << config[val_iZone]->GetDelta_UnstTimeND() << ".";
-        }
-        
-        switch (config[val_iZone]->GetKind_Solver()) {
-          case EULER :                  case NAVIER_STOKES:
-          case FLUID_STRUCTURE_EULER :  case FLUID_STRUCTURE_NAVIER_STOKES:
-          case AEROACOUSTIC_EULER :     case AEROACOUSTIC_NAVIER_STOKES:
-            
-            /*--- Visualize the maximum residual ---*/
-            cout << endl << " Maximum residual: " << log10(solver_container[val_iZone][FinestMesh][FLOW_SOL]->GetRes_Max(0))
-            <<", located at point "<< solver_container[val_iZone][FinestMesh][FLOW_SOL]->GetPoint_Max(0) << "." << endl;
-            
-            if (!Unsteady) cout << endl << " Iter" << "    Time(s)";
-            else cout << endl << " IntIter" << " ExtIter";
-            
-            if (!fluid_structure && !aeroacoustic) {
-              if (incompressible) cout << "   Res[Press]" << "     Res[Velx]" << "   CLift(Total)" << "   CDrag(Total)" << endl;
-              else if (freesurface) cout << "   Res[Press]" << "     Res[Dist]" << "   CLift(Total)" << "     CLevelSet" << endl;
-              else if (rotating_frame && nDim == 3) cout << "     Res[Rho]" << "     Res[RhoE]" << " CThrust(Total)" << " CTorque(Total)" << endl;
-              else if (equiv_area) cout << "     Res[Rho]" << "   CLift(Total)" << "   CDrag(Total)" << "    CPress(N-F)" << endl;
-              else cout << "     Res[Rho]" << "     Res[RhoE]" << "   CLift(Total)" << "   CDrag(Total)" << endl;
-            }
-            else if (fluid_structure) cout << "     Res[Rho]" << "   Res[Displx]" << "   CLift(Total)" << "   CDrag(Total)" << endl;
-            else if (aeroacoustic) cout << "     Res[Rho]" << "   Res[Wave]" << "   CLift(Total)" << "   CDrag(Total)" << "   CWave(Total)" << endl;
-
-            break;
-            
-          case TNE2_EULER :                  case TNE2_NAVIER_STOKES:
-            
-            /*--- Visualize the maximum residual ---*/
-            cout << endl << " Maximum residual: " << log10(solver_container[val_iZone][FinestMesh][TNE2_SOL]->GetRes_Max(0))
-            <<", located at point "<< solver_container[val_iZone][FinestMesh][TNE2_SOL]->GetPoint_Max(0) << "." << endl;
-            
-            if (!Unsteady) cout << endl << " Iter" << "    Time(s)";
-            else cout << endl << " IntIter" << " ExtIter";
-            
-            cout << "     Res[Rho]" << "     Res[RhoE]" << "   CLift(Total)" << "   CDrag(Total)" << endl;
-            break;
-            
-          case RANS : case FLUID_STRUCTURE_RANS: case AEROACOUSTIC_RANS:
-            
-            /*--- Visualize the maximum residual ---*/
-            cout << endl << " Maximum residual: " << log10(solver_container[val_iZone][FinestMesh][FLOW_SOL]->GetRes_Max(0))
-            <<", located at point "<< solver_container[val_iZone][FinestMesh][FLOW_SOL]->GetPoint_Max(0) << "." << endl;
-            
-            if (!Unsteady) cout << endl << " Iter" << "    Time(s)";
-            else cout << endl << " IntIter" << " ExtIter";
-            if (incompressible || freesurface) cout << "   Res[Press]";
-            else cout << "      Res[Rho]";
-            
-            switch (config[val_iZone]->GetKind_Turb_Model()){
-              case SA:	cout << "       Res[nu]"; break;
-              case SST:	cout << "     Res[kine]" << "     Res[omega]"; break;
-            }
-            
-            if (transition) { cout << "      Res[Int]" << "       Res[Re]"; }
-            if (rotating_frame && nDim == 3 ) cout << "   CThrust(Total)" << "   CTorque(Total)" << endl;
-            else cout << "   CLift(Total)"   << "   CDrag(Total)"   << endl;
-            break;
-            
-          case PLASMA_EULER : case PLASMA_NAVIER_STOKES :
-            
-            /*--- Visualize the maximum residual ---*/
-            cout << endl << " Maximum residual: " << log10(solver_container[val_iZone][FinestMesh][PLASMA_SOL]->GetRes_Max(0))
-            <<", located at point "<< solver_container[val_iZone][FinestMesh][PLASMA_SOL]->GetPoint_Max(0) << "." << endl;
-            
-            if (!Unsteady) cout << endl << " Iter" << "    Time(s)";
-            else cout << endl << " IntIter" << "  ExtIter";
-            
-            if (config[val_iZone]->GetKind_GasModel() == ARGON)
-              cout << "      Res[r1]" << "       Res[r2]" << "   Res(r3)"<<  endl;
-            if (config[val_iZone]->GetKind_GasModel() == AIR21)
-              cout << "      Res[r1]" << "       Res[r2]" << "   Res(r3)"<<  endl;
-            if ((config[val_iZone]->GetKind_GasModel() == ARGON_SID) || (config[val_iZone]->GetKind_GasModel() == AIR7) || (config[val_iZone]->GetKind_GasModel() == AIR5) || (config[val_iZone]->GetKind_GasModel() == N2) || (config[val_iZone]->GetKind_GasModel() == O2))
-              cout << "      Res[Rho0]" << "      Res[E0]" << "	  Q(Total)" << "	 CDrag(Total)" << endl;
-            break;
-            
-          case WAVE_EQUATION :
-            cout << "      Res[Wave]" << "   CWave(Total)"<<  endl;
-            break;
-            
-          case LINEAR_ELASTICITY :
-            if (!Unsteady) cout << endl << " Iter" << "    Time(s)";
-            else cout << endl << " IntIter" << "  ExtIter";
-            
-            if (nDim == 2) cout << "    Res[Displx]" << "    Res[Disply]" << "   CFEA(Total)"<<  endl;
-            if (nDim == 3) cout << "    Res[Displx]" << "    Res[Disply]" << "    Res[Displz]" << "   CFEA(Total)"<<  endl;
-            break;
-            
-          case ADJ_PLASMA_EULER : case ADJ_PLASMA_NAVIER_STOKES :
-            if ((config[val_iZone]->GetKind_GasModel() == ARGON_SID) || (config[val_iZone]->GetKind_GasModel() == AIR7) || (config[val_iZone]->GetKind_GasModel() == AIR5) || (config[val_iZone]->GetKind_GasModel() == N2) || (config[val_iZone]->GetKind_GasModel() == O2))
-              
-            /*--- Visualize the maximum residual ---*/
-              cout << endl << " Maximum residual: " << log10(solver_container[val_iZone][FinestMesh][ADJPLASMA_SOL]->GetRes_Max(0))
-              <<", located at point "<< solver_container[val_iZone][FinestMesh][ADJPLASMA_SOL]->GetPoint_Max(0) << "." << endl;
-            
-            if (!Unsteady) cout << endl << " Iter" << "    Time(s)";
-            else cout << endl << " IntIter" << "  ExtIter";
-            
-            cout << "        Res[Psi_Rho0]" << "       Res[Psi_E0]" << "	      Sens_Geo" << endl;
-            break;
-            
-          case ADJ_EULER :              case ADJ_NAVIER_STOKES :
-          case ADJ_AEROACOUSTIC_EULER :
-            
-            /*--- Visualize the maximum residual ---*/
-            cout << endl << " Maximum residual: " << log10(solver_container[val_iZone][FinestMesh][ADJFLOW_SOL]->GetRes_Max(0))
-            <<", located at point "<< solver_container[val_iZone][FinestMesh][ADJFLOW_SOL]->GetPoint_Max(0) << "." << endl;
-            
-            if (!Unsteady) cout << endl << " Iter" << "    Time(s)";
-            else cout << endl << " IntIter" << "  ExtIter";
-            
-            if (incompressible || freesurface) cout << "   Res[Psi_Press]" << "   Res[Psi_Velx]";
-            else cout << "   Res[Psi_Rho]" << "     Res[Psi_E]";
-            cout << "     Sens_Geo" << "    Sens_Mach" << endl;
-            
-            if (freesurface) {
-              cout << "   Res[Psi_Press]" << "   Res[Psi_Dist]" << "    Sens_Geo" << "   Sens_Mach" << endl;
-            }
-            break;
-                        
-          case ADJ_RANS :
-            
-            /*--- Visualize the maximum residual ---*/
-            cout << endl << " Maximum residual: " << log10(solver_container[val_iZone][FinestMesh][ADJFLOW_SOL]->GetRes_Max(0))
-            <<", located at point "<< solver_container[val_iZone][FinestMesh][ADJFLOW_SOL]->GetPoint_Max(0) << "." << endl;
-            
-            if (!Unsteady) cout << endl << " Iter" << "    Time(s)";
-            else cout << endl << " IntIter" << "  ExtIter";
-            
-            if (incompressible || freesurface) cout << "     Res[Psi_Press]";
-            else cout << "     Res[Psi_Rho]";
-            
-            if (!config[val_iZone]->GetFrozen_Visc()) {
-              cout << "      Res[Psi_nu]";
-            }
-            else {
-              if (incompressible || freesurface) cout << "   Res[Psi_Velx]";
-              else cout << "     Res[Psi_E]";
-            }
-            cout << "     Sens_Geo" << "    Sens_Mach" << endl;
-            
-            if (freesurface) {
-              cout << "   Res[Psi_Press]" << "   Res[Psi_Dist]" << "    Sens_Geo" << "   Sens_Mach" << endl;
-            }
-            break;
-            
-        }
-        
-      }
-      
-      /*--- Write the solution on the screen and history file ---*/
-      cout.precision(6);
-      cout.setf(ios::fixed,ios::floatfield);
-      
-      if (!Unsteady) {
-        cout.width(5); cout << iExtIter;
-        cout.width(11); cout << double(timeiter)/CLOCKS_PER_SEC;
-        
-      } else {
-        cout.width(8); cout << iIntIter;
-        cout.width(8); cout << iExtIter;
-      }
-      
-      switch (config[val_iZone]->GetKind_Solver()) {
-        case EULER : case NAVIER_STOKES:
-        case FLUID_STRUCTURE_EULER: case FLUID_STRUCTURE_NAVIER_STOKES:
-        case AEROACOUSTIC_EULER: case AEROACOUSTIC_NAVIER_STOKES:
-          
-          if (!DualTime_Iteration) {
-            if (compressible) ConvHist_file[0] << begin << direct_coeff << flow_resid;
-            if (incompressible) ConvHist_file[0] << begin << direct_coeff << flow_resid;
-            if (freesurface) ConvHist_file[0] << begin << direct_coeff << flow_resid << levelset_resid << end;
-            if (fluid_structure) ConvHist_file[0] << fea_resid;
-            if (aeroacoustic) ConvHist_file[0] << levelset_resid;
-            ConvHist_file[0] << end;
-            ConvHist_file[0].flush();
-          }
-          
-          cout.precision(6);
-          cout.setf(ios::fixed,ios::floatfield);
-          cout.width(13); cout << log10(residual_flow[0]);
-          if (!fluid_structure && !aeroacoustic && !equiv_area) {
-            if (compressible) {
-              if (nDim == 2 ) { cout.width(14); cout << log10(residual_flow[3]); }
-              else { cout.width(14); cout << log10(residual_flow[4]); }
-            }
-            if (incompressible) { cout.width(14); cout << log10(residual_flow[1]); }
-            if (freesurface) { cout.width(14); cout << log10(residual_levelset[0]); }
-          }
-          else if (fluid_structure) { cout.width(14); cout << log10(residual_fea[0]); }
-          else if (aeroacoustic) { cout.width(14); cout << log10(residual_wave[0]); }
-          
-          if (rotating_frame && nDim == 3 ) {
-            cout.setf(ios::scientific,ios::floatfield);
-            cout.width(15); cout << Total_CT;
-            cout.width(15); cout << Total_CQ;
-            cout.unsetf(ios_base::floatfield);
-          }
-          else if (aeroacoustic) { cout.width(15); cout << Total_CLift; cout.width(15); cout << Total_CDrag; cout.width(15); cout << Total_CWave; }
-          else if (equiv_area) { cout.width(15); cout << Total_CLift; cout.width(15); cout << Total_CDrag; cout.width(15);
-            cout.precision(4);
-            cout.setf(ios::scientific,ios::floatfield);
-            cout << Total_CNearFieldOF; }
-          else if (freesurface) { cout.width(15); cout << Total_CLift; cout.width(15); cout << Total_CFreeSurface; }
-          else { cout.width(15); cout << min(1000.0,max(-1000.0, Total_CLift)); cout.width(15); cout << min(1000.0,max(-1000.0, Total_CDrag)); }
-          cout << endl;
-                    
-          break;
-    
-        case TNE2_EULER : case TNE2_NAVIER_STOKES:
-          
-<<<<<<< HEAD
-          if (!DualTime_Iteration) {
-            ConvHist_file[0] << begin << direct_coeff << flow_resid;
-            ConvHist_file[0] << end;
-            ConvHist_file[0].flush();
-          }
-          
-          cout.precision(6);
-          cout.setf(ios::fixed,ios::floatfield);
-          cout.width(13); cout << log10(residual_TNE2[0]);
-          if (!fluid_structure && !aeroacoustic && !equiv_area) {
-              if (nDim == 2 ) { cout.width(14); cout << log10(residual_TNE2[3]); }
-              else { cout.width(14); cout << log10(residual_TNE2[4]); }
-          }
-          
-          cout.width(15); cout << Total_CLift; cout.width(15); cout << Total_CDrag;
-          cout << endl;
-          break;
-
-=======
-          
->>>>>>> a7b2e898
-        case RANS :
-          
-          if (!DualTime_Iteration) {
-            ConvHist_file[0] << begin << direct_coeff << flow_resid << turb_resid << end;
-            ConvHist_file[0].flush();
-          }
-          
-          cout.precision(6);
-          cout.setf(ios::fixed,ios::floatfield);
-          
-          if (incompressible || freesurface) cout.width(13);
-          else  cout.width(14);
-          cout << log10(residual_flow[0]);
-          
-          switch(nVar_Turb) {
-            case 1: cout.width(14); cout << log10(residual_turbulent[0]); break;
-            case 2: cout.width(14); cout << log10(residual_turbulent[0]);
-              cout.width(14); cout << log10(residual_turbulent[1]); break;
-          }
-          
-          if (transition) { cout.width(14); cout << log10(residual_transition[0]); cout.width(14); cout << log10(residual_transition[1]); }
-          
-          if (rotating_frame  && nDim == 3 ) {
-            cout.setf(ios::scientific,ios::floatfield);
-            cout.width(15); cout << Total_CT; cout.width(15);
-            cout << Total_CQ;
-            cout.unsetf(ios_base::floatfield);
-          }
-          else { cout.width(15); cout << min(1000.0,max(-1000.0, Total_CLift)); cout.width(15); cout << min(1000.0,max(-1000.0, Total_CDrag)); }
-          cout << endl;
-          
-          if (freesurface) {
-            if (!DualTime_Iteration) {
-              ConvHist_file[0] << begin << direct_coeff << flow_resid << levelset_resid << end;
-              ConvHist_file[0].flush();
-            }
-            
-            cout.precision(6);
-            cout.setf(ios::fixed,ios::floatfield);
-            cout.width(13); cout << log10(residual_flow[0]);
-            cout.width(14); cout << log10(residual_levelset[0]);
-            cout.width(15); cout << Total_CLift;
-            cout.width(14); cout << Total_CFreeSurface;
-            
-            cout << endl;
-          }
-          
-          break;
-          
-        case PLASMA_EULER : case PLASMA_NAVIER_STOKES:
-          
-          if (!DualTime_Iteration) {
-            ConvHist_file[0] << begin << direct_coeff << plasma_resid << end;
-            ConvHist_file[0].flush();
-          }
-          
-          cout.precision(6);
-          cout.setf(ios::fixed,ios::floatfield);
-          if (config[val_iZone]->GetKind_GasModel() == ARGON || config[val_iZone]->GetKind_GasModel() == AIR21) {
-            cout.width(14); cout << log10(residual_plasma[0]);
-            cout.width(14); cout << log10(residual_plasma[nDim+2]);
-            cout.width(14); cout << log10(residual_plasma[2*(nDim+2)]);
-          }
-          if ((config[val_iZone]->GetKind_GasModel() == ARGON_SID) || config[val_iZone]->GetKind_GasModel() == AIR7 || config[val_iZone]->GetKind_GasModel() == O2 || config[val_iZone]->GetKind_GasModel() == N2 || config[val_iZone]->GetKind_GasModel() == AIR5) {
-            cout.width(14); cout << log10(residual_plasma[0]);
-            cout.width(14); cout << log10(residual_plasma[nDim+1]);
-            cout.width(14); cout << Total_Q;
-            cout.width(14); cout << Total_CDrag;
-          }
-          cout << endl;
-          break;
-          
-        case WAVE_EQUATION:
-          
-          if (!DualTime_Iteration) {
-            ConvHist_file[0] << begin << wave_coeff << wave_resid << end;
-            ConvHist_file[0].flush();
-          }
-          
-          cout.precision(6);
-          cout.setf(ios::fixed,ios::floatfield);
-          cout.width(14); cout << log10(residual_wave[0]);
-          cout.width(14); cout << Total_CWave;
-          cout << endl;
-          break;
-          
-        case LINEAR_ELASTICITY:
-          
-          if (!DualTime_Iteration) {
-            ConvHist_file[0] << begin << fea_coeff << fea_resid << end;
-            ConvHist_file[0].flush();
-          }
-          
-          cout.precision(6);
-          cout.setf(ios::fixed,ios::floatfield);
-          cout.width(15); cout << log10(residual_fea[0]);
-          cout.width(15); cout << log10(residual_fea[1]);
-          if (nDim == 3) { cout.width(15); cout << log10(residual_fea[2]); }
-          cout.width(14); cout << Total_CFEA;
-          cout << endl;
-          break;
-          
-        case ADJ_EULER :              case ADJ_NAVIER_STOKES :
-        case ADJ_AEROACOUSTIC_EULER :
-          
-          if (!DualTime_Iteration) {
-            ConvHist_file[0] << begin << adjoint_coeff << adj_flow_resid << end;
-            ConvHist_file[0].flush();
-          }
-          
-          cout.precision(6);
-          cout.setf(ios::fixed,ios::floatfield);
-          if (compressible) {
-            cout.width(15); cout << log10(residual_adjflow[0]);
-            cout.width(15); cout << log10(residual_adjflow[nDim+1]);
-          }
-          if (incompressible || freesurface) {
-            cout.width(17); cout << log10(residual_adjflow[0]);
-            cout.width(16); cout << log10(residual_adjflow[1]);
-          }
-          cout.precision(4);
-          cout.setf(ios::scientific,ios::floatfield);
-          cout.width(14); cout << Total_Sens_Geo;
-          cout.width(14); cout << Total_Sens_Mach;
-          cout << endl;
-          cout.unsetf(ios_base::floatfield);
-          
-          if (freesurface) {
-            if (!DualTime_Iteration) {
-              ConvHist_file[0] << begin << adjoint_coeff << adj_flow_resid << adj_levelset_resid << end;
-              ConvHist_file[0].flush();
-            }
-            
-            cout.precision(6);
-            cout.setf(ios::fixed,ios::floatfield);
-            cout.width(17); cout << log10(residual_adjflow[0]);
-            cout.width(16); cout << log10(residual_adjlevelset[0]);
-            cout.precision(3);
-            cout.setf(ios::scientific,ios::floatfield);
-            cout.width(12); cout << Total_Sens_Geo;
-            cout.width(12); cout << Total_Sens_Mach;
-            cout.unsetf(ios_base::floatfield);
-            cout << endl;
-          }
-          
-          break;
-                    
-        case ADJ_RANS :
-          
-          if (!DualTime_Iteration) {
-            ConvHist_file[0] << begin << adjoint_coeff << adj_flow_resid;
-            if (!config[val_iZone]->GetFrozen_Visc())
-              ConvHist_file[0] << adj_turb_resid;
-            ConvHist_file[0] << end;
-            ConvHist_file[0].flush();
-          }
-          
-          cout.precision(6);
-          cout.setf(ios::fixed,ios::floatfield);
-          cout.width(17); cout << log10(residual_adjflow[0]);
-          if (!config[val_iZone]->GetFrozen_Visc()) {
-            cout.width(17); cout << log10(residual_adjturbulent[0]);
-          }
-          else {
-            if (compressible) {
-              if (geometry[val_iZone][FinestMesh]->GetnDim() == 2 ) { cout.width(15); cout << log10(residual_adjflow[3]); }
-              else { cout.width(15); cout << log10(residual_adjflow[4]); }
-            }
-            if (incompressible || freesurface) {
-              cout.width(15); cout << log10(residual_adjflow[1]);
-            }
-          }
-          cout.precision(4);
-          cout.setf(ios::scientific,ios::floatfield);
-          cout.width(14); cout << Total_Sens_Geo;
-          cout.width(14); cout << Total_Sens_Mach;
-          cout << endl;
-          cout.unsetf(ios_base::floatfield);
-          if (freesurface) {
-            if (!DualTime_Iteration) {
-              ConvHist_file[0] << begin << adjoint_coeff << adj_flow_resid << adj_levelset_resid;
-              ConvHist_file[0] << end;
-              ConvHist_file[0].flush();
-            }
-            
-            cout.precision(6);
-            cout.setf(ios::fixed,ios::floatfield);
-            cout.width(17); cout << log10(residual_adjflow[0]);
-            cout.width(16); cout << log10(residual_adjlevelset[0]);
-            
-            cout.precision(4);
-            cout.setf(ios::scientific,ios::floatfield);
-            cout.width(12); cout << Total_Sens_Geo;
-            cout.width(12); cout << Total_Sens_Mach;
-            cout << endl;
-            cout.unsetf(ios_base::floatfield);
-          }
-          
-          break;
-                    
-        case ADJ_PLASMA_EULER : case ADJ_PLASMA_NAVIER_STOKES:
-          
-          if (!DualTime_Iteration) {
-            ConvHist_file[0] << begin << adjoint_coeff << adj_plasma_resid << end;
-            ConvHist_file[0].flush();
-          }
-          
-          if ((config[val_iZone]->GetKind_GasModel() == ARGON_SID) || config[val_iZone]->GetKind_GasModel() == AIR7 || config[val_iZone]->GetKind_GasModel() == O2 || config[val_iZone]->GetKind_GasModel() == N2 || config[val_iZone]->GetKind_GasModel() == AIR5) {
-            cout.width(19); cout << log10(residual_adjplasma[0]);
-            cout.width(19); cout << log10(residual_adjplasma[nDim+1]);
-            cout.width(19); cout << Total_Sens_Geo;
-          }
-          cout << endl;
-          break;
-          
-      }
-      cout.unsetf(ios::fixed);
-      
-      delete [] residual_flow;
-      delete [] residual_levelset;
-      delete [] residual_TNE2;
-      delete [] residual_plasma;
-      delete [] residual_turbulent;
-      delete [] residual_transition;
-      delete [] residual_wave;
-      delete [] residual_fea;
-      
-      delete [] residual_adjflow;
-      delete [] residual_adjTNE2;
-      delete [] residual_adjlevelset;
-      delete [] residual_adjplasma;
-      delete [] residual_adjturbulent;
-      
-    }
-  }
-}
-
-void COutput::SetResult_Files(CSolver ****solver_container, CGeometry ***geometry, CConfig **config,
-		unsigned long iExtIter, unsigned short val_nZone) {
-
-	int rank = MASTER_NODE;
-#ifndef NO_MPI
-	rank = MPI::COMM_WORLD.Get_rank();
-#endif
-
-	unsigned short iZone;
-
-	for (iZone = 0; iZone < val_nZone; iZone++) {
-
-		/*--- Flags identifying the types of files to be written. ---*/
-		bool Wrt_Vol = config[iZone]->GetWrt_Vol_Sol();
-    bool Wrt_Srf = config[iZone]->GetWrt_Srf_Sol();
-    
-#ifndef NO_MPI
-    /*--- Do not merge the volume solutions if we are running in parallel.
-     Force the use of SU2_SOL to merge the volume sols in this case. ---*/
-    int size = MPI::COMM_WORLD.Get_size();
-    if (size > SINGLE_NODE) {
-      Wrt_Vol = false;
-      Wrt_Srf = false;
-    }
-#endif
-    
-		bool Wrt_Csv = config[iZone]->GetWrt_Csv_Sol();
-		bool Wrt_Rst = config[iZone]->GetWrt_Restart();
-
-		switch (config[iZone]->GetKind_Solver()) {
-
-		case EULER : case NAVIER_STOKES : case RANS :
-		case FLUID_STRUCTURE_EULER : case FLUID_STRUCTURE_NAVIER_STOKES : case FLUID_STRUCTURE_RANS:
-
-			if (Wrt_Csv) SetSurfaceCSV_Flow(config[iZone], geometry[iZone][MESH_0], solver_container[iZone][MESH_0][FLOW_SOL], iExtIter, iZone);
-			break;
-        
-      case TNE2_EULER : case TNE2_NAVIER_STOKES :
-        
-//        if (Wrt_Csv) SetSurfaceCSV_Flow(config[iZone], geometry[iZone][MESH_0], solution_container[iZone][MESH_0][FLOW_SOL], iExtIter);
-        break;
-
-		case ADJ_EULER : case ADJ_NAVIER_STOKES : case ADJ_RANS :
-			if (Wrt_Csv) SetSurfaceCSV_Adjoint(config[iZone], geometry[iZone][MESH_0], solver_container[iZone][MESH_0][ADJFLOW_SOL], solver_container[iZone][MESH_0][FLOW_SOL], iExtIter, iZone);
-			break;
-
-		case LIN_EULER : case LIN_NAVIER_STOKES :
-			if (Wrt_Csv) SetSurfaceCSV_Linearized(config[iZone], geometry[iZone][MESH_0], solver_container[iZone][MESH_0][LINFLOW_SOL], config[iZone]->GetSurfLinCoeff_FileName(), iExtIter);
-			break;
-
-		case AEROACOUSTIC_EULER : case AEROACOUSTIC_NAVIER_STOKES : case AEROACOUSTIC_RANS:
-			if (Wrt_Csv) SetSurfaceCSV_Flow(config[iZone], geometry[iZone][MESH_0], solver_container[iZone][MESH_0][FLOW_SOL], iExtIter,iZone);
-			break;
-		case ADJ_AEROACOUSTIC_EULER:
-			if (iZone == ZONE_0) {
-				if (Wrt_Csv) SetSurfaceCSV_Adjoint(config[iZone], geometry[iZone][MESH_0], solver_container[iZone][MESH_0][ADJFLOW_SOL], solver_container[iZone][MESH_0][FLOW_SOL], iExtIter, iZone);
-			} else if (iZone == ZONE_1) {
-				if (Wrt_Csv) SetSurfaceCSV_Flow(config[iZone], geometry[iZone][MESH_0], solver_container[iZone][MESH_0][FLOW_SOL], iExtIter,iZone);
-			}
-			break;
-		}
-
-		/*--- Get the file output format ---*/
-
-		unsigned short FileFormat = config[iZone]->GetOutput_FileFormat();
-
-		bool dynamic_mesh = (config[iZone]->GetUnsteady_Simulation() &&
-				config[iZone]->GetGrid_Movement());
-
-		/*--- Merge the node coordinates and connectivity, if necessary. This
-         is only performed if a volume solution file is requested, and it
-         is active by default. ---*/
-
-    if (Wrt_Vol || Wrt_Srf)
-			MergeConnectivity(config[iZone], geometry[iZone][MESH_0], iZone);
-  
-    /*--- Merge coordinates of all grid nodes (excluding ghost points).
-     The grid coordinates are always merged and included first in the
-     restart files. ---*/
-
-    MergeCoordinates(config[iZone], geometry[iZone][MESH_0]);
-    
-    if (rank == MASTER_NODE) {
-      
-      if (FileFormat == CGNS_SOL) {
-        SetCGNS_Coordinates(config[iZone], geometry[iZone][MESH_0], iZone);
-        if (!wrote_base_file || dynamic_mesh)
-          DeallocateCoordinates(config[iZone], geometry[iZone][MESH_0]);
-      } else if (FileFormat == TECPLOT_BINARY) {
-        SetTecplot_Mesh(config[iZone], geometry[iZone][MESH_0], iZone);
-        SetTecplot_SurfaceMesh(config[iZone], geometry[iZone][MESH_0], iZone);
-        if (!wrote_base_file) 
-          DeallocateConnectivity(config[iZone], geometry[iZone][MESH_0], false);
-        if (!wrote_surf_file)
-          DeallocateConnectivity(config[iZone], geometry[iZone][MESH_0], wrote_surf_file);
-      }
-    }
-    
-		/*--- Merge the solution data needed for volume solutions and restarts ---*/
-
-		if (Wrt_Vol || Wrt_Rst)
-			MergeSolution(config[iZone], geometry[iZone][MESH_0],
-					solver_container[iZone][MESH_0], iZone);
-  
-		/*--- Write restart, CGNS, or Tecplot files using the merged data.
-         This data lives only on the master, and these routines are currently
-         executed by the master proc alone (as if in serial). ---*/
-
-		if (rank == MASTER_NODE) {
-      
-			/*--- Write a native restart file ---*/
-			if (Wrt_Rst)
-				SetRestart(config[iZone], geometry[iZone][MESH_0], iZone);
-      
-			if (Wrt_Vol) {
-        
-				switch (FileFormat) {
-            
-          case TECPLOT:
-            
-            /*--- Write a Tecplot ASCII file ---*/
-            SetTecplot_ASCII(config[iZone], geometry[iZone][MESH_0], iZone, val_nZone, false);
-            DeallocateConnectivity(config[iZone], geometry[iZone][MESH_0], false);
-            break;
-            
-          case TECPLOT_BINARY:
-            
-            /*--- Write a Tecplot binary solution file ---*/
-            SetTecplot_Solution(config[iZone], geometry[iZone][MESH_0], iZone);
-            break;
-            
-          case CGNS_SOL:
-            
-            /*--- Write a CGNS solution file ---*/
-            SetCGNS_Solution(config[iZone], geometry[iZone][MESH_0], iZone);
-            break;
-            
-          case PARAVIEW:
-            
-            /*--- Write a Paraview ASCII file ---*/
-            SetParaview_ASCII(config[iZone], geometry[iZone][MESH_0], iZone, val_nZone, false);
-            DeallocateConnectivity(config[iZone], geometry[iZone][MESH_0], false);
-            break;
-            
-          default:
-            break;
-				}
-        
-			}
-      
-      if (Wrt_Srf) {
-        
-        switch (FileFormat) {
-            
-          case TECPLOT:
-            
-            /*--- Write a Tecplot ASCII file ---*/
-            SetTecplot_ASCII(config[iZone], geometry[iZone][MESH_0], iZone, val_nZone, true);
-            DeallocateConnectivity(config[iZone], geometry[iZone][MESH_0], true);
-            break;
-            
-          case TECPLOT_BINARY:
-            
-            /*--- Write a Tecplot binary solution file ---*/
-            SetTecplot_SurfaceSolution(config[iZone], geometry[iZone][MESH_0], iZone);
-            break;
-            
-          case PARAVIEW:
-            
-            /*--- Write a Paraview ASCII file ---*/
-            SetParaview_ASCII(config[iZone], geometry[iZone][MESH_0], iZone, val_nZone, true);
-            DeallocateConnectivity(config[iZone], geometry[iZone][MESH_0], true);
-            break;
-            
-          default:
-            break;
-        }
-        
-      }
-
-			/*--- Release memory needed for merging the solution data. ---*/
-      if (((Wrt_Vol) || (Wrt_Srf)) && (FileFormat == TECPLOT ||
-                                       FileFormat == TECPLOT_BINARY ||
-                                       FileFormat == PARAVIEW))
-        DeallocateCoordinates(config[iZone], geometry[iZone][MESH_0]);
-      
-      if (Wrt_Vol || Wrt_Rst)
-        DeallocateSolution(config[iZone], geometry[iZone][MESH_0]);
-      
-		}
-
-		/*--- Final broadcast (informing other procs that the base output
-         file was written) & barrier to sync up after master node writes
-         output files. ---*/
-
-#ifndef NO_MPI
-		MPI::COMM_WORLD.Bcast(&wrote_base_file, 1, MPI::INT, MASTER_NODE);
-		MPI::COMM_WORLD.Barrier();
-#endif
-
-	}
-}
-
-void COutput::SetBaselineResult_Files(CSolver **solver, CGeometry **geometry, CConfig **config,
-                                      unsigned long iExtIter, unsigned short val_nZone) {
-  
-  int rank = MASTER_NODE;
-#ifndef NO_MPI
-	rank = MPI::COMM_WORLD.Get_rank();
-#endif
-  
-	unsigned short iZone;
-  
-	for (iZone = 0; iZone < val_nZone; iZone++) {
-    
-    /*--- Flags identifying the types of files to be written. ---*/
-    
-		bool Wrt_Vol = config[iZone]->GetWrt_Vol_Sol();
-		bool Wrt_Srf = config[iZone]->GetWrt_Srf_Sol();
-    bool Wrt_Rst = config[iZone]->GetWrt_Restart();
-    
-    /*--- Get the file output format ---*/
-    
-    unsigned short FileFormat = config[iZone]->GetOutput_FileFormat();
-    
-    /*--- Merge the node coordinates and connectivity if necessary. This
-     is only performed if a volume solution file is requested, and it
-     is active by default. ---*/
-    
-    if (Wrt_Vol || Wrt_Srf) {
-      if (rank == MASTER_NODE) cout <<"Merging grid connectivity." << endl;
-      MergeConnectivity(config[iZone], geometry[iZone], iZone);
-    }
-    
-    /*--- Merge the solution data needed for volume solutions and restarts ---*/
-    
-    if (Wrt_Vol || Wrt_Rst) {
-      if (rank == MASTER_NODE) cout <<"Merging solution." << endl;
-      MergeBaselineSolution(config[iZone], geometry[iZone], solver[iZone], iZone);
-    }
-    
-    /*--- Write restart, CGNS, Tecplot or Paraview files using the merged data.
-     This data lives only on the master, and these routines are currently
-     executed by the master proc alone (as if in serial). ---*/
-    
-    if (rank == MASTER_NODE) {
-      
-      if (Wrt_Vol) {
-        
-        if (rank == MASTER_NODE)
-          cout <<"Writing volume solution file." << endl;
-
-        switch (FileFormat) {
-            
-          case TECPLOT:
-            
-            /*--- Write a Tecplot ASCII file ---*/
-            SetTecplot_ASCII(config[iZone], geometry[iZone], iZone, val_nZone, false);
-            DeallocateConnectivity(config[iZone], geometry[iZone], false);
-            break;
-            
-          case TECPLOT_BINARY:
-            
-            /*--- Write a Tecplot binary solution file ---*/
-            SetTecplot_Mesh(config[iZone], geometry[iZone], iZone);
-            SetTecplot_Solution(config[iZone], geometry[iZone], iZone);
-            break;
-            
-          case CGNS_SOL:
-            
-            /*--- Write a CGNS solution file ---*/
-            SetCGNS_Solution(config[iZone], geometry[iZone], iZone);
-            break;
-            
-          case PARAVIEW:
-            
-            /*--- Write a Paraview ASCII file ---*/
-            SetParaview_ASCII(config[iZone], geometry[iZone], iZone, val_nZone, false);
-            DeallocateConnectivity(config[iZone], geometry[iZone], false);
-            break;
-            
-          default:
-            break;
-        }
-        
-      }
-      
-      if (Wrt_Srf) {
-        
-        if (rank == MASTER_NODE) cout <<"Writing surface solution file." << endl;
-        
-        switch (FileFormat) {
-            
-          case TECPLOT:
-            
-            /*--- Write a Tecplot ASCII file ---*/
-            SetTecplot_ASCII(config[iZone], geometry[iZone], iZone, val_nZone, true);
-            DeallocateConnectivity(config[iZone], geometry[iZone], true);
-            break;
-            
-          case TECPLOT_BINARY:
-            
-            /*--- Write a Tecplot binary solution file ---*/
-            SetTecplot_SurfaceMesh(config[iZone], geometry[iZone], iZone);
-            SetTecplot_SurfaceSolution(config[iZone], geometry[iZone], iZone);
-            break;
-            
-          case PARAVIEW:
-            
-            /*--- Write a Paraview ASCII file ---*/
-            SetParaview_ASCII(config[iZone], geometry[iZone], iZone, val_nZone, true);
-            DeallocateConnectivity(config[iZone], geometry[iZone], true);
-            break;
-            
-          default:
-            break;
-        }
-      }
-      
-      if (FileFormat == TECPLOT_BINARY) {
-        if (!wrote_base_file)
-          DeallocateConnectivity(config[iZone], geometry[iZone], false);
-        if (!wrote_surf_file)
-          DeallocateConnectivity(config[iZone], geometry[iZone], wrote_surf_file);
-      }
-      
-      if (Wrt_Vol || Wrt_Srf)
-        DeallocateSolution(config[iZone], geometry[iZone]);
-    }
-    
-    /*--- Final broadcast (informing other procs that the base output
-     file was written) & barrier to sync up after master node writes
-     output files. ---*/
-    
-#ifndef NO_MPI
-    MPI::COMM_WORLD.Bcast(&wrote_base_file, 1, MPI::INT, MASTER_NODE);
-    MPI::COMM_WORLD.Barrier();
-#endif
-    
-  }
-}
-
-void COutput::SetEquivalentArea(CSolver *solver_container, CGeometry *geometry, CConfig *config, unsigned long iExtIter) {
-
-	ofstream EquivArea_file, FuncGrad_file;
-	unsigned short iMarker = 0, iDim;
-	short *AzimuthalAngle = NULL;
-	double Gamma, auxXCoord, auxYCoord, auxZCoord, InverseDesign, DeltaX, Coord_i, Coord_j, jp1Coord, *Coord = NULL, MeanFuntion,
-			*Face_Normal = NULL, auxArea, auxPress, Mach, Beta, R_Plane, Pressure_Inf, Density_Inf,
-			RefAreaCoeff, ModVelocity_Inf, Velocity_Inf[3], factor, *Xcoord = NULL, *Ycoord = NULL, *Zcoord = NULL,
-			*Pressure = NULL, *FaceArea = NULL, *EquivArea = NULL, *TargetArea = NULL, *NearFieldWeight = NULL,
-			*Weight = NULL, jFunction, jp1Function;
-	unsigned long jVertex, iVertex, iPoint, nVertex_NearField = 0, auxPoint,
-			*IdPoint = NULL, *IdDomain = NULL, auxDomain;
-	unsigned short iPhiAngle;
-	ofstream NearFieldEA_file; ifstream TargetEA_file;
-
-	double XCoordBegin_OF = config->GetEA_IntLimit(0);
-	double XCoordEnd_OF = config->GetEA_IntLimit(1);
-
-	unsigned short nDim = geometry->GetnDim();
-	double AoA = -(config->GetAoA()*PI_NUMBER/180.0);
-
-	int rank = MESH_0;
-
-	Mach  = config->GetMach_FreeStreamND();
-	Gamma = config->GetGamma();
-	Beta = sqrt(Mach*Mach-1.0);
-	R_Plane = fabs(config->GetEA_IntLimit(2));
-	Pressure_Inf = config->GetPressure_FreeStreamND();
-	Density_Inf = config->GetDensity_FreeStreamND();
-	RefAreaCoeff = config->GetRefAreaCoeff();
-	Velocity_Inf[0] = config->GetVelocity_FreeStreamND()[0];
-	Velocity_Inf[1] = config->GetVelocity_FreeStreamND()[1];
-	Velocity_Inf[2] = config->GetVelocity_FreeStreamND()[2];
-	ModVelocity_Inf = 0;
-	for (iDim = 0; iDim < 3; iDim++)
-		ModVelocity_Inf += Velocity_Inf[iDim] * Velocity_Inf[iDim];
-	ModVelocity_Inf = sqrt(ModVelocity_Inf);
-
-	factor = 4.0*sqrt(2.0*Beta*R_Plane) / (Gamma*Pressure_Inf*Mach*Mach);
-
-#ifdef NO_MPI
-
-/*--- Compute the total number of points on the near-field ---*/
-	nVertex_NearField = 0;
-	for (iMarker = 0; iMarker < config->GetnMarker_All(); iMarker++)
-		if (config->GetMarker_All_Boundary(iMarker) == NEARFIELD_BOUNDARY)
-			for (iVertex = 0; iVertex < geometry->GetnVertex(iMarker); iVertex++) {
-				iPoint = geometry->vertex[iMarker][iVertex]->GetNode();
-				Face_Normal = geometry->vertex[iMarker][iVertex]->GetNormal();
-				Coord = geometry->node[iPoint]->GetCoord();
-				/*--- Using Face_Normal(z), and Coord(z) we identify only a surface,
-				 note that there are 2 NEARFIELD_BOUNDARY surfaces ---*/
-				if ((Face_Normal[nDim-1] > 0.0) && (Coord[nDim-1] < 0.0)) nVertex_NearField ++;
-			}
-
-	/*--- Create an array with all the coordinates, points, pressures, face area,
-	 equivalent area, and nearfield weight ---*/
-	Xcoord = new double[nVertex_NearField];
-	Ycoord = new double[nVertex_NearField];
-	Zcoord = new double[nVertex_NearField];
-	AzimuthalAngle = new short[nVertex_NearField];
-	IdPoint = new unsigned long[nVertex_NearField];
-	IdDomain = new unsigned long[nVertex_NearField];
-	Pressure = new double[nVertex_NearField];
-	FaceArea = new double[nVertex_NearField];
-	EquivArea = new double[nVertex_NearField];
-	TargetArea = new double[nVertex_NearField];
-	NearFieldWeight = new double[nVertex_NearField];
-	Weight = new double[nVertex_NearField];
-
-	/*--- Copy the boundary information to an array ---*/
-	nVertex_NearField = 0;
-	for (iMarker = 0; iMarker < config->GetnMarker_All(); iMarker++)
-		if (config->GetMarker_All_Boundary(iMarker) == NEARFIELD_BOUNDARY)
-			for (iVertex = 0; iVertex < geometry->GetnVertex(iMarker); iVertex++) {
-				iPoint = geometry->vertex[iMarker][iVertex]->GetNode();
-				Face_Normal = geometry->vertex[iMarker][iVertex]->GetNormal();
-				Coord = geometry->node[iPoint]->GetCoord();
-
-				if ((Face_Normal[nDim-1] > 0.0) && (Coord[nDim-1] < 0.0)) {
-
-					IdPoint[nVertex_NearField] = iPoint;
-					Xcoord[nVertex_NearField] = geometry->node[iPoint]->GetCoord(0);
-					Ycoord[nVertex_NearField] = geometry->node[iPoint]->GetCoord(1);
-
-					if (nDim ==2) {
-						AzimuthalAngle[nVertex_NearField] = 0;
-					}
-
-					if (nDim == 3) {
-						Zcoord[nVertex_NearField] = geometry->node[iPoint]->GetCoord(2);
-
-						/*--- Rotate the nearfield cylinder (AoA) only 3D ---*/
-								double YcoordRot = Ycoord[nVertex_NearField];
-								double ZcoordRot = Xcoord[nVertex_NearField]*sin(AoA) + Zcoord[nVertex_NearField]*cos(AoA);
-
-								/* Compute the Azimuthal angle (resolution of degress in the Azimuthal angle)---*/
-								double AngleDouble; short AngleInt;
-								AngleDouble = atan(-YcoordRot/ZcoordRot)*180.0/PI_NUMBER;
-								AngleInt = (short) floor(AngleDouble + 0.5);
-								if (AngleInt >= 0) AzimuthalAngle[nVertex_NearField] = AngleInt;
-								else AzimuthalAngle[nVertex_NearField] = 180 + AngleInt;
-					}
-
-					if (AzimuthalAngle[nVertex_NearField] <= 60) {
-						Pressure[nVertex_NearField] = solver_container->node[iPoint]->GetPressure(COMPRESSIBLE);
-						FaceArea[nVertex_NearField] = fabs(Face_Normal[nDim-1]);
-						nVertex_NearField ++;
-					}
-
-				}
-			}
-
-#else
-
-	int nProcessor = MPI::COMM_WORLD.Get_size();
-	rank = MPI::COMM_WORLD.Get_rank();
-
-	unsigned long nLocalVertex_NearField = 0, MaxLocalVertex_NearField = 0;
-	int iProcessor;
-
-	unsigned long *Buffer_Receive_nVertex = new unsigned long [nProcessor];
-	unsigned long *Buffer_Send_nVertex = new unsigned long [1];
-
-	/*--- Compute the total number of points of the near-field ghost nodes ---*/
-	nLocalVertex_NearField = 0;
-	for (iMarker = 0; iMarker < config->GetnMarker_All(); iMarker++)
-		if (config->GetMarker_All_Boundary(iMarker) == NEARFIELD_BOUNDARY)
-			for (iVertex = 0; iVertex < geometry->GetnVertex(iMarker); iVertex++) {
-				iPoint = geometry->vertex[iMarker][iVertex]->GetNode();
-				Face_Normal = geometry->vertex[iMarker][iVertex]->GetNormal();
-				Coord = geometry->node[iPoint]->GetCoord();
-
-				if (geometry->node[iPoint]->GetDomain())
-					if ((Face_Normal[nDim-1] > 0.0) && (Coord[nDim-1] < 0.0))
-						nLocalVertex_NearField ++;
-			}
-
-	Buffer_Send_nVertex[0] = nLocalVertex_NearField;
-
-	/*--- Send Near-Field vertex information --*/
-	MPI::COMM_WORLD.Allreduce(&nLocalVertex_NearField, &nVertex_NearField, 1, MPI::UNSIGNED_LONG, MPI::SUM);
-	MPI::COMM_WORLD.Allreduce(&nLocalVertex_NearField, &MaxLocalVertex_NearField, 1, MPI::UNSIGNED_LONG, MPI::MAX);
-	MPI::COMM_WORLD.Allgather(Buffer_Send_nVertex, 1, MPI::UNSIGNED_LONG, Buffer_Receive_nVertex, 1, MPI::UNSIGNED_LONG);
-
-	double *Buffer_Send_Xcoord = new double[MaxLocalVertex_NearField];
-	double *Buffer_Send_Ycoord = new double[MaxLocalVertex_NearField];
-	double *Buffer_Send_Zcoord = new double[MaxLocalVertex_NearField];
-	unsigned long *Buffer_Send_IdPoint = new unsigned long [MaxLocalVertex_NearField];
-	double *Buffer_Send_Pressure = new double [MaxLocalVertex_NearField];
-	double *Buffer_Send_FaceArea = new double[MaxLocalVertex_NearField];
-
-	double *Buffer_Receive_Xcoord = new double[nProcessor*MaxLocalVertex_NearField];
-	double *Buffer_Receive_Ycoord = new double[nProcessor*MaxLocalVertex_NearField];
-	double *Buffer_Receive_Zcoord = new double[nProcessor*MaxLocalVertex_NearField];
-	unsigned long *Buffer_Receive_IdPoint = new unsigned long[nProcessor*MaxLocalVertex_NearField];
-	double *Buffer_Receive_Pressure = new double[nProcessor*MaxLocalVertex_NearField];
-	double *Buffer_Receive_FaceArea = new double[nProcessor*MaxLocalVertex_NearField];
-
-	unsigned long nBuffer_Xcoord = MaxLocalVertex_NearField;
-	unsigned long nBuffer_Ycoord = MaxLocalVertex_NearField;
-	unsigned long nBuffer_Zcoord = MaxLocalVertex_NearField;
-	unsigned long nBuffer_IdPoint = MaxLocalVertex_NearField;
-	unsigned long nBuffer_Pressure = MaxLocalVertex_NearField;
-	unsigned long nBuffer_FaceArea = MaxLocalVertex_NearField;
-
-	for (iVertex = 0; iVertex < MaxLocalVertex_NearField; iVertex++) {
-		Buffer_Send_IdPoint[iVertex] = 0; Buffer_Send_Pressure[iVertex] = 0.0;
-		Buffer_Send_FaceArea[iVertex] = 0.0; Buffer_Send_Xcoord[iVertex] = 0.0;
-		Buffer_Send_Ycoord[iVertex] = 0.0; Buffer_Send_Zcoord[iVertex] = 0.0;
-	}
-
-	/*--- Copy coordinates, index points, and pressures to the auxiliar vector --*/
-	nLocalVertex_NearField = 0;
-	for (iMarker = 0; iMarker < config->GetnMarker_All(); iMarker++)
-		if (config->GetMarker_All_Boundary(iMarker) == NEARFIELD_BOUNDARY)
-			for (iVertex = 0; iVertex < geometry->GetnVertex(iMarker); iVertex++) {
-				iPoint = geometry->vertex[iMarker][iVertex]->GetNode();
-				Face_Normal = geometry->vertex[iMarker][iVertex]->GetNormal();
-				Coord = geometry->node[iPoint]->GetCoord();
-
-				if (geometry->node[iPoint]->GetDomain())
-					if ((Face_Normal[nDim-1] > 0.0) && (Coord[nDim-1] < 0.0)) {
-						Buffer_Send_IdPoint[nLocalVertex_NearField] = iPoint;
-						Buffer_Send_Xcoord[nLocalVertex_NearField] = geometry->node[iPoint]->GetCoord(0);
-						Buffer_Send_Ycoord[nLocalVertex_NearField] = geometry->node[iPoint]->GetCoord(1);
-						Buffer_Send_Zcoord[nLocalVertex_NearField] = geometry->node[iPoint]->GetCoord(2);
-						Buffer_Send_Pressure[nLocalVertex_NearField] = solver_container->node[iPoint]->GetPressure(COMPRESSIBLE);
-						Buffer_Send_FaceArea[nLocalVertex_NearField] = fabs(Face_Normal[nDim-1]);
-						nLocalVertex_NearField++;
-					}
-			}
-
-	/*--- Send all the information --*/
-	MPI::COMM_WORLD.Gather(Buffer_Send_Xcoord, nBuffer_Xcoord, MPI::DOUBLE, Buffer_Receive_Xcoord, nBuffer_Xcoord, MPI::DOUBLE, MASTER_NODE);
-	MPI::COMM_WORLD.Gather(Buffer_Send_Ycoord, nBuffer_Ycoord, MPI::DOUBLE, Buffer_Receive_Ycoord, nBuffer_Ycoord, MPI::DOUBLE, MASTER_NODE);
-	MPI::COMM_WORLD.Gather(Buffer_Send_Zcoord, nBuffer_Zcoord, MPI::DOUBLE, Buffer_Receive_Zcoord, nBuffer_Zcoord, MPI::DOUBLE, MASTER_NODE);
-	MPI::COMM_WORLD.Gather(Buffer_Send_IdPoint, nBuffer_IdPoint, MPI::UNSIGNED_LONG, Buffer_Receive_IdPoint, nBuffer_IdPoint, MPI::UNSIGNED_LONG, MASTER_NODE);
-	MPI::COMM_WORLD.Gather(Buffer_Send_Pressure, nBuffer_Pressure, MPI::DOUBLE, Buffer_Receive_Pressure, nBuffer_Pressure, MPI::DOUBLE, MASTER_NODE);
-	MPI::COMM_WORLD.Gather(Buffer_Send_FaceArea, nBuffer_FaceArea, MPI::DOUBLE, Buffer_Receive_FaceArea, nBuffer_FaceArea, MPI::DOUBLE, MASTER_NODE);
-
-	if (rank == MASTER_NODE) {
-
-		Xcoord = new double[nVertex_NearField];
-		Ycoord = new double[nVertex_NearField];
-		Zcoord = new double[nVertex_NearField];
-		AzimuthalAngle = new short[nVertex_NearField];
-		IdPoint = new unsigned long[nVertex_NearField];
-		IdDomain = new unsigned long[nVertex_NearField];
-		Pressure = new double[nVertex_NearField];
-		FaceArea = new double[nVertex_NearField];
-		EquivArea = new double[nVertex_NearField];
-		TargetArea = new double[nVertex_NearField];
-		NearFieldWeight = new double[nVertex_NearField];
-		Weight = new double[nVertex_NearField];
-
-		nVertex_NearField = 0;
-		for (iProcessor = 0; iProcessor < nProcessor; iProcessor++)
-			for (iVertex = 0; iVertex < Buffer_Receive_nVertex[iProcessor]; iVertex++) {
-				Xcoord[nVertex_NearField] = Buffer_Receive_Xcoord[iProcessor*MaxLocalVertex_NearField+iVertex];
-				Ycoord[nVertex_NearField] = Buffer_Receive_Ycoord[iProcessor*MaxLocalVertex_NearField+iVertex];
-
-				if (nDim == 2) {
-					AzimuthalAngle[nVertex_NearField] = 0;
-				}
-
-				if (nDim == 3) {
-					Zcoord[nVertex_NearField] = Buffer_Receive_Zcoord[iProcessor*MaxLocalVertex_NearField+iVertex];
-
-					/*--- Rotate the nearfield cylinder  ---*/
-					double YcoordRot = Ycoord[nVertex_NearField];
-					double ZcoordRot = Xcoord[nVertex_NearField]*sin(AoA) + Zcoord[nVertex_NearField]*cos(AoA);
-
-					/*--- Compute the Azimuthal angle ---*/
-					double AngleDouble; short AngleInt;
-					AngleDouble = atan(-YcoordRot/ZcoordRot)*180.0/PI_NUMBER;
-					AngleInt = (short) floor(AngleDouble + 0.5);
-					if (AngleInt >= 0) AzimuthalAngle[nVertex_NearField] = AngleInt;
-					else AzimuthalAngle[nVertex_NearField] = 180 + AngleInt;
-				}
-
-				if (AzimuthalAngle[nVertex_NearField] <= 60) {
-					IdPoint[nVertex_NearField] = Buffer_Receive_IdPoint[iProcessor*MaxLocalVertex_NearField+iVertex];
-					Pressure[nVertex_NearField] = Buffer_Receive_Pressure[iProcessor*MaxLocalVertex_NearField+iVertex];
-					FaceArea[nVertex_NearField] = Buffer_Receive_FaceArea[iProcessor*MaxLocalVertex_NearField+iVertex];
-					IdDomain[nVertex_NearField] = iProcessor;
-					nVertex_NearField++;
-				}
-
-			}
-	}
-
-	delete [] Buffer_Receive_nVertex;
-	delete [] Buffer_Send_nVertex;
-
-	delete [] Buffer_Send_Xcoord;
-	delete [] Buffer_Send_Ycoord;
-	delete [] Buffer_Send_Zcoord;
-	delete [] Buffer_Send_IdPoint;
-	delete [] Buffer_Send_Pressure;
-	delete [] Buffer_Send_FaceArea;
-
-	delete [] Buffer_Receive_Xcoord;
-	delete [] Buffer_Receive_IdPoint;
-	delete [] Buffer_Receive_Pressure;
-	delete [] Buffer_Receive_FaceArea;
-
-#endif
-
-	if (rank == MASTER_NODE) {
-
-		vector<short> PhiAngleList;
-		vector<short>::iterator IterPhiAngleList;
-
-		for (iVertex = 0; iVertex < nVertex_NearField; iVertex++)
-			PhiAngleList.push_back(AzimuthalAngle[iVertex]);
-
-		sort( PhiAngleList.begin(), PhiAngleList.end());
-		IterPhiAngleList = unique( PhiAngleList.begin(), PhiAngleList.end());
-		PhiAngleList.resize( IterPhiAngleList - PhiAngleList.begin() );
-
-		/*--- Create vectors and distribute the values among the different PhiAngle queues ---*/
-		vector<vector<double> > Xcoord_PhiAngle; Xcoord_PhiAngle.resize(PhiAngleList.size());
-		vector<vector<double> > Ycoord_PhiAngle; Ycoord_PhiAngle.resize(PhiAngleList.size());
-		vector<vector<double> > Zcoord_PhiAngle; Zcoord_PhiAngle.resize(PhiAngleList.size());
-		vector<vector<unsigned long> > IdPoint_PhiAngle; IdPoint_PhiAngle.resize(PhiAngleList.size());
-		vector<vector<unsigned long> > IdDomain_PhiAngle; IdDomain_PhiAngle.resize(PhiAngleList.size());
-		vector<vector<double> > Pressure_PhiAngle; Pressure_PhiAngle.resize(PhiAngleList.size());
-		vector<vector<double> > FaceArea_PhiAngle; FaceArea_PhiAngle.resize(PhiAngleList.size());
-		vector<vector<double> > EquivArea_PhiAngle; EquivArea_PhiAngle.resize(PhiAngleList.size());
-		vector<vector<double> > TargetArea_PhiAngle; TargetArea_PhiAngle.resize(PhiAngleList.size());
-		vector<vector<double> > NearFieldWeight_PhiAngle; NearFieldWeight_PhiAngle.resize(PhiAngleList.size());
-		vector<vector<double> > Weight_PhiAngle; Weight_PhiAngle.resize(PhiAngleList.size());
-
-		/*--- Distribute the values among the different PhiAngles ---*/
-		for (iVertex = 0; iVertex < nVertex_NearField; iVertex++)
-			for (iPhiAngle = 0; iPhiAngle < PhiAngleList.size(); iPhiAngle++)
-				if (AzimuthalAngle[iVertex] == PhiAngleList[iPhiAngle]) {
-					Xcoord_PhiAngle[iPhiAngle].push_back(Xcoord[iVertex]);
-					Ycoord_PhiAngle[iPhiAngle].push_back(Ycoord[iVertex]);
-					Zcoord_PhiAngle[iPhiAngle].push_back(Zcoord[iVertex]);
-					IdPoint_PhiAngle[iPhiAngle].push_back(IdPoint[iVertex]);
-					IdDomain_PhiAngle[iPhiAngle].push_back(IdDomain[iVertex]);
-					Pressure_PhiAngle[iPhiAngle].push_back(Pressure[iVertex]);
-					FaceArea_PhiAngle[iPhiAngle].push_back(FaceArea[iVertex]);
-					EquivArea_PhiAngle[iPhiAngle].push_back(EquivArea[iVertex]);
-					TargetArea_PhiAngle[iPhiAngle].push_back(TargetArea[iVertex]);
-					NearFieldWeight_PhiAngle[iPhiAngle].push_back(NearFieldWeight[iVertex]);
-					Weight_PhiAngle[iPhiAngle].push_back(Weight[iVertex]);
-				}
-
-		/*--- Order the arrays (x Coordinate, Pressure, Point, and Domain) ---*/
-		for (iPhiAngle = 0; iPhiAngle < PhiAngleList.size(); iPhiAngle++)
-			for (iVertex = 0; iVertex < Xcoord_PhiAngle[iPhiAngle].size(); iVertex++)
-				for (jVertex = 0; jVertex < Xcoord_PhiAngle[iPhiAngle].size() - 1 - iVertex; jVertex++)
-					if (Xcoord_PhiAngle[iPhiAngle][jVertex] > Xcoord_PhiAngle[iPhiAngle][jVertex+1]) {
-						auxXCoord = Xcoord_PhiAngle[iPhiAngle][jVertex]; Xcoord_PhiAngle[iPhiAngle][jVertex] = Xcoord_PhiAngle[iPhiAngle][jVertex+1]; Xcoord_PhiAngle[iPhiAngle][jVertex+1] = auxXCoord;
-						auxYCoord = Ycoord_PhiAngle[iPhiAngle][jVertex]; Ycoord_PhiAngle[iPhiAngle][jVertex] = Ycoord_PhiAngle[iPhiAngle][jVertex+1]; Ycoord_PhiAngle[iPhiAngle][jVertex+1] = auxYCoord;
-						auxZCoord = Zcoord_PhiAngle[iPhiAngle][jVertex]; Zcoord_PhiAngle[iPhiAngle][jVertex] = Zcoord_PhiAngle[iPhiAngle][jVertex+1]; Zcoord_PhiAngle[iPhiAngle][jVertex+1] = auxZCoord;
-						auxPress = Pressure_PhiAngle[iPhiAngle][jVertex]; Pressure_PhiAngle[iPhiAngle][jVertex] = Pressure_PhiAngle[iPhiAngle][jVertex+1]; Pressure_PhiAngle[iPhiAngle][jVertex+1] = auxPress;
-						auxArea = FaceArea_PhiAngle[iPhiAngle][jVertex]; FaceArea_PhiAngle[iPhiAngle][jVertex] = FaceArea_PhiAngle[iPhiAngle][jVertex+1]; FaceArea_PhiAngle[iPhiAngle][jVertex+1] = auxArea;
-						auxPoint = IdPoint_PhiAngle[iPhiAngle][jVertex]; IdPoint_PhiAngle[iPhiAngle][jVertex] = IdPoint_PhiAngle[iPhiAngle][jVertex+1]; IdPoint_PhiAngle[iPhiAngle][jVertex+1] = auxPoint;
-						auxDomain = IdDomain_PhiAngle[iPhiAngle][jVertex]; IdDomain_PhiAngle[iPhiAngle][jVertex] = IdDomain_PhiAngle[iPhiAngle][jVertex+1]; IdDomain_PhiAngle[iPhiAngle][jVertex+1] = auxDomain;
-					}
-
-
-		/*--- Check that all the azimuth lists have the same size ---*/
-		unsigned short nVertex = Xcoord_PhiAngle[0].size();
-		for (iPhiAngle = 0; iPhiAngle < PhiAngleList.size(); iPhiAngle++) {
-			unsigned short nVertex_aux = Xcoord_PhiAngle[iPhiAngle].size();
-			if (nVertex_aux != nVertex) cout <<"Be careful!!! one azimuth list is shorter than the other"<< endl;
-			nVertex = min(nVertex, nVertex_aux);
-		}
-
-		/*--- Compute equivalent area distribution at each azimuth angle ---*/
-		for (iPhiAngle = 0; iPhiAngle < PhiAngleList.size(); iPhiAngle++) {
-			EquivArea_PhiAngle[iPhiAngle][0] = 0.0;
-			for (iVertex = 1; iVertex < EquivArea_PhiAngle[iPhiAngle].size(); iVertex++) {
-				EquivArea_PhiAngle[iPhiAngle][iVertex] = 0.0;
-
-				Coord_i = Xcoord_PhiAngle[iPhiAngle][iVertex]*cos(AoA) - Zcoord_PhiAngle[iPhiAngle][iVertex]*sin(AoA);
-
-				for (jVertex = 0; jVertex < iVertex-1; jVertex++) {
-
-					Coord_j = Xcoord_PhiAngle[iPhiAngle][jVertex]*cos(AoA) - Zcoord_PhiAngle[iPhiAngle][jVertex]*sin(AoA);
-					jp1Coord = Xcoord_PhiAngle[iPhiAngle][jVertex+1]*cos(AoA) - Zcoord_PhiAngle[iPhiAngle][jVertex+1]*sin(AoA);
-
-					jFunction = factor*(Pressure_PhiAngle[iPhiAngle][jVertex] - Pressure_Inf)*sqrt(Coord_i-Coord_j);
-					jp1Function = factor*(Pressure_PhiAngle[iPhiAngle][jVertex+1] - Pressure_Inf)*sqrt(Coord_i-jp1Coord);
-
-					DeltaX = (jp1Coord-Coord_j);
-					MeanFuntion = 0.5*(jp1Function + jFunction);
-					EquivArea_PhiAngle[iPhiAngle][iVertex] += DeltaX * MeanFuntion;
-				}
-			}
-		}
-
-		/*--- Create a file with the equivalent area distribution at each azimuthal angle ---*/
-		NearFieldEA_file.precision(15);
-		NearFieldEA_file.open("NearFieldEA.plt", ios::out);
-		NearFieldEA_file << "TITLE = \"Nearfield Equivalent Area at each azimuthal angle \"" << endl;
-		NearFieldEA_file << "VARIABLES = \"Coord (local to the near-field cylinder)\"";
-
-		for (iPhiAngle = 0; iPhiAngle < PhiAngleList.size(); iPhiAngle++) {
-			NearFieldEA_file << ", \"Equivalent Area, Phi= " << PhiAngleList[iPhiAngle] << " deg.\"";
-		}
-
-		NearFieldEA_file << endl;
-		for (iVertex = 0; iVertex < EquivArea_PhiAngle[0].size(); iVertex++) {
-			double XcoordRot = Xcoord_PhiAngle[0][iVertex]*cos(AoA) - Zcoord_PhiAngle[0][iVertex]*sin(AoA);
-			double XcoordRot_init = Xcoord_PhiAngle[0][0]*cos(AoA) - Zcoord_PhiAngle[0][0]*sin(AoA);
-			NearFieldEA_file << scientific << XcoordRot - XcoordRot_init;
-			for (iPhiAngle = 0; iPhiAngle < PhiAngleList.size(); iPhiAngle++) {
-				NearFieldEA_file << scientific << ", " << EquivArea_PhiAngle[iPhiAngle][iVertex];
-			}
-			NearFieldEA_file << endl;
-		}
-		NearFieldEA_file.close();
-
-		/*--- Read target equivalent area from the configuration file,
-		 this first implementation requires a complete table (same as the original
-		 EA table). so... no interpolation. ---*/
-
-		vector<vector<double> > TargetArea_PhiAngle_Trans;
-		TargetEA_file.open("TargetEA.dat", ios::in);
-
-		if (TargetEA_file.fail()) {
-			if (iExtIter == 0) { cout << "There is no Target Equivalent Area file (TargetEA.dat)!!"<< endl;
-			cout << "Using default parameters (Target Equiv Area = 0.0)" << endl;
-			}
-			/*--- Set the table to 0 ---*/
-			for (iPhiAngle = 0; iPhiAngle < PhiAngleList.size(); iPhiAngle++)
-				for (iVertex = 0; iVertex < TargetArea_PhiAngle[iPhiAngle].size(); iVertex++)
-					TargetArea_PhiAngle[iPhiAngle][iVertex] = 0.0;
-		}
-		else {
-
-			/*--- skip header lines ---*/
-			string line;
-			getline(TargetEA_file, line);
-			getline(TargetEA_file, line);
-
-			while (TargetEA_file) {
-
-				string line;
-				getline(TargetEA_file, line);
-				istringstream is(line);
-				vector<double> row;
-				unsigned short iter = 0;
-
-				while (is.good()) {
-					string token;
-					getline(is,token,',');
-
-					istringstream js(token);
-
-					double data;
-					js >> data;
-
-					/*--- The first element in the table is the coordinate ---*/
-					if (iter != 0) row.push_back(data);
-					iter++;
-				}
-				TargetArea_PhiAngle_Trans.push_back(row);
-			}
-
-			for (iPhiAngle = 0; iPhiAngle < PhiAngleList.size(); iPhiAngle++)
-				for (iVertex = 0; iVertex < EquivArea_PhiAngle[iPhiAngle].size(); iVertex++)
-					TargetArea_PhiAngle[iPhiAngle][iVertex] = TargetArea_PhiAngle_Trans[iVertex][iPhiAngle];
-		}
-
-		/*--- Divide by the number of Phi angles in the nearfield ---*/
-		double PhiFactor = 1.0/double(PhiAngleList.size());
-
-		/*--- Evaluate the objective function ---*/
-		InverseDesign = 0;
-		for (iPhiAngle = 0; iPhiAngle < PhiAngleList.size(); iPhiAngle++)
-			for (iVertex = 0; iVertex < EquivArea_PhiAngle[iPhiAngle].size(); iVertex++) {
-				Weight_PhiAngle[iPhiAngle][iVertex] = 1.0;
-				Coord_i = Xcoord_PhiAngle[iPhiAngle][iVertex];
-
-				double Difference = EquivArea_PhiAngle[iPhiAngle][iVertex]-TargetArea_PhiAngle[iPhiAngle][iVertex];
-				if ((Coord_i < XCoordBegin_OF) || (Coord_i > XCoordEnd_OF)) Difference = 0.0;
-
-				InverseDesign += PhiFactor*Weight_PhiAngle[iPhiAngle][iVertex]*Difference*Difference;
-
-			}
-
-		/*--- Evaluate the weight of the nearfield pressure (adjoint input) ---*/
-		for (iPhiAngle = 0; iPhiAngle < PhiAngleList.size(); iPhiAngle++)
-			for (iVertex = 0; iVertex < EquivArea_PhiAngle[iPhiAngle].size(); iVertex++) {
-				Coord_i = Xcoord_PhiAngle[iPhiAngle][iVertex];
-				NearFieldWeight_PhiAngle[iPhiAngle][iVertex] = 0.0;
-				for (jVertex = iVertex; jVertex < EquivArea_PhiAngle[iPhiAngle].size(); jVertex++) {
-					Coord_j = Xcoord_PhiAngle[iPhiAngle][jVertex];
-					Weight_PhiAngle[iPhiAngle][iVertex] = 1.0;
-
-					double Difference = EquivArea_PhiAngle[iPhiAngle][jVertex]-TargetArea_PhiAngle[iPhiAngle][jVertex];
-					if ((Coord_j < XCoordBegin_OF) || (Coord_j > XCoordEnd_OF)) Difference = 0.0;
-
-					NearFieldWeight_PhiAngle[iPhiAngle][iVertex] += PhiFactor*Weight_PhiAngle[iPhiAngle][iVertex]*2.0*Difference*factor*sqrt(Coord_j-Coord_i);
-				}
-			}		
-
-		/*--- Write the Nearfield pressure at each Azimuthal PhiAngle ---*/
-		EquivArea_file.precision(15);
-		EquivArea_file.open("nearfield_flow.plt", ios::out);
-		EquivArea_file << "TITLE = \"SU2 Equivalent area computation at each azimuthal angle \"" << endl;
-		EquivArea_file << "VARIABLES = \"Coord (local to the near-field cylinder)\",\"Equivalent area\",\"Target equivalent area\",\"NearField weight\",\"Pressure coefficient\"" << endl;
-
-		for (iPhiAngle = 0; iPhiAngle < PhiAngleList.size(); iPhiAngle++) {
-			EquivArea_file << fixed << "ZONE T= \"Azimuthal angle " << PhiAngleList[iPhiAngle] << " deg.\"" << endl;
-			for (iVertex = 0; iVertex < Xcoord_PhiAngle[iPhiAngle].size(); iVertex++) {
-
-				double XcoordRot = Xcoord_PhiAngle[0][iVertex]*cos(AoA) - Zcoord_PhiAngle[0][iVertex]*sin(AoA);
-				double XcoordRot_init = Xcoord_PhiAngle[0][0]*cos(AoA) - Zcoord_PhiAngle[0][0]*sin(AoA);
-
-				EquivArea_file << scientific << XcoordRot - XcoordRot_init << ", " << EquivArea_PhiAngle[iPhiAngle][iVertex]
-				                                                                                                    << ", " << TargetArea_PhiAngle[iPhiAngle][iVertex] << ", " << NearFieldWeight_PhiAngle[iPhiAngle][iVertex] << ", " <<
-				                                                                                                    (Pressure_PhiAngle[iPhiAngle][iVertex]-Pressure_Inf)/Pressure_Inf << endl;
-			}
-		}
-
-		EquivArea_file.close();
-
-		/*--- Write Weight file for adjoint computation ---*/
-		FuncGrad_file.precision(15);
-		FuncGrad_file.open("WeightNF.dat", ios::out);
-
-		FuncGrad_file << scientific << "-1.0";
-		for (iPhiAngle = 0; iPhiAngle < PhiAngleList.size(); iPhiAngle++)
-			FuncGrad_file << scientific << "\t" << PhiAngleList[iPhiAngle];
-		FuncGrad_file << endl;
-
-		for (iVertex = 0; iVertex < NearFieldWeight_PhiAngle[0].size(); iVertex++) {
-			double XcoordRot = Xcoord_PhiAngle[0][iVertex]*cos(AoA) - Zcoord_PhiAngle[0][iVertex]*sin(AoA);
-			FuncGrad_file << scientific << XcoordRot;
-			for (iPhiAngle = 0; iPhiAngle < PhiAngleList.size(); iPhiAngle++)
-				FuncGrad_file << scientific << "\t" << NearFieldWeight_PhiAngle[iPhiAngle][iVertex];
-			FuncGrad_file << endl;
-		}
-		FuncGrad_file.close();		
-
-		/*--- Delete structures ---*/
-		delete [] Xcoord; delete [] Ycoord; delete [] Zcoord; 
-		delete [] AzimuthalAngle; delete [] IdPoint; delete [] IdDomain;
-		delete [] Pressure; delete [] FaceArea;
-		delete [] EquivArea; delete [] TargetArea;
-		delete [] NearFieldWeight; delete [] Weight;
-
-	}
-
-#ifdef NO_MPI
-
-	/*--- Store the value of the NearField coefficient ---*/
-	solver_container->SetTotal_CEquivArea(InverseDesign);
-
-#else
-
-	/*--- Send the value of the NearField coefficient to all the processors ---*/
-	MPI::COMM_WORLD.Bcast (&InverseDesign, 1, MPI::DOUBLE, MASTER_NODE);
-
-	/*--- Store the value of the NearField coefficient ---*/
-	solver_container->SetTotal_CEquivArea(InverseDesign);
-
-#endif
-
-}
+/*!
+ * \file output_structure.cpp
+ * \brief Main subroutines for output solver information.
+ * \author Aerospace Design Laboratory (Stanford University) <http://su2.stanford.edu>.
+ * \version 2.0.7
+ *
+ * Stanford University Unstructured (SU2).
+ * Copyright (C) 2012-2013 Aerospace Design Laboratory (ADL).
+ *
+ * SU2 is free software; you can redistribute it and/or
+ * modify it under the terms of the GNU Lesser General Public
+ * License as published by the Free Software Foundation; either
+ * version 2.1 of the License, or (at your option) any later version.
+ *
+ * SU2 is distributed in the hope that it will be useful,
+ * but WITHOUT ANY WARRANTY; without even the implied warranty of
+ * MERCHANTABILITY or FITNESS FOR A PARTICULAR PURPOSE. See the GNU
+ * Lesser General Public License for more details.
+ *
+ * You should have received a copy of the GNU Lesser General Public
+ * License along with SU2. If not, see <http://www.gnu.org/licenses/>.
+ */
+
+#include "../include/output_structure.hpp"
+
+
+COutput::COutput(void) {
+
+	/*--- Initialize point and connectivity counters to zero. ---*/
+	nGlobal_Poin      = 0;
+  nSurf_Poin        = 0;
+	nGlobal_Elem      = 0;
+	nSurf_Elem        = 0;
+	nGlobal_Tria      = 0;
+	nGlobal_Quad      = 0;
+	nGlobal_Tetr      = 0;
+	nGlobal_Hexa      = 0;
+	nGlobal_Wedg      = 0;
+	nGlobal_Pyra      = 0;
+	nGlobal_Line      = 0;
+	nGlobal_BoundTria = 0;
+	nGlobal_BoundQuad = 0;
+
+	/*--- Initialize CGNS write flag ---*/
+	wrote_base_file = false;
+
+	/*--- Initialize CGNS write flag ---*/
+	wrote_CGNS_base = false;
+
+	/*--- Initialize Tecplot write flag ---*/
+	wrote_Tecplot_base = false;
+  
+  /*--- Initialize Paraview write flag ---*/
+	wrote_Paraview_base = false;
+
+}
+
+COutput::~COutput(void) { }
+
+void COutput::SetSurfaceCSV_Flow(CConfig *config, CGeometry *geometry, CSolver *FlowSolver, unsigned long iExtIter, unsigned short val_iZone) {
+
+#ifdef NO_MPI
+	unsigned long iPoint, iVertex, Global_Index;
+	unsigned short iMarker;
+	double PressCoeff = 0.0, SkinFrictionCoeff, xCoord, yCoord, zCoord, Mach;
+	char cstr[200], buffer [50];
+	ofstream SurfFlow_file;
+	unsigned short solver = config->GetKind_Solver();
+
+	/*--- Write file name with extension if unsteady ---*/
+	strcpy (cstr, config->GetSurfFlowCoeff_FileName().c_str());
+
+	if (config->GetUnsteady_Simulation() == TIME_SPECTRAL) {
+		if (int(val_iZone) < 10) sprintf (buffer, "_0000%d.csv", int(val_iZone));
+		if ((int(val_iZone) >= 10) && (int(val_iZone) < 100)) sprintf (buffer, "_000%d.csv", int(val_iZone));
+		if ((int(val_iZone) >= 100) && (int(val_iZone) < 1000)) sprintf (buffer, "_00%d.csv", int(val_iZone));
+		if ((int(val_iZone) >= 1000) && (int(val_iZone) < 10000)) sprintf (buffer, "_0%d.csv", int(val_iZone));
+		if (int(val_iZone) >= 10000) sprintf (buffer, "_%d.csv", int(val_iZone));
+
+	} else if (config->GetUnsteady_Simulation() && config->GetWrt_Unsteady()) {
+		if ((int(iExtIter) >= 0)    && (int(iExtIter) < 10))    sprintf (buffer, "_0000%d.csv", int(iExtIter));
+		if ((int(iExtIter) >= 10)   && (int(iExtIter) < 100))   sprintf (buffer, "_000%d.csv",  int(iExtIter));
+		if ((int(iExtIter) >= 100)  && (int(iExtIter) < 1000))  sprintf (buffer, "_00%d.csv",   int(iExtIter));
+		if ((int(iExtIter) >= 1000) && (int(iExtIter) < 10000)) sprintf (buffer, "_0%d.csv",    int(iExtIter));
+		if  (int(iExtIter) >= 10000) sprintf (buffer, "_%d.csv", int(iExtIter));
+	}
+	else
+		sprintf (buffer, ".csv");
+
+	strcat (cstr, buffer);
+	SurfFlow_file.precision(15);
+	SurfFlow_file.open(cstr, ios::out);
+
+	if (geometry->GetnDim() == 2) {
+		switch (solver) {
+		case EULER : SurfFlow_file <<  "\"x_coord\",\"Pressure_Coefficient\",\"Mach_Number\",\"y_coord\",\"Global_Index\"" << endl; break;
+		case NAVIER_STOKES: case RANS: SurfFlow_file <<  "\"x_coord\",\"Pressure_Coefficient\",\"Skin_Friction_Coefficient\",\"y_coord\",\"Global_Index\"" << endl; break;
+		}
+		for (iMarker = 0; iMarker < config->GetnMarker_All(); iMarker++)
+			if (config->GetMarker_All_Plotting(iMarker) == YES)
+				for(iVertex = 0; iVertex < geometry->nVertex[iMarker]; iVertex++) {
+					iPoint = geometry->vertex[iMarker][iVertex]->GetNode();
+					xCoord = geometry->node[iPoint]->GetCoord(0);
+					yCoord = geometry->node[iPoint]->GetCoord(1);
+					PressCoeff = FlowSolver->GetCPressure(iMarker,iVertex);
+					Global_Index = geometry->node[iPoint]->GetGlobalIndex();
+					switch (solver) {
+					case EULER :
+						Mach = sqrt(FlowSolver->node[iPoint]->GetVelocity2()) / FlowSolver->node[iPoint]->GetSoundSpeed();
+						SurfFlow_file << scientific << xCoord << "," << PressCoeff << "," << Mach << "," << yCoord << ", " << Global_Index << endl;
+						break;
+					case NAVIER_STOKES: case RANS:
+						SkinFrictionCoeff = FlowSolver->GetCSkinFriction(iMarker,iVertex);
+						SurfFlow_file << scientific << xCoord << "," << PressCoeff << "," << SkinFrictionCoeff << "," << yCoord << ", " << Global_Index << endl;
+						break;
+					}
+				}
+	}
+
+	if (geometry->GetnDim() == 3) {
+		switch (solver) {
+		case EULER : SurfFlow_file <<  "\"x_coord\",\"Pressure_Coefficient\",\"Mach_Number\",\"y_coord\",\"z_coord\",\"Global_Index\"" << endl; break;
+		case NAVIER_STOKES: case RANS: SurfFlow_file <<  "\"x_coord\",\"Pressure_Coefficient\",\"Skin_Friction_Coefficient\",\"y_coord\",\"z_coord\",\"Global_Index\"" << endl; break;
+		}
+		for (iMarker = 0; iMarker < config->GetnMarker_All(); iMarker++)
+			if (config->GetMarker_All_Plotting(iMarker) == YES)
+				for(iVertex = 0; iVertex < geometry->nVertex[iMarker]; iVertex++) {
+					iPoint = geometry->vertex[iMarker][iVertex]->GetNode();
+					xCoord = geometry->node[iPoint]->GetCoord(0);
+					yCoord = geometry->node[iPoint]->GetCoord(1);
+					zCoord = geometry->node[iPoint]->GetCoord(2);
+					PressCoeff = FlowSolver->GetCPressure(iMarker,iVertex);
+					Global_Index = geometry->node[iPoint]->GetGlobalIndex();
+					switch (solver) {
+					case EULER :
+						Mach = sqrt(FlowSolver->node[iPoint]->GetVelocity2()) / FlowSolver->node[iPoint]->GetSoundSpeed();
+						SurfFlow_file << scientific << xCoord << "," << PressCoeff << "," << Mach <<"," << yCoord << "," << zCoord << ", " << Global_Index << endl;
+						break;
+					case NAVIER_STOKES: case RANS:
+						SkinFrictionCoeff = FlowSolver->GetCSkinFriction(iMarker,iVertex);
+						SurfFlow_file << scientific << xCoord << "," << PressCoeff << "," << SkinFrictionCoeff << "," << yCoord << "," << zCoord << ", " << Global_Index << endl;
+						break;
+					}
+				}
+	}
+
+	SurfFlow_file.close();
+
+#else
+
+	int rank = MPI::COMM_WORLD.Get_rank(), iProcessor, nProcessor = MPI::COMM_WORLD.Get_size();
+	double PressCoeff = 0.0, SkinFrictionCoeff, xCoord, yCoord, zCoord, Mach;
+	char cstr[200];
+	unsigned short iMarker;
+	unsigned long Buffer_Send_nVertex[1], iVertex, iPoint, nVertex_Surface = 0, nLocalVertex_Surface = 0,
+			MaxLocalVertex_Surface = 0, nBuffer_Scalar, *Buffer_Receive_nVertex = NULL, position, Global_Index;
+	ofstream SurfFlow_file;
+
+	/*--- Write the surface .csv file, the information of all the vertices is
+     sent to the MASTER_NODE for writing ---*/
+	nLocalVertex_Surface = 0;
+	for (iMarker = 0; iMarker < config->GetnMarker_All(); iMarker++)
+		if (config->GetMarker_All_Plotting(iMarker) == YES)
+			for (iVertex = 0; iVertex < geometry->GetnVertex(iMarker); iVertex++) {
+				iPoint = geometry->vertex[iMarker][iVertex]->GetNode();
+				if (geometry->node[iPoint]->GetDomain()) nLocalVertex_Surface++;
+			}
+
+	if (rank == MASTER_NODE)
+		Buffer_Receive_nVertex = new unsigned long [nProcessor];
+
+	Buffer_Send_nVertex[0] = nLocalVertex_Surface;
+
+	MPI::COMM_WORLD.Barrier();
+	MPI::COMM_WORLD.Allreduce(&nLocalVertex_Surface, &MaxLocalVertex_Surface, 1, MPI::UNSIGNED_LONG, MPI::MAX);
+	MPI::COMM_WORLD.Gather(&Buffer_Send_nVertex, 1, MPI::UNSIGNED_LONG, Buffer_Receive_nVertex, 1, MPI::UNSIGNED_LONG, MASTER_NODE);
+
+	double *Buffer_Send_Coord_x = new double [MaxLocalVertex_Surface];
+	double *Buffer_Send_Coord_y = new double [MaxLocalVertex_Surface];
+	double *Buffer_Send_Coord_z = new double [MaxLocalVertex_Surface];
+	double *Buffer_Send_Press = new double [MaxLocalVertex_Surface];
+	double *Buffer_Send_Mach = new double [MaxLocalVertex_Surface];
+	double *Buffer_Send_SkinFriction = new double [MaxLocalVertex_Surface];
+	unsigned long *Buffer_Send_GlobalIndex = new unsigned long [MaxLocalVertex_Surface];
+
+	nVertex_Surface = 0;
+	for (iMarker = 0; iMarker < config->GetnMarker_All(); iMarker++)
+		if (config->GetMarker_All_Plotting(iMarker) == YES)
+			for (iVertex = 0; iVertex < geometry->GetnVertex(iMarker); iVertex++) {
+				iPoint = geometry->vertex[iMarker][iVertex]->GetNode();
+				if (geometry->node[iPoint]->GetDomain()) {
+					Buffer_Send_Press[nVertex_Surface] = FlowSolver->GetCPressure(iMarker,iVertex);
+					Buffer_Send_Coord_x[nVertex_Surface] = geometry->node[iPoint]->GetCoord(0);
+					Buffer_Send_Coord_y[nVertex_Surface] = geometry->node[iPoint]->GetCoord(1);
+					Buffer_Send_GlobalIndex[nVertex_Surface] = geometry->node[iPoint]->GetGlobalIndex();
+					if (geometry->GetnDim() == 3) Buffer_Send_Coord_z[nVertex_Surface] = geometry->node[iPoint]->GetCoord(2);
+					if (config->GetKind_Solver() == EULER)
+						Buffer_Send_Mach[nVertex_Surface] = sqrt(FlowSolver->node[iPoint]->GetVelocity2()) / FlowSolver->node[iPoint]->GetSoundSpeed();
+					if ((config->GetKind_Solver() == NAVIER_STOKES) || (config->GetKind_Solver() == RANS))
+						Buffer_Send_SkinFriction[nVertex_Surface] = FlowSolver->GetCSkinFriction(iMarker,iVertex);
+					nVertex_Surface++;
+				}
+			}
+
+	double *Buffer_Receive_Coord_x = NULL, *Buffer_Receive_Coord_y = NULL, *Buffer_Receive_Coord_z = NULL, *Buffer_Receive_Press = NULL,
+			*Buffer_Receive_Mach = NULL, *Buffer_Receive_SkinFriction = NULL;
+	unsigned long *Buffer_Receive_GlobalIndex = NULL;
+
+	if (rank == MASTER_NODE) {
+		Buffer_Receive_Coord_x = new double [nProcessor*MaxLocalVertex_Surface];
+		Buffer_Receive_Coord_y = new double [nProcessor*MaxLocalVertex_Surface];
+		if (geometry->GetnDim() == 3)
+			Buffer_Receive_Coord_z = new double [nProcessor*MaxLocalVertex_Surface];
+		Buffer_Receive_Press = new double [nProcessor*MaxLocalVertex_Surface];
+		Buffer_Receive_Mach = new double [nProcessor*MaxLocalVertex_Surface];
+		Buffer_Receive_SkinFriction = new double [nProcessor*MaxLocalVertex_Surface];
+		Buffer_Receive_GlobalIndex = new  unsigned long [nProcessor*MaxLocalVertex_Surface];
+	}
+
+	nBuffer_Scalar = MaxLocalVertex_Surface;
+
+	/*--- Send the information to the Master node ---*/
+	MPI::COMM_WORLD.Barrier();
+	MPI::COMM_WORLD.Gather(Buffer_Send_Coord_x, nBuffer_Scalar, MPI::DOUBLE,
+			Buffer_Receive_Coord_x, nBuffer_Scalar, MPI::DOUBLE, MASTER_NODE);
+	MPI::COMM_WORLD.Gather(Buffer_Send_Coord_y, nBuffer_Scalar, MPI::DOUBLE,
+			Buffer_Receive_Coord_y, nBuffer_Scalar, MPI::DOUBLE, MASTER_NODE);
+	if (geometry->GetnDim() == 3)
+		MPI::COMM_WORLD.Gather(Buffer_Send_Coord_z, nBuffer_Scalar, MPI::DOUBLE,
+				Buffer_Receive_Coord_z, nBuffer_Scalar, MPI::DOUBLE, MASTER_NODE);
+	MPI::COMM_WORLD.Gather(Buffer_Send_Press, nBuffer_Scalar, MPI::DOUBLE,
+			Buffer_Receive_Press, nBuffer_Scalar, MPI::DOUBLE, MASTER_NODE);
+	if (config->GetKind_Solver() == EULER)
+		MPI::COMM_WORLD.Gather(Buffer_Send_Mach, nBuffer_Scalar, MPI::DOUBLE,
+				Buffer_Receive_Mach, nBuffer_Scalar, MPI::DOUBLE, MASTER_NODE);
+	if ((config->GetKind_Solver() == NAVIER_STOKES) || (config->GetKind_Solver() == RANS))
+		MPI::COMM_WORLD.Gather(Buffer_Send_SkinFriction, nBuffer_Scalar, MPI::DOUBLE,
+				Buffer_Receive_SkinFriction, nBuffer_Scalar, MPI::DOUBLE, MASTER_NODE);
+
+	MPI::COMM_WORLD.Gather(Buffer_Send_GlobalIndex, nBuffer_Scalar, MPI::UNSIGNED_LONG,
+			Buffer_Receive_GlobalIndex, nBuffer_Scalar, MPI::UNSIGNED_LONG, MASTER_NODE);
+
+	/*--- The master node writes the surface files ---*/
+	if (rank == MASTER_NODE) {
+
+		/*--- Write file name with extension if unsteady ---*/
+		char buffer[50];
+		string filename = config->GetSurfFlowCoeff_FileName();
+
+		/*--- Remove the domain number from the surface csv filename ---*/
+		if (nProcessor > 1) filename.erase (filename.end()-2, filename.end());
+
+		/*--- Write file name with extension if unsteady ---*/
+		strcpy (cstr, filename.c_str());
+		if (config->GetUnsteady_Simulation() == TIME_SPECTRAL) {
+			if (int(val_iZone) < 10) sprintf (buffer, "_0000%d.csv", int(val_iZone));
+			if ((int(val_iZone) >= 10) && (int(val_iZone) < 100)) sprintf (buffer, "_000%d.csv", int(val_iZone));
+			if ((int(val_iZone) >= 100) && (int(val_iZone) < 1000)) sprintf (buffer, "_00%d.csv", int(val_iZone));
+			if ((int(val_iZone) >= 1000) && (int(val_iZone) < 10000)) sprintf (buffer, "_0%d.csv", int(val_iZone));
+			if (int(val_iZone) >= 10000) sprintf (buffer, "_%d.csv", int(val_iZone));
+
+		} else if (config->GetUnsteady_Simulation() && config->GetWrt_Unsteady()) {
+			if ((int(iExtIter) >= 0)    && (int(iExtIter) < 10))    sprintf (buffer, "_0000%d.csv", int(iExtIter));
+			if ((int(iExtIter) >= 10)   && (int(iExtIter) < 100))   sprintf (buffer, "_000%d.csv",  int(iExtIter));
+			if ((int(iExtIter) >= 100)  && (int(iExtIter) < 1000))  sprintf (buffer, "_00%d.csv",   int(iExtIter));
+			if ((int(iExtIter) >= 1000) && (int(iExtIter) < 10000)) sprintf (buffer, "_0%d.csv",    int(iExtIter));
+			if  (int(iExtIter) >= 10000) sprintf (buffer, "_%d.csv", int(iExtIter));
+		}
+		else
+			sprintf (buffer, ".csv");
+
+		strcat (cstr, buffer);
+		SurfFlow_file.precision(15);
+		SurfFlow_file.open(cstr, ios::out);
+
+		/*--- Write the 2D surface flow coefficient file ---*/
+		if (geometry->GetnDim() == 2) {
+			switch (config->GetKind_Solver()) {
+			case EULER : SurfFlow_file <<  "\"x_coord\",\"Pressure_Coefficient\",\"Mach_Number\",\"y_coord\",\"Global_Index\"" << endl; break;
+			case NAVIER_STOKES: case RANS: SurfFlow_file <<  "\"x_coord\",\"Pressure_Coefficient\",\"Skin_Friction_Coefficient\",\"y_coord\",\"Global_Index\"" << endl; break;
+			}
+			for (iProcessor = 0; iProcessor < nProcessor; iProcessor++)
+				for (iVertex = 0; iVertex < Buffer_Receive_nVertex[iProcessor]; iVertex++) {
+					position = iProcessor*MaxLocalVertex_Surface+iVertex;
+					xCoord = Buffer_Receive_Coord_x[position];
+					yCoord = Buffer_Receive_Coord_y[position];
+					PressCoeff = Buffer_Receive_Press[position];
+					Global_Index = Buffer_Receive_GlobalIndex[position];
+					switch (config->GetKind_Solver()) {
+					case EULER :
+						Mach = Buffer_Receive_Mach[position];
+						SurfFlow_file << scientific << xCoord << ", " << PressCoeff << ", " << Mach << ", " << yCoord << ", " << Global_Index << endl;
+						break;
+					case NAVIER_STOKES: case RANS:
+						SkinFrictionCoeff = Buffer_Receive_SkinFriction[position];
+						SurfFlow_file << scientific << xCoord << ", " << PressCoeff << ", " << SkinFrictionCoeff << ", " << yCoord << ", " << Global_Index << endl;
+						break;
+					}
+				}
+		}
+
+		/*--- Write the 3D surface flow coefficient file ---*/
+		if (geometry->GetnDim() == 3) {
+			switch (config->GetKind_Solver()) {
+			case EULER : SurfFlow_file <<  "\"x_coord\",\"Pressure_Coefficient\",\"Mach_Number\",\"y_coord\",\"z_coord\",\"Global_Index\"" << endl; break;
+			case NAVIER_STOKES: case RANS: SurfFlow_file <<  "\"x_coord\",\"Pressure_Coefficient\",\"Skin_Friction_Coefficient\",\"y_coord\",\"z_coord\",\"Global_Index\"" << endl; break;
+			}
+			for (iProcessor = 0; iProcessor < nProcessor; iProcessor++)
+				for (iVertex = 0; iVertex < Buffer_Receive_nVertex[iProcessor]; iVertex++) {
+					position = iProcessor*MaxLocalVertex_Surface+iVertex;
+					xCoord = Buffer_Receive_Coord_x[position];
+					yCoord = Buffer_Receive_Coord_y[position];
+					zCoord = Buffer_Receive_Coord_z[position];
+					PressCoeff = Buffer_Receive_Press[position];
+					Global_Index = Buffer_Receive_GlobalIndex[position];
+					switch (config->GetKind_Solver()) {
+					case EULER :
+						Mach = Buffer_Receive_Mach[position];
+						SurfFlow_file << scientific << xCoord << ", " << PressCoeff << ", " << Mach << ", " << yCoord << ", " << zCoord << ", " << Global_Index << endl;
+						break;
+					case NAVIER_STOKES: case RANS:
+						SkinFrictionCoeff = Buffer_Receive_SkinFriction[position];
+						SurfFlow_file << scientific << xCoord << ", " << PressCoeff << ", " << SkinFrictionCoeff << ", " << yCoord << ", " << zCoord << ", " << Global_Index << endl;
+						break;
+					}
+				}
+		}
+	}
+
+	if (rank == MASTER_NODE) {
+		delete [] Buffer_Receive_Coord_x;
+		delete [] Buffer_Receive_Coord_y;
+		if (geometry->GetnDim() == 3)
+			delete [] Buffer_Receive_Coord_z;
+		delete [] Buffer_Receive_Press;
+		delete [] Buffer_Receive_Mach;
+		delete [] Buffer_Receive_SkinFriction;
+		delete [] Buffer_Receive_GlobalIndex;
+	}
+
+	delete [] Buffer_Send_Coord_x;
+	delete [] Buffer_Send_Coord_y;
+	delete [] Buffer_Send_Coord_z;
+	delete [] Buffer_Send_Press;
+	delete [] Buffer_Send_Mach;
+	delete [] Buffer_Send_SkinFriction;
+	delete [] Buffer_Send_GlobalIndex;
+
+	SurfFlow_file.close();
+
+#endif
+}
+
+void COutput::SetSurfaceCSV_Adjoint(CConfig *config, CGeometry *geometry, CSolver *AdjSolver, CSolver *FlowSolution, unsigned long iExtIter, unsigned short val_iZone) {
+
+#ifdef NO_MPI
+
+	unsigned long iPoint, iVertex;
+	double *Solution, xCoord, yCoord, zCoord, *IntBoundary_Jump;
+	unsigned short iMarker;
+	char cstr[200], buffer[50];
+	ofstream SurfAdj_file;
+
+	/*--- Write file name with extension if unsteady ---*/
+	strcpy (cstr, config->GetSurfAdjCoeff_FileName().c_str());
+
+	if (config->GetUnsteady_Simulation() == TIME_SPECTRAL) {
+		if (int(val_iZone) < 10) sprintf (buffer, "_0000%d.csv", int(val_iZone));
+		if ((int(val_iZone) >= 10) && (int(val_iZone) < 100)) sprintf (buffer, "_000%d.csv", int(val_iZone));
+		if ((int(val_iZone) >= 100) && (int(val_iZone) < 1000)) sprintf (buffer, "_00%d.csv", int(val_iZone));
+		if ((int(val_iZone) >= 1000) && (int(val_iZone) < 10000)) sprintf (buffer, "_0%d.csv", int(val_iZone));
+		if (int(val_iZone) >= 10000) sprintf (buffer, "_%d.csv", int(val_iZone));
+
+	} else if (config->GetUnsteady_Simulation() && config->GetWrt_Unsteady()) {
+		if ((int(iExtIter) >= 0)    && (int(iExtIter) < 10))    sprintf (buffer, "_0000%d.csv", int(iExtIter));
+		if ((int(iExtIter) >= 10)   && (int(iExtIter) < 100))   sprintf (buffer, "_000%d.csv",  int(iExtIter));
+		if ((int(iExtIter) >= 100)  && (int(iExtIter) < 1000))  sprintf (buffer, "_00%d.csv",   int(iExtIter));
+		if ((int(iExtIter) >= 1000) && (int(iExtIter) < 10000)) sprintf (buffer, "_0%d.csv",    int(iExtIter));
+		if  (int(iExtIter) >= 10000) sprintf (buffer, "_%d.csv", int(iExtIter));
+	}
+	else
+		sprintf (buffer, ".csv");
+
+	strcat(cstr, buffer);
+	SurfAdj_file.precision(15);
+	SurfAdj_file.open(cstr, ios::out);
+
+	if (geometry->GetnDim() == 2) {
+		SurfAdj_file <<  "\"Point\",\"Sensitivity\",\"PsiRho\",\"Phi_x\",\"Phi_y\",\"PsiE\",\"x_coord\",\"y_coord\"" << endl;
+		for (iMarker = 0; iMarker < config->GetnMarker_All(); iMarker++) {
+			if (config->GetMarker_All_Plotting(iMarker) == YES)
+				for (iVertex = 0; iVertex < geometry->nVertex[iMarker]; iVertex++) {
+					iPoint = geometry->vertex[iMarker][iVertex]->GetNode();
+					Solution = AdjSolver->node[iPoint]->GetSolution();
+					IntBoundary_Jump = AdjSolver->node[iPoint]->GetIntBoundary_Jump();
+					xCoord = geometry->node[iPoint]->GetCoord(0);
+					yCoord = geometry->node[iPoint]->GetCoord(1);
+					SurfAdj_file << scientific << iPoint << ", " << AdjSolver->GetCSensitivity(iMarker,iVertex) << ", " << Solution[0] << ", "
+							<< Solution[1] << ", " << Solution[2] << ", " << Solution[3] <<", " << xCoord <<", "<< yCoord << endl;
+				}
+		}
+	}
+
+	if (geometry->GetnDim() == 3) {
+		SurfAdj_file <<  "\"Point\",\"Sensitivity\",\"PsiRho\",\"Phi_x\",\"Phi_y\",\"Phi_z\",\"PsiE\",\"x_coord\",\"y_coord\",\"z_coord\"" << endl;
+		for (iMarker = 0; iMarker < config->GetnMarker_All(); iMarker++) {
+			if (config->GetMarker_All_Plotting(iMarker) == YES)
+				for (iVertex = 0; iVertex < geometry->nVertex[iMarker]; iVertex++) {
+					iPoint = geometry->vertex[iMarker][iVertex]->GetNode();
+					Solution = AdjSolver->node[iPoint]->GetSolution();
+					xCoord = geometry->node[iPoint]->GetCoord(0);
+					yCoord = geometry->node[iPoint]->GetCoord(1);
+					zCoord = geometry->node[iPoint]->GetCoord(2);
+
+					SurfAdj_file << scientific << iPoint << ", " << AdjSolver->GetCSensitivity(iMarker,iVertex) << ", " << Solution[0] << ", "
+							<< Solution[1] << ", " << Solution[2] << ", " << Solution[3] << ", " << Solution[4] << ", "<< xCoord <<", "<< yCoord <<", "<< zCoord << endl;
+				}
+		}
+	}
+
+	SurfAdj_file.close();
+
+#else
+
+	int rank = MPI::COMM_WORLD.Get_rank(), iProcessor, nProcessor = MPI::COMM_WORLD.Get_size();
+	unsigned short nDim = geometry->GetnDim(), iMarker;
+	double *Solution, *Normal, *d, *Coord;
+	unsigned long Buffer_Send_nVertex[1], iVertex, iPoint, nVertex_Surface = 0, nLocalVertex_Surface = 0,
+			MaxLocalVertex_Surface = 0, nBuffer_Scalar;
+	unsigned long *Buffer_Receive_nVertex = NULL;
+	ofstream SurfAdj_file;
+
+	/*--- Write the surface .csv file ---*/
+	nLocalVertex_Surface = 0;
+	for (iMarker = 0; iMarker < config->GetnMarker_All(); iMarker++)
+		if (config->GetMarker_All_Plotting(iMarker) == YES)
+			for (iVertex = 0; iVertex < geometry->GetnVertex(iMarker); iVertex++) {
+				iPoint = geometry->vertex[iMarker][iVertex]->GetNode();
+				if (geometry->node[iPoint]->GetDomain()) nLocalVertex_Surface ++;
+			}
+
+	if (rank == MASTER_NODE)
+		Buffer_Receive_nVertex = new unsigned long [nProcessor];
+
+	Buffer_Send_nVertex[0] = nLocalVertex_Surface;
+
+	MPI::COMM_WORLD.Barrier();
+	MPI::COMM_WORLD.Allreduce(&nLocalVertex_Surface, &MaxLocalVertex_Surface, 1, MPI::UNSIGNED_LONG, MPI::MAX);
+	MPI::COMM_WORLD.Gather(&Buffer_Send_nVertex, 1, MPI::UNSIGNED_LONG, Buffer_Receive_nVertex, 1, MPI::UNSIGNED_LONG, MASTER_NODE);
+
+	double *Buffer_Send_Coord_x = new double[MaxLocalVertex_Surface];
+	double *Buffer_Send_Coord_y= new double[MaxLocalVertex_Surface];
+	double *Buffer_Send_Coord_z= new double[MaxLocalVertex_Surface];
+	unsigned long *Buffer_Send_GlobalPoint= new unsigned long[MaxLocalVertex_Surface];
+	double *Buffer_Send_Sensitivity= new double[MaxLocalVertex_Surface];
+	double *Buffer_Send_PsiRho= new double[MaxLocalVertex_Surface];
+	double *Buffer_Send_Phi_x= new double[MaxLocalVertex_Surface];
+	double *Buffer_Send_Phi_y= new double[MaxLocalVertex_Surface];
+	double *Buffer_Send_Phi_z= new double[MaxLocalVertex_Surface];
+	double *Buffer_Send_PsiE= new double[MaxLocalVertex_Surface];
+
+	nVertex_Surface = 0;
+	for (iMarker = 0; iMarker < config->GetnMarker_All(); iMarker++)
+		if (config->GetMarker_All_Plotting(iMarker) == YES)
+			for (iVertex = 0; iVertex < geometry->GetnVertex(iMarker); iVertex++) {
+				iPoint = geometry->vertex[iMarker][iVertex]->GetNode();
+				if (geometry->node[iPoint]->GetDomain()) {
+					Solution = AdjSolver->node[iPoint]->GetSolution();
+					Normal = geometry->vertex[iMarker][iVertex]->GetNormal();
+					Coord = geometry->node[iPoint]->GetCoord();
+					d = AdjSolver->node[iPoint]->GetForceProj_Vector();
+					Buffer_Send_GlobalPoint[nVertex_Surface] = geometry->node[iPoint]->GetGlobalIndex();
+					Buffer_Send_Coord_x[nVertex_Surface] = Coord[0];
+					Buffer_Send_Coord_y[nVertex_Surface] = Coord[1];
+					Buffer_Send_Sensitivity[nVertex_Surface] =  AdjSolver->GetCSensitivity(iMarker,iVertex);
+					Buffer_Send_PsiRho[nVertex_Surface] = Solution[0];
+					Buffer_Send_Phi_x[nVertex_Surface] = Solution[1];
+					Buffer_Send_Phi_y[nVertex_Surface] = Solution[2];
+					if (nDim == 2) Buffer_Send_PsiE[nVertex_Surface] = Solution[3];
+					if (nDim == 3) {
+						Buffer_Send_Coord_z[nVertex_Surface] = Coord[2];
+						Buffer_Send_Phi_z[nVertex_Surface] = Solution[3];
+						Buffer_Send_PsiE[nVertex_Surface] = Solution[4];
+					}
+					nVertex_Surface++;
+				}
+			}
+
+	double *Buffer_Receive_Coord_x = NULL, *Buffer_Receive_Coord_y = NULL, *Buffer_Receive_Coord_z = NULL, *Buffer_Receive_Sensitivity = NULL,
+			*Buffer_Receive_PsiRho = NULL, *Buffer_Receive_Phi_x = NULL, *Buffer_Receive_Phi_y = NULL, *Buffer_Receive_Phi_z = NULL,
+			*Buffer_Receive_PsiE = NULL;
+	unsigned long *Buffer_Receive_GlobalPoint = NULL;
+
+	if (rank == MASTER_NODE) {
+		Buffer_Receive_Coord_x = new double [nProcessor*MaxLocalVertex_Surface];
+		Buffer_Receive_Coord_y = new double [nProcessor*MaxLocalVertex_Surface];
+		if (nDim == 3) Buffer_Receive_Coord_z = new double [nProcessor*MaxLocalVertex_Surface];
+		Buffer_Receive_GlobalPoint = new unsigned long [nProcessor*MaxLocalVertex_Surface];
+		Buffer_Receive_Sensitivity = new double [nProcessor*MaxLocalVertex_Surface];
+		Buffer_Receive_PsiRho = new double [nProcessor*MaxLocalVertex_Surface];
+		Buffer_Receive_Phi_x = new double [nProcessor*MaxLocalVertex_Surface];
+		Buffer_Receive_Phi_y = new double [nProcessor*MaxLocalVertex_Surface];
+		if (nDim == 3) Buffer_Receive_Phi_z = new double [nProcessor*MaxLocalVertex_Surface];
+		Buffer_Receive_PsiE = new double [nProcessor*MaxLocalVertex_Surface];
+	}
+
+	nBuffer_Scalar = MaxLocalVertex_Surface;
+
+	/*--- Send the information to the Master node ---*/
+	MPI::COMM_WORLD.Barrier();
+	MPI::COMM_WORLD.Gather(Buffer_Send_Coord_x, nBuffer_Scalar, MPI::DOUBLE, Buffer_Receive_Coord_x, nBuffer_Scalar, MPI::DOUBLE, MASTER_NODE);
+	MPI::COMM_WORLD.Gather(Buffer_Send_Coord_y, nBuffer_Scalar, MPI::DOUBLE, Buffer_Receive_Coord_y, nBuffer_Scalar, MPI::DOUBLE, MASTER_NODE);
+	if (nDim == 3) MPI::COMM_WORLD.Gather(Buffer_Send_Coord_z, nBuffer_Scalar, MPI::DOUBLE, Buffer_Receive_Coord_z, nBuffer_Scalar, MPI::DOUBLE, MASTER_NODE);
+	MPI::COMM_WORLD.Gather(Buffer_Send_GlobalPoint, nBuffer_Scalar, MPI::UNSIGNED_LONG, Buffer_Receive_GlobalPoint, nBuffer_Scalar, MPI::UNSIGNED_LONG, MASTER_NODE);
+	MPI::COMM_WORLD.Gather(Buffer_Send_Sensitivity, nBuffer_Scalar, MPI::DOUBLE, Buffer_Receive_Sensitivity, nBuffer_Scalar, MPI::DOUBLE, MASTER_NODE);
+	MPI::COMM_WORLD.Gather(Buffer_Send_PsiRho, nBuffer_Scalar, MPI::DOUBLE, Buffer_Receive_PsiRho, nBuffer_Scalar, MPI::DOUBLE, MASTER_NODE);
+	MPI::COMM_WORLD.Gather(Buffer_Send_Phi_x, nBuffer_Scalar, MPI::DOUBLE, Buffer_Receive_Phi_x, nBuffer_Scalar, MPI::DOUBLE, MASTER_NODE);
+	MPI::COMM_WORLD.Gather(Buffer_Send_Phi_y, nBuffer_Scalar, MPI::DOUBLE, Buffer_Receive_Phi_y, nBuffer_Scalar, MPI::DOUBLE, MASTER_NODE);
+	if (nDim == 3) MPI::COMM_WORLD.Gather(Buffer_Send_Phi_z, nBuffer_Scalar, MPI::DOUBLE, Buffer_Receive_Phi_z, nBuffer_Scalar, MPI::DOUBLE, MASTER_NODE);
+	MPI::COMM_WORLD.Gather(Buffer_Send_PsiE, nBuffer_Scalar, MPI::DOUBLE, Buffer_Receive_PsiE, nBuffer_Scalar, MPI::DOUBLE, MASTER_NODE);
+
+	/*--- The master node is the one who writes the surface files ---*/
+	if (rank == MASTER_NODE) {
+		unsigned long iVertex, GlobalPoint, position;
+		char cstr[200], buffer[50];
+		ofstream SurfAdj_file;
+		string filename = config->GetSurfAdjCoeff_FileName();
+
+		/*--- Remove the domain number from the surface csv filename ---*/
+		if (nProcessor > 1) filename.erase (filename.end()-2, filename.end());
+
+		/*--- Write file name with extension if unsteady ---*/
+		strcpy (cstr, filename.c_str());
+
+		if (config->GetUnsteady_Simulation() == TIME_SPECTRAL) {
+			if (int(val_iZone) < 10) sprintf (buffer, "_0000%d.csv", int(val_iZone));
+			if ((int(val_iZone) >= 10) && (int(val_iZone) < 100)) sprintf (buffer, "_000%d.csv", int(val_iZone));
+			if ((int(val_iZone) >= 100) && (int(val_iZone) < 1000)) sprintf (buffer, "_00%d.csv", int(val_iZone));
+			if ((int(val_iZone) >= 1000) && (int(val_iZone) < 10000)) sprintf (buffer, "_0%d.csv", int(val_iZone));
+			if (int(val_iZone) >= 10000) sprintf (buffer, "_%d.csv", int(val_iZone));
+
+		} else if (config->GetUnsteady_Simulation() && config->GetWrt_Unsteady()) {
+			if ((int(iExtIter) >= 0) && (int(iExtIter) < 10)) sprintf (buffer, "_0000%d.csv", int(iExtIter));
+			if ((int(iExtIter) >= 10) && (int(iExtIter) < 100)) sprintf (buffer, "_000%d.csv", int(iExtIter));
+			if ((int(iExtIter) >= 100) && (int(iExtIter) < 1000)) sprintf (buffer, "_00%d.csv", int(iExtIter));
+			if ((int(iExtIter) >= 1000) && (int(iExtIter) < 10000)) sprintf (buffer, "_0%d.csv", int(iExtIter));
+			if (int(iExtIter) >= 10000) sprintf (buffer, "_%d.csv", int(iExtIter));
+		}
+		else
+			sprintf (buffer, ".csv");
+
+		strcat (cstr, buffer);
+		SurfAdj_file.open(cstr, ios::out);
+		SurfAdj_file.precision(15);
+
+		/*--- Write the 2D surface flow coefficient file ---*/
+		if (geometry->GetnDim() == 2) {
+
+			SurfAdj_file <<  "\"Point\",\"Sensitivity\",\"PsiRho\",\"Phi_x\",\"Phi_y\",\"PsiE\",\"x_coord\",\"y_coord\"" << endl;
+
+			for (iProcessor = 0; iProcessor < nProcessor; iProcessor++)
+				for (iVertex = 0; iVertex < Buffer_Receive_nVertex[iProcessor]; iVertex++) {
+
+					position = iProcessor*MaxLocalVertex_Surface+iVertex;
+					GlobalPoint = Buffer_Receive_GlobalPoint[position];
+
+					SurfAdj_file << scientific << GlobalPoint <<
+							", " << Buffer_Receive_Sensitivity[position] << ", " << Buffer_Receive_PsiRho[position] <<
+							", " << Buffer_Receive_Phi_x[position] << ", " << Buffer_Receive_Phi_y[position] <<
+							", " << Buffer_Receive_PsiE[position] << ", " << Buffer_Receive_Coord_x[position] <<
+							", "<< Buffer_Receive_Coord_y[position]  << endl;
+				}
+		}
+
+		/*--- Write the 3D surface flow coefficient file ---*/
+		if (geometry->GetnDim() == 3) {
+
+			SurfAdj_file <<  "\"Point\",\"Sensitivity\",\"PsiRho\",\"Phi_x\",\"Phi_y\",\"Phi_z\",\"PsiE\",\"x_coord\",\"y_coord\",\"z_coord\"" << endl;
+
+			for (iProcessor = 0; iProcessor < nProcessor; iProcessor++)
+				for (iVertex = 0; iVertex < Buffer_Receive_nVertex[iProcessor]; iVertex++) {
+					position = iProcessor*MaxLocalVertex_Surface+iVertex;
+					GlobalPoint = Buffer_Receive_GlobalPoint[position];
+
+					SurfAdj_file << scientific << GlobalPoint <<
+							", " << Buffer_Receive_Sensitivity[position] << ", " << Buffer_Receive_PsiRho[position] <<
+							", " << Buffer_Receive_Phi_x[position] << ", " << Buffer_Receive_Phi_y[position] << ", " << Buffer_Receive_Phi_z[position] <<
+							", " << Buffer_Receive_PsiE[position] <<", "<< Buffer_Receive_Coord_x[position] <<
+							", "<< Buffer_Receive_Coord_y[position] <<", "<< Buffer_Receive_Coord_z[position] << endl;
+				}
+		}
+
+	}
+
+	if (rank == MASTER_NODE) {
+		delete [] Buffer_Receive_nVertex;
+		delete [] Buffer_Receive_Coord_x;
+		delete [] Buffer_Receive_Coord_y;
+		if (nDim == 3) delete [] Buffer_Receive_Coord_z;
+		delete [] Buffer_Receive_Sensitivity;
+		delete [] Buffer_Receive_PsiRho;
+		delete [] Buffer_Receive_Phi_x;
+		delete [] Buffer_Receive_Phi_y;
+		if (nDim == 3) delete [] Buffer_Receive_Phi_z;
+		delete [] Buffer_Receive_PsiE;
+		delete [] Buffer_Receive_GlobalPoint;
+	}
+
+	delete [] Buffer_Send_Coord_x;
+	delete [] Buffer_Send_Coord_y;
+	delete [] Buffer_Send_Coord_z;
+	delete [] Buffer_Send_GlobalPoint;
+	delete [] Buffer_Send_Sensitivity;
+	delete [] Buffer_Send_PsiRho;
+	delete [] Buffer_Send_Phi_x;
+	delete [] Buffer_Send_Phi_y;
+	delete [] Buffer_Send_Phi_z;
+	delete [] Buffer_Send_PsiE;
+
+	SurfAdj_file.close();
+
+#endif
+}
+
+void COutput::SetSurfaceCSV_Linearized(CConfig *config, CGeometry *geometry, CSolver *LinSolution, string val_filename, unsigned long iExtIter) { }
+
+void COutput::MergeConnectivity(CConfig *config, CGeometry *geometry, unsigned short val_iZone) {
+
+	int rank = MASTER_NODE;
+  int size = SINGLE_NODE;
+
+#ifndef NO_MPI
+	rank = MPI::COMM_WORLD.Get_rank();
+  size = MPI::COMM_WORLD.Get_size();
+#endif
+
+	/*--- Merge connectivity for each type of element (excluding halos). Note
+     that we only need to merge the connectivity once, as it does not change
+     during computation. Check whether the base file has been written. ---*/
+
+	if (!wrote_base_file) {
+
+    /*--- Merge volumetric grid. ---*/
+
+    if ((rank == MASTER_NODE) && (size != SINGLE_NODE) && (nGlobal_Tria != 0))
+      cout <<"Merging volumetric triangle grid connectivity." << endl;
+		MergeVolumetricConnectivity(config, geometry, TRIANGLE    );
+
+    if ((rank == MASTER_NODE) && (size != SINGLE_NODE) && (nGlobal_Quad != 0))
+      cout <<"Merging volumetric rectangle grid connectivity." << endl;
+		MergeVolumetricConnectivity(config, geometry, RECTANGLE   );
+
+    if ((rank == MASTER_NODE) && (size != SINGLE_NODE) && (nGlobal_Tetr != 0))
+      cout <<"Merging volumetric tetrahedron grid connectivity." << endl;
+		MergeVolumetricConnectivity(config, geometry, TETRAHEDRON );
+
+    if ((rank == MASTER_NODE) && (size != SINGLE_NODE) && (nGlobal_Hexa != 0))
+      cout <<"Merging volumetric hexahedron grid connectivity." << endl;
+		MergeVolumetricConnectivity(config, geometry, HEXAHEDRON  );
+
+    if ((rank == MASTER_NODE) && (size != SINGLE_NODE) && (nGlobal_Wedg != 0))
+      cout <<"Merging volumetric wedge grid connectivity." << endl;
+		MergeVolumetricConnectivity(config, geometry, WEDGE       );
+
+    if ((rank == MASTER_NODE) && (size != SINGLE_NODE) && (nGlobal_Pyra != 0))
+      cout <<"Merging volumetric pyramid grid connectivity." << endl;
+		MergeVolumetricConnectivity(config, geometry, PYRAMID     );
+
+    /*--- Merge surface grid. ---*/
+    
+    if ((rank == MASTER_NODE) && (size != SINGLE_NODE) && (nGlobal_Line != 0))
+      cout <<"Merging surface line grid connectivity." << endl;
+    MergeSurfaceConnectivity(config, geometry, LINE);
+
+    if ((rank == MASTER_NODE) && (size != SINGLE_NODE) && (nGlobal_BoundTria != 0))
+      cout <<"Merging surface triangle grid connectivity." << endl;
+		MergeSurfaceConnectivity(config, geometry, TRIANGLE);
+
+    if ((rank == MASTER_NODE) && (size != SINGLE_NODE) && (nGlobal_BoundQuad != 0))
+      cout <<"Merging surface rectangle grid connectivity." << endl;
+		MergeSurfaceConnectivity(config, geometry, RECTANGLE);
+
+		/*--- Update total number of volume elements after merge. ---*/
+
+		nGlobal_Elem = nGlobal_Tria + nGlobal_Quad + nGlobal_Tetr +
+                   nGlobal_Hexa + nGlobal_Pyra + nGlobal_Wedg;
+    
+    /*--- Update total number of surface elements after merge. ---*/
+    
+    nSurf_Elem = nGlobal_Line + nGlobal_BoundTria + nGlobal_BoundQuad;
+
+		/*--- Write the connectivity to the base binary output file, then
+         clear the memory immediately for the rest of the computation. ---*/
+    
+    unsigned short FileFormat = config->GetOutput_FileFormat();
+		if (rank == MASTER_NODE && FileFormat == CGNS_SOL) {
+			SetCGNS_Connectivity(config, geometry, val_iZone);
+			DeallocateConnectivity(config, geometry, false);
+		}
+
+	}
+}
+
+void COutput::MergeCoordinates(CConfig *config, CGeometry *geometry) {
+
+	/*--- Local variables needed on all processors ---*/
+
+	unsigned short iDim, nDim = geometry->GetnDim();
+	unsigned long iPoint, jPoint;
+  
+#ifdef NO_MPI
+
+	/*--- In serial, the single process has access to all geometry, so simply
+     load the coordinates into the data structure. ---*/
+
+	/*--- Total number of points in the mesh (excluding halos). ---*/
+  nGlobal_Poin = geometry->GetnPointDomain();
+	nGlobal_Doma = geometry->GetnPointDomain();
+
+	/*--- Allocate the coordinates data structure. ---*/
+
+	Coords = new double*[nDim];
+	for (iDim = 0; iDim < nDim; iDim++) {
+		Coords[iDim] = new double[nGlobal_Poin];
+	}
+
+	/*--- Loop over the mesh to collect the coords of the local points. ---*/
+
+	jPoint = 0;
+	for (iPoint = 0; iPoint < geometry->GetnPoint(); iPoint++) {
+
+		/*--- Check if the node belongs to the domain (i.e, not a halo node) ---*/
+		if (geometry->node[iPoint]->GetDomain()) {
+      
+      /*--- Retrieve the current coordinates at this node. ---*/
+      for (iDim = 0; iDim < nDim; iDim++) {
+        Coords[iDim][jPoint] = geometry->node[iPoint]->GetCoord(iDim);
+      }
+      
+      /*--- Increment a counter since we may be skipping over
+       some halo nodes during this loop. ---*/
+      jPoint++;
+		}
+	}
+
+#else
+
+	/*--- MPI preprocessing ---*/
+	int iProcessor;
+	int nProcessor = MPI::COMM_WORLD.Get_size();
+	int rank = MPI::COMM_WORLD.Get_rank();
+
+  bool Wrt_Halo = config->GetWrt_Halo();
+
+	/*--- Local variables needed for merging the geometry with MPI. ---*/
+
+	unsigned long Buffer_Send_nPoin[1], *Buffer_Recv_nPoin = NULL;
+	unsigned long nLocalPoint = 0, MaxLocalPoint = 0;
+	unsigned long iGlobal_Index = 0, nBuffer_Scalar = 0;
+
+	if (rank == MASTER_NODE) Buffer_Recv_nPoin = new unsigned long[nProcessor];
+
+	/*--- Sum total number of nodes that belong to the domain ---*/
+
+	Buffer_Send_nPoin[0] = geometry->GetnPointDomain();
+	MPI::COMM_WORLD.Gather(&Buffer_Send_nPoin, 1, MPI::UNSIGNED_LONG,
+			Buffer_Recv_nPoin, 1, MPI::UNSIGNED_LONG, MASTER_NODE);
+	if (rank == MASTER_NODE) {
+		nGlobal_Doma = 0;
+		for (iProcessor = 0; iProcessor < nProcessor; iProcessor++) {
+			nGlobal_Doma += Buffer_Recv_nPoin[iProcessor];
+		}
+	}
+
+	/*--- Each processor sends its local number of nodes to the master. ---*/
+
+  if (Wrt_Halo) {
+    nLocalPoint = geometry->GetnPoint();
+  } else
+  nLocalPoint = geometry->GetnPointDomain();
+	Buffer_Send_nPoin[0] = nLocalPoint;
+	MPI::COMM_WORLD.Barrier();
+	MPI::COMM_WORLD.Allreduce(&nLocalPoint, &MaxLocalPoint,
+			1, MPI::UNSIGNED_LONG, MPI::MAX);
+	MPI::COMM_WORLD.Gather(&Buffer_Send_nPoin, 1, MPI::UNSIGNED_LONG,
+			Buffer_Recv_nPoin, 1, MPI::UNSIGNED_LONG, MASTER_NODE);
+	nBuffer_Scalar = MaxLocalPoint;
+
+	/*--- Send and Recv buffers. ---*/
+
+	double *Buffer_Send_X = new double[MaxLocalPoint];
+	double *Buffer_Recv_X = NULL;
+
+	double *Buffer_Send_Y = new double[MaxLocalPoint];
+	double *Buffer_Recv_Y = NULL;
+
+	double *Buffer_Send_Z, *Buffer_Recv_Z = NULL;
+	if (nDim == 3) Buffer_Send_Z = new double[MaxLocalPoint];
+
+	unsigned long *Buffer_Send_GlobalIndex = new unsigned long[MaxLocalPoint];
+	unsigned long *Buffer_Recv_GlobalIndex = NULL;
+
+	/*--- Prepare the receive buffers in the master node only. ---*/
+
+	if (rank == MASTER_NODE) {
+
+		Buffer_Recv_X = new double[nProcessor*MaxLocalPoint];
+		Buffer_Recv_Y = new double[nProcessor*MaxLocalPoint];
+		if (nDim == 3) Buffer_Recv_Z = new double[nProcessor*MaxLocalPoint];
+		Buffer_Recv_GlobalIndex = new unsigned long[nProcessor*MaxLocalPoint];
+
+		/*--- Sum total number of nodes to be written and allocate arrays ---*/
+		nGlobal_Poin = 0;
+		for (iProcessor = 0; iProcessor < nProcessor; iProcessor++) {
+			nGlobal_Poin += Buffer_Recv_nPoin[iProcessor];
+		}
+		Coords = new double*[nDim];
+		for (iDim = 0; iDim < nDim; iDim++) {
+			Coords[iDim] = new double[nGlobal_Poin];
+		}
+	}
+
+	/*--- Main communication routine. Loop over each coordinate and perform
+     the MPI comm. Temporary 1-D buffers are used to send the coordinates at
+     all nodes on each partition to the master node. These are then unpacked
+     by the master and sorted by global index in one large n-dim. array. ---*/
+
+	/*--- Loop over this partition to collect the coords of the local points.
+     Note that we are NOT including the halo nodes here. ---*/
+	double *Coords_Local; jPoint = 0;
+	for (iPoint = 0; iPoint < geometry->GetnPoint(); iPoint++) {
+    
+    /*--- Check for halos and write only if requested ---*/
+		if (geometry->node[iPoint]->GetDomain() || Wrt_Halo) {
+      
+      /*--- Retrieve local coordinates at this node. ---*/
+      Coords_Local = geometry->node[iPoint]->GetCoord();
+      
+      /*--- Load local coords into the temporary send buffer. ---*/
+      Buffer_Send_X[jPoint] = Coords_Local[0];
+      Buffer_Send_Y[jPoint] = Coords_Local[1];
+      if (nDim == 3) Buffer_Send_Z[jPoint] = Coords_Local[2];
+      
+      /*--- Store the global index for this local node. ---*/
+      Buffer_Send_GlobalIndex[jPoint] = geometry->node[iPoint]->GetGlobalIndex();
+      
+      /*--- Increment jPoint as the counter. We need this because iPoint
+       may include halo nodes that we skip over during this loop. ---*/
+      jPoint++;
+		}
+	}
+
+	/*--- Gather the coordinate data on the master node using MPI. ---*/
+
+	MPI::COMM_WORLD.Barrier();
+	MPI::COMM_WORLD.Gather(Buffer_Send_X, nBuffer_Scalar, MPI::DOUBLE,
+			Buffer_Recv_X, nBuffer_Scalar, MPI::DOUBLE,
+			MASTER_NODE);
+	MPI::COMM_WORLD.Gather(Buffer_Send_Y, nBuffer_Scalar, MPI::DOUBLE,
+			Buffer_Recv_Y, nBuffer_Scalar, MPI::DOUBLE,
+			MASTER_NODE);
+	if (nDim == 3) {
+		MPI::COMM_WORLD.Gather(Buffer_Send_Z, nBuffer_Scalar, MPI::DOUBLE,
+				Buffer_Recv_Z, nBuffer_Scalar, MPI::DOUBLE,
+				MASTER_NODE);
+	}
+	MPI::COMM_WORLD.Gather(Buffer_Send_GlobalIndex, nBuffer_Scalar, MPI::UNSIGNED_LONG,
+			Buffer_Recv_GlobalIndex, nBuffer_Scalar, MPI::UNSIGNED_LONG,
+			MASTER_NODE);
+
+	/*--- The master node unpacks and sorts this variable by global index ---*/
+
+	if (rank == MASTER_NODE) {
+		jPoint = 0;
+		for (iProcessor = 0; iProcessor < nProcessor; iProcessor++) {
+			for (iPoint = 0; iPoint < Buffer_Recv_nPoin[iProcessor]; iPoint++) {
+
+				/*--- Get global index, then loop over each variable and store ---*/
+				iGlobal_Index = Buffer_Recv_GlobalIndex[jPoint];
+				Coords[0][iGlobal_Index] = Buffer_Recv_X[jPoint];
+				Coords[1][iGlobal_Index] = Buffer_Recv_Y[jPoint];
+				if (nDim == 3) Coords[2][iGlobal_Index] = Buffer_Recv_Z[jPoint];
+				jPoint++;
+			}
+			/*--- Adjust jPoint to index of next proc's data in the buffers. ---*/
+			jPoint = (iProcessor+1)*nBuffer_Scalar;
+		}
+	}
+
+	/*--- Immediately release the temporary data buffers. ---*/
+
+	delete [] Buffer_Send_X;
+	delete [] Buffer_Send_Y;
+	if (nDim == 3) delete [] Buffer_Send_Z;
+	delete [] Buffer_Send_GlobalIndex;
+	if (rank == MASTER_NODE) {
+		delete [] Buffer_Recv_X;
+		delete [] Buffer_Recv_Y;
+		if (nDim == 3)  delete [] Buffer_Recv_Z;
+		delete [] Buffer_Recv_GlobalIndex;
+		delete [] Buffer_Recv_nPoin;
+	}
+
+#endif
+
+}
+
+void COutput::MergeVolumetricConnectivity(CConfig *config, CGeometry *geometry, unsigned short Elem_Type) {
+
+	int rank = MASTER_NODE;
+#ifndef NO_MPI
+	rank = MPI::COMM_WORLD.Get_rank();
+#endif
+
+	/*--- Local variables needed on all processors ---*/
+
+	unsigned short NODES_PER_ELEMENT;
+
+	unsigned long iPoint, iNode, jNode;
+	unsigned long iElem = 0, jElem = 0;
+	unsigned long nLocalElem = 0, nElem_Total = 0;
+
+	int *Conn_Elem;
+
+	/*--- Store the local number of this element type and the number of nodes
+     per this element type. In serial, this will be the total number of this
+     element type in the entire mesh. In parallel, it is the number on only
+     the current partition. ---*/
+
+	switch (Elem_Type) {
+	case TRIANGLE:
+		nLocalElem = geometry->GetnElemTria();
+		NODES_PER_ELEMENT = N_POINTS_TRIANGLE;
+		break;
+	case RECTANGLE:
+		nLocalElem = geometry->GetnElemQuad();
+		NODES_PER_ELEMENT = N_POINTS_QUADRILATERAL;
+		break;
+	case TETRAHEDRON:
+		nLocalElem = geometry->GetnElemTetr();
+		NODES_PER_ELEMENT = N_POINTS_TETRAHEDRON;
+		break;
+	case HEXAHEDRON:
+		nLocalElem = geometry->GetnElemHexa();
+		NODES_PER_ELEMENT = N_POINTS_HEXAHEDRON;
+		break;
+	case WEDGE:
+		nLocalElem = geometry->GetnElemWedg();
+		NODES_PER_ELEMENT = N_POINTS_WEDGE;
+		break;
+	case PYRAMID:
+		nLocalElem = geometry->GetnElemPyra();
+		NODES_PER_ELEMENT = N_POINTS_PYRAMID;
+		break;
+	default:
+		cout << "Error: Unrecognized element type \n";
+		exit(0); break;
+	}
+
+	/*--- Merge the connectivity in serial or parallel. ---*/
+
+#ifdef NO_MPI
+
+	/*--- In serial, the single process has access to all connectivity,
+     so simply load it into the data structure. ---*/
+
+	/*--- Allocate a temporary array for the connectivity ---*/
+	Conn_Elem = new int[nLocalElem*NODES_PER_ELEMENT];
+
+	/*--- Load all elements of the current type into the buffer
+     to be sent to the master node. ---*/
+	jNode = 0; jElem = 0; nElem_Total = 0; bool isHalo;
+	for (iElem = 0; iElem < geometry->GetnElem(); iElem++) {
+		if(geometry->elem[iElem]->GetVTK_Type() == Elem_Type) {
+
+			/*--- Check if this is a halo node. ---*/
+			isHalo = false;
+			for (iNode = 0; iNode < NODES_PER_ELEMENT; iNode++) {
+				iPoint = geometry->elem[iElem]->GetNode(iNode);
+				if (!geometry->node[iPoint]->GetDomain())
+					isHalo = true;
+			}
+
+			/*--- Loop over all nodes in this element and load the
+       connectivity into the temporary array. Do not merge any
+       halo cells (periodic BC). Note that we are adding one to
+       the index value because CGNS/Tecplot use 1-based indexing. ---*/
+      
+			if (!isHalo) {
+				nElem_Total++;
+				for (iNode = 0; iNode < NODES_PER_ELEMENT; iNode++) {
+					Conn_Elem[jNode] = (int)geometry->elem[iElem]->GetNode(iNode) + 1;
+
+					/*--- Increment jNode as the counter. ---*/
+					jNode++;
+				}
+			}
+		}
+	}
+
+#else
+
+	/*--- MPI preprocessing ---*/
+
+	int iProcessor, jProcessor;
+	int nProcessor = MPI::COMM_WORLD.Get_size();
+
+	/*--- Local variables needed for merging the geometry with MPI. ---*/
+
+  unsigned long iVertex, iMarker;
+  
+  int SendRecv, RecvFrom;
+  
+	unsigned long Buffer_Send_nElem[1], *Buffer_Recv_nElem = NULL;
+	unsigned long nBuffer_Scalar = 0;
+	unsigned long kNode = 0, kElem = 0, pElem = 0;
+	unsigned long MaxLocalElem = 0;
+
+  bool Wrt_Halo = config->GetWrt_Halo();
+	bool *Write_Elem;
+
+	/*--- Find the max number of this element type among all
+     partitions and set up buffers. ---*/
+
+	Buffer_Send_nElem[0] = nLocalElem;
+	if (rank == MASTER_NODE) Buffer_Recv_nElem = new unsigned long[nProcessor];
+
+	MPI::COMM_WORLD.Barrier();
+	MPI::COMM_WORLD.Allreduce(&nLocalElem, &MaxLocalElem,
+			1, MPI::UNSIGNED_LONG, MPI::MAX);
+	MPI::COMM_WORLD.Gather(&Buffer_Send_nElem, 1, MPI::UNSIGNED_LONG,
+			Buffer_Recv_nElem, 1, MPI::UNSIGNED_LONG, MASTER_NODE);
+
+	nBuffer_Scalar = MaxLocalElem*NODES_PER_ELEMENT;
+
+	/*--- Send and Recv buffers ---*/
+
+	int *Buffer_Send_Elem = new int[nBuffer_Scalar];
+	int *Buffer_Recv_Elem = NULL;
+
+	int *Buffer_Send_Halo = new int[MaxLocalElem];
+	int *Buffer_Recv_Halo = NULL;
+
+  int *Local_Halo = new int[geometry->GetnPoint()];
+  for (iPoint = 0; iPoint < geometry->GetnPoint(); iPoint++)
+    Local_Halo[iPoint] = false;
+  
+	/*--- Prepare the receive buffers on the master node only. ---*/
+
+	if (rank == MASTER_NODE) {
+		Buffer_Recv_Elem = new int[nProcessor*nBuffer_Scalar];
+		Buffer_Recv_Halo = new int[nProcessor*MaxLocalElem];
+		Conn_Elem = new int[nProcessor*MaxLocalElem*NODES_PER_ELEMENT];
+	}
+
+  /*--- Search all send/recv boundaries on this partition for halo cells. In
+   particular, consider only the recv conditions (these are the true halo
+   nodes). Check the ranks of the processors that are communicating and 
+   choose to keep only the halo cells from the lower rank processor. ---*/
+  
+  for (iMarker = 0; iMarker < config->GetnMarker_All(); iMarker++) {
+		if (config->GetMarker_All_Boundary(iMarker) == SEND_RECEIVE) {
+			SendRecv = config->GetMarker_All_SendRecv(iMarker);
+			RecvFrom = abs(SendRecv)-1;
+      if (SendRecv < 0 && RecvFrom < rank) {
+        for (iVertex = 0; iVertex < geometry->nVertex[iMarker]; iVertex++) {
+          iPoint = geometry->vertex[iMarker][iVertex]->GetNode();
+          Local_Halo[iPoint] = true;
+        }
+      }
+    }
+  }
+  
+	/*--- Loop over all elements in this partition and load the
+     elements of the current type into the buffer to be sent to
+     the master node. ---*/
+  
+	jNode = 0; jElem = 0;
+	for (iElem = 0; iElem < geometry->GetnElem(); iElem++) {
+		if(geometry->elem[iElem]->GetVTK_Type() == Elem_Type) {
+
+			/*--- Loop over all nodes in this element and load the
+             connectivity into the send buffer. ---*/
+      
+			Buffer_Send_Halo[jElem] = false;
+			for (iNode = 0; iNode < NODES_PER_ELEMENT; iNode++) {
+
+				/*--- Store the global index values directly. ---*/
+        
+				iPoint = geometry->elem[iElem]->GetNode(iNode);
+				Buffer_Send_Elem[jNode] = (int)geometry->node[iPoint]->GetGlobalIndex();
+
+				/*--- Check if this is a halo node. If so, flag this element
+         as a halo cell. We will use this later to sort and remove
+         any duplicates from the connectivity list. ---*/
+        
+        if (Local_Halo[iPoint])
+					Buffer_Send_Halo[jElem] = true;
+
+				/*--- Increment jNode as the counter. We need this because iElem
+         may include other elements that we skip over during this loop. ---*/
+        
+				jNode++;
+			}
+			jElem++;
+		}
+	}
+
+	/*--- Gather the element connectivity information. ---*/
+
+	MPI::COMM_WORLD.Barrier();
+	MPI::COMM_WORLD.Gather(Buffer_Send_Elem, nBuffer_Scalar, MPI::INT,
+			Buffer_Recv_Elem, nBuffer_Scalar, MPI::INT,
+			MASTER_NODE);
+	MPI::COMM_WORLD.Gather(Buffer_Send_Halo, MaxLocalElem, MPI::INT,
+			Buffer_Recv_Halo, MaxLocalElem, MPI::INT,
+			MASTER_NODE);
+
+	/*--- The master node unpacks and sorts the connectivity. ---*/
+
+	if (rank == MASTER_NODE) {
+
+		/*---  We need to remove any duplicate elements (halo cells) that
+     exist on multiple partitions. Start by initializing all elements
+     to the "write" state by using a boolean array. ---*/
+    
+		Write_Elem = new bool[nProcessor*MaxLocalElem];
+		for (iElem = 0; iElem < nProcessor*MaxLocalElem; iElem++) {
+			Write_Elem[iElem] = true;
+		}
+
+    /*--- Remove the rind layer from the solution only if requested ---*/
+    
+    if (!Wrt_Halo) {
+      
+      /*--- Loop for flagging duplicate elements so that they are not
+       included in the final connectivity list. ---*/
+      
+      kElem = 0;
+      for (iProcessor = 0; iProcessor < nProcessor; iProcessor++) {
+        for (iElem = 0; iElem < Buffer_Recv_nElem[iProcessor]; iElem++) {
+          
+          /*--- Check if this element was marked as a halo. ---*/
+          if (Buffer_Recv_Halo[kElem+iElem])
+            Write_Elem[kElem+iElem] = false;
+            
+          }
+        kElem = (iProcessor+1)*MaxLocalElem;
+      }
+    }
+
+		/*--- Store the unique connectivity list for this element type. ---*/
+
+		jNode = 0; kNode = 0; jElem = 0; nElem_Total = 0;
+		for (iProcessor = 0; iProcessor < nProcessor; iProcessor++) {
+			for (iElem = 0; iElem < Buffer_Recv_nElem[iProcessor]; iElem++) {
+
+				/*--- Only write the elements that were flagged for it. ---*/
+				if (Write_Elem[jElem+iElem]) {
+
+					/*--- Increment total count for this element type ---*/
+					nElem_Total++;
+
+					/*--- Get global index, then loop over each variable and store.
+           Note that we are adding one to the index value because CGNS/Tecplot
+           use 1-based indexing.---*/
+          
+					for (iNode = 0; iNode < NODES_PER_ELEMENT; iNode++) {
+						Conn_Elem[kNode] = Buffer_Recv_Elem[jNode+iElem*NODES_PER_ELEMENT+iNode] + 1;
+						kNode++;
+					}
+				}
+			}
+			/*--- Adjust jNode to index of next proc's data in the buffers. ---*/
+			jElem = (iProcessor+1)*MaxLocalElem;
+			jNode = (iProcessor+1)*nBuffer_Scalar;
+		}
+	}
+
+	/*--- Immediately release the temporary buffers. ---*/
+	delete [] Buffer_Send_Elem;
+	delete [] Buffer_Send_Halo;
+  delete [] Local_Halo;
+	if (rank == MASTER_NODE) {
+		delete [] Buffer_Recv_nElem;
+		delete [] Buffer_Recv_Elem;
+		delete [] Buffer_Recv_Halo;
+		delete [] Write_Elem;
+	}
+
+#endif
+
+  /*--- Store the particular global element count in the class data,
+   and set the class data pointer to the connectivity array. ---*/
+
+	if (rank == MASTER_NODE) {
+		switch (Elem_Type) {
+		case TRIANGLE:
+			nGlobal_Tria = nElem_Total;
+			if (nGlobal_Tria > 0) Conn_Tria = Conn_Elem;
+			break;
+		case RECTANGLE:
+			nGlobal_Quad = nElem_Total;
+			if (nGlobal_Quad > 0) Conn_Quad = Conn_Elem;
+			break;
+		case TETRAHEDRON:
+			nGlobal_Tetr = nElem_Total;
+			if (nGlobal_Tetr > 0) Conn_Tetr = Conn_Elem;
+			break;
+		case HEXAHEDRON:
+			nGlobal_Hexa = nElem_Total;
+			if (nGlobal_Hexa > 0) Conn_Hexa = Conn_Elem;
+			break;
+		case WEDGE:
+			nGlobal_Wedg = nElem_Total;
+			if (nGlobal_Wedg > 0) Conn_Wedg = Conn_Elem;
+			break;
+		case PYRAMID:
+			nGlobal_Pyra = nElem_Total;
+			if (nGlobal_Pyra > 0) Conn_Pyra = Conn_Elem;
+			break;
+		default:
+			cout << "Error: Unrecognized element type \n";
+			exit(0); break;
+		}
+	}
+
+}
+
+void COutput::MergeSurfaceConnectivity(CConfig *config, CGeometry *geometry, unsigned short Elem_Type) {
+  
+	int rank = MASTER_NODE;
+#ifndef NO_MPI
+	rank = MPI::COMM_WORLD.Get_rank();
+#endif
+  
+	/*--- Local variables needed on all processors ---*/
+  
+	unsigned short NODES_PER_ELEMENT;
+  
+  unsigned short iMarker;
+	unsigned long iPoint, iNode, jNode;
+	unsigned long iElem = 0, jElem = 0;
+	unsigned long nLocalElem = 0, nElem_Total = 0;
+  
+	int *Conn_Elem;
+  
+	/*--- Store the local number of this element type and the number of nodes
+   per this element type. In serial, this will be the total number of this
+   element type in the entire mesh. In parallel, it is the number on only
+   the current partition. ---*/
+  
+  nLocalElem = 0;
+
+  for (iMarker = 0; iMarker < config->GetnMarker_All(); iMarker++) {
+		if (config->GetMarker_All_Plotting(iMarker) == YES) {
+			for (iElem = 0; iElem < geometry->GetnElem_Bound(iMarker); iElem++) {
+        if (geometry->bound[iMarker][iElem]->GetVTK_Type() == Elem_Type) {
+          nLocalElem++;
+        }
+      }
+    }
+  }
+  
+  switch (Elem_Type) {
+    case LINE:
+      NODES_PER_ELEMENT = N_POINTS_LINE;
+      break;
+    case TRIANGLE:
+      NODES_PER_ELEMENT = N_POINTS_TRIANGLE;
+      break;
+    case RECTANGLE:
+      NODES_PER_ELEMENT = N_POINTS_QUADRILATERAL;
+      break;
+    default:
+      cout << "Error: Unrecognized element type \n";
+      exit(0); break;
+  }
+  
+	/*--- Merge the connectivity in serial or parallel. ---*/
+  
+#ifdef NO_MPI
+  
+	/*--- In serial, the single process has access to all connectivity,
+   so simply load it into the data structure. ---*/
+  
+	/*--- Allocate a temporary array for the connectivity ---*/
+	Conn_Elem = new int[nLocalElem*NODES_PER_ELEMENT];
+  
+	/*--- Load all elements of the current type into the buffer
+   to be sent to the master node. ---*/
+	jNode = 0; jElem = 0; nElem_Total = 0; bool isHalo;
+  for (iMarker = 0; iMarker < config->GetnMarker_All(); iMarker++)
+		if (config->GetMarker_All_Plotting(iMarker) == YES)
+			for (iElem = 0; iElem < geometry->GetnElem_Bound(iMarker); iElem++) {
+        
+        if (geometry->bound[iMarker][iElem]->GetVTK_Type() == Elem_Type) {
+          
+          /*--- Check if this is a halo node. ---*/
+          isHalo = false;
+          for (iNode = 0; iNode < NODES_PER_ELEMENT; iNode++) {
+            iPoint = geometry->bound[iMarker][iElem]->GetNode(iNode);
+            if (!geometry->node[iPoint]->GetDomain())
+              isHalo = true;
+          }
+          
+          /*--- Loop over all nodes in this element and load the
+           connectivity into the temporary array. Do not merge any
+           halo cells (periodic BC). Note that we are adding one to
+           the index value because CGNS/Tecplot use 1-based indexing. ---*/
+          if (!isHalo) {
+            nElem_Total++;
+            for (iNode = 0; iNode < NODES_PER_ELEMENT; iNode++) {
+              Conn_Elem[jNode] = (int)geometry->bound[iMarker][iElem]->GetNode(iNode) + 1;
+              
+              /*--- Increment jNode as the counter. ---*/
+              jNode++;
+            }
+          }
+        }
+      }
+  
+#else
+  
+	/*--- MPI preprocessing ---*/
+  
+	int iProcessor, jProcessor;
+	int nProcessor = MPI::COMM_WORLD.Get_size();
+  
+	/*--- Local variables needed for merging the geometry with MPI. ---*/
+  
+  unsigned long iVertex;
+  
+  int SendRecv, RecvFrom;
+  
+	unsigned long Buffer_Send_nElem[1], *Buffer_Recv_nElem = NULL;
+	unsigned long nBuffer_Scalar = 0;
+	unsigned long kNode = 0, kElem = 0, pElem = 0;
+	unsigned long MaxLocalElem = 0;
+  
+  bool Wrt_Halo = config->GetWrt_Halo();
+	bool *Write_Elem;
+  
+	/*--- Find the max number of this element type among all
+   partitions and set up buffers. ---*/
+  
+	Buffer_Send_nElem[0] = nLocalElem;
+	if (rank == MASTER_NODE) Buffer_Recv_nElem = new unsigned long[nProcessor];
+
+	MPI::COMM_WORLD.Barrier();
+	MPI::COMM_WORLD.Allreduce(&nLocalElem, &MaxLocalElem,
+                            1, MPI::UNSIGNED_LONG, MPI::MAX);
+	MPI::COMM_WORLD.Gather(&Buffer_Send_nElem, 1, MPI::UNSIGNED_LONG,
+                         Buffer_Recv_nElem, 1, MPI::UNSIGNED_LONG, MASTER_NODE);
+  
+	nBuffer_Scalar = MaxLocalElem*NODES_PER_ELEMENT;
+  
+	/*--- Send and Recv buffers ---*/
+  
+	int *Buffer_Send_Elem = new int[nBuffer_Scalar];
+	int *Buffer_Recv_Elem = NULL;
+  
+	int *Buffer_Send_Halo = new int[MaxLocalElem];
+	int *Buffer_Recv_Halo = NULL;
+
+  int *Local_Halo = new int[geometry->GetnPoint()];
+  for (iPoint = 0; iPoint < geometry->GetnPoint(); iPoint++)
+    Local_Halo[iPoint] = false;
+  
+	/*--- Prepare the receive buffers on the master node only. ---*/
+  
+	if (rank == MASTER_NODE) {
+		Buffer_Recv_Elem = new int[nProcessor*nBuffer_Scalar];
+		Buffer_Recv_Halo = new int[nProcessor*MaxLocalElem];
+		Conn_Elem = new int[nProcessor*MaxLocalElem*NODES_PER_ELEMENT];
+	}
+  
+  /*--- Search all send/recv boundaries on this partition for halo cells. In
+   particular, consider only the recv conditions (these are the true halo
+   nodes). Check the ranks of the processors that are communicating and
+   choose to keep only the halo cells from the lower rank processor. ---*/
+  
+  for (iMarker = 0; iMarker < config->GetnMarker_All(); iMarker++) {
+		if (config->GetMarker_All_Boundary(iMarker) == SEND_RECEIVE) {
+			SendRecv = config->GetMarker_All_SendRecv(iMarker);
+			RecvFrom = abs(SendRecv)-1;
+      if (SendRecv < 0 && RecvFrom < rank) {
+        for (iVertex = 0; iVertex < geometry->nVertex[iMarker]; iVertex++) {
+          iPoint = geometry->vertex[iMarker][iVertex]->GetNode();
+          Local_Halo[iPoint] = true;
+        }
+      }
+    }
+  }
+  
+	/*--- Loop over all elements in this partition and load the
+   elements of the current type into the buffer to be sent to
+   the master node. ---*/
+	jNode = 0; jElem = 0;
+  for (iMarker = 0; iMarker < config->GetnMarker_All(); iMarker++)
+		if (config->GetMarker_All_Plotting(iMarker) == YES)
+			for(iElem = 0; iElem < geometry->GetnElem_Bound(iMarker); iElem++) {
+        
+        if(geometry->bound[iMarker][iElem]->GetVTK_Type() == Elem_Type) {
+          
+          /*--- Loop over all nodes in this element and load the
+           connectivity into the send buffer. ---*/
+          
+          Buffer_Send_Halo[jElem] = false;
+          for (iNode = 0; iNode < NODES_PER_ELEMENT; iNode++) {
+            
+            /*--- Store the global index values directly. ---*/
+            
+            iPoint = geometry->bound[iMarker][iElem]->GetNode(iNode);
+            Buffer_Send_Elem[jNode] = (int)geometry->node[iPoint]->GetGlobalIndex();
+            
+            /*--- Check if this is a halo node. If so, flag this element
+             as a halo cell. We will use this later to sort and remove
+             any duplicates from the connectivity list. ---*/
+            
+            if (Local_Halo[iPoint])
+              Buffer_Send_Halo[jElem] = true;
+            
+            /*--- Increment jNode as the counter. We need this because iElem
+             may include other elements that we skip over during this loop. ---*/
+            
+            jNode++;
+          }
+          jElem++;
+        }
+      }
+
+	/*--- Gather the element connectivity information. ---*/
+  
+	MPI::COMM_WORLD.Barrier();
+	MPI::COMM_WORLD.Gather(Buffer_Send_Elem, nBuffer_Scalar, MPI::INT,
+                         Buffer_Recv_Elem, nBuffer_Scalar, MPI::INT,
+                         MASTER_NODE);
+	MPI::COMM_WORLD.Gather(Buffer_Send_Halo, MaxLocalElem, MPI::INT,
+                         Buffer_Recv_Halo, MaxLocalElem, MPI::INT,
+                         MASTER_NODE);
+  
+	/*--- The master node unpacks and sorts the connectivity. ---*/
+  
+	if (rank == MASTER_NODE) {
+    
+    /*---  We need to remove any duplicate elements (halo cells) that
+     exist on multiple partitions. Start by initializing all elements
+     to the "write" state by using a boolean array. ---*/
+    
+    Write_Elem = new bool[nProcessor*MaxLocalElem];
+    for (iElem = 0; iElem < nProcessor*MaxLocalElem; iElem++) {
+      Write_Elem[iElem] = true;
+    }
+    
+    /*--- Remove the rind layer from the solution only if requested ---*/
+    
+    if (!Wrt_Halo) {
+      
+      /*--- Loop for flagging duplicate elements so that they are not
+       included in the final connectivity list. ---*/
+      
+      kElem = 0;
+      for (iProcessor = 0; iProcessor < nProcessor; iProcessor++) {
+        for (iElem = 0; iElem < Buffer_Recv_nElem[iProcessor]; iElem++) {
+          
+          /*--- Check if this element was marked as a halo. ---*/
+          if (Buffer_Recv_Halo[kElem+iElem])
+            Write_Elem[kElem+iElem] = false;
+          
+        }
+        kElem = (iProcessor+1)*MaxLocalElem;
+      }
+    }
+    
+		/*--- Store the unique connectivity list for this element type. ---*/
+    
+		jNode = 0; kNode = 0; jElem = 0; nElem_Total = 0;
+		for (iProcessor = 0; iProcessor < nProcessor; iProcessor++) {
+			for (iElem = 0; iElem < Buffer_Recv_nElem[iProcessor]; iElem++) {
+        
+				/*--- Only write the elements that were flagged for it. ---*/
+				if (Write_Elem[jElem+iElem]) {
+          
+					/*--- Increment total count for this element type ---*/
+					nElem_Total++;
+          
+					/*--- Get global index, then loop over each variable and store.
+           Note that we are adding one to the index value because CGNS/Tecplot
+           use 1-based indexing.---*/
+          
+					for (iNode = 0; iNode < NODES_PER_ELEMENT; iNode++) {
+						Conn_Elem[kNode] = Buffer_Recv_Elem[jNode+iElem*NODES_PER_ELEMENT+iNode] + 1;
+						kNode++;
+					}
+				}
+			}
+			/*--- Adjust jNode to index of next proc's data in the buffers. ---*/
+			jElem = (iProcessor+1)*MaxLocalElem;
+			jNode = (iProcessor+1)*nBuffer_Scalar;
+		}
+	}
+  
+	/*--- Immediately release the temporary buffers. ---*/
+	delete [] Buffer_Send_Elem;
+	delete [] Buffer_Send_Halo;
+  delete [] Local_Halo;
+	if (rank == MASTER_NODE) {
+		delete [] Buffer_Recv_nElem;
+		delete [] Buffer_Recv_Elem;
+		delete [] Buffer_Recv_Halo;
+		delete [] Write_Elem;
+	}
+  
+#endif
+  
+  /*--- Store the particular global element count in the class data,
+   and set the class data pointer to the connectivity array. ---*/
+  
+	if (rank == MASTER_NODE) {
+		switch (Elem_Type) {
+      case LINE:
+        nGlobal_Line = nElem_Total;
+        if (nGlobal_Line > 0) Conn_Line = Conn_Elem;
+        break;
+      case TRIANGLE:
+        nGlobal_BoundTria = nElem_Total;
+        if (nGlobal_BoundTria > 0) Conn_BoundTria = Conn_Elem;
+        break;
+      case RECTANGLE:
+        nGlobal_BoundQuad = nElem_Total;
+        if (nGlobal_BoundQuad > 0) Conn_BoundQuad = Conn_Elem;
+        break;
+      default:
+        cout << "Error: Unrecognized element type \n";
+        exit(0); break;
+		}
+	}
+  
+}
+
+void COutput::MergeSolution(CConfig *config, CGeometry *geometry, CSolver **solver, unsigned short val_iZone) {
+  
+	/*--- Local variables needed on all processors ---*/
+	unsigned short Kind_Solver  = config->GetKind_Solver();
+	unsigned short iVar, jVar, iSpecies, FirstIndex = NONE, SecondIndex = NONE, ThirdIndex = NONE;
+	unsigned short nVar_First = 0, nVar_Second = 0, nVar_Third = 0, iVar_Eddy = 0, iVar_Sharp = 0;
+	unsigned short iVar_GridVel = 0, iVar_PressMach = 0, iVar_Density = 0, iVar_TempLam = 0,
+  iVar_Tempv = 0,iVar_MagF = 0, iVar_EF =0, iVar_Temp = 0, iVar_Lam =0, iVar_Mach = 0, iVar_Press = 0,
+  iVar_ViscCoeffs = 0, iVar_Sens = 0, iVar_Extra = 0;
+  
+	unsigned long iPoint = 0, jPoint = 0, iVertex = 0, iMarker = 0;
+  
+  double *Aux_Press, *Aux_Frict, *Aux_Heat, *Aux_yPlus, *Aux_Sens;
+  
+	bool grid_movement = config->GetGrid_Movement();
+  bool compressible = (config->GetKind_Regime() == COMPRESSIBLE);
+	bool incompressible = (config->GetKind_Regime() == INCOMPRESSIBLE);
+	bool freesurface = (config->GetKind_Regime() == FREESURFACE);
+  bool transition = (config->GetKind_Trans_Model()==LM);
+  
+	if (Kind_Solver == AEROACOUSTIC_EULER) {
+		if (val_iZone == ZONE_0) Kind_Solver = EULER;
+		if (val_iZone == ZONE_1) Kind_Solver = WAVE_EQUATION;
+	}
+	if (Kind_Solver == PLASMA_EULER) {
+		if (val_iZone == ZONE_0) Kind_Solver = PLASMA_EULER;
+		if (val_iZone == ZONE_1) Kind_Solver = ELECTRIC_POTENTIAL;
+	}
+	if (Kind_Solver == PLASMA_NAVIER_STOKES) {
+		if (val_iZone == ZONE_0) Kind_Solver = PLASMA_NAVIER_STOKES;
+		if (val_iZone == ZONE_1) Kind_Solver = ELECTRIC_POTENTIAL;
+	}
+  
+	/*--- Prepare send buffers for the conservative variables. Need to
+   find the total number of conservative variables and also the
+   index for their particular solution container. ---*/
+	switch (Kind_Solver) {
+    case EULER : case NAVIER_STOKES:
+      FirstIndex = FLOW_SOL; SecondIndex = NONE; ThirdIndex = NONE;
+      break;
+    case PLASMA_EULER : case PLASMA_NAVIER_STOKES:
+      FirstIndex = PLASMA_SOL; SecondIndex = NONE; ThirdIndex = NONE;
+      break;
+    case RANS :
+      FirstIndex = FLOW_SOL; SecondIndex = TURB_SOL;
+      if (transition) ThirdIndex=TRANS_SOL;
+      else ThirdIndex = NONE;
+      break;
+    case TNE2_EULER :
+      FirstIndex = TNE2_SOL; SecondIndex = NONE; ThirdIndex = NONE;
+      break;
+    case ELECTRIC_POTENTIAL:
+      FirstIndex = ELEC_SOL; SecondIndex = NONE; ThirdIndex = NONE;
+      break;
+    case WAVE_EQUATION:
+      FirstIndex = WAVE_SOL; SecondIndex = NONE; ThirdIndex = NONE;
+      break;
+    case LINEAR_ELASTICITY:
+      FirstIndex = FEA_SOL; SecondIndex = NONE; ThirdIndex = NONE;
+      break;
+    case ADJ_EULER : case ADJ_NAVIER_STOKES :
+      FirstIndex = ADJFLOW_SOL; SecondIndex = NONE; ThirdIndex = NONE;
+      break;
+    case ADJ_PLASMA_EULER : case ADJ_PLASMA_NAVIER_STOKES :
+      FirstIndex = ADJPLASMA_SOL; SecondIndex = NONE; ThirdIndex = NONE;
+      break;
+    case ADJ_RANS :
+      FirstIndex = ADJFLOW_SOL;
+      if (config->GetFrozen_Visc()) SecondIndex = NONE;
+      else SecondIndex = ADJTURB_SOL;
+      ThirdIndex = NONE;
+      break;
+    case LIN_EULER : case LIN_NAVIER_STOKES : ThirdIndex = NONE;
+      FirstIndex = LINFLOW_SOL; SecondIndex = NONE;
+      break;
+    default: SecondIndex = NONE; ThirdIndex = NONE;
+      break;
+	}
+	nVar_First = solver[FirstIndex]->GetnVar();
+	if (SecondIndex != NONE) nVar_Second = solver[SecondIndex]->GetnVar();
+	if (ThirdIndex != NONE) nVar_Third = solver[ThirdIndex]->GetnVar();
+	nVar_Consv = nVar_First + nVar_Second + nVar_Third;
+  
+  if (config->GetWrt_Residuals()) nVar_Total = 2*nVar_Consv;
+  else nVar_Total = nVar_Consv;
+  
+	/*--- Add the grid velocity to the restart file for the unsteady adjoint ---*/
+	if (grid_movement) {
+		iVar_GridVel = nVar_Total;
+		if (geometry->GetnDim() == 2) nVar_Total += 2;
+		else if (geometry->GetnDim() == 3) nVar_Total += 3;
+	}
+  
+  if ((config->GetKind_Regime() == FREESURFACE)) {
+		/*--- Density ---*/
+		iVar_Density = nVar_Total;
+		nVar_Total += 1;
+	}
+  
+	if ((Kind_Solver == EULER) || (Kind_Solver == NAVIER_STOKES) || (Kind_Solver == RANS)) {
+		/*--- Pressure, Cp, Mach ---*/
+		iVar_PressMach = nVar_Total;
+		nVar_Total += 3;
+	}
+  
+	if ((Kind_Solver == NAVIER_STOKES) || (Kind_Solver == RANS)) {
+		/*--- Temperature, Laminar Viscosity ---*/
+		iVar_TempLam = nVar_Total;
+		nVar_Total += 2;
+    /*--- Skin Friction, Heat Flux, & yPlus ---*/
+    iVar_ViscCoeffs = nVar_Total;
+		nVar_Total += 3;
+	}
+  
+	if (Kind_Solver == RANS) {
+		/*--- Eddy Viscosity ---*/
+		iVar_Eddy = nVar_Total;
+		nVar_Total += 1;
+	}
+  
+  if ((Kind_Solver == EULER) || (Kind_Solver == NAVIER_STOKES) || (Kind_Solver == RANS)) {
+		/*--- Sharp edges ---*/
+		iVar_Sharp = nVar_Total;
+		nVar_Total += 1;
+	}
+  
+  if ((Kind_Solver == TNE2_EULER)         ||
+      (Kind_Solver == TNE2_NAVIER_STOKES)   ) {
+    /*--- Mach ---*/
+    iVar_Mach = nVar_Total;
+    nVar_Total++;
+    /*--- Pressure ---*/
+    iVar_Press = nVar_Total;
+    nVar_Total++;
+    /*--- Temperature ---*/
+    iVar_Temp = nVar_Total;
+    nVar_Total++;
+    /*--- Vib-El. Temperature ---*/
+    iVar_Tempv = nVar_Total;
+    nVar_Total++;
+  }
+  
+	if (Kind_Solver == ELECTRIC_POTENTIAL) {
+		iVar_EF = geometry->GetnDim();
+		nVar_Total += geometry->GetnDim();
+	}
+  
+	if ((Kind_Solver == PLASMA_EULER)         ||
+      (Kind_Solver == PLASMA_NAVIER_STOKES)   ) {
+		iVar_Press  = nVar_Total;
+		nVar_Total += config->GetnSpecies();
+		iVar_Temp   = nVar_Total;
+		nVar_Total += config->GetnSpecies();
+    iVar_Tempv  = nVar_Total;
+    nVar_Total += config->GetnDiatomics();
+    iVar_Mach   = nVar_Total;
+    nVar_Total += config->GetnSpecies();
+	}
+  
+	if (Kind_Solver == PLASMA_NAVIER_STOKES) {
+		iVar_Lam = nVar_Total;
+		nVar_Total  += config->GetnSpecies();
+		if((config->GetMagnetic_Force() == YES) && (geometry->GetnDim() ==3)) {
+			iVar_MagF   = nVar_Total;
+			nVar_Total  += 3;
+		}
+	}
+  
+  if ((Kind_Solver == ADJ_EULER) || (Kind_Solver == ADJ_NAVIER_STOKES) || (Kind_Solver == ADJ_RANS) || (Kind_Solver == ADJ_PLASMA_EULER) || (Kind_Solver == ADJ_PLASMA_NAVIER_STOKES)) {
+    /*--- Surface sensitivity coefficient, and solution sensor ---*/
+    iVar_Sens   = nVar_Total;
+    nVar_Total += 2;
+  }
+  
+  if (config->GetExtraOutput()) {
+    iVar_Extra  = nVar_Total;
+    nVar_Extra  = solver[TURB_SOL]->GetnOutputVariables();
+    nVar_Total += nVar_Extra;
+  }
+  
+	/*--- Merge the solution either in serial or parallel. ---*/
+  
+#ifdef NO_MPI
+  
+  /*--- In serial, the single process has access to all solution data,
+   so it is simple to retrieve and store inside Solution_Data. ---*/
+	nGlobal_Poin = geometry->GetnPointDomain();
+	Data = new double*[nVar_Total];
+	for (iVar = 0; iVar < nVar_Total; iVar++) {
+		Data[iVar] = new double[nGlobal_Poin];
+	}
+  
+	/*--- In case there is grid movement ---*/
+	double *Grid_Vel;
+  
+  /*--- First, loop through the mesh in order to find and store the
+   value of the coefficient of pressure at any surface nodes. They
+   will be placed in an auxiliary vector and then communicated like
+   all other volumetric variables. ---*/
+  
+  Aux_Press = new double [geometry->GetnPointDomain()];
+  for (iPoint = 0; iPoint < geometry->GetnPoint(); iPoint++) Aux_Press[iPoint] = 0.0;
+  for (iMarker = 0; iMarker < config->GetnMarker_All(); iMarker++)
+    if (config->GetMarker_All_Plotting(iMarker) == YES)
+      for(iVertex = 0; iVertex < geometry->nVertex[iMarker]; iVertex++) {
+        iPoint = geometry->vertex[iMarker][iVertex]->GetNode();
+        Aux_Press[iPoint] = solver[FLOW_SOL]->GetCPressure(iMarker,iVertex);
+      }
+  
+	if ((Kind_Solver == NAVIER_STOKES) || (Kind_Solver == RANS)) {
+    
+    Aux_Frict = new double [geometry->GetnPointDomain()];
+		Aux_Heat  = new double [geometry->GetnPointDomain()];
+		Aux_yPlus = new double [geometry->GetnPointDomain()];
+    
+    for(iPoint = 0; iPoint < geometry->GetnPointDomain(); iPoint++) {
+      Aux_Frict[iPoint] = 0.0;
+      Aux_Heat[iPoint]  = 0.0;
+      Aux_yPlus[iPoint] = 0.0;
+    }
+    for (iMarker = 0; iMarker < config->GetnMarker_All(); iMarker++)
+      if (config->GetMarker_All_Plotting(iMarker) == YES) {
+        for(iVertex = 0; iVertex < geometry->nVertex[iMarker]; iVertex++) {
+          iPoint = geometry->vertex[iMarker][iVertex]->GetNode();
+          Aux_Frict[iPoint] = solver[FLOW_SOL]->GetCSkinFriction(iMarker,iVertex);
+          Aux_Heat[iPoint]  = solver[FLOW_SOL]->GetHeatTransferCoeff(iMarker,iVertex);
+          Aux_yPlus[iPoint] = solver[FLOW_SOL]->GetYPlus(iMarker,iVertex);
+        }
+      }
+  }
+  
+  if ((Kind_Solver == ADJ_EULER) || (Kind_Solver == ADJ_NAVIER_STOKES) || (Kind_Solver == ADJ_RANS) || (Kind_Solver == ADJ_PLASMA_EULER) || (Kind_Solver == ADJ_PLASMA_NAVIER_STOKES)) {
+    
+    Aux_Sens = new double [geometry->GetnPointDomain()];
+    for (iPoint = 0; iPoint < geometry->GetnPoint(); iPoint++) Aux_Sens[iPoint] = 0.0;
+    for (iMarker = 0; iMarker < config->GetnMarker_All(); iMarker++)
+      if (config->GetMarker_All_Plotting(iMarker) == YES) {
+        for(iVertex = 0; iVertex < geometry->nVertex[iMarker]; iVertex++) {
+          iPoint = geometry->vertex[iMarker][iVertex]->GetNode();
+          Aux_Sens[iPoint] = solver[ADJFLOW_SOL]->GetCSensitivity(iMarker,iVertex);
+        }
+      }
+    
+  }
+  
+	/*--- Loop over all points in the mesh, but only write data
+   for nodes in the domain (ignore periodic/sliding halo nodes). ---*/
+	jPoint = 0;
+	for (iPoint = 0; iPoint < geometry->GetnPoint(); iPoint++) {
+    
+    /*--- Check for halo nodes & only write if requested ---*/
+    
+    if (geometry->node[iPoint]->GetDomain()) {
+      
+      /*--- Solution (first, second and third system of equations) ---*/
+      jVar = 0;
+      for (iVar = 0; iVar < nVar_First; iVar++) {
+        Data[jVar][jPoint] = solver[FirstIndex]->node[iPoint]->GetSolution(iVar);
+        jVar++;
+      }
+      
+      for (iVar = 0; iVar < nVar_Second; iVar++) {
+        Data[jVar][jPoint] = solver[SecondIndex]->node[iPoint]->GetSolution(iVar);
+        jVar++;
+      }
+      
+      for (iVar = 0; iVar < nVar_Third; iVar++) {
+        Data[jVar][jPoint] = solver[ThirdIndex]->node[iPoint]->GetSolution(iVar);
+        jVar++;
+      }
+      
+      /*--- Residual (first, second and third system of equations) ---*/
+      if (config->GetWrt_Residuals()) {
+        for (iVar = 0; iVar < nVar_First; iVar++) {
+          Data[jVar][jPoint] = solver[FirstIndex]->LinSysRes.GetBlock(iPoint, iVar);
+          jVar++;
+        }
+        
+        for (iVar = 0; iVar < nVar_Second; iVar++) {
+          Data[jVar][jPoint] = solver[SecondIndex]->LinSysRes.GetBlock(iPoint, iVar);
+          jVar++;
+        }
+        
+        for (iVar = 0; iVar < nVar_Third; iVar++) {
+          Data[jVar][jPoint] = solver[ThirdIndex]->LinSysRes.GetBlock(iPoint, iVar);
+          jVar++;
+        }
+      }
+      
+      /*--- For unsteady problems with grid movement, write the mesh velocities ---*/
+      if (grid_movement) {
+        Grid_Vel = geometry->node[iPoint]->GetGridVel();
+        for (unsigned short iDim = 0; iDim < geometry->GetnDim(); iDim++) {
+          Data[jVar][jPoint] = Grid_Vel[iDim];
+          jVar++;
+        }
+      }
+      
+      /*--- Any extra data for output files ---*/
+      switch (Kind_Solver) {
+        case EULER:
+          /*--- Load buffers with the pressure, Cp, and mach variables. ---*/
+          if (compressible) {
+            Data[jVar][jPoint] = solver[FLOW_SOL]->node[iPoint]->GetPressure(COMPRESSIBLE); jVar++;
+            Data[jVar][jPoint] = Aux_Press[iPoint]; jVar++;
+            Data[jVar][jPoint] = sqrt(solver[FLOW_SOL]->node[iPoint]->GetVelocity2())/solver[FLOW_SOL]->node[iPoint]->GetSoundSpeed(); jVar++;
+            Data[jVar][jPoint] = geometry->node[iPoint]->GetSharpEdge_Distance(); jVar++;
+          }
+          if (incompressible || freesurface) {
+            if (freesurface) {
+              Data[jVar][jPoint] = solver[FLOW_SOL]->node[iPoint]->GetDensityInc(); jVar++;
+            }
+            Data[jVar][jPoint] = solver[FLOW_SOL]->node[iPoint]->GetPressure(INCOMPRESSIBLE); jVar++;
+            Data[jVar][jPoint] = Aux_Press[iPoint]; jVar++;
+            Data[jVar][jPoint] = sqrt(solver[FLOW_SOL]->node[iPoint]->GetVelocity2())*config->GetVelocity_Ref()/sqrt(config->GetBulk_Modulus()/(solver[FLOW_SOL]->node[iPoint]->GetDensityInc()*config->GetDensity_Ref())); jVar++;
+            Data[jVar][jPoint] = geometry->node[iPoint]->GetSharpEdge_Distance(); jVar++;
+            
+          }
+          break;
+          /*--- Write pressure, Cp, mach, temperature, laminar viscosity, skin friction, heat transfer, yplus ---*/
+        case NAVIER_STOKES:
+          if (compressible) {
+            Data[jVar][jPoint] = solver[FLOW_SOL]->node[iPoint]->GetPressure(COMPRESSIBLE); jVar++;
+            Data[jVar][jPoint] = Aux_Press[iPoint]; jVar++;
+            Data[jVar][jPoint] = sqrt(solver[FLOW_SOL]->node[iPoint]->GetVelocity2())/
+            solver[FLOW_SOL]->node[iPoint]->GetSoundSpeed(); jVar++;
+            Data[jVar][jPoint] = geometry->node[iPoint]->GetSharpEdge_Distance(); jVar++;
+            Data[jVar][jPoint] = solver[FLOW_SOL]->node[iPoint]->GetTemperature(); jVar++;
+            Data[jVar][jPoint] = solver[FLOW_SOL]->node[iPoint]->GetLaminarViscosity(); jVar++;
+            Data[jVar][jPoint] = Aux_Frict[iPoint]; jVar++;
+            Data[jVar][jPoint] = Aux_Heat[iPoint];  jVar++;
+            Data[jVar][jPoint] = Aux_yPlus[iPoint]; jVar++;
+          }
+          if (incompressible || freesurface) {
+            if (freesurface) {
+              Data[jVar][jPoint] = solver[FLOW_SOL]->node[iPoint]->GetDensityInc(); jVar++;
+            }
+            Data[jVar][jPoint] = solver[FLOW_SOL]->node[iPoint]->GetPressure(INCOMPRESSIBLE); jVar++;
+            Data[jVar][jPoint] = Aux_Press[iPoint]; jVar++;
+            Data[jVar][jPoint] = sqrt(solver[FLOW_SOL]->node[iPoint]->GetVelocity2())*config->GetVelocity_Ref()/sqrt(config->GetBulk_Modulus()/(solver[FLOW_SOL]->node[iPoint]->GetDensityInc()*config->GetDensity_Ref())); jVar++;
+            Data[jVar][jPoint] = geometry->node[iPoint]->GetSharpEdge_Distance(); jVar++;
+            Data[jVar][jPoint] = 0.0; jVar++;
+            Data[jVar][jPoint] = solver[FLOW_SOL]->node[iPoint]->GetLaminarViscosityInc(); jVar++;
+            Data[jVar][jPoint] = Aux_Frict[iPoint]; jVar++;
+            Data[jVar][jPoint] = Aux_Heat[iPoint];  jVar++;
+            Data[jVar][jPoint] = Aux_yPlus[iPoint]; jVar++;
+          }
+          break;
+          /*--- Write pressure, Cp, mach, temperature, laminar viscosity, skin friction, heat transfer, yplus, eddy viscosity ---*/
+        case RANS:
+          if (compressible) {
+            Data[jVar][jPoint] = solver[FLOW_SOL]->node[iPoint]->GetPressure(COMPRESSIBLE); jVar++;
+            Data[jVar][jPoint] = Aux_Press[iPoint]; jVar++;
+            Data[jVar][jPoint] = sqrt(solver[FLOW_SOL]->node[iPoint]->GetVelocity2())/
+            solver[FLOW_SOL]->node[iPoint]->GetSoundSpeed(); jVar++;
+            Data[jVar][jPoint] = solver[FLOW_SOL]->node[iPoint]->GetTemperature(); jVar++;
+            Data[jVar][jPoint] = solver[FLOW_SOL]->node[iPoint]->GetLaminarViscosity(); jVar++;
+            Data[jVar][jPoint] = Aux_Frict[iPoint]; jVar++;
+            Data[jVar][jPoint] = Aux_Heat[iPoint];  jVar++;
+            Data[jVar][jPoint] = Aux_yPlus[iPoint]; jVar++;
+          }
+          if (incompressible || freesurface) {
+            if (freesurface) {
+              Data[jVar][jPoint] = solver[FLOW_SOL]->node[iPoint]->GetDensityInc(); jVar++;
+            }
+            Data[jVar][jPoint] = solver[FLOW_SOL]->node[iPoint]->GetPressure(INCOMPRESSIBLE); jVar++;
+            Data[jVar][jPoint] = Aux_Press[iPoint]; jVar++;
+            Data[jVar][jPoint] = sqrt(solver[FLOW_SOL]->node[iPoint]->GetVelocity2())*config->GetVelocity_Ref()/sqrt(config->GetBulk_Modulus()/(solver[FLOW_SOL]->node[iPoint]->GetDensityInc()*config->GetDensity_Ref())); jVar++;
+            Data[jVar][jPoint] = 0.0; jVar++;
+            Data[jVar][jPoint] = solver[FLOW_SOL]->node[iPoint]->GetLaminarViscosityInc(); jVar++;
+            Data[jVar][jPoint] = Aux_Frict[iPoint]; jVar++;
+            Data[jVar][jPoint] = Aux_Heat[iPoint];  jVar++;
+            Data[jVar][jPoint] = Aux_yPlus[iPoint]; jVar++;
+          }
+          Data[jVar][jPoint] = solver[FLOW_SOL]->node[iPoint]->GetEddyViscosity(); jVar++;
+          Data[jVar][jPoint] = geometry->node[iPoint]->GetSharpEdge_Distance(); jVar++;
+          break;
+          /*--- Write electric field. ---*/
+        case ELECTRIC_POTENTIAL:
+          for (unsigned short iDim = 0; iDim < geometry->GetnDim(); iDim++) {
+            Data[jVar][jPoint] = -1.0*solver[ELEC_SOL]->node[iPoint]->GetGradient(0,iDim);
+            jVar++;
+          }
+          break;
+          
+        case TNE2_EULER:
+          /*--- Write Mach number ---*/
+          Data[jVar][jPoint] = sqrt(solver[TNE2_SOL]->node[iPoint]->GetVelocity2()) / solver[TNE2_SOL]->node[iPoint]->GetSoundSpeed();
+          jVar++;
+          /*--- Write Pressure ---*/
+          Data[jVar][jPoint] = solver[TNE2_SOL]->node[iPoint]->GetPressure();
+          jVar++;
+          /*--- Write Temperature ---*/
+          Data[jVar][jPoint] = solver[TNE2_SOL]->node[iPoint]->GetTemperature();
+          jVar++;
+          /*--- Write Vib.-El. Temperature ---*/
+          Data[jVar][jPoint] = solver[TNE2_SOL]->node[iPoint]->GetTemperature_ve();
+          jVar++;
+          break;
+          
+        case PLASMA_EULER:
+          /*--- Write partial pressures ---*/
+          for (iSpecies = 0; iSpecies < config->GetnSpecies(); iSpecies++) {
+            Data[jVar][jPoint] = solver[PLASMA_SOL]->node[iPoint]->GetPressure(iSpecies);
+            jVar++;
+          }
+          /*--- Write translational-rotational temperature ---*/
+          for (iSpecies = 0; iSpecies < config->GetnSpecies(); iSpecies++) {
+            Data[jVar][jPoint] = solver[PLASMA_SOL]->node[iPoint]->GetTemperature_tr(iSpecies);
+            jVar++;
+          }
+          /*--- Write vibrational temperature ---*/
+          for (iSpecies = 0; iSpecies < config->GetnDiatomics(); iSpecies++) {
+            Data[jVar][jPoint] = solver[PLASMA_SOL]->node[iPoint]->GetTemperature_vib(iSpecies);
+            jVar++;
+          }
+          /*--- Write Mach number ---*/
+          for (iSpecies = 0; iSpecies < config->GetnSpecies(); iSpecies++) {
+            Data[jVar][jPoint] =  sqrt(solver[PLASMA_SOL]->node[iPoint]->GetVelocity2(iSpecies))
+            / solver[PLASMA_SOL]->node[iPoint]->GetSoundSpeed(iSpecies);
+            jVar++;
+          }
+          break;
+          
+        case PLASMA_NAVIER_STOKES:
+          /*--- Write partial pressures ---*/
+          for (iSpecies = 0; iSpecies < config->GetnSpecies(); iSpecies++) {
+            Data[jVar][jPoint] = solver[PLASMA_SOL]->node[iPoint]->GetPressure(iSpecies);
+            jVar++;
+          }
+          /*--- Write translational-rotational temperature ---*/
+          for (iSpecies = 0; iSpecies < config->GetnSpecies(); iSpecies++) {
+            Data[jVar][jPoint] = solver[PLASMA_SOL]->node[iPoint]->GetTemperature_tr(iSpecies);
+            jVar++;
+          }
+          /*--- Write vibrational temperature ---*/
+          for (iSpecies = 0; iSpecies < config->GetnDiatomics(); iSpecies++) {
+            Data[jVar][jPoint] = solver[PLASMA_SOL]->node[iPoint]->GetTemperature_vib(iSpecies);
+            jVar++;
+          }
+          /*--- Write Mach number ---*/
+          for (iSpecies = 0; iSpecies < config->GetnSpecies(); iSpecies++) {
+            Data[jVar][jPoint] =  sqrt(solver[PLASMA_SOL]->node[iPoint]->GetVelocity2(iSpecies))
+            / solver[PLASMA_SOL]->node[iPoint]->GetSoundSpeed(iSpecies);
+            jVar++;
+          }
+          /*--- Write laminar viscosity ---*/
+          for (iSpecies = 0; iSpecies < config->GetnSpecies(); iSpecies++) {
+            Data[jVar][jPoint] =  solver[PLASMA_SOL]->node[iPoint]->GetLaminarViscosity(iSpecies);
+            jVar++;
+          }
+          /*--- Write magnetic force ---*/
+          if((config->GetMagnetic_Force() == YES) && (geometry->GetnDim() == 3)) {
+            for (unsigned short iDim = 0; iDim < geometry->GetnDim(); iDim++) {
+              Data[jVar][jPoint] =  solver[PLASMA_SOL]->node[iPoint]->GetMagneticField()[iDim];
+              jVar++;
+            }
+          }
+          break;
+          
+        case ADJ_EULER: case ADJ_NAVIER_STOKES: case ADJ_RANS:
+        case ADJ_PLASMA_EULER: case ADJ_PLASMA_NAVIER_STOKES:
+          
+          Data[jVar][jPoint] = Aux_Sens[iPoint]; jVar++;
+          if (config->GetKind_ConvNumScheme() == SPACE_CENTERED)
+          { Data[jVar][jPoint] = solver[ADJFLOW_SOL]->node[iPoint]->GetSensor(); jVar++; }
+          if (config->GetKind_ConvNumScheme() == SPACE_UPWIND)
+          { Data[jVar][jPoint] = solver[ADJFLOW_SOL]->node[iPoint]->GetLimiter(0); jVar++; }
+          break;
+          
+      }
+    }
+    
+    if (config->GetExtraOutput()) {
+      for (unsigned short iVar = 0; iVar < nVar_Extra; iVar++) {
+        Data[jVar][jPoint] =  solver[TURB_SOL]->OutputVariables[iPoint*nVar_Extra+iVar];
+        jVar++;
+      }
+    }
+    
+    /*--- Increment jPoint as the counter. We need this because iPoint
+     may include halo nodes that we skip over during this loop. ---*/
+    jPoint++;
+    
+	}
+  
+#else
+  
+	/*--- MPI preprocessing ---*/
+  
+	int rank = MPI::COMM_WORLD.Get_rank();
+	int nProcessor = MPI::COMM_WORLD.Get_size();
+	int iProcessor;
+  
+	/*--- Local variables needed for merging with MPI ---*/
+	unsigned short CurrentIndex;
+  
+	unsigned long Buffer_Send_nPoint[1], *Buffer_Recv_nPoint = NULL;
+	unsigned long nLocalPoint = 0, MaxLocalPoint = 0;
+	unsigned long iGlobal_Index = 0, nBuffer_Scalar = 0;
+  
+  bool Wrt_Halo = config->GetWrt_Halo();
+  
+	/*--- Each processor sends its local number of nodes to the master. ---*/
+
+  if (Wrt_Halo) {
+    nLocalPoint = geometry->GetnPoint();
+  } else
+    nLocalPoint = geometry->GetnPointDomain();
+	Buffer_Send_nPoint[0] = nLocalPoint;
+	if (rank == MASTER_NODE) Buffer_Recv_nPoint = new unsigned long[nProcessor];
+	MPI::COMM_WORLD.Barrier();
+	MPI::COMM_WORLD.Allreduce(&nLocalPoint, &MaxLocalPoint, 1, MPI::UNSIGNED_LONG, MPI::MAX);
+	MPI::COMM_WORLD.Gather(&Buffer_Send_nPoint, 1, MPI::UNSIGNED_LONG,
+                         Buffer_Recv_nPoint, 1, MPI::UNSIGNED_LONG, MASTER_NODE);
+	nBuffer_Scalar = MaxLocalPoint;
+  
+	/*--- Send and Recv buffers. ---*/
+  
+	double *Buffer_Send_Var = new double[MaxLocalPoint];
+	double *Buffer_Recv_Var = NULL;
+  
+	double *Buffer_Send_Res = new double[MaxLocalPoint];
+	double *Buffer_Recv_Res = NULL;
+  
+	double *Buffer_Send_Vol = new double[MaxLocalPoint];
+	double *Buffer_Recv_Vol = NULL;
+  
+	unsigned long *Buffer_Send_GlobalIndex = new unsigned long[MaxLocalPoint];
+	unsigned long *Buffer_Recv_GlobalIndex = NULL;
+  
+  /*--- Auxiliary vectors for surface coefficients ---*/
+  
+  Aux_Press = new double[geometry->GetnPoint()];
+  if ((Kind_Solver == NAVIER_STOKES) || (Kind_Solver == RANS)) {
+    Aux_Frict = new double[geometry->GetnPoint()];
+    Aux_Heat  = new double[geometry->GetnPoint()];
+    Aux_yPlus = new double[geometry->GetnPoint()];
+  }
+  
+  if ((Kind_Solver == ADJ_EULER) || (Kind_Solver == ADJ_NAVIER_STOKES) || (Kind_Solver == ADJ_RANS) || (Kind_Solver == ADJ_PLASMA_EULER) || (Kind_Solver == ADJ_PLASMA_NAVIER_STOKES)) {
+    Aux_Sens = new double[geometry->GetnPoint()];
+    
+  }
+  
+	/*--- Prepare the receive buffers in the master node only. ---*/
+  
+	if (rank == MASTER_NODE) {
+    
+		Buffer_Recv_Var = new double[nProcessor*MaxLocalPoint];
+		Buffer_Recv_Res = new double[nProcessor*MaxLocalPoint];
+		Buffer_Recv_Vol = new double[nProcessor*MaxLocalPoint];
+		Buffer_Recv_GlobalIndex = new unsigned long[nProcessor*MaxLocalPoint];
+    
+		/*--- Sum total number of nodes to be written and allocate arrays ---*/
+		nGlobal_Poin = 0;
+		for (iProcessor = 0; iProcessor < nProcessor; iProcessor++) {
+			nGlobal_Poin += Buffer_Recv_nPoint[iProcessor];
+		}
+		Data = new double*[nVar_Total];
+		for (iVar = 0; iVar < nVar_Total; iVar++) {
+			Data[iVar] = new double[nGlobal_Poin];
+		}
+	}
+  
+	/*--- Main communication routine. Loop over each variable that has
+   been requested by the user and perform the MPI comm. Temporary
+   1-D buffers are used to send the solution for each variable at all
+   nodes on each partition to the master node. These are then unpacked
+   by the master and sorted by global index in one large n-dim. array. ---*/
+  
+	for (iVar = 0; iVar < nVar_Consv; iVar++) {
+    
+		/*--- Logic for which solution class to draw from. ---*/
+    
+		jVar = iVar;
+		CurrentIndex = FirstIndex;
+		if ((SecondIndex != NONE) && (iVar > nVar_First-1)) {
+			jVar = iVar - nVar_First;
+			CurrentIndex = SecondIndex;
+		}
+    if ((SecondIndex != NONE) && (ThirdIndex != NONE) && (iVar > (nVar_First + nVar_Second-1))) {
+			jVar = iVar - nVar_First - nVar_Second;
+			CurrentIndex = ThirdIndex;
+		}
+    
+		/*--- Loop over this partition to collect the current variable ---*/
+    
+		jPoint = 0;
+		for (iPoint = 0; iPoint < geometry->GetnPoint(); iPoint++) {
+      
+      /*--- Check for halos & write only if requested ---*/
+      
+      if (geometry->node[iPoint]->GetDomain() || Wrt_Halo) {
+        
+        /*--- Get this variable into the temporary send buffer. ---*/
+        Buffer_Send_Var[jPoint] = solver[CurrentIndex]->node[iPoint]->GetSolution(jVar);
+        if (config->GetWrt_Residuals()) {
+          Buffer_Send_Res[jPoint] = solver[CurrentIndex]->LinSysRes.GetBlock(iPoint, jVar);
+        }
+        
+        /*--- Only send/recv the volumes & global indices during the first loop ---*/
+        if (iVar == 0) {
+          Buffer_Send_GlobalIndex[jPoint] = geometry->node[iPoint]->GetGlobalIndex();
+        }
+        jPoint++;
+      }
+		}
+    
+		/*--- Gather the data on the master node. ---*/
+		MPI::COMM_WORLD.Barrier();
+		MPI::COMM_WORLD.Gather(Buffer_Send_Var, nBuffer_Scalar, MPI::DOUBLE,
+                           Buffer_Recv_Var, nBuffer_Scalar, MPI::DOUBLE,
+                           MASTER_NODE);
+    if (config->GetWrt_Residuals()) {
+      MPI::COMM_WORLD.Gather(Buffer_Send_Res, nBuffer_Scalar, MPI::DOUBLE,
+                             Buffer_Recv_Res, nBuffer_Scalar, MPI::DOUBLE,
+                             MASTER_NODE);
+    }
+		if (iVar == 0) {
+			MPI::COMM_WORLD.Gather(Buffer_Send_GlobalIndex, nBuffer_Scalar, MPI::UNSIGNED_LONG,
+                             Buffer_Recv_GlobalIndex, nBuffer_Scalar, MPI::UNSIGNED_LONG,
+                             MASTER_NODE);
+		}
+    
+		/*--- The master node unpacks and sorts this variable by global index ---*/
+		if (rank == MASTER_NODE) {
+			jPoint = 0;
+			for (iProcessor = 0; iProcessor < nProcessor; iProcessor++) {
+				for (iPoint = 0; iPoint < Buffer_Recv_nPoint[iProcessor]; iPoint++) {
+          
+					/*--- Get global index, then loop over each variable and store ---*/
+					iGlobal_Index = Buffer_Recv_GlobalIndex[jPoint];
+					Data[iVar][iGlobal_Index] = Buffer_Recv_Var[jPoint];
+          if (config->GetWrt_Residuals()) {
+            Data[iVar+nVar_Consv][iGlobal_Index] = Buffer_Recv_Res[jPoint];
+          }
+					jPoint++;
+				}
+				/*--- Adjust jPoint to index of next proc's data in the buffers. ---*/
+				jPoint = (iProcessor+1)*nBuffer_Scalar;
+			}
+		}
+	}
+  
+	/*--- Additional communication routine for the grid velocity. Note that
+   we are reusing the same temporary buffers from above for efficiency.
+   Also, in the future more routines like this could be used to write
+   an arbitrary number of additional variables to the file. ---*/
+    
+	if (grid_movement) {
+    
+		/*--- Loop over this partition to collect the current variable ---*/
+		jPoint = 0; double *Grid_Vel;
+		for (iPoint = 0; iPoint < geometry->GetnPoint(); iPoint++) {
+      
+      /*--- Check for halos & write only if requested ---*/
+      
+      if (geometry->node[iPoint]->GetDomain() || Wrt_Halo) {
+        
+        /*--- Load buffers with the three grid velocity components. ---*/
+        Grid_Vel = geometry->node[iPoint]->GetGridVel();
+        Buffer_Send_Var[jPoint] = Grid_Vel[0];
+        Buffer_Send_Res[jPoint] = Grid_Vel[1];
+        if (geometry->GetnDim() == 3) Buffer_Send_Vol[jPoint] = Grid_Vel[2];
+        jPoint++;
+      }
+    }
+    
+		/*--- Gather the data on the master node. ---*/
+		MPI::COMM_WORLD.Barrier();
+		MPI::COMM_WORLD.Gather(Buffer_Send_Var, nBuffer_Scalar, MPI::DOUBLE,
+                           Buffer_Recv_Var, nBuffer_Scalar, MPI::DOUBLE,
+                           MASTER_NODE);
+		MPI::COMM_WORLD.Gather(Buffer_Send_Res, nBuffer_Scalar, MPI::DOUBLE,
+                           Buffer_Recv_Res, nBuffer_Scalar, MPI::DOUBLE,
+                           MASTER_NODE);
+		if (geometry->GetnDim() == 3) {
+			MPI::COMM_WORLD.Gather(Buffer_Send_Vol, nBuffer_Scalar, MPI::DOUBLE,
+                             Buffer_Recv_Vol, nBuffer_Scalar, MPI::DOUBLE,
+                             MASTER_NODE);
+		}
+    
+		/*--- The master node unpacks and sorts this variable by global index ---*/
+		if (rank == MASTER_NODE) {
+			jPoint = 0; iVar = iVar_GridVel;
+			for (iProcessor = 0; iProcessor < nProcessor; iProcessor++) {
+				for (iPoint = 0; iPoint < Buffer_Recv_nPoint[iProcessor]; iPoint++) {
+          
+					/*--- Get global index, then loop over each variable and store ---*/
+					iGlobal_Index = Buffer_Recv_GlobalIndex[jPoint];
+					Data[iVar][iGlobal_Index]   = Buffer_Recv_Var[jPoint];
+					Data[iVar+1][iGlobal_Index] = Buffer_Recv_Res[jPoint];
+					if (geometry->GetnDim() == 3)
+						Data[iVar+2][iGlobal_Index] = Buffer_Recv_Vol[jPoint];
+					jPoint++;
+				}
+				/*--- Adjust jPoint to index of next proc's data in the buffers. ---*/
+				jPoint = (iProcessor+1)*nBuffer_Scalar;
+			}
+		}
+	}
+  
+  /*--- Communicate the Density in Free-surface problems ---*/
+	if (config->GetKind_Regime() == FREESURFACE) {
+    
+		/*--- Loop over this partition to collect the current variable ---*/
+		jPoint = 0;
+		for (iPoint = 0; iPoint < geometry->GetnPoint(); iPoint++) {
+      
+      /*--- Check for halos & write only if requested ---*/
+      
+      if (geometry->node[iPoint]->GetDomain() || Wrt_Halo) {
+        
+        /*--- Load buffers with the pressure and mach variables. ---*/
+        Buffer_Send_Var[jPoint] = solver[FLOW_SOL]->node[iPoint]->GetDensityInc();
+        jPoint++;
+      }
+		}
+    
+		/*--- Gather the data on the master node. ---*/
+		MPI::COMM_WORLD.Barrier();
+		MPI::COMM_WORLD.Gather(Buffer_Send_Var, nBuffer_Scalar, MPI::DOUBLE,
+                           Buffer_Recv_Var, nBuffer_Scalar, MPI::DOUBLE,
+                           MASTER_NODE);
+    
+		/*--- The master node unpacks and sorts this variable by global index ---*/
+		if (rank == MASTER_NODE) {
+			jPoint = 0; iVar = iVar_Density;
+			for (iProcessor = 0; iProcessor < nProcessor; iProcessor++) {
+				for (iPoint = 0; iPoint < Buffer_Recv_nPoint[iProcessor]; iPoint++) {
+          
+					/*--- Get global index, then loop over each variable and store ---*/
+					iGlobal_Index = Buffer_Recv_GlobalIndex[jPoint];
+					Data[iVar][iGlobal_Index] = Buffer_Recv_Var[jPoint];
+					jPoint++;
+				}
+				/*--- Adjust jPoint to index of next proc's data in the buffers. ---*/
+				jPoint = (iProcessor+1)*nBuffer_Scalar;
+			}
+		}
+    
+	}
+  
+	/*--- Communicate Pressure, Cp, and Mach ---*/
+  
+	if ((Kind_Solver == EULER) || (Kind_Solver == NAVIER_STOKES) || (Kind_Solver == RANS)) {
+    
+    /*--- First, loop through the mesh in order to find and store the
+     value of the coefficient of pressure at any surface nodes. They 
+     will be placed in an auxiliary vector and then communicated like
+     all other volumetric variables. ---*/
+    
+    for (iPoint = 0; iPoint < geometry->GetnPoint(); iPoint++) Aux_Press[iPoint] = 0.0;
+		for (iMarker = 0; iMarker < config->GetnMarker_All(); iMarker++)
+			if (config->GetMarker_All_Plotting(iMarker) == YES)
+				for(iVertex = 0; iVertex < geometry->nVertex[iMarker]; iVertex++) {
+					iPoint = geometry->vertex[iMarker][iVertex]->GetNode();
+					Aux_Press[iPoint] = solver[FLOW_SOL]->GetCPressure(iMarker,iVertex);
+				}
+    
+		/*--- Loop over this partition to collect the current variable ---*/
+		jPoint = 0;
+		for (iPoint = 0; iPoint < geometry->GetnPoint(); iPoint++) {
+      
+      /*--- Check for halos & write only if requested ---*/
+      
+      if (geometry->node[iPoint]->GetDomain() || Wrt_Halo) {
+        
+        /*--- Load buffers with the pressure, Cp, and mach variables. ---*/
+        if (compressible) {
+          Buffer_Send_Var[jPoint] = solver[FLOW_SOL]->node[iPoint]->GetPressure(COMPRESSIBLE);
+          Buffer_Send_Res[jPoint] = Aux_Press[iPoint];
+          Buffer_Send_Vol[jPoint] = sqrt(solver[FLOW_SOL]->node[iPoint]->GetVelocity2())/
+          solver[FLOW_SOL]->node[iPoint]->GetSoundSpeed();
+        }
+        if (incompressible || freesurface) {
+          Buffer_Send_Var[jPoint] = solver[FLOW_SOL]->node[iPoint]->GetPressure(INCOMPRESSIBLE);
+          Buffer_Send_Res[jPoint] = Aux_Press[iPoint];
+          Buffer_Send_Vol[jPoint] = sqrt(solver[FLOW_SOL]->node[iPoint]->GetVelocity2())*config->GetVelocity_Ref()/
+          sqrt(config->GetBulk_Modulus()/(solver[FLOW_SOL]->node[iPoint]->GetDensityInc()*config->GetDensity_Ref()));
+        }
+        jPoint++;
+      }
+    }
+    
+		/*--- Gather the data on the master node. ---*/
+		MPI::COMM_WORLD.Barrier();
+		MPI::COMM_WORLD.Gather(Buffer_Send_Var, nBuffer_Scalar, MPI::DOUBLE,
+                           Buffer_Recv_Var, nBuffer_Scalar, MPI::DOUBLE,
+                           MASTER_NODE);
+		MPI::COMM_WORLD.Gather(Buffer_Send_Res, nBuffer_Scalar, MPI::DOUBLE,
+                           Buffer_Recv_Res, nBuffer_Scalar, MPI::DOUBLE,
+                           MASTER_NODE);
+    MPI::COMM_WORLD.Gather(Buffer_Send_Vol, nBuffer_Scalar, MPI::DOUBLE,
+                           Buffer_Recv_Vol, nBuffer_Scalar, MPI::DOUBLE,
+                           MASTER_NODE);
+    
+		/*--- The master node unpacks and sorts this variable by global index ---*/
+		if (rank == MASTER_NODE) {
+			jPoint = 0; iVar = iVar_PressMach;
+			for (iProcessor = 0; iProcessor < nProcessor; iProcessor++) {
+				for (iPoint = 0; iPoint < Buffer_Recv_nPoint[iProcessor]; iPoint++) {
+          
+					/*--- Get global index, then loop over each variable and store ---*/
+					iGlobal_Index = Buffer_Recv_GlobalIndex[jPoint];
+					Data[iVar][iGlobal_Index]   = Buffer_Recv_Var[jPoint];
+					Data[iVar+1][iGlobal_Index] = Buffer_Recv_Res[jPoint];
+          Data[iVar+2][iGlobal_Index] = Buffer_Recv_Vol[jPoint];
+					jPoint++;
+				}
+				/*--- Adjust jPoint to index of next proc's data in the buffers. ---*/
+				jPoint = (iProcessor+1)*nBuffer_Scalar;
+			}
+		}
+	}
+  
+	/*--- Communicate Temperature & Laminar Viscosity ---*/
+	if ((Kind_Solver == NAVIER_STOKES) || (Kind_Solver == RANS)) {
+    
+		/*--- Loop over this partition to collect the current variable ---*/
+		jPoint = 0;
+		for (iPoint = 0; iPoint < geometry->GetnPoint(); iPoint++) {
+      
+      /*--- Check for halos & write only if requested ---*/
+      
+      if (geometry->node[iPoint]->GetDomain() || Wrt_Halo) {
+        
+        /*--- Load buffers with the temperature and laminar viscosity variables. ---*/
+        if (compressible) {
+          Buffer_Send_Var[jPoint] = solver[FLOW_SOL]->node[iPoint]->GetTemperature();
+          Buffer_Send_Res[jPoint] = solver[FLOW_SOL]->node[iPoint]->GetLaminarViscosity();
+        }
+        if (incompressible || freesurface) {
+          Buffer_Send_Var[jPoint] = 0.0;
+          Buffer_Send_Res[jPoint] = solver[FLOW_SOL]->node[iPoint]->GetLaminarViscosityInc();
+        }
+        jPoint++;
+      }
+		}
+    
+		/*--- Gather the data on the master node. ---*/
+		MPI::COMM_WORLD.Barrier();
+		MPI::COMM_WORLD.Gather(Buffer_Send_Var, nBuffer_Scalar, MPI::DOUBLE,
+                           Buffer_Recv_Var, nBuffer_Scalar, MPI::DOUBLE,
+                           MASTER_NODE);
+		MPI::COMM_WORLD.Gather(Buffer_Send_Res, nBuffer_Scalar, MPI::DOUBLE,
+                           Buffer_Recv_Res, nBuffer_Scalar, MPI::DOUBLE,
+                           MASTER_NODE);
+    
+		/*--- The master node unpacks and sorts this variable by global index ---*/
+		if (rank == MASTER_NODE) {
+			jPoint = 0; iVar = iVar_TempLam;
+			for (iProcessor = 0; iProcessor < nProcessor; iProcessor++) {
+				for (iPoint = 0; iPoint < Buffer_Recv_nPoint[iProcessor]; iPoint++) {
+          
+					/*--- Get global index, then loop over each variable and store ---*/
+					iGlobal_Index = Buffer_Recv_GlobalIndex[jPoint];
+					Data[iVar][iGlobal_Index]   = Buffer_Recv_Var[jPoint];
+					Data[iVar+1][iGlobal_Index] = Buffer_Recv_Res[jPoint];
+					jPoint++;
+				}
+				/*--- Adjust jPoint to index of next proc's data in the buffers. ---*/
+				jPoint = (iProcessor+1)*nBuffer_Scalar;
+			}
+		}
+	}
+  
+  /*--- Communicate skin friction, heat transfer, y+ ---*/
+	if ((Kind_Solver == NAVIER_STOKES) || (Kind_Solver == RANS)) {
+    
+    /*--- First, loop through the mesh in order to find and store the
+     value of the viscous coefficients at any surface nodes. They
+     will be placed in an auxiliary vector and then communicated like
+     all other volumetric variables. ---*/
+    
+    for(iPoint = 0; iPoint < geometry->GetnPoint(); iPoint++) {
+      Aux_Frict[iPoint] = 0.0;
+      Aux_Heat[iPoint]  = 0.0;
+      Aux_yPlus[iPoint] = 0.0;
+    }
+    for (iMarker = 0; iMarker < config->GetnMarker_All(); iMarker++)
+      if (config->GetMarker_All_Plotting(iMarker) == YES) {
+        for(iVertex = 0; iVertex < geometry->nVertex[iMarker]; iVertex++) {
+          iPoint = geometry->vertex[iMarker][iVertex]->GetNode();
+          Aux_Frict[iPoint] = solver[FLOW_SOL]->GetCSkinFriction(iMarker,iVertex);
+          Aux_Heat[iPoint]  = solver[FLOW_SOL]->GetHeatTransferCoeff(iMarker,iVertex);
+          Aux_yPlus[iPoint] = solver[FLOW_SOL]->GetYPlus(iMarker,iVertex);
+        }
+      }
+    
+		/*--- Loop over this partition to collect the current variable ---*/
+		jPoint = 0;
+		for (iPoint = 0; iPoint < geometry->GetnPoint(); iPoint++) {
+      
+      /*--- Check for halos & write only if requested ---*/
+      
+      if (geometry->node[iPoint]->GetDomain() || Wrt_Halo) {
+        
+        /*--- Load buffers with the skin friction, heat transfer, y+ variables. ---*/
+        if (compressible) {
+          Buffer_Send_Var[jPoint] = Aux_Frict[iPoint];
+          Buffer_Send_Res[jPoint] = Aux_Heat[iPoint];
+          Buffer_Send_Vol[jPoint] = Aux_yPlus[iPoint];
+        }
+        if (incompressible || freesurface) {
+          Buffer_Send_Var[jPoint] = Aux_Frict[iPoint];
+          Buffer_Send_Res[jPoint] = Aux_Heat[iPoint];
+          Buffer_Send_Vol[jPoint] = Aux_yPlus[iPoint];
+        }
+        jPoint++;
+      }
+    }
+    
+		/*--- Gather the data on the master node. ---*/
+		MPI::COMM_WORLD.Barrier();
+		MPI::COMM_WORLD.Gather(Buffer_Send_Var, nBuffer_Scalar, MPI::DOUBLE,
+                           Buffer_Recv_Var, nBuffer_Scalar, MPI::DOUBLE,
+                           MASTER_NODE);
+		MPI::COMM_WORLD.Gather(Buffer_Send_Res, nBuffer_Scalar, MPI::DOUBLE,
+                           Buffer_Recv_Res, nBuffer_Scalar, MPI::DOUBLE,
+                           MASTER_NODE);
+    MPI::COMM_WORLD.Gather(Buffer_Send_Vol, nBuffer_Scalar, MPI::DOUBLE,
+                           Buffer_Recv_Vol, nBuffer_Scalar, MPI::DOUBLE,
+                           MASTER_NODE);
+    
+		/*--- The master node unpacks and sorts this variable by global index ---*/
+		if (rank == MASTER_NODE) {
+			jPoint = 0; iVar = iVar_ViscCoeffs;
+			for (iProcessor = 0; iProcessor < nProcessor; iProcessor++) {
+				for (iPoint = 0; iPoint < Buffer_Recv_nPoint[iProcessor]; iPoint++) {
+          
+					/*--- Get global index, then loop over each variable and store ---*/
+					iGlobal_Index = Buffer_Recv_GlobalIndex[jPoint];
+					Data[iVar+0][iGlobal_Index] = Buffer_Recv_Var[jPoint];
+					Data[iVar+1][iGlobal_Index] = Buffer_Recv_Res[jPoint];
+          Data[iVar+2][iGlobal_Index] = Buffer_Recv_Vol[jPoint];
+					jPoint++;
+				}
+				/*--- Adjust jPoint to index of next proc's data in the buffers. ---*/
+				jPoint = (iProcessor+1)*nBuffer_Scalar;
+			}
+		}
+	}
+  
+	/*--- Communicate the Eddy Viscosity ---*/
+	if (Kind_Solver == RANS) {
+    
+		/*--- Loop over this partition to collect the current variable ---*/
+		jPoint = 0;
+		for (iPoint = 0; iPoint < geometry->GetnPoint(); iPoint++) {
+      
+      /*--- Check for halos & write only if requested ---*/
+      
+      if (geometry->node[iPoint]->GetDomain() || Wrt_Halo) {
+        
+        /*--- Load buffers with the pressure and mach variables. ---*/
+        if (compressible) {
+          Buffer_Send_Var[jPoint] = solver[FLOW_SOL]->node[iPoint]->GetEddyViscosity();
+        }
+        if (incompressible || freesurface) {
+          Buffer_Send_Var[jPoint] = solver[FLOW_SOL]->node[iPoint]->GetEddyViscosity();
+        }
+        jPoint++;
+      }
+		}
+    
+		/*--- Gather the data on the master node. ---*/
+		MPI::COMM_WORLD.Barrier();
+		MPI::COMM_WORLD.Gather(Buffer_Send_Var, nBuffer_Scalar, MPI::DOUBLE,
+                           Buffer_Recv_Var, nBuffer_Scalar, MPI::DOUBLE,
+                           MASTER_NODE);
+    
+		/*--- The master node unpacks and sorts this variable by global index ---*/
+		if (rank == MASTER_NODE) {
+			jPoint = 0; iVar = iVar_Eddy;
+			for (iProcessor = 0; iProcessor < nProcessor; iProcessor++) {
+				for (iPoint = 0; iPoint < Buffer_Recv_nPoint[iProcessor]; iPoint++) {
+          
+					/*--- Get global index, then loop over each variable and store ---*/
+					iGlobal_Index = Buffer_Recv_GlobalIndex[jPoint];
+					Data[iVar][iGlobal_Index] = Buffer_Recv_Var[jPoint];
+					jPoint++;
+				}
+				/*--- Adjust jPoint to index of next proc's data in the buffers. ---*/
+				jPoint = (iProcessor+1)*nBuffer_Scalar;
+			}
+		}
+    
+	}
+  
+  /*--- Communicate the Sharp Edges ---*/
+	if ((Kind_Solver == EULER) || (Kind_Solver == NAVIER_STOKES) || (Kind_Solver == RANS)) {
+    
+		/*--- Loop over this partition to collect the current variable ---*/
+		jPoint = 0;
+		for (iPoint = 0; iPoint < geometry->GetnPoint(); iPoint++) {
+
+      /*--- Check for halos & write only if requested ---*/
+      if (geometry->node[iPoint]->GetDomain() || Wrt_Halo) {
+        
+        /*--- Load buffers with the pressure and mach variables. ---*/
+        Buffer_Send_Var[jPoint] = geometry->node[iPoint]->GetSharpEdge_Distance();
+        jPoint++;
+      }
+		}
+    
+		/*--- Gather the data on the master node. ---*/
+		MPI::COMM_WORLD.Barrier();
+		MPI::COMM_WORLD.Gather(Buffer_Send_Var, nBuffer_Scalar, MPI::DOUBLE,
+                           Buffer_Recv_Var, nBuffer_Scalar, MPI::DOUBLE,
+                           MASTER_NODE);
+    
+		/*--- The master node unpacks and sorts this variable by global index ---*/
+		if (rank == MASTER_NODE) {
+			jPoint = 0; iVar = iVar_Sharp;
+			for (iProcessor = 0; iProcessor < nProcessor; iProcessor++) {
+				for (iPoint = 0; iPoint < Buffer_Recv_nPoint[iProcessor]; iPoint++) {
+          
+					/*--- Get global index, then loop over each variable and store ---*/
+					iGlobal_Index = Buffer_Recv_GlobalIndex[jPoint];
+					Data[iVar][iGlobal_Index] = Buffer_Recv_Var[jPoint];
+					jPoint++;
+				}
+				/*--- Adjust jPoint to index of next proc's data in the buffers. ---*/
+				jPoint = (iProcessor+1)*nBuffer_Scalar;
+			}
+		}
+	}
+  
+  /*--- Communicate additional variables for the two-temperature solvers ---*/
+  if (Kind_Solver == TNE2_EULER) {
+    
+    /*--- Mach number ---*/
+    // Loop over this partition to collect the current variable
+    jPoint = 0;
+    for (iPoint = 0; iPoint < geometry->GetnPoint(); iPoint++) {
+      
+      /*--- Check for halos & write only if requested ---*/
+      
+      if (geometry->node[iPoint]->GetDomain() || Wrt_Halo) {
+        
+        /*--- Load buffers with the Mach number variables. ---*/
+        Buffer_Send_Var[jPoint] =
+            sqrt(solver[TNE2_SOL]->node[iPoint]->GetVelocity2())
+            /solver[TNE2_SOL]->node[iPoint]->GetSoundSpeed();
+        jPoint++;
+      }
+    }
+    
+    /*--- Gather the data on the master node. ---*/
+    MPI::COMM_WORLD.Barrier();
+    MPI::COMM_WORLD.Gather(Buffer_Send_Var, nBuffer_Scalar, MPI::DOUBLE,
+                           Buffer_Recv_Var, nBuffer_Scalar, MPI::DOUBLE,
+                           MASTER_NODE);
+    
+    /*--- The master node unpacks and sorts this variable by global index ---*/
+    if (rank == MASTER_NODE) {
+      jPoint = 0;
+      iVar = iVar_Mach;
+      for (iProcessor = 0; iProcessor < nProcessor; iProcessor++) {
+        for (iPoint = 0; iPoint < Buffer_Recv_nPoint[iProcessor]; iPoint++) {
+          
+          /*--- Get global index, then loop over each variable and store ---*/
+          iGlobal_Index = Buffer_Recv_GlobalIndex[jPoint];
+          Data[iVar][iGlobal_Index]   = Buffer_Recv_Var[jPoint];
+          jPoint++;
+        }
+        /*--- Adjust jPoint to index of next proc's data in the buffers. ---*/
+        jPoint = (iProcessor+1)*nBuffer_Scalar;
+      }
+    }
+    
+    /*--- Pressure ---*/
+    // Loop over this partition to collect the current variable
+    jPoint = 0;
+    for (iPoint = 0; iPoint < geometry->GetnPoint(); iPoint++) {
+      
+      /*--- Check for halos & write only if requested ---*/
+      if (geometry->node[iPoint]->GetDomain() || Wrt_Halo) {
+        
+        /*--- Load buffers with the Mach number variables. ---*/
+        Buffer_Send_Var[jPoint] = solver[TNE2_SOL]->node[iPoint]->GetPressure();
+        jPoint++;
+      }
+    }
+    
+    /*--- Gather the data on the master node. ---*/
+    MPI::COMM_WORLD.Barrier();
+    MPI::COMM_WORLD.Gather(Buffer_Send_Var, nBuffer_Scalar, MPI::DOUBLE,
+                           Buffer_Recv_Var, nBuffer_Scalar, MPI::DOUBLE,
+                           MASTER_NODE);
+    
+    /*--- The master node unpacks and sorts this variable by global index ---*/
+    if (rank == MASTER_NODE) {
+      jPoint = 0;
+      iVar = iVar_Press;
+      for (iProcessor = 0; iProcessor < nProcessor; iProcessor++) {
+        for (iPoint = 0; iPoint < Buffer_Recv_nPoint[iProcessor]; iPoint++) {
+          
+          /*--- Get global index, then loop over each variable and store ---*/
+          iGlobal_Index = Buffer_Recv_GlobalIndex[jPoint];
+          Data[iVar][iGlobal_Index]   = Buffer_Recv_Var[jPoint];
+          jPoint++;
+        }
+        /*--- Adjust jPoint to index of next proc's data in the buffers. ---*/
+        jPoint = (iProcessor+1)*nBuffer_Scalar;
+      }
+    }
+    
+    /*--- Temperature ---*/
+    // Loop over this partition to collect the current variable
+    jPoint = 0;
+    for (iPoint = 0; iPoint < geometry->GetnPoint(); iPoint++) {
+      
+      /*--- Check for halos & write only if requested ---*/
+      if (geometry->node[iPoint]->GetDomain() || Wrt_Halo) {
+        
+        /*--- Load buffers with the Mach number variables. ---*/
+        Buffer_Send_Var[jPoint] = solver[TNE2_SOL]->node[iPoint]->GetTemperature();
+        jPoint++;
+      }
+    }
+    
+    /*--- Gather the data on the master node. ---*/
+    MPI::COMM_WORLD.Barrier();
+    MPI::COMM_WORLD.Gather(Buffer_Send_Var, nBuffer_Scalar, MPI::DOUBLE,
+                           Buffer_Recv_Var, nBuffer_Scalar, MPI::DOUBLE,
+                           MASTER_NODE);
+    
+    /*--- The master node unpacks and sorts this variable by global index ---*/
+    if (rank == MASTER_NODE) {
+      jPoint = 0;
+      iVar = iVar_Temp;
+      for (iProcessor = 0; iProcessor < nProcessor; iProcessor++) {
+        for (iPoint = 0; iPoint < Buffer_Recv_nPoint[iProcessor]; iPoint++) {
+          
+          /*--- Get global index, then loop over each variable and store ---*/
+          iGlobal_Index             = Buffer_Recv_GlobalIndex[jPoint];
+          Data[iVar][iGlobal_Index] = Buffer_Recv_Var[jPoint];
+          jPoint++;
+        }
+        /*--- Adjust jPoint to index of next proc's data in the buffers. ---*/
+        jPoint = (iProcessor+1)*nBuffer_Scalar;
+      }
+    }
+  
+    /*--- Vib-el Temperature ---*/
+    // Loop over this partition to collect the current variable
+    jPoint = 0;
+    for (iPoint = 0; iPoint < geometry->GetnPoint(); iPoint++) {
+      
+      /*--- Check for halos & write only if requested ---*/
+      if (geometry->node[iPoint]->GetDomain() || Wrt_Halo) {
+        
+        /*--- Load buffers with the Mach number variables. ---*/
+        Buffer_Send_Var[jPoint] = solver[TNE2_SOL]->node[iPoint]->GetTemperature_ve();
+        jPoint++;
+      }      
+    }
+  
+    /*--- Gather the data on the master node. ---*/
+    MPI::COMM_WORLD.Barrier();
+    MPI::COMM_WORLD.Gather(Buffer_Send_Var, nBuffer_Scalar, MPI::DOUBLE,
+                           Buffer_Recv_Var, nBuffer_Scalar, MPI::DOUBLE,
+                           MASTER_NODE);
+  
+    /*--- The master node unpacks and sorts this variable by global index ---*/
+    if (rank == MASTER_NODE) {
+      jPoint = 0;
+      iVar = iVar_Tempv;
+      for (iProcessor = 0; iProcessor < nProcessor; iProcessor++) {
+        for (iPoint = 0; iPoint < Buffer_Recv_nPoint[iProcessor]; iPoint++) {
+          
+          /*--- Get global index, then loop over each variable and store ---*/
+          iGlobal_Index             = Buffer_Recv_GlobalIndex[jPoint];
+          Data[iVar][iGlobal_Index] = Buffer_Recv_Var[jPoint];
+          jPoint++;
+        }
+        /*--- Adjust jPoint to index of next proc's data in the buffers. ---*/
+        jPoint = (iProcessor+1)*nBuffer_Scalar;
+      }
+    }
+  }
+
+	/*--- Communicate additional variables for the plasma solvers ---*/
+	if ((Kind_Solver == PLASMA_EULER) || (Kind_Solver == PLASMA_NAVIER_STOKES)) {
+    
+    /*--- Pressure ---*/
+		for (iSpecies = 0; iSpecies < config->GetnSpecies(); iSpecies ++) {
+			/*--- Loop over this partition to collect the current variable ---*/
+			jPoint = 0;
+			for (iPoint = 0; iPoint < geometry->GetnPoint(); iPoint++) {
+        
+        /*--- Check for halos & write only if requested ---*/
+        
+        if (geometry->node[iPoint]->GetDomain() || Wrt_Halo) {
+          
+          /*--- Load buffers with the temperature and laminar viscosity variables. ---*/
+          Buffer_Send_Var[jPoint] = solver[PLASMA_SOL]->node[iPoint]->GetPressure(iSpecies);
+          jPoint++;
+        }
+        
+			}
+      
+			/*--- Gather the data on the master node. ---*/
+			MPI::COMM_WORLD.Barrier();
+			MPI::COMM_WORLD.Gather(Buffer_Send_Var, nBuffer_Scalar, MPI::DOUBLE,
+                             Buffer_Recv_Var, nBuffer_Scalar, MPI::DOUBLE,
+                             MASTER_NODE);
+      
+			/*--- The master node unpacks and sorts this variable by global index ---*/
+			if (rank == MASTER_NODE) {
+				jPoint = 0;
+        iVar = iVar_Press + iSpecies;
+				for (iProcessor = 0; iProcessor < nProcessor; iProcessor++) {
+					for (iPoint = 0; iPoint < Buffer_Recv_nPoint[iProcessor]; iPoint++) {
+            
+						/*--- Get global index, then loop over each variable and store ---*/
+						iGlobal_Index = Buffer_Recv_GlobalIndex[jPoint];
+						Data[iVar][iGlobal_Index]   = Buffer_Recv_Var[jPoint];
+						jPoint++;
+					}
+					/*--- Adjust jPoint to index of next proc's data in the buffers. ---*/
+					jPoint = (iProcessor+1)*nBuffer_Scalar;
+				}
+			}
+		}
+    
+    /*--- Translational-rotational temperature ---*/
+		for (iSpecies = 0; iSpecies < config->GetnSpecies(); iSpecies++) {
+			/*--- Loop over this partition to collect the current variable ---*/
+			jPoint = 0;
+			for (iPoint = 0; iPoint < geometry->GetnPoint(); iPoint++) {
+        
+        
+        /*--- Check for halos & write only if requested ---*/
+        
+        if (geometry->node[iPoint]->GetDomain() || Wrt_Halo) {
+          
+          /*--- Load buffer with the temperature. ---*/
+          Buffer_Send_Var[jPoint] = solver[PLASMA_SOL]->node[iPoint]->GetTemperature_tr(iSpecies);
+          jPoint++;
+        }
+			}
+      
+			/*--- Gather the data on the master node. ---*/
+			MPI::COMM_WORLD.Barrier();
+			MPI::COMM_WORLD.Gather(Buffer_Send_Var, nBuffer_Scalar, MPI::DOUBLE,
+                             Buffer_Recv_Var, nBuffer_Scalar, MPI::DOUBLE,
+                             MASTER_NODE);
+      
+			/*--- The master node unpacks and sorts this variable by global index ---*/
+			if (rank == MASTER_NODE) {
+				jPoint = 0;
+        iVar = iVar_Temp + iSpecies;
+				for (iProcessor = 0; iProcessor < nProcessor; iProcessor++) {
+					for (iPoint = 0; iPoint < Buffer_Recv_nPoint[iProcessor]; iPoint++) {
+            
+						/*--- Get global index, then loop over each variable and store ---*/
+						iGlobal_Index = Buffer_Recv_GlobalIndex[jPoint];
+						Data[iVar][iGlobal_Index]   = Buffer_Recv_Var[jPoint];
+						jPoint++;
+					}
+					/*--- Adjust jPoint to index of next proc's data in the buffers. ---*/
+					jPoint = (iProcessor+1)*nBuffer_Scalar;
+				}
+			}
+		}
+    
+    /*--- Vibrational temperature ---*/
+		for (iSpecies = 0; iSpecies < config->GetnDiatomics(); iSpecies++) {
+			/*--- Loop over this partition to collect the current variable ---*/
+			jPoint = 0;
+			for (iPoint = 0; iPoint < geometry->GetnPoint(); iPoint++) {
+        
+        
+        /*--- Check for halos & write only if requested ---*/
+        
+        if (geometry->node[iPoint]->GetDomain() || Wrt_Halo) {
+          
+          /*--- Load buffer with the vibrational temperature. ---*/
+          Buffer_Send_Var[jPoint] = solver[PLASMA_SOL]->node[iPoint]->GetTemperature_vib(iSpecies);
+          jPoint++;
+        }
+			}
+      
+			/*--- Gather the data on the master node. ---*/
+			MPI::COMM_WORLD.Barrier();
+			MPI::COMM_WORLD.Gather(Buffer_Send_Var, nBuffer_Scalar, MPI::DOUBLE,
+                             Buffer_Recv_Var, nBuffer_Scalar, MPI::DOUBLE,
+                             MASTER_NODE);
+      
+			/*--- The master node unpacks and sorts this variable by global index ---*/
+			if (rank == MASTER_NODE) {
+				jPoint = 0;
+        iVar = iVar_Tempv + iSpecies;
+				for (iProcessor = 0; iProcessor < nProcessor; iProcessor++) {
+					for (iPoint = 0; iPoint < Buffer_Recv_nPoint[iProcessor]; iPoint++) {
+            
+						/*--- Get global index, then loop over each variable and store ---*/
+						iGlobal_Index = Buffer_Recv_GlobalIndex[jPoint];
+						Data[iVar][iGlobal_Index]   = Buffer_Recv_Var[jPoint];
+						jPoint++;
+					}
+					/*--- Adjust jPoint to index of next proc's data in the buffers. ---*/
+					jPoint = (iProcessor+1)*nBuffer_Scalar;
+				}
+			}
+		}
+    
+    /*--- Mach number ---*/
+		for (iSpecies = 0; iSpecies < config->GetnSpecies(); iSpecies++) {
+			/*--- Loop over this partition to collect the current variable ---*/
+			jPoint = 0;
+			for (iPoint = 0; iPoint < geometry->GetnPoint(); iPoint++) {
+        
+        
+        /*--- Check for halos & write only if requested ---*/
+        
+        if (geometry->node[iPoint]->GetDomain() || Wrt_Halo) {
+          
+          /*--- Load buffer with the vibrational temperature. ---*/
+          Buffer_Send_Var[jPoint] = sqrt(solver[PLASMA_SOL]->node[iPoint]->GetVelocity2(iSpecies))
+          / solver[PLASMA_SOL]->node[iPoint]->GetSoundSpeed(iSpecies);
+          jPoint++;
+        }
+			}
+      
+			/*--- Gather the data on the master node. ---*/
+			MPI::COMM_WORLD.Barrier();
+			MPI::COMM_WORLD.Gather(Buffer_Send_Var, nBuffer_Scalar, MPI::DOUBLE,
+                             Buffer_Recv_Var, nBuffer_Scalar, MPI::DOUBLE,
+                             MASTER_NODE);
+      
+			/*--- The master node unpacks and sorts this variable by global index ---*/
+			if (rank == MASTER_NODE) {
+				jPoint = 0;
+        iVar = iVar_Mach + iSpecies;
+				for (iProcessor = 0; iProcessor < nProcessor; iProcessor++) {
+					for (iPoint = 0; iPoint < Buffer_Recv_nPoint[iProcessor]; iPoint++) {
+            
+						/*--- Get global index, then loop over each variable and store ---*/
+						iGlobal_Index = Buffer_Recv_GlobalIndex[jPoint];
+						Data[iVar][iGlobal_Index]   = Buffer_Recv_Var[jPoint];
+						jPoint++;
+					}
+					/*--- Adjust jPoint to index of next proc's data in the buffers. ---*/
+					jPoint = (iProcessor+1)*nBuffer_Scalar;
+				}
+			}
+		}
+	}
+  
+	if ( Kind_Solver == PLASMA_NAVIER_STOKES) {
+    
+		/*--- Laminar viscosity ---*/
+		for (iSpecies = 0; iSpecies < config->GetnSpecies(); iSpecies++) {
+			/*--- Loop over this partition to collect the current variable ---*/
+			jPoint = 0;
+			for (iPoint = 0; iPoint < geometry->GetnPoint(); iPoint++) {
+        
+        
+        /*--- Check for halos & write only if requested ---*/
+        
+        if (geometry->node[iPoint]->GetDomain() || Wrt_Halo) {
+          /*--- Load buffer with the laminar viscosity. ---*/
+          Buffer_Send_Var[jPoint] = solver[PLASMA_SOL]->node[iPoint]->GetLaminarViscosity(iSpecies);
+          jPoint++;
+          
+        }
+			}
+      
+			/*--- Gather the data on the master node. ---*/
+			MPI::COMM_WORLD.Barrier();
+			MPI::COMM_WORLD.Gather(Buffer_Send_Var, nBuffer_Scalar, MPI::DOUBLE,
+                             Buffer_Recv_Var, nBuffer_Scalar, MPI::DOUBLE,
+                             MASTER_NODE);
+      
+			/*--- The master node unpacks and sorts this variable by global index ---*/
+			if (rank == MASTER_NODE) {
+				jPoint = 0;
+        iVar = iVar_Lam + iSpecies;
+				for (iProcessor = 0; iProcessor < nProcessor; iProcessor++) {
+					for (iPoint = 0; iPoint < Buffer_Recv_nPoint[iProcessor]; iPoint++) {
+            
+						/*--- Get global index, then loop over each variable and store ---*/
+						iGlobal_Index = Buffer_Recv_GlobalIndex[jPoint];
+						Data[iVar][iGlobal_Index]   = Buffer_Recv_Var[jPoint];
+						jPoint++;
+					}
+					/*--- Adjust jPoint to index of next proc's data in the buffers. ---*/
+					jPoint = (iProcessor+1)*nBuffer_Scalar;
+				}
+			}
+		}
+	}
+  
+	/*--- Communicate the Eddy Viscosity ---*/
+	if ( Kind_Solver == PLASMA_NAVIER_STOKES  && (config->GetMagnetic_Force() == YES) && (geometry->GetnDim() == 3)) {
+    
+		/*--- Loop over this partition to collect the current variable ---*/
+		jPoint = 0;
+		for (iPoint = 0; iPoint < geometry->GetnPoint(); iPoint++) {
+      
+      /*--- Check for halos & write only if requested ---*/
+      
+      if (geometry->node[iPoint]->GetDomain() || Wrt_Halo) {
+        
+        /*--- Load buffers with the temperature and laminar viscosity variables. ---*/
+        Buffer_Send_Var[jPoint] = solver[PLASMA_SOL]->node[iPoint]->GetMagneticField()[0];
+        Buffer_Send_Res[jPoint] = solver[PLASMA_SOL]->node[iPoint]->GetMagneticField()[1];
+        Buffer_Send_Vol[jPoint] = solver[PLASMA_SOL]->node[iPoint]->GetMagneticField()[2];
+        jPoint++;
+      }
+		}
+    
+		/*--- Gather the data on the master node. ---*/
+		MPI::COMM_WORLD.Barrier();
+		MPI::COMM_WORLD.Gather(Buffer_Send_Var, nBuffer_Scalar, MPI::DOUBLE,
+                           Buffer_Recv_Var, nBuffer_Scalar, MPI::DOUBLE,
+                           MASTER_NODE);
+		MPI::COMM_WORLD.Gather(Buffer_Send_Res, nBuffer_Scalar, MPI::DOUBLE,
+                           Buffer_Recv_Res, nBuffer_Scalar, MPI::DOUBLE,
+                           MASTER_NODE);
+		MPI::COMM_WORLD.Gather(Buffer_Send_Vol, nBuffer_Scalar, MPI::DOUBLE,
+                           Buffer_Recv_Vol, nBuffer_Scalar, MPI::DOUBLE,
+                           MASTER_NODE);
+		/*--- The master node unpacks and sorts this variable by global index ---*/
+		if (rank == MASTER_NODE) {
+			jPoint = 0; iVar = iVar_MagF;
+			for (iProcessor = 0; iProcessor < nProcessor; iProcessor++) {
+				for (iPoint = 0; iPoint < Buffer_Recv_nPoint[iProcessor]; iPoint++) {
+          
+					/*--- Get global index, then loop over each variable and store ---*/
+					iGlobal_Index = Buffer_Recv_GlobalIndex[jPoint];
+					Data[iVar][iGlobal_Index]   = Buffer_Recv_Var[jPoint];
+					Data[iVar+1][iGlobal_Index] = Buffer_Recv_Res[jPoint];
+					Data[iVar+2][iGlobal_Index] = Buffer_Recv_Vol[jPoint];
+					jPoint++;
+				}
+				/*--- Adjust jPoint to index of next proc's data in the buffers. ---*/
+				jPoint = (iProcessor+1)*nBuffer_Scalar;
+			}
+		}
+	}
+  
+  /*--- Communicate the surface sensitivity ---*/
+  
+  if ((Kind_Solver == ADJ_EULER) || (Kind_Solver == ADJ_NAVIER_STOKES) || (Kind_Solver == ADJ_RANS) || (Kind_Solver == ADJ_PLASMA_EULER) || (Kind_Solver == ADJ_PLASMA_NAVIER_STOKES)) {
+    
+    /*--- First, loop through the mesh in order to find and store the
+     value of the surface sensitivity at any surface nodes. They
+     will be placed in an auxiliary vector and then communicated like
+     all other volumetric variables. ---*/
+
+    for (iPoint = 0; iPoint < geometry->GetnPoint(); iPoint++) Aux_Sens[iPoint] = 0.0;
+    for (iMarker = 0; iMarker < config->GetnMarker_All(); iMarker++)
+      if (config->GetMarker_All_Plotting(iMarker) == YES) {
+        for(iVertex = 0; iVertex < geometry->nVertex[iMarker]; iVertex++) {
+          iPoint = geometry->vertex[iMarker][iVertex]->GetNode();
+          Aux_Sens[iPoint] = solver[ADJFLOW_SOL]->GetCSensitivity(iMarker,iVertex);
+        }
+      }
+    
+		/*--- Loop over this partition to collect the current variable ---*/
+		jPoint = 0;
+		for (iPoint = 0; iPoint < geometry->GetnPoint(); iPoint++) {
+      
+      /*--- Check for halos & write only if requested ---*/
+      
+      if (geometry->node[iPoint]->GetDomain() || Wrt_Halo) {
+        
+        /*--- Load buffers with the skin friction, heat transfer, y+ variables. ---*/
+        
+        Buffer_Send_Var[jPoint] = Aux_Sens[iPoint];
+        if (config->GetKind_ConvNumScheme() == SPACE_CENTERED)
+          Buffer_Send_Res[jPoint] = solver[ADJFLOW_SOL]->node[iPoint]->GetSensor(iPoint);
+        if (config->GetKind_ConvNumScheme() == SPACE_UPWIND)
+          Buffer_Send_Res[jPoint] = solver[ADJFLOW_SOL]->node[iPoint]->GetLimiter(0);
+
+        jPoint++;
+      }
+    }
+    
+		/*--- Gather the data on the master node. ---*/
+		MPI::COMM_WORLD.Barrier();
+		MPI::COMM_WORLD.Gather(Buffer_Send_Var, nBuffer_Scalar, MPI::DOUBLE,
+                           Buffer_Recv_Var, nBuffer_Scalar, MPI::DOUBLE,
+                           MASTER_NODE);
+    MPI::COMM_WORLD.Gather(Buffer_Send_Res, nBuffer_Scalar, MPI::DOUBLE,
+                           Buffer_Recv_Res, nBuffer_Scalar, MPI::DOUBLE,
+                           MASTER_NODE);
+    
+		/*--- The master node unpacks and sorts this variable by global index ---*/
+		if (rank == MASTER_NODE) {
+			jPoint = 0; iVar = iVar_Sens;
+			for (iProcessor = 0; iProcessor < nProcessor; iProcessor++) {
+				for (iPoint = 0; iPoint < Buffer_Recv_nPoint[iProcessor]; iPoint++) {
+          
+					/*--- Get global index, then loop over each variable and store ---*/
+					iGlobal_Index = Buffer_Recv_GlobalIndex[jPoint];
+					Data[iVar+0][iGlobal_Index] = Buffer_Recv_Var[jPoint];
+          Data[iVar+1][iGlobal_Index] = Buffer_Recv_Res[jPoint];
+					jPoint++;
+				}
+				/*--- Adjust jPoint to index of next proc's data in the buffers. ---*/
+				jPoint = (iProcessor+1)*nBuffer_Scalar;
+			}
+		}
+	}
+  
+  
+  if (config->GetExtraOutput()) {
+    
+    for (jVar = 0; jVar < nVar_Extra; jVar++) {
+            
+      /*--- Loop over this partition to collect the current variable ---*/
+      
+      jPoint = 0;
+      for (iPoint = 0; iPoint < geometry->GetnPoint(); iPoint++) {
+        
+        /*--- Check for halos & write only if requested ---*/
+        
+        if (geometry->node[iPoint]->GetDomain() || Wrt_Halo) {
+          
+          /*--- Get this variable into the temporary send buffer. ---*/
+          Buffer_Send_Var[jPoint] = solver[TURB_SOL]->OutputVariables[iPoint*nVar_Extra+jVar];
+          
+          jPoint++;
+          
+        }
+      }
+      
+      /*--- Gather the data on the master node. ---*/
+      MPI::COMM_WORLD.Barrier();
+      MPI::COMM_WORLD.Gather(Buffer_Send_Var, nBuffer_Scalar, MPI::DOUBLE,
+                             Buffer_Recv_Var, nBuffer_Scalar, MPI::DOUBLE,
+                             MASTER_NODE);
+      
+      /*--- The master node unpacks and sorts this variable by global index ---*/
+      if (rank == MASTER_NODE) {
+        jPoint = 0; iVar = iVar_Extra;
+        for (iProcessor = 0; iProcessor < nProcessor; iProcessor++) {
+          for (iPoint = 0; iPoint < Buffer_Recv_nPoint[iProcessor]; iPoint++) {
+            
+            /*--- Get global index, then loop over each variable and store ---*/
+            iGlobal_Index = Buffer_Recv_GlobalIndex[jPoint];
+            Data[iVar+jVar][iGlobal_Index] = Buffer_Recv_Var[jPoint];
+            jPoint++;
+          }
+          /*--- Adjust jPoint to index of next proc's data in the buffers. ---*/
+          jPoint = (iProcessor+1)*nBuffer_Scalar;
+        }
+      }
+    }
+    
+  }
+  
+  
+	/*--- Immediately release the temporary buffers. ---*/
+  
+	delete [] Buffer_Send_Var;
+	delete [] Buffer_Send_Res;
+	delete [] Buffer_Send_Vol;
+	delete [] Buffer_Send_GlobalIndex;
+	if (rank == MASTER_NODE) {
+		delete [] Buffer_Recv_Var;
+		delete [] Buffer_Recv_Res;
+		delete [] Buffer_Recv_Vol;
+		delete [] Buffer_Recv_GlobalIndex;
+	}
+  
+#endif
+  
+  /*--- Release memory needed for surface coefficients ---*/
+  
+  delete [] Aux_Press;
+	if ((Kind_Solver == NAVIER_STOKES) || (Kind_Solver == RANS)) {
+    delete [] Aux_Frict; delete [] Aux_Heat; delete [] Aux_yPlus;
+  }
+  if ((Kind_Solver == ADJ_EULER) || (Kind_Solver == ADJ_NAVIER_STOKES) || (Kind_Solver == ADJ_RANS) || (Kind_Solver == ADJ_PLASMA_EULER) || (Kind_Solver == ADJ_PLASMA_NAVIER_STOKES)) {
+    delete [] Aux_Sens;
+  }
+  
+}
+
+void COutput::MergeBaselineSolution(CConfig *config, CGeometry *geometry, CSolver *solver, unsigned short val_iZone) {
+  
+  /*--- Local variables needed on all processors ---*/
+	unsigned short iVar;
+	unsigned long iPoint = 0, jPoint = 0;
+  
+  nVar_Total = config->fields.size() - 1;
+  
+  /*--- Merge the solution either in serial or parallel. ---*/
+#ifdef NO_MPI
+  
+	/*--- In serial, the single process has access to all solution data,
+   so it is simple to retrieve and store inside Solution_Data. ---*/
+  nGlobal_Poin = geometry->GetnPointDomain();
+	Data = new double*[nVar_Total];
+	for (iVar = 0; iVar < nVar_Total; iVar++) {
+		Data[iVar] = new double[nGlobal_Poin];
+	}
+  
+	/*--- Loop over all points in the mesh, but only write data
+   for nodes in the domain (ignore periodic/sliding halo nodes). ---*/
+  jPoint = 0;
+	for (iPoint = 0; iPoint < geometry->GetnPoint(); iPoint++) {
+		if (geometry->node[iPoint]->GetDomain()) {
+			/*--- Solution (first, and second system of equations) ---*/
+			unsigned short jVar = 0;
+			for (iVar = 0; iVar < nVar_Total; iVar++) {
+				Data[jVar][jPoint] = solver->node[iPoint]->GetSolution(iVar);
+        jVar++;
+			}
+		}
+    
+    /*--- Increment jPoint as the counter. We need this because iPoint
+     may include halo nodes that we skip over during this loop. ---*/
+    jPoint++;
+    
+	}
+  
+#else
+  
+	/*--- MPI preprocessing ---*/
+  
+  int rank = MPI::COMM_WORLD.Get_rank();
+	int nProcessor = MPI::COMM_WORLD.Get_size();
+	int iProcessor;
+  
+	/*--- Local variables needed for merging with MPI ---*/
+	unsigned long Buffer_Send_nPoint[1], *Buffer_Recv_nPoint = NULL;
+	unsigned long nLocalPoint = 0, MaxLocalPoint = 0;
+	unsigned long iGlobal_Index = 0, nBuffer_Scalar = 0;
+  
+  bool Wrt_Halo = config->GetWrt_Halo();
+  
+  /*--- Each processor sends its local number of nodes to the master. ---*/
+  if (Wrt_Halo) {
+    nLocalPoint = geometry->GetnPoint();
+  } else
+    nLocalPoint = geometry->GetnPointDomain();
+	Buffer_Send_nPoint[0] = nLocalPoint;
+	if (rank == MASTER_NODE) Buffer_Recv_nPoint = new unsigned long[nProcessor];
+	MPI::COMM_WORLD.Barrier();
+	MPI::COMM_WORLD.Allreduce(&nLocalPoint, &MaxLocalPoint, 1, MPI::UNSIGNED_LONG, MPI::MAX);
+	MPI::COMM_WORLD.Gather(&Buffer_Send_nPoint, 1, MPI::UNSIGNED_LONG,
+                         Buffer_Recv_nPoint, 1, MPI::UNSIGNED_LONG, MASTER_NODE);
+	nBuffer_Scalar = MaxLocalPoint;
+  
+	/*--- Send and Recv buffers. ---*/
+  
+	double *Buffer_Send_Var = new double[MaxLocalPoint];
+	double *Buffer_Recv_Var = NULL;
+  
+	unsigned long *Buffer_Send_GlobalIndex = new unsigned long[MaxLocalPoint];
+	unsigned long *Buffer_Recv_GlobalIndex = NULL;
+  
+	/*--- Prepare the receive buffers in the master node only. ---*/
+	if (rank == MASTER_NODE) {
+    
+		Buffer_Recv_Var = new double[nProcessor*MaxLocalPoint];
+		Buffer_Recv_GlobalIndex = new unsigned long[nProcessor*MaxLocalPoint];
+    
+		/*--- Sum total number of nodes to be written and allocate arrays ---*/
+		nGlobal_Poin = 0;
+		for (iProcessor = 0; iProcessor < nProcessor; iProcessor++) {
+			nGlobal_Poin += Buffer_Recv_nPoint[iProcessor];
+		}
+		Data = new double*[nVar_Total];
+		for (iVar = 0; iVar < nVar_Total; iVar++) {
+			Data[iVar] = new double[nGlobal_Poin];
+		}
+    
+  }
+  
+	/*--- Main communication routine. Loop over each variable that has
+   been requested by the user and perform the MPI comm. Temporary
+   1-D buffers are used to send the solution for each variable at all
+   nodes on each partition to the master node. These are then unpacked
+   by the master and sorted by global index in one large n-dim. array. ---*/
+  
+	for (iVar = 0; iVar < nVar_Total; iVar++) {
+    
+		/*--- Loop over this partition to collect the current variable ---*/
+		jPoint = 0;
+		for (iPoint = 0; iPoint < geometry->GetnPoint(); iPoint++) {
+			
+      /*--- Check for halos and write only if requested ---*/
+      if (geometry->node[iPoint]->GetDomain() || Wrt_Halo) {
+
+      /*--- Get this variable into the temporary send buffer. ---*/
+				Buffer_Send_Var[jPoint] = solver->node[iPoint]->GetSolution(iVar);
+
+      /*--- Only send/recv the volumes & global indices during the first loop ---*/
+				if (iVar == 0) {
+					Buffer_Send_GlobalIndex[jPoint] = geometry->node[iPoint]->GetGlobalIndex();
+				}
+				jPoint++;
+			}
+		}
+    
+		/*--- Gather the data on the master node. ---*/
+		MPI::COMM_WORLD.Barrier();
+		MPI::COMM_WORLD.Gather(Buffer_Send_Var, nBuffer_Scalar, MPI::DOUBLE,
+                           Buffer_Recv_Var, nBuffer_Scalar, MPI::DOUBLE,
+                           MASTER_NODE);
+		if (iVar == 0) {
+			MPI::COMM_WORLD.Gather(Buffer_Send_GlobalIndex, nBuffer_Scalar, MPI::UNSIGNED_LONG,
+                             Buffer_Recv_GlobalIndex, nBuffer_Scalar, MPI::UNSIGNED_LONG,
+                             MASTER_NODE);
+		}
+    
+		/*--- The master node unpacks and sorts this variable by global index ---*/
+		if (rank == MASTER_NODE) {
+      jPoint = 0;
+			for (iProcessor = 0; iProcessor < nProcessor; iProcessor++) {
+				for (iPoint = 0; iPoint < Buffer_Recv_nPoint[iProcessor]; iPoint++) {
+          
+					/*--- Get global index, then loop over each variable and store ---*/
+					iGlobal_Index = Buffer_Recv_GlobalIndex[jPoint];
+					Data[iVar][iGlobal_Index] = Buffer_Recv_Var[jPoint];
+					jPoint++;
+				}
+				/*--- Adjust jPoint to index of next proc's data in the buffers. ---*/
+				jPoint = (iProcessor+1)*nBuffer_Scalar;
+			}
+		}
+	}
+  
+	/*--- Immediately release the temporary buffers. ---*/
+  
+	delete [] Buffer_Send_Var;
+	delete [] Buffer_Send_GlobalIndex;
+	if (rank == MASTER_NODE) {
+		delete [] Buffer_Recv_Var;
+		delete [] Buffer_Recv_GlobalIndex;
+	}
+  
+#endif
+  
+}
+
+void COutput::SetRestart(CConfig *config, CGeometry *geometry, unsigned short val_iZone) {
+  
+	/*--- Local variables ---*/
+  unsigned short Kind_Solver  = config->GetKind_Solver();
+	unsigned short iVar, iDim, nDim = geometry->GetnDim();
+	unsigned long iPoint, iExtIter = config->GetExtIter();
+  bool grid_movement = config->GetGrid_Movement();
+	ofstream restart_file;
+	string filename;
+  
+	/*--- Retrieve filename from config ---*/
+	if (config->GetAdjoint()) {
+		filename = config->GetRestart_AdjFileName();
+    filename = config->GetObjFunc_Extension(filename);
+  } else {
+		filename = config->GetRestart_FlowFileName();
+  }
+  
+	/*--- Unsteady problems require an iteration number to be appended. ---*/
+	if (config->GetUnsteady_Simulation() == TIME_SPECTRAL) {
+    filename = config->GetUnsteady_FileName(filename, int(val_iZone));
+	} else if (config->GetWrt_Unsteady()) {
+		filename = config->GetUnsteady_FileName(filename, int(iExtIter));
+	}
+  
+	/*--- Open the restart file and write the solution. ---*/
+	restart_file.open(filename.c_str(), ios::out);
+	restart_file.precision(15);
+  
+	/*--- Write the header line based on the particular solver ----*/
+	restart_file << "\"PointID\"";
+  
+  /*--- Mesh coordinates are always written to the restart first ---*/
+  if (nDim == 2) {
+    restart_file << ", \"x\", \"y\"";
+  } else {
+    restart_file << ", \"x\", \"y\", \"z\"";
+  }
+  
+	for (iVar = 0; iVar < nVar_Consv; iVar++) {
+		restart_file << ", \"Conservative_" << iVar+1<<"\"";
+	}
+  if (config->GetWrt_Residuals()) {
+    for (iVar = 0; iVar < nVar_Consv; iVar++) {
+      restart_file << ", \"Residual_" << iVar+1<<"\"";
+    }
+  }
+  
+  /*--- Mesh velocities for dynamic mesh cases ---*/
+	if (grid_movement) {
+    if (nDim == 2) {
+      restart_file << ", \"Grid_Velx\", \"Grid_Vely\"";
+    } else {
+      restart_file << ", \"Grid_Velx\", \"Grid_Vely\", \"Grid_Velz\"";
+    }
+	}
+  
+  /*--- Solver specific output variables ---*/
+  if (config->GetKind_Regime() == FREESURFACE) {
+    restart_file << ", \"Density\"";
+  }
+  
+  if ((Kind_Solver == EULER) || (Kind_Solver == NAVIER_STOKES) || (Kind_Solver == RANS)) {
+    restart_file << ", \"Pressure\", \"Pressure_Coefficient\", \"Mach\"";
+  }
+  
+  if (Kind_Solver == TNE2_EULER) {
+    restart_file << ", \"Mach\", \"Pressure\", \"Temperature\", \"Temperature_ve\"";
+  }
+  
+  if (Kind_Solver == TNE2_NAVIER_STOKES) {
+    restart_file << ", \"Temperature\", \"Laminar_Viscosity\", \"Skin_Friction_Coefficient\", \"Heat_Transfer\", \"Y_Plus\"";
+  }
+
+  if ((Kind_Solver == NAVIER_STOKES) || (Kind_Solver == RANS)) {
+    restart_file << ", \"Temperature\", \"Laminar_Viscosity\", \"Skin_Friction_Coefficient\", \"Heat_Transfer\", \"Y_Plus\"";
+  }
+  
+  if (Kind_Solver == RANS) {
+    restart_file << ", \"Eddy_Viscosity\"";
+  }
+  
+  if ((Kind_Solver == EULER) || (Kind_Solver == NAVIER_STOKES) || (Kind_Solver == RANS)) {
+    restart_file << ", \"Sharp_Edge_Dist\"";
+  }
+  
+  if ((Kind_Solver == PLASMA_EULER) || (Kind_Solver == PLASMA_NAVIER_STOKES)) {
+    unsigned short iSpecies;
+    for (iSpecies = 0; iSpecies < config->GetnSpecies(); iSpecies++)
+      restart_file << ", \"Pressure_" << iSpecies << "\"";
+    for (iSpecies = 0; iSpecies < config->GetnSpecies(); iSpecies++)
+      restart_file << ", \"Temperature_" << iSpecies << "\"";
+    for (iSpecies = 0; iSpecies < config->GetnDiatomics(); iSpecies++)
+      restart_file << ", \"TemperatureVib_" << iSpecies << "\"";
+    for (iSpecies = 0; iSpecies < config->GetnSpecies(); iSpecies++)
+      restart_file << ", \"Mach_" << iSpecies << "\"";
+  }
+  
+  if (Kind_Solver == PLASMA_NAVIER_STOKES) {
+    unsigned short iSpecies;
+    for (iSpecies = 0; iSpecies < config->GetnSpecies(); iSpecies++)
+      restart_file << ", \"LaminaryViscosity_" << iSpecies << "\"";
+    
+    if ( (Kind_Solver == PLASMA_NAVIER_STOKES) &&
+         (config->GetMagnetic_Force() == YES)  &&
+         (geometry->GetnDim() == 3)              ) {
+      for (iDim = 0; iDim < nDim; iDim++)
+        restart_file << ", \"Magnet_Field" << iDim << "\"";
+    }
+  }
+  
+  if (Kind_Solver == ELECTRIC_POTENTIAL) {
+    for (iDim = 0; iDim < geometry->GetnDim(); iDim++)
+      restart_file << ", \"ElectricField_" << iDim+1 << "\"";
+  }
+  
+  if ((Kind_Solver == ADJ_EULER) || (Kind_Solver == ADJ_NAVIER_STOKES) || (Kind_Solver == ADJ_RANS) || (Kind_Solver == ADJ_PLASMA_EULER) || (Kind_Solver == ADJ_PLASMA_NAVIER_STOKES)) {
+    restart_file << ", \"Surface_Sensitivity\", \"Solution_Sensor\"";
+  }
+  
+  if (config->GetExtraOutput()) {
+    for (iVar = 0; iVar < nVar_Extra; iVar++) {
+      restart_file << ", \"ExtraOutput_" << iVar+1<<"\"";
+    }
+  }
+  
+  restart_file << endl;
+  
+  /*--- Write the restart file ---*/
+  
+	for (iPoint = 0; iPoint < geometry->GetGlobal_nPointDomain(); iPoint++) {
+    
+		/*--- Index of the point ---*/
+		restart_file << iPoint << "\t";
+    
+    /*--- Write the grid coordinates first ---*/
+    for (iDim = 0; iDim < nDim; iDim++) {
+			restart_file << scientific << Coords[iDim][iPoint] << "\t";
+		}
+    
+		/*--- Loop over the variables and write the values to file ---*/
+		for (iVar = 0; iVar < nVar_Total; iVar++) {
+			restart_file << scientific << Data[iVar][iPoint] << "\t";
+		}
+		restart_file << endl;
+	}
+  
+  restart_file.close();
+  
+}
+
+void COutput::DeallocateCoordinates(CConfig *config, CGeometry *geometry) {
+
+	int rank = MASTER_NODE;
+#ifndef NO_MPI
+	rank = MPI::COMM_WORLD.Get_rank();
+#endif
+
+	/*--- Local variables and initialization ---*/
+
+	unsigned short iDim, nDim = geometry->GetnDim();
+
+	/*--- The master node alone owns all data found in this routine. ---*/
+	if (rank == MASTER_NODE) {
+
+		/*--- Deallocate memory for coordinate data ---*/
+		for (iDim = 0; iDim < nDim; iDim++) {
+			delete [] Coords[iDim];
+		}
+		delete [] Coords;
+
+	}
+}
+
+void COutput::DeallocateConnectivity(CConfig *config, CGeometry *geometry, bool surf_sol) {
+
+	int rank = MASTER_NODE;
+#ifndef NO_MPI
+	rank = MPI::COMM_WORLD.Get_rank();
+#endif
+
+	/*--- The master node alone owns all data found in this routine. ---*/
+	if (rank == MASTER_NODE) {
+
+		/*--- Deallocate memory for connectivity data ---*/
+    if (surf_sol) {
+      if (nGlobal_Line > 0) delete [] Conn_Line;
+      if (nGlobal_BoundTria > 0) delete [] Conn_BoundTria;
+      if (nGlobal_BoundQuad > 0) delete [] Conn_BoundQuad;
+    }
+    else {
+      if (nGlobal_Tria > 0) delete [] Conn_Tria;
+      if (nGlobal_Quad > 0) delete [] Conn_Quad;
+      if (nGlobal_Tetr > 0) delete [] Conn_Tetr;
+      if (nGlobal_Hexa > 0) delete [] Conn_Hexa;
+      if (nGlobal_Wedg > 0) delete [] Conn_Wedg;
+      if (nGlobal_Pyra > 0) delete [] Conn_Pyra;
+    }
+
+	}
+}
+
+void COutput::DeallocateSolution(CConfig *config, CGeometry *geometry) {
+
+	int rank = MASTER_NODE;
+#ifndef NO_MPI
+	rank = MPI::COMM_WORLD.Get_rank();
+#endif
+
+	/*--- The master node alone owns all data found in this routine. ---*/
+	if (rank == MASTER_NODE) {
+
+		/*--- Deallocate memory for solution data ---*/
+		for (unsigned short iVar = 0; iVar < nVar_Total; iVar++) {
+			delete [] Data[iVar];
+		}
+		delete [] Data;
+
+	}
+
+}
+
+void COutput::SetHistory_Header(ofstream *ConvHist_file, CConfig *config) {
+	char cstr[200], buffer[50], turb_resid[1000];
+  unsigned short iMarker, iSpecies;
+  
+	bool rotating_frame = config->GetRotating_Frame();
+	bool equiv_area = config->GetEquivArea();
+	bool turbulent = ((config->GetKind_Solver() == RANS) || (config->GetKind_Solver() == ADJ_RANS));
+  bool frozen_turb = config->GetFrozen_Visc();
+  bool freesurface = (config->GetKind_Regime() == FREESURFACE);
+
+  bool isothermal = false;
+  for (iMarker = 0; iMarker < config->GetnMarker_All(); iMarker++)
+    if (config->GetMarker_All_Boundary(iMarker) == ISOTHERMAL) isothermal = true;
+    
+	/*--- Write file name with extension ---*/
+  string filename = config->GetConv_FileName();
+  strcpy (cstr, filename.data());
+  
+  if (config->GetWrt_Unsteady() && config->GetRestart()) {
+    long iExtIter = config->GetUnst_RestartIter();
+		if (int(iExtIter) < 10) sprintf (buffer, "_0000%d", int(iExtIter));
+		if ((int(iExtIter) >= 10) && (int(iExtIter) < 100)) sprintf (buffer, "_000%d", int(iExtIter));
+		if ((int(iExtIter) >= 100) && (int(iExtIter) < 1000)) sprintf (buffer, "_00%d", int(iExtIter));
+		if ((int(iExtIter) >= 1000) && (int(iExtIter) < 10000)) sprintf (buffer, "_0%d", int(iExtIter));
+		if (int(iExtIter) >= 10000) sprintf (buffer, "_%d", int(iExtIter));
+    strcat(cstr,buffer);
+	}
+  
+	if ((config->GetOutput_FileFormat() == TECPLOT) ||
+      (config->GetOutput_FileFormat() == TECPLOT_BINARY))  sprintf (buffer, ".plt");
+	if ((config->GetOutput_FileFormat() == CGNS_SOL) ||
+      (config->GetOutput_FileFormat() == PARAVIEW))  sprintf (buffer, ".csv");
+	strcat(cstr,buffer);
+  
+	ConvHist_file->open(cstr, ios::out);
+	ConvHist_file->precision(15);
+  
+  /*--- Begin of the header ---*/
+
+	char begin[]= "\"Iteration\"";
+  
+  /*--- Header for the coefficients ---*/
+  
+	char flow_coeff[]= ",\"CLift\",\"CDrag\",\"CSideForce\",\"CMx\",\"CMy\",\"CMz\",\"CFx\",\"CFy\",\"CFz\",\"CL/CD\"";
+	char heat_coeff[]= ",\"CHeat_Load\",\"CHeat_Max\"";
+	char equivalent_area_coeff[]= ",\"CEquivArea\",\"CNearFieldOF\"";
+	char rotating_frame_coeff[]= ",\"CMerit\",\"CT\",\"CQ\"";
+	char free_surface_coeff[]= ",\"CFreeSurface\"";
+	char plasma_coeff[]= ",\"CLift\",\"CDrag\",\"CSideForce\",\"CMx\",\"CMy\",\"CMz\",\"CFx\",\"CFy\",\"CFz\",\"CL/CD\",\"Q\",\"PressDrag\",\"ViscDrag\",\"MagnetDrag\"";
+	char wave_coeff[]= ",\"CWave\"";
+	char fea_coeff[]= ",\"CFEA\"";
+  char adj_coeff[]= ",\"Sens_Geo\",\"Sens_Mach\",\"Sens_AoA\",\"Sens_Press\",\"Sens_Temp\",\"Sens_AoS\"";
+  char adj_plasma_coeff[]= ",\"Sens_Geo\",\"Sens_Mach\",\"Sens_AoA\",\"Sens_Press\",\"Sens_Temp\",\"Sens_AoS\"";
+  
+  /*--- Header for the residuals ---*/
+
+	char flow_resid[]= ",\"Res_Flow[0]\",\"Res_Flow[1]\",\"Res_Flow[2]\",\"Res_Flow[3]\",\"Res_Flow[4]\"";
+	char adj_flow_resid[]= ",\"Res_AdjFlow[0]\",\"Res_AdjFlow[1]\",\"Res_AdjFlow[2]\",\"Res_AdjFlow[3]\",\"Res_AdjFlow[4]\"";
+	switch (config->GetKind_Turb_Model()) {
+    case SA:	sprintf (turb_resid, ",\"Res_Turb[0]\""); break;
+    case SST:	sprintf (turb_resid, ",\"Res_Turb[0]\",\"Res_Turb[1]\""); break;
+	}
+	char adj_turb_resid[]= ",\"Res_AdjTurb[0]\"";
+	char levelset_resid[]= ",\"Res_LevelSet\"";
+	char adj_levelset_resid[]= ",\"Res_AdjLevelSet\"";
+	char wave_resid[]= ",\"Res_Wave[0]\",\"Res_Wave[1]\"";
+	char fea_resid[]= ",\"Res_FEA\"";
+  
+  /*--- End of the header ---*/
+  
+	char end[]= ",\"Linear_Solver_Iterations\",\"Time(min)\"\n";
+  
+	if ((config->GetOutput_FileFormat() == TECPLOT) ||
+      (config->GetOutput_FileFormat() == TECPLOT_BINARY)) {
+    ConvHist_file[0] << "TITLE = \"SU2 Simulation\"" << endl;
+        ConvHist_file[0] << "VARIABLES = ";
+	}
+  
+  /*--- Write the header, case depending ---*/
+	switch (config->GetKind_Solver()) {
+
+    case EULER : case NAVIER_STOKES: case RANS :
+      ConvHist_file[0] << begin << flow_coeff;
+      if (isothermal) ConvHist_file[0] << heat_coeff;
+      if (equiv_area) ConvHist_file[0] << equivalent_area_coeff;
+      if (rotating_frame) ConvHist_file[0] << rotating_frame_coeff;
+      ConvHist_file[0] << flow_resid;
+      if (turbulent) ConvHist_file[0] << turb_resid;
+      ConvHist_file[0] << end;
+      if (freesurface) {
+        ConvHist_file[0] << begin << flow_coeff << free_surface_coeff;
+        ConvHist_file[0] << flow_resid << levelset_resid << end;
+      }
+      break;      
+      
+    case TNE2_EULER : case TNE2_NAVIER_STOKES:
+      ConvHist_file[0] << begin << flow_coeff;
+      if (isothermal) ConvHist_file[0] << heat_coeff;
+      ConvHist_file[0] << flow_resid;
+      ConvHist_file[0] << end;
+      break;
+      
+    case PLASMA_EULER : case PLASMA_NAVIER_STOKES:
+      ConvHist_file[0] << begin << plasma_coeff;
+      for (iSpecies = 0; iSpecies < config->GetnSpecies(); iSpecies++) {
+        ConvHist_file[0] << ",\"Res_Density[" << iSpecies << "]\",\"Res_Energy[" << iSpecies << "]\"";
+      }
+      ConvHist_file[0] << end;
+      break;
+      
+    case ADJ_EULER : case ADJ_NAVIER_STOKES : case ADJ_RANS:
+      ConvHist_file[0] << begin << adj_coeff << adj_flow_resid;
+      if ((turbulent) && (!frozen_turb)) ConvHist_file[0] << adj_turb_resid;
+      ConvHist_file[0] << end;
+      if (freesurface) {
+        ConvHist_file[0] << begin << adj_coeff << adj_flow_resid << adj_levelset_resid << end;
+      }
+      break;
+      
+    case ADJ_PLASMA_EULER : case ADJ_PLASMA_NAVIER_STOKES:
+      ConvHist_file[0] << begin << adj_plasma_coeff;
+      for (iSpecies = 0; iSpecies < config->GetnSpecies(); iSpecies++) {
+        ConvHist_file[0] << ",\"Res_PsiDensity[" << iSpecies << "]\",\"Res_PsiEnergy[" << iSpecies << "]\"";
+      }
+      ConvHist_file[0] << end;
+      break;
+      
+    case WAVE_EQUATION:
+      ConvHist_file[0] << begin << wave_coeff;
+      ConvHist_file[0] << wave_resid << end;
+      break;
+      
+    case LINEAR_ELASTICITY:
+      ConvHist_file[0] << begin << fea_coeff;
+      ConvHist_file[0] << fea_resid << end;
+      break;
+      
+    case AEROACOUSTIC_EULER:
+      ConvHist_file[0] << begin << flow_coeff;
+      ConvHist_file[0] << wave_coeff;
+      ConvHist_file[0] << flow_resid;
+      ConvHist_file[0] << wave_resid << end;
+      break;
+      
+    case ADJ_AEROACOUSTIC_EULER:
+      ConvHist_file[0] << begin << adj_coeff;
+      ConvHist_file[0] << adj_flow_resid;
+      ConvHist_file[0] << wave_coeff;
+      ConvHist_file[0] << wave_resid << end;
+      break;
+	}
+  
+	if (config->GetOutput_FileFormat() == TECPLOT || config->GetOutput_FileFormat() == TECPLOT_BINARY) {
+		ConvHist_file[0] << "ZONE T= \"Convergence history\"" << endl;
+	}
+  
+}
+
+
+void COutput::SetConvergence_History(ofstream *ConvHist_file, CGeometry ***geometry, CSolver ****solver_container, CConfig **config, CIntegration ***integration, bool DualTime_Iteration, unsigned long timeused, unsigned short val_iZone) {
+  
+#ifndef NO_MPI
+	int rank = MPI::COMM_WORLD.Get_rank();
+#else
+	int rank = MASTER_NODE;
+#endif
+  
+  /*--- Output using only the master node ---*/
+  if (rank == MASTER_NODE) {
+    
+    unsigned long iIntIter = config[val_iZone]->GetIntIter();
+    unsigned long iExtIter = config[val_iZone]->GetExtIter();
+    
+    /*--- WARNING: These buffers have hard-coded lengths. Note that you
+     may have to adjust them to be larger if adding more entries. ---*/
+    char begin[1000], direct_coeff[1000], adjoint_coeff[1000], flow_resid[1000], adj_flow_resid[1000],
+    turb_resid[1000], trans_resid[1000], adj_turb_resid[1000], plasma_resid[1000], adj_plasma_resid[1000], resid_aux[1000],
+    levelset_resid[1000], adj_levelset_resid[1000], wave_coeff[1000], fea_coeff[1000], wave_resid[1000],
+    fea_resid[1000], end[1000];
+    double dummy = 0.0;
+    unsigned short iVar, iMarker;
+    
+    unsigned long LinSolvIter = 0;
+    double timeiter = double(timeused)/double(iExtIter+1);
+    
+    unsigned short FinestMesh = config[val_iZone]->GetFinestMesh();
+    unsigned short nDim = geometry[val_iZone][FinestMesh]->GetnDim();
+    unsigned short nSpecies = config[val_iZone]->GetnSpecies();
+    
+    bool compressible = (config[val_iZone]->GetKind_Regime() == COMPRESSIBLE);
+    bool incompressible = (config[val_iZone]->GetKind_Regime() == INCOMPRESSIBLE);
+    bool freesurface = (config[val_iZone]->GetKind_Regime() == FREESURFACE);
+
+    bool rotating_frame = config[val_iZone]->GetRotating_Frame();
+    bool equiv_area = config[val_iZone]->GetEquivArea();
+    bool transition = (config[val_iZone]->GetKind_Trans_Model() == LM);
+    bool isothermal = false;
+    for (iMarker = 0; iMarker < config[val_iZone]->GetnMarker_All(); iMarker++)
+      if (config[val_iZone]->GetMarker_All_Boundary(iMarker) == ISOTHERMAL) isothermal = true;
+    bool turbulent = ((config[val_iZone]->GetKind_Solver() == RANS) || (config[val_iZone]->GetKind_Solver() == ADJ_RANS) ||
+                      (config[val_iZone]->GetKind_Solver() == FLUID_STRUCTURE_RANS));
+    bool adjoint = config[val_iZone]->GetAdjoint();
+    bool fluid_structure = ((config[val_iZone]->GetKind_Solver() == FLUID_STRUCTURE_EULER) || (config[val_iZone]->GetKind_Solver() == FLUID_STRUCTURE_NAVIER_STOKES) ||
+                            (config[val_iZone]->GetKind_Solver() == FLUID_STRUCTURE_RANS));
+    bool aeroacoustic = ((config[val_iZone]->GetKind_Solver() == AEROACOUSTIC_EULER) || (config[val_iZone]->GetKind_Solver() == AEROACOUSTIC_NAVIER_STOKES) ||
+                         (config[val_iZone]->GetKind_Solver() == AEROACOUSTIC_RANS));
+    bool wave = (config[val_iZone]->GetKind_Solver() == WAVE_EQUATION);
+    bool fea = (config[val_iZone]->GetKind_Solver() == LINEAR_ELASTICITY);
+    bool plasma = ((config[val_iZone]->GetKind_Solver() == PLASMA_EULER) || (config[val_iZone]->GetKind_Solver() == PLASMA_NAVIER_STOKES) ||
+                   (config[val_iZone]->GetKind_Solver() == ADJ_PLASMA_EULER) || (config[val_iZone]->GetKind_Solver() == ADJ_PLASMA_NAVIER_STOKES));
+    bool TNE2 = ((config[val_iZone]->GetKind_Solver() == TNE2_EULER) || (config[val_iZone]->GetKind_Solver() == TNE2_NAVIER_STOKES) ||
+                 (config[val_iZone]->GetKind_Solver() == ADJ_TNE2_EULER) || (config[val_iZone]->GetKind_Solver() == ADJ_TNE2_NAVIER_STOKES));
+    
+    /*--- Initialize variables to store information from all domains (direct solution) ---*/
+    double Total_CLift = 0.0, Total_CDrag = 0.0, Total_CSideForce = 0.0, Total_CMx = 0.0, Total_CMy = 0.0, Total_CMz = 0.0, Total_CEff = 0.0,
+    Total_CEquivArea = 0.0, Total_CNearFieldOF = 0.0, Total_CFx = 0.0, Total_CFy = 0.0, Total_CFz = 0.0, Total_CMerit = 0.0,
+    Total_CT = 0.0, Total_CQ = 0.0, Total_CFreeSurface = 0.0, Total_CWave = 0.0, Total_CFEA = 0.0, PressureDrag = 0.0, ViscDrag = 0.0, MagDrag = 0.0, Total_Q = 0.0, Total_MaxQ = 0.0;
+    
+    /*--- Initialize variables to store information from all domains (adjoint solution) ---*/
+    double Total_Sens_Geo = 0.0, Total_Sens_Mach = 0.0, Total_Sens_AoA = 0.0;
+    double Total_Sens_Press = 0.0, Total_Sens_Temp = 0.0;
+    
+    /*--- Residual arrays ---*/
+    double *residual_flow = NULL, *residual_turbulent = NULL, *residual_transition = NULL, *residual_TNE2 = NULL, *residual_levelset = NULL, *residual_plasma = NULL;
+    double *residual_adjflow = NULL, *residual_adjturbulent = NULL, *residual_adjTNE2 = NULL, *residual_adjlevelset = NULL, *residual_adjplasma = NULL;
+    double *residual_wave = NULL; double *residual_fea = NULL;
+    
+    /*--- Initialize number of variables ---*/
+    unsigned short nVar_Flow = 0, nVar_LevelSet = 0, nVar_Turb = 0, nVar_Trans = 0, nVar_TNE2 = 0, nVar_Wave = 0, nVar_FEA = 0, nVar_Plasma = 0,
+    nVar_AdjFlow = 0, nVar_AdjTNE2 = 0, nVar_AdjPlasma = 0, nVar_AdjLevelSet = 0, nVar_AdjTurb = 0;
+    
+    /*--- Direct problem variables ---*/
+    if (compressible) nVar_Flow = nDim+2; else nVar_Flow = nDim+1;
+    if (turbulent) {
+      switch (config[val_iZone]->GetKind_Turb_Model()){
+        case SA:	nVar_Turb = 1; break;
+        case SST: nVar_Turb = 2; break;
+      }
+    }
+    if (transition) nVar_Trans = 2;
+    if (TNE2) nVar_TNE2 = config[val_iZone]->GetnSpecies()+nDim+2;
+    if (wave) nVar_Wave = 2;
+    if (fea) nVar_FEA = nDim;
+    if (plasma) nVar_Plasma = config[val_iZone]->GetnMonatomics()*(nDim+2) + config[val_iZone]->GetnDiatomics()*(nDim+3);
+    if (freesurface) nVar_LevelSet = 1;
+    
+    /*--- Adjoint problem variables ---*/
+    if (compressible) nVar_AdjFlow = nDim+2; else nVar_AdjFlow = nDim+1;
+    if (turbulent) {
+      switch (config[val_iZone]->GetKind_Turb_Model()){
+        case SA:	nVar_AdjTurb = 1; break;
+        case SST: nVar_AdjTurb = 2; break;
+      }
+    }
+    if (TNE2) nVar_AdjTNE2 = config[val_iZone]->GetnSpecies()+nDim+2;
+    if (plasma) nVar_AdjPlasma = config[val_iZone]->GetnMonatomics()*(nDim+2) + config[val_iZone]->GetnDiatomics()*(nDim+3);
+    if (freesurface) nVar_AdjLevelSet = 1;
+    
+    /*--- Allocate memory for the residual ---*/
+    residual_flow = new double[nVar_Flow];
+    residual_turbulent = new double[nVar_Turb];
+    residual_transition = new double[nVar_Trans];
+    residual_TNE2 = new double[nVar_TNE2];
+    residual_plasma = new double[nVar_Plasma];
+    residual_levelset = new double[nVar_LevelSet];
+    residual_wave = new double[nVar_Wave];
+    residual_fea = new double[nVar_FEA];
+    
+    residual_adjflow = new double[nVar_AdjFlow];
+    residual_adjturbulent = new double[nVar_AdjTurb];
+    residual_adjTNE2 = new double[nVar_AdjTNE2];
+    residual_adjplasma = new double[nVar_AdjPlasma];
+    residual_adjlevelset = new double[nVar_AdjLevelSet];
+    
+    /*--- Write information from nodes ---*/
+    switch (config[val_iZone]->GetKind_Solver()) {
+        
+      case EULER:                   case NAVIER_STOKES:                   case RANS:
+      case FLUID_STRUCTURE_EULER:   case FLUID_STRUCTURE_NAVIER_STOKES:   case FLUID_STRUCTURE_RANS:
+      case AEROACOUSTIC_EULER:      case AEROACOUSTIC_NAVIER_STOKES:      case AEROACOUSTIC_RANS:
+      case ADJ_EULER:               case ADJ_NAVIER_STOKES:               case ADJ_RANS:
+      case ADJ_AEROACOUSTIC_EULER:
+        
+        /*--- Flow solution coefficients ---*/
+        Total_CLift       = solver_container[val_iZone][FinestMesh][FLOW_SOL]->GetTotal_CLift();
+        Total_CDrag       = solver_container[val_iZone][FinestMesh][FLOW_SOL]->GetTotal_CDrag();
+        Total_CSideForce  = solver_container[val_iZone][FinestMesh][FLOW_SOL]->GetTotal_CSideForce();
+        Total_CEff        = solver_container[val_iZone][FinestMesh][FLOW_SOL]->GetTotal_CEff();
+        Total_CMx         = solver_container[val_iZone][FinestMesh][FLOW_SOL]->GetTotal_CMx();
+        Total_CMy         = solver_container[val_iZone][FinestMesh][FLOW_SOL]->GetTotal_CMy();
+        Total_CMz         = solver_container[val_iZone][FinestMesh][FLOW_SOL]->GetTotal_CMz();
+        Total_CFx         = solver_container[val_iZone][FinestMesh][FLOW_SOL]->GetTotal_CFx();
+        Total_CFy         = solver_container[val_iZone][FinestMesh][FLOW_SOL]->GetTotal_CFy();
+        Total_CFz         = solver_container[val_iZone][FinestMesh][FLOW_SOL]->GetTotal_CFz();
+        
+        if (freesurface) {
+          Total_CFreeSurface = solver_container[val_iZone][FinestMesh][FLOW_SOL]->GetTotal_CFreeSurface();
+        }
+        
+        if (isothermal) {
+          Total_Q     = solver_container[val_iZone][FinestMesh][FLOW_SOL]->GetTotal_Q();
+          Total_MaxQ  = solver_container[val_iZone][FinestMesh][FLOW_SOL]->GetTotal_MaxQ();
+        }
+        
+        if (equiv_area) {
+          Total_CEquivArea    = solver_container[val_iZone][FinestMesh][FLOW_SOL]->GetTotal_CEquivArea();
+          Total_CNearFieldOF  = solver_container[val_iZone][FinestMesh][FLOW_SOL]->GetTotal_CNearFieldOF();
+          
+          /*--- Note that there is a redefinition of the nearfield based functionals ---*/
+          Total_CEquivArea    = config[val_iZone]->GetWeightCd()*Total_CDrag + (1.0-config[val_iZone]->GetWeightCd())*Total_CEquivArea;
+          Total_CNearFieldOF  = config[val_iZone]->GetWeightCd()*Total_CDrag + (1.0-config[val_iZone]->GetWeightCd())*Total_CNearFieldOF;
+        }
+        
+        if (rotating_frame) {
+          Total_CT      = solver_container[val_iZone][FinestMesh][FLOW_SOL]->GetTotal_CT();
+          Total_CQ      = solver_container[val_iZone][FinestMesh][FLOW_SOL]->GetTotal_CQ();
+          Total_CMerit  = solver_container[val_iZone][FinestMesh][FLOW_SOL]->GetTotal_CMerit();
+        }
+        
+        if (aeroacoustic) {
+          Total_CWave = solver_container[ZONE_1][FinestMesh][WAVE_SOL]->GetTotal_CWave();
+        }
+        
+        if (fluid_structure) {
+          Total_CFEA  = solver_container[ZONE_1][FinestMesh][FEA_SOL]->GetTotal_CFEA();
+        }
+        
+        /*--- Flow Residuals ---*/
+        
+        for (iVar = 0; iVar < nVar_Flow; iVar++)
+          residual_flow[iVar] = solver_container[val_iZone][FinestMesh][FLOW_SOL]->GetRes_RMS(iVar);
+        
+        /*--- Turbulent residual ---*/
+        
+        if (turbulent) {
+          for (iVar = 0; iVar < nVar_Turb; iVar++)
+            residual_turbulent[iVar] = solver_container[val_iZone][FinestMesh][TURB_SOL]->GetRes_RMS(iVar);
+        }
+        
+        /*--- Transition residual ---*/
+        
+        if (transition) {
+          for (iVar = 0; iVar < nVar_Trans; iVar++)
+            residual_transition[iVar] = solver_container[val_iZone][FinestMesh][TRANS_SOL]->GetRes_RMS(iVar);
+        }
+        
+        /*--- Free Surface residual ---*/
+        
+        if (freesurface) {
+          for (iVar = 0; iVar < nVar_LevelSet; iVar++)
+            residual_levelset[iVar] = solver_container[val_iZone][FinestMesh][FLOW_SOL]->GetRes_RMS(nDim+1);
+        }
+        
+        /*--- FEA residual ---*/
+        
+        if (fluid_structure) {
+          for (iVar = 0; iVar < nVar_FEA; iVar++)
+            residual_fea[iVar] = solver_container[ZONE_1][FinestMesh][FEA_SOL]->GetRes_RMS(iVar);
+        }
+        
+        /*--- Aeroacoustic residual ---*/
+        
+        if (aeroacoustic) {
+          for (iVar = 0; iVar < nVar_Wave; iVar++)
+            residual_wave[iVar] = solver_container[ZONE_1][FinestMesh][WAVE_SOL]->GetRes_RMS(iVar);
+        }
+        
+        /*--- Iterations of the linear solver ---*/
+        
+        LinSolvIter = (unsigned long) solver_container[val_iZone][FinestMesh][FLOW_SOL]->GetIterLinSolver();
+        
+        /*--- Adjoint solver ---*/
+        
+        if (adjoint) {
+          
+          /*--- Adjoint solution coefficients ---*/
+          
+          Total_Sens_Geo    = solver_container[val_iZone][FinestMesh][ADJFLOW_SOL]->GetTotal_Sens_Geo();
+          Total_Sens_Mach   = solver_container[val_iZone][FinestMesh][ADJFLOW_SOL]->GetTotal_Sens_Mach();
+          Total_Sens_AoA    = solver_container[val_iZone][FinestMesh][ADJFLOW_SOL]->GetTotal_Sens_AoA();
+          Total_Sens_Press  = solver_container[val_iZone][FinestMesh][ADJFLOW_SOL]->GetTotal_Sens_Press();
+          Total_Sens_Temp   = solver_container[val_iZone][FinestMesh][ADJFLOW_SOL]->GetTotal_Sens_Temp();
+          
+          /*--- Adjoint flow residuals ---*/
+          
+          for (iVar = 0; iVar < nVar_AdjFlow; iVar++) {
+            residual_adjflow[iVar] = solver_container[val_iZone][FinestMesh][ADJFLOW_SOL]->GetRes_RMS(iVar);
+          }
+          
+          /*--- Adjoint turbulent residuals ---*/
+          
+          if (turbulent) {
+            if (!config[val_iZone]->GetFrozen_Visc()) {
+              for (iVar = 0; iVar < nVar_AdjTurb; iVar++)
+                residual_adjturbulent[iVar] = solver_container[val_iZone][FinestMesh][ADJTURB_SOL]->GetRes_RMS(iVar);
+            }
+          }
+          
+          /*--- Adjoint level set residuals ---*/
+          
+          if (freesurface) {
+            for (iVar = 0; iVar < nVar_AdjLevelSet; iVar++)
+              residual_adjlevelset[iVar] = solver_container[val_iZone][FinestMesh][ADJFLOW_SOL]->GetRes_RMS(nDim+1);
+          }
+          
+        }
+        
+        break;
+        
+      case PLASMA_EULER:      case PLASMA_NAVIER_STOKES:
+      case ADJ_PLASMA_EULER:  case ADJ_PLASMA_NAVIER_STOKES:
+        
+        /*--- Plasma coefficients ---*/
+        
+        PressureDrag      = solver_container[val_iZone][FinestMesh][PLASMA_SOL]->Get_PressureDrag();
+        ViscDrag          = solver_container[val_iZone][FinestMesh][PLASMA_SOL]->Get_ViscDrag();
+        MagDrag           = solver_container[val_iZone][FinestMesh][PLASMA_SOL]->Get_MagnetDrag();
+        
+        /*--- Plasma Residuals ---*/
+        
+        for (iVar = 0; iVar < nVar_Plasma; iVar++)
+          residual_plasma[iVar] = solver_container[val_iZone][FinestMesh][PLASMA_SOL]->GetRes_RMS(iVar);
+        
+        if (adjoint) {
+          
+          /*--- Adjoint plasma residuals ---*/
+          
+          for (iVar = 0; iVar < nVar_AdjPlasma; iVar++)
+            residual_adjplasma[iVar] = solver_container[val_iZone][FinestMesh][ADJPLASMA_SOL]->GetRes_RMS(iVar);
+        }
+        break;
+      
+    case TNE2_EULER:  case TNE2_NAVIER_STOKES:
+      
+        Total_CLift       = solver_container[val_iZone][FinestMesh][TNE2_SOL]->GetTotal_CLift();
+        Total_CDrag       = solver_container[val_iZone][FinestMesh][TNE2_SOL]->GetTotal_CDrag();
+        Total_CSideForce  = solver_container[val_iZone][FinestMesh][TNE2_SOL]->GetTotal_CSideForce();
+        Total_CEff        = solver_container[val_iZone][FinestMesh][TNE2_SOL]->GetTotal_CEff();
+        Total_CMx         = solver_container[val_iZone][FinestMesh][TNE2_SOL]->GetTotal_CMx();
+        Total_CMy         = solver_container[val_iZone][FinestMesh][TNE2_SOL]->GetTotal_CMy();
+        Total_CMz         = solver_container[val_iZone][FinestMesh][TNE2_SOL]->GetTotal_CMz();
+        Total_CFx         = solver_container[val_iZone][FinestMesh][TNE2_SOL]->GetTotal_CFx();
+        Total_CFy         = solver_container[val_iZone][FinestMesh][TNE2_SOL]->GetTotal_CFy();
+        Total_CFz         = solver_container[val_iZone][FinestMesh][TNE2_SOL]->GetTotal_CFz();
+            
+        if (isothermal) {
+          Total_Q         = solver_container[val_iZone][FinestMesh][TNE2_SOL]->GetTotal_Q();
+          Total_MaxQ      = solver_container[val_iZone][FinestMesh][TNE2_SOL]->GetTotal_MaxQ();
+        }
+      
+        /*--- TNE2 Residuals ---*/
+        
+        for (iVar = 0; iVar < nVar_TNE2; iVar++)
+          residual_TNE2[iVar] = solver_container[val_iZone][FinestMesh][TNE2_SOL]->GetRes_RMS(iVar);
+        
+        /*--- Iterations of the linear solver ---*/
+        LinSolvIter = (unsigned long) solver_container[val_iZone][FinestMesh][TNE2_SOL]->GetIterLinSolver();
+      
+        /*--- Adjoint solver ---*/
+        if (adjoint) {
+          
+          /*--- Adjoint solution coefficients ---*/
+          
+          Total_Sens_Geo  = solver_container[val_iZone][FinestMesh][ADJTNE2_SOL]->GetTotal_Sens_Geo();
+          Total_Sens_Mach = solver_container[val_iZone][FinestMesh][ADJTNE2_SOL]->GetTotal_Sens_Mach();
+          Total_Sens_AoA  = solver_container[val_iZone][FinestMesh][ADJTNE2_SOL]->GetTotal_Sens_AoA();
+          Total_Sens_Press = solver_container[val_iZone][FinestMesh][ADJTNE2_SOL]->GetTotal_Sens_Press();
+          Total_Sens_Temp  = solver_container[val_iZone][FinestMesh][ADJTNE2_SOL]->GetTotal_Sens_Temp();
+  
+          /*--- Adjoint flow residuals ---*/
+          
+          for (iVar = 0; iVar < nVar_AdjFlow; iVar++) {
+            residual_adjTNE2[iVar] = solver_container[val_iZone][FinestMesh][ADJTNE2_SOL]->GetRes_RMS(iVar);
+          }
+        }
+        
+        break;      
+        
+      case WAVE_EQUATION:
+        
+        /*--- Wave coefficients  ---*/
+        
+        Total_CWave = solver_container[val_iZone][FinestMesh][WAVE_SOL]->GetTotal_CWave();
+        
+        /*--- Wave Residuals ---*/
+        
+        for (iVar = 0; iVar < nVar_Wave; iVar++) {
+          residual_wave[iVar] = solver_container[val_iZone][FinestMesh][WAVE_SOL]->GetRes_RMS(iVar);
+        }
+        
+        break;
+        
+      case LINEAR_ELASTICITY:
+        
+        /*--- FEA coefficients ---*/
+        
+        Total_CFEA = solver_container[val_iZone][FinestMesh][FEA_SOL]->GetTotal_CFEA();
+        
+        /*--- Plasma Residuals ---*/
+        
+        for (iVar = 0; iVar < nVar_FEA; iVar++) {
+          residual_fea[iVar] = solver_container[val_iZone][FinestMesh][FEA_SOL]->GetRes_RMS(iVar);
+        }
+        
+        break;
+        
+    }
+    
+    /*--- Header frecuency ---*/
+    
+    bool Unsteady = ((config[val_iZone]->GetUnsteady_Simulation() == DT_STEPPING_1ST) ||
+                     (config[val_iZone]->GetUnsteady_Simulation() == DT_STEPPING_2ND));
+    bool In_NoDualTime = (!DualTime_Iteration && (iExtIter % config[val_iZone]->GetWrt_Con_Freq() == 0));
+    bool In_DualTime_0 = (DualTime_Iteration && (iIntIter % config[val_iZone]->GetWrt_Con_Freq_DualTime() == 0));
+    bool In_DualTime_1 = (!DualTime_Iteration && Unsteady);
+    bool In_DualTime_2 = (Unsteady && DualTime_Iteration && (iExtIter % config[val_iZone]->GetWrt_Con_Freq() == 0));
+    bool In_DualTime_3 = (Unsteady && !DualTime_Iteration && (iExtIter % config[val_iZone]->GetWrt_Con_Freq() == 0));
+    
+    bool write_heads;
+    if (Unsteady) write_heads = (iIntIter == 0);
+    else write_heads = (((iExtIter % (config[val_iZone]->GetWrt_Con_Freq()*20)) == 0));
+    
+    if ((In_NoDualTime || In_DualTime_0 || In_DualTime_1) && (In_NoDualTime || In_DualTime_2 || In_DualTime_3)) {
+            
+      /*--- Prepare the history file output, note that the dual
+       time output don't write to the history file ---*/
+      if (!DualTime_Iteration) {
+        
+        /*--- Write the begining of the history file ---*/
+        sprintf (begin, "%12d", int(iExtIter));
+        
+        /*--- Write the end of the history file ---*/
+        sprintf (end, ", %12.10f, %12.10f\n", double(LinSolvIter), double(timeused)/(CLOCKS_PER_SEC*60.0));
+        
+        /*--- Write the solution and residual of the history file ---*/
+        switch (config[val_iZone]->GetKind_Solver()) {
+            
+          case EULER : case NAVIER_STOKES: case RANS:
+          case FLUID_STRUCTURE_EULER: case FLUID_STRUCTURE_NAVIER_STOKES: case FLUID_STRUCTURE_RANS:
+          case AEROACOUSTIC_EULER: case AEROACOUSTIC_NAVIER_STOKES: case AEROACOUSTIC_RANS:
+          case ADJ_EULER: case ADJ_NAVIER_STOKES: case ADJ_RANS:
+          case ADJ_AEROACOUSTIC_EULER:
+            
+            /*--- Direct coefficients ---*/
+            sprintf (direct_coeff, ", %12.10f, %12.10f, %12.10f, %12.10f, %12.10f, %12.10f, %12.10f, %12.10f, %12.10f, %12.10f",
+                     Total_CLift, Total_CDrag, Total_CSideForce, Total_CMx, Total_CMy, Total_CMz, Total_CFx, Total_CFy,
+                     Total_CFz, Total_CEff);
+            if (isothermal)
+              sprintf (direct_coeff, ", %12.10f, %12.10f, %12.10f, %12.10f, %12.10f, %12.10f, %12.10f, %12.10f, %12.10f, %12.10f, %12.10f, %12.10f", Total_CLift, Total_CDrag, Total_CSideForce, Total_CMx, Total_CMy,
+                       Total_CMz, Total_CFx, Total_CFy, Total_CFz, Total_CEff, Total_Q, Total_MaxQ);
+            if (equiv_area)
+              sprintf (direct_coeff, ", %12.10f, %12.10f, %12.10f, %12.10f, %12.10f, %12.10f, %12.10f, %12.10f, %12.10f, %12.10f, %12.10f, %12.10f", Total_CLift, Total_CDrag, Total_CSideForce, Total_CMx, Total_CMy,
+                       Total_CMz, Total_CFx, Total_CFy, Total_CFz, Total_CEff, Total_CEquivArea, Total_CNearFieldOF);
+            if (rotating_frame)
+              sprintf (direct_coeff, ", %12.10f, %12.10f, %12.10f, %12.10f, %12.10f, %12.10f, %12.10f, %12.10f, %12.10f, %12.10f, %12.10f, %12.10f, %12.10f", Total_CLift, Total_CDrag, Total_CSideForce, Total_CMx,
+                       Total_CMy, Total_CMz, Total_CFx, Total_CFy, Total_CFz, Total_CEff, Total_CMerit, Total_CT, Total_CQ);
+            if (freesurface) {
+              sprintf (direct_coeff, ", %12.10f, %12.10f, %12.10f, %12.10f, %12.10f, %12.10f, %12.10f, %12.10f, %12.10f, %12.10f, %12.10f", Total_CLift, Total_CDrag, Total_CSideForce, Total_CMx, Total_CMy, Total_CMz, Total_CFx, Total_CFy,
+                       Total_CFz, Total_CEff, Total_CFreeSurface);
+            }
+            if (fluid_structure)
+              sprintf (direct_coeff, ", %12.10f, %12.10f, %12.10f, %12.10f, %12.10f, %12.10f, %12.10f, %12.10f, %12.10f, %12.10f, %12.10f", Total_CLift, Total_CDrag, Total_CSideForce, Total_CMx, Total_CMy, Total_CMz,
+                       Total_CFx, Total_CFy, Total_CFz, Total_CEff, Total_CFEA);
+            if (aeroacoustic)
+              sprintf (direct_coeff, ", %12.10f, %12.10f, %12.10f, %12.10f, %12.10f, %12.10f, %12.10f, %12.10f, %12.10f, %12.10f, %12.10f", Total_CLift, Total_CDrag, Total_CSideForce, Total_CMx, Total_CMy, Total_CMz,
+                       Total_CFx, Total_CFy, Total_CFz, Total_CEff, Total_CWave);
+            
+            /*--- Flow residual ---*/
+            if (nDim == 2) {
+              if (compressible) sprintf (flow_resid, ", %12.10f, %12.10f, %12.10f, %12.10f, %12.10f", log10 (residual_flow[0]), log10 (residual_flow[1]), log10 (residual_flow[2]), log10 (residual_flow[3]), dummy );
+              if (incompressible || freesurface) sprintf (flow_resid, ", %12.10f, %12.10f, %12.10f, %12.10f, %12.10f", log10 (residual_flow[0]), log10 (residual_flow[1]), log10 (residual_flow[2]), dummy, dummy );
+            }
+            else {
+              if (compressible) sprintf (flow_resid, ", %12.10f, %12.10f, %12.10f, %12.10f, %12.10f", log10 (residual_flow[0]), log10 (residual_flow[1]), log10 (residual_flow[2]), log10 (residual_flow[3]), log10 (residual_flow[4]) );
+              if (incompressible || freesurface) sprintf (flow_resid, ", %12.10f, %12.10f, %12.10f, %12.10f, %12.10f", log10 (residual_flow[0]), log10 (residual_flow[1]), log10 (residual_flow[2]), log10 (residual_flow[3]), dummy );
+            }
+            
+            /*--- Turbulent residual ---*/
+            if (turbulent){
+              switch(nVar_Turb) {
+                case 1: sprintf (turb_resid, ", %12.10f", log10 (residual_turbulent[0])); break;
+                case 2: sprintf (turb_resid, ", %12.10f, %12.10f", log10(residual_turbulent[0]), log10(residual_turbulent[1])); break;
+              }
+            }
+            
+            /*--- Transition residual ---*/
+            if (transition){
+              sprintf (trans_resid, ", %12.10f, %12.10f", log10(residual_transition[0]), log10(residual_transition[1]));
+            }
+            
+            /*--- Free surface residual ---*/
+            if (freesurface) {
+              sprintf (levelset_resid, ", %12.10f", log10 (residual_levelset[0]));
+            }
+            
+            /*--- Fluid structure residual ---*/
+            if (fluid_structure) {
+              if (nDim == 2) sprintf (levelset_resid, ", %12.10f, %12.10f, 0.0", log10 (residual_fea[0]), log10 (residual_fea[1]));
+              else sprintf (levelset_resid, ", %12.10f, %12.10f, %12.10f", log10 (residual_fea[0]), log10 (residual_fea[1]), log10 (residual_fea[2]));
+            }
+            
+            /*--- Aeroacoustics residual ---*/
+            if (aeroacoustic) {
+              sprintf (levelset_resid, ", %12.10f, %12.10f", log10 (residual_wave[0]), log10 (residual_wave[1]));
+            }
+            
+            if (adjoint) {
+              
+              /*--- Adjoint coefficients ---*/
+              sprintf (adjoint_coeff, ", %12.10f, %12.10f, %12.10f, %12.10f, %12.10f, 0.0", Total_Sens_Geo, Total_Sens_Mach, Total_Sens_AoA, Total_Sens_Press, Total_Sens_Temp);
+              
+              /*--- Adjoint flow residuals ---*/
+              if (nDim == 2) {
+                if (compressible) sprintf (adj_flow_resid, ", %12.10f, %12.10f, %12.10f, %12.10f, 0.0", log10 (residual_adjflow[0]),log10 (residual_adjflow[1]),log10 (residual_adjflow[2]),log10 (residual_adjflow[3]) );
+                if (incompressible || freesurface) sprintf (adj_flow_resid, ", %12.10f, %12.10f, %12.10f, 0.0, 0.0", log10 (residual_adjflow[0]),log10 (residual_adjflow[1]),log10 (residual_adjflow[2]) );
+              }
+              else {
+                if (compressible) sprintf (adj_flow_resid, ", %12.10f, %12.10f, %12.10f, %12.10f, %12.10f", log10 (residual_adjflow[0]),log10 (residual_adjflow[1]),log10 (residual_adjflow[2]),log10 (residual_adjflow[3]), log10 (residual_adjflow[4]) );
+                if (incompressible || freesurface) sprintf (adj_flow_resid, ", %12.10f, %12.10f, %12.10f, %12.10f, 0.0", log10 (residual_adjflow[0]),log10 (residual_adjflow[1]),log10 (residual_adjflow[2]),log10 (residual_adjflow[3]) );
+              }
+              
+              /*--- Adjoint turbulent residuals ---*/
+              if (turbulent)
+                if (!config[val_iZone]->GetFrozen_Visc())
+                  sprintf (adj_turb_resid, ", %12.10f", log10 (residual_adjturbulent[0]));
+              
+              /*--- Adjoint free surface residuals ---*/
+              if (freesurface) sprintf (adj_levelset_resid, ", %12.10f", log10 (residual_adjlevelset[0]));
+            }
+            
+            break;
+            
+          case TNE2_EULER : case TNE2_NAVIER_STOKES:
+            
+            /*--- Direct coefficients ---*/
+            sprintf (direct_coeff, ", %12.10f, %12.10f, %12.10f, %12.10f, %12.10f, %12.10f, %12.10f, %12.10f, %12.10f, %12.10f",
+                     Total_CLift, Total_CDrag, Total_CSideForce, Total_CMx, Total_CMy, Total_CMz, Total_CFx, Total_CFy,
+                     Total_CFz, Total_CEff);
+            if (isothermal)
+              sprintf (direct_coeff, ", %12.10f, %12.10f, %12.10f, %12.10f, %12.10f, %12.10f, %12.10f, %12.10f, %12.10f, %12.10f, %12.10f, %12.10f", Total_CLift, Total_CDrag, Total_CSideForce, Total_CMx, Total_CMy,
+                       Total_CMz, Total_CFx, Total_CFy, Total_CFz, Total_CEff, Total_Q, Total_MaxQ);
+            
+            /*--- Flow residual ---*/
+            if (nDim == 2) {
+              sprintf (flow_resid, ", %12.10f, %12.10f, %12.10f, %12.10f, %12.10f", log10 (residual_TNE2[0]), log10 (residual_TNE2[1]), log10 (residual_TNE2[2]), log10 (residual_TNE2[3]), dummy );
+            }
+            else {
+              sprintf (flow_resid, ", %12.10f, %12.10f, %12.10f, %12.10f, %12.10f", log10 (residual_TNE2[0]), log10 (residual_TNE2[1]), log10 (residual_TNE2[2]), log10 (residual_TNE2[3]), log10 (residual_TNE2[4]) );
+            }
+                        
+            if (adjoint) {
+              
+              /*--- Adjoint coefficients ---*/
+              sprintf (adjoint_coeff, ", %12.10f, %12.10f, %12.10f, %12.10f, %12.10f, 0.0", Total_Sens_Geo, Total_Sens_Mach, Total_Sens_AoA, Total_Sens_Press, Total_Sens_Temp);
+              
+              /*--- Adjoint flow residuals ---*/
+              if (nDim == 2) {
+                sprintf (adj_flow_resid, ", %12.10f, %12.10f, %12.10f, %12.10f, 0.0", log10 (residual_adjTNE2[0]),log10 (residual_adjTNE2[1]),log10 (residual_adjTNE2[2]),log10 (residual_adjTNE2[3]) );
+                
+              }
+              else {
+                sprintf (adj_flow_resid, ", %12.10f, %12.10f, %12.10f, %12.10f, %12.10f", log10 (residual_adjTNE2[0]),log10 (residual_adjTNE2[1]),log10 (residual_adjTNE2[2]),log10 (residual_adjTNE2[3]), log10 (residual_adjTNE2[4]) );
+              }
+              
+            }
+            
+            break;
+
+          case PLASMA_EULER : case ADJ_PLASMA_EULER : case PLASMA_NAVIER_STOKES: case ADJ_PLASMA_NAVIER_STOKES:
+            unsigned short iSpecies, loc;
+            
+            /*--- Direct problem coefficients ---*/
+            sprintf (direct_coeff, ", %12.10f, %12.10f, %12.10f, %12.10f, %12.10f, %12.10f, %12.10f, %12.10f, %12.10f, %12.10f, %12.10f, %12.10f, %12.10f, %12.10f",
+                     Total_CLift, Total_CDrag, Total_CSideForce, Total_CMx, Total_CMy, Total_CMz, Total_CFx, Total_CFy,
+                     Total_CFz, Total_CEff, Total_Q, PressureDrag, ViscDrag, MagDrag);
+            
+            /*--- Direct problem residual ---*/
+            for (iSpecies = 0; iSpecies < nSpecies; iSpecies++) {
+              if ( iSpecies < config[val_iZone]->GetnDiatomics() ) loc = (nDim+3)*iSpecies;
+              else loc = (nDim+3)*config[val_iZone]->GetnDiatomics() + (nDim+2)*(iSpecies-config[val_iZone]->GetnDiatomics());
+              sprintf (resid_aux, ", %12.10f, %12.10f", log10 (residual_plasma[loc+0]), log10 (residual_plasma[loc+nDim+1]));
+              if (iSpecies == 0) strcpy(plasma_resid, resid_aux);
+              else strcat(plasma_resid, resid_aux);
+            }
+            
+            /*--- Adjoint problem coefficients ---*/
+            if (adjoint) {
+              sprintf (adjoint_coeff, ", 0.0, 0.0, 0.0, 0.0");
+              for (iSpecies = 0; iSpecies < nSpecies; iSpecies++) {
+                if ( iSpecies < config[val_iZone]->GetnDiatomics() ) loc = (nDim+3)*iSpecies;
+                else loc = (nDim+3)*config[val_iZone]->GetnDiatomics() + (nDim+2)*(iSpecies-config[val_iZone]->GetnDiatomics());
+                sprintf (resid_aux, ", %12.10f, %12.10f", log10 (residual_adjplasma[loc+0]),log10 (residual_adjplasma[loc+nDim+1]));
+                if (iSpecies == 0) strcpy(adj_plasma_resid, resid_aux);
+                else strcat(adj_plasma_resid, resid_aux);
+              }
+            }
+            
+            break;
+            
+          case WAVE_EQUATION:
+            
+            sprintf (direct_coeff, ", %12.10f", Total_CWave);
+            sprintf (wave_resid, ", %12.10f, %12.10f, %12.10f, %12.10f, %12.10f", log10 (residual_wave[0]), log10 (residual_wave[1]), dummy, dummy, dummy );
+            
+            break;
+            
+          case LINEAR_ELASTICITY:
+            
+            sprintf (direct_coeff, ", %12.10f", Total_CFEA);
+            sprintf (fea_resid, ", %12.10f, %12.10f, %12.10f, %12.10f, %12.10f", log10 (residual_fea[0]), dummy, dummy, dummy, dummy );
+            
+            break;
+            
+        }
+      }
+      
+      /*--- Write the screen header---*/
+      if ((write_heads) && !(!DualTime_Iteration && Unsteady)) {
+        
+        if (!Unsteady) {
+          switch (config[val_iZone]->GetKind_Solver()) {
+            case EULER :                  case NAVIER_STOKES:
+            case FLUID_STRUCTURE_EULER :  case FLUID_STRUCTURE_NAVIER_STOKES:
+            case AEROACOUSTIC_EULER :     case AEROACOUSTIC_NAVIER_STOKES:
+              cout << endl << " Min Delta Time: " << solver_container[val_iZone][FinestMesh][FLOW_SOL]->GetMin_Delta_Time()<<
+              ". Max Delta Time: " << solver_container[val_iZone][FinestMesh][FLOW_SOL]->GetMax_Delta_Time() << ".";
+              break;
+              
+            case PLASMA_EULER: case PLASMA_NAVIER_STOKES:
+            case ADJ_PLASMA_EULER: case ADJ_PLASMA_NAVIER_STOKES:
+              
+              for (unsigned short iSpecies = 0; iSpecies < config[val_iZone]->GetnSpecies(); iSpecies++) {
+                cout << endl << " Min Delta Time (" << iSpecies << "): " << solver_container[val_iZone][MESH_0][PLASMA_SOL]->GetMin_Delta_Time(iSpecies)<< ". Max Delta Time (" << iSpecies << "): " << solver_container[val_iZone][MESH_0][PLASMA_SOL]->GetMax_Delta_Time(iSpecies) << ".";
+              }
+              break;
+          }
+        }
+        else {
+          cout << endl << " Min DT: " << solver_container[val_iZone][FinestMesh][FLOW_SOL]->GetMin_Delta_Time()<<
+          ". Max DT: " << solver_container[val_iZone][FinestMesh][FLOW_SOL]->GetMax_Delta_Time() <<
+          ". Dual Time step: " << config[val_iZone]->GetDelta_UnstTimeND() << ".";
+        }
+        
+        switch (config[val_iZone]->GetKind_Solver()) {
+          case EULER :                  case NAVIER_STOKES:
+          case FLUID_STRUCTURE_EULER :  case FLUID_STRUCTURE_NAVIER_STOKES:
+          case AEROACOUSTIC_EULER :     case AEROACOUSTIC_NAVIER_STOKES:
+            
+            /*--- Visualize the maximum residual ---*/
+            cout << endl << " Maximum residual: " << log10(solver_container[val_iZone][FinestMesh][FLOW_SOL]->GetRes_Max(0))
+            <<", located at point "<< solver_container[val_iZone][FinestMesh][FLOW_SOL]->GetPoint_Max(0) << "." << endl;
+            
+            if (!Unsteady) cout << endl << " Iter" << "    Time(s)";
+            else cout << endl << " IntIter" << " ExtIter";
+            
+            if (!fluid_structure && !aeroacoustic) {
+              if (incompressible) cout << "   Res[Press]" << "     Res[Velx]" << "   CLift(Total)" << "   CDrag(Total)" << endl;
+              else if (freesurface) cout << "   Res[Press]" << "     Res[Dist]" << "   CLift(Total)" << "     CLevelSet" << endl;
+              else if (rotating_frame && nDim == 3) cout << "     Res[Rho]" << "     Res[RhoE]" << " CThrust(Total)" << " CTorque(Total)" << endl;
+              else if (equiv_area) cout << "     Res[Rho]" << "   CLift(Total)" << "   CDrag(Total)" << "    CPress(N-F)" << endl;
+              else cout << "     Res[Rho]" << "     Res[RhoE]" << "   CLift(Total)" << "   CDrag(Total)" << endl;
+            }
+            else if (fluid_structure) cout << "     Res[Rho]" << "   Res[Displx]" << "   CLift(Total)" << "   CDrag(Total)" << endl;
+            else if (aeroacoustic) cout << "     Res[Rho]" << "   Res[Wave]" << "   CLift(Total)" << "   CDrag(Total)" << "   CWave(Total)" << endl;
+
+            break;
+            
+          case TNE2_EULER :                  case TNE2_NAVIER_STOKES:
+            
+            /*--- Visualize the maximum residual ---*/
+            cout << endl << " Maximum residual: " << log10(solver_container[val_iZone][FinestMesh][TNE2_SOL]->GetRes_Max(0))
+            <<", located at point "<< solver_container[val_iZone][FinestMesh][TNE2_SOL]->GetPoint_Max(0) << "." << endl;
+            
+            if (!Unsteady) cout << endl << " Iter" << "    Time(s)";
+            else cout << endl << " IntIter" << " ExtIter";
+            
+            cout << "     Res[Rho]" << "     Res[RhoE]" << "   CLift(Total)" << "   CDrag(Total)" << endl;
+            break;
+            
+          case RANS : case FLUID_STRUCTURE_RANS: case AEROACOUSTIC_RANS:
+            
+            /*--- Visualize the maximum residual ---*/
+            cout << endl << " Maximum residual: " << log10(solver_container[val_iZone][FinestMesh][FLOW_SOL]->GetRes_Max(0))
+            <<", located at point "<< solver_container[val_iZone][FinestMesh][FLOW_SOL]->GetPoint_Max(0) << "." << endl;
+            
+            if (!Unsteady) cout << endl << " Iter" << "    Time(s)";
+            else cout << endl << " IntIter" << " ExtIter";
+            if (incompressible || freesurface) cout << "   Res[Press]";
+            else cout << "      Res[Rho]";
+            
+            switch (config[val_iZone]->GetKind_Turb_Model()){
+              case SA:	cout << "       Res[nu]"; break;
+              case SST:	cout << "     Res[kine]" << "     Res[omega]"; break;
+            }
+            
+            if (transition) { cout << "      Res[Int]" << "       Res[Re]"; }
+            if (rotating_frame && nDim == 3 ) cout << "   CThrust(Total)" << "   CTorque(Total)" << endl;
+            else cout << "   CLift(Total)"   << "   CDrag(Total)"   << endl;
+            break;
+            
+          case PLASMA_EULER : case PLASMA_NAVIER_STOKES :
+            
+            /*--- Visualize the maximum residual ---*/
+            cout << endl << " Maximum residual: " << log10(solver_container[val_iZone][FinestMesh][PLASMA_SOL]->GetRes_Max(0))
+            <<", located at point "<< solver_container[val_iZone][FinestMesh][PLASMA_SOL]->GetPoint_Max(0) << "." << endl;
+            
+            if (!Unsteady) cout << endl << " Iter" << "    Time(s)";
+            else cout << endl << " IntIter" << "  ExtIter";
+            
+            if (config[val_iZone]->GetKind_GasModel() == ARGON)
+              cout << "      Res[r1]" << "       Res[r2]" << "   Res(r3)"<<  endl;
+            if (config[val_iZone]->GetKind_GasModel() == AIR21)
+              cout << "      Res[r1]" << "       Res[r2]" << "   Res(r3)"<<  endl;
+            if ((config[val_iZone]->GetKind_GasModel() == ARGON_SID) || (config[val_iZone]->GetKind_GasModel() == AIR7) || (config[val_iZone]->GetKind_GasModel() == AIR5) || (config[val_iZone]->GetKind_GasModel() == N2) || (config[val_iZone]->GetKind_GasModel() == O2))
+              cout << "      Res[Rho0]" << "      Res[E0]" << "	  Q(Total)" << "	 CDrag(Total)" << endl;
+            break;
+            
+          case WAVE_EQUATION :
+            cout << "      Res[Wave]" << "   CWave(Total)"<<  endl;
+            break;
+            
+          case LINEAR_ELASTICITY :
+            if (!Unsteady) cout << endl << " Iter" << "    Time(s)";
+            else cout << endl << " IntIter" << "  ExtIter";
+            
+            if (nDim == 2) cout << "    Res[Displx]" << "    Res[Disply]" << "   CFEA(Total)"<<  endl;
+            if (nDim == 3) cout << "    Res[Displx]" << "    Res[Disply]" << "    Res[Displz]" << "   CFEA(Total)"<<  endl;
+            break;
+            
+          case ADJ_PLASMA_EULER : case ADJ_PLASMA_NAVIER_STOKES :
+            if ((config[val_iZone]->GetKind_GasModel() == ARGON_SID) || (config[val_iZone]->GetKind_GasModel() == AIR7) || (config[val_iZone]->GetKind_GasModel() == AIR5) || (config[val_iZone]->GetKind_GasModel() == N2) || (config[val_iZone]->GetKind_GasModel() == O2))
+              
+            /*--- Visualize the maximum residual ---*/
+              cout << endl << " Maximum residual: " << log10(solver_container[val_iZone][FinestMesh][ADJPLASMA_SOL]->GetRes_Max(0))
+              <<", located at point "<< solver_container[val_iZone][FinestMesh][ADJPLASMA_SOL]->GetPoint_Max(0) << "." << endl;
+            
+            if (!Unsteady) cout << endl << " Iter" << "    Time(s)";
+            else cout << endl << " IntIter" << "  ExtIter";
+            
+            cout << "        Res[Psi_Rho0]" << "       Res[Psi_E0]" << "	      Sens_Geo" << endl;
+            break;
+            
+          case ADJ_EULER :              case ADJ_NAVIER_STOKES :
+          case ADJ_AEROACOUSTIC_EULER :
+            
+            /*--- Visualize the maximum residual ---*/
+            cout << endl << " Maximum residual: " << log10(solver_container[val_iZone][FinestMesh][ADJFLOW_SOL]->GetRes_Max(0))
+            <<", located at point "<< solver_container[val_iZone][FinestMesh][ADJFLOW_SOL]->GetPoint_Max(0) << "." << endl;
+            
+            if (!Unsteady) cout << endl << " Iter" << "    Time(s)";
+            else cout << endl << " IntIter" << "  ExtIter";
+            
+            if (incompressible || freesurface) cout << "   Res[Psi_Press]" << "   Res[Psi_Velx]";
+            else cout << "   Res[Psi_Rho]" << "     Res[Psi_E]";
+            cout << "     Sens_Geo" << "    Sens_Mach" << endl;
+            
+            if (freesurface) {
+              cout << "   Res[Psi_Press]" << "   Res[Psi_Dist]" << "    Sens_Geo" << "   Sens_Mach" << endl;
+            }
+            break;
+                        
+          case ADJ_RANS :
+            
+            /*--- Visualize the maximum residual ---*/
+            cout << endl << " Maximum residual: " << log10(solver_container[val_iZone][FinestMesh][ADJFLOW_SOL]->GetRes_Max(0))
+            <<", located at point "<< solver_container[val_iZone][FinestMesh][ADJFLOW_SOL]->GetPoint_Max(0) << "." << endl;
+            
+            if (!Unsteady) cout << endl << " Iter" << "    Time(s)";
+            else cout << endl << " IntIter" << "  ExtIter";
+            
+            if (incompressible || freesurface) cout << "     Res[Psi_Press]";
+            else cout << "     Res[Psi_Rho]";
+            
+            if (!config[val_iZone]->GetFrozen_Visc()) {
+              cout << "      Res[Psi_nu]";
+            }
+            else {
+              if (incompressible || freesurface) cout << "   Res[Psi_Velx]";
+              else cout << "     Res[Psi_E]";
+            }
+            cout << "     Sens_Geo" << "    Sens_Mach" << endl;
+            
+            if (freesurface) {
+              cout << "   Res[Psi_Press]" << "   Res[Psi_Dist]" << "    Sens_Geo" << "   Sens_Mach" << endl;
+            }
+            break;
+            
+        }
+        
+      }
+      
+      /*--- Write the solution on the screen and history file ---*/
+      cout.precision(6);
+      cout.setf(ios::fixed,ios::floatfield);
+      
+      if (!Unsteady) {
+        cout.width(5); cout << iExtIter;
+        cout.width(11); cout << double(timeiter)/CLOCKS_PER_SEC;
+        
+      } else {
+        cout.width(8); cout << iIntIter;
+        cout.width(8); cout << iExtIter;
+      }
+      
+      switch (config[val_iZone]->GetKind_Solver()) {
+        case EULER : case NAVIER_STOKES:
+        case FLUID_STRUCTURE_EULER: case FLUID_STRUCTURE_NAVIER_STOKES:
+        case AEROACOUSTIC_EULER: case AEROACOUSTIC_NAVIER_STOKES:
+          
+          if (!DualTime_Iteration) {
+            if (compressible) ConvHist_file[0] << begin << direct_coeff << flow_resid;
+            if (incompressible) ConvHist_file[0] << begin << direct_coeff << flow_resid;
+            if (freesurface) ConvHist_file[0] << begin << direct_coeff << flow_resid << levelset_resid << end;
+            if (fluid_structure) ConvHist_file[0] << fea_resid;
+            if (aeroacoustic) ConvHist_file[0] << levelset_resid;
+            ConvHist_file[0] << end;
+            ConvHist_file[0].flush();
+          }
+          
+          cout.precision(6);
+          cout.setf(ios::fixed,ios::floatfield);
+          cout.width(13); cout << log10(residual_flow[0]);
+          if (!fluid_structure && !aeroacoustic && !equiv_area) {
+            if (compressible) {
+              if (nDim == 2 ) { cout.width(14); cout << log10(residual_flow[3]); }
+              else { cout.width(14); cout << log10(residual_flow[4]); }
+            }
+            if (incompressible) { cout.width(14); cout << log10(residual_flow[1]); }
+            if (freesurface) { cout.width(14); cout << log10(residual_levelset[0]); }
+          }
+          else if (fluid_structure) { cout.width(14); cout << log10(residual_fea[0]); }
+          else if (aeroacoustic) { cout.width(14); cout << log10(residual_wave[0]); }
+          
+          if (rotating_frame && nDim == 3 ) {
+            cout.setf(ios::scientific,ios::floatfield);
+            cout.width(15); cout << Total_CT;
+            cout.width(15); cout << Total_CQ;
+            cout.unsetf(ios_base::floatfield);
+          }
+          else if (aeroacoustic) { cout.width(15); cout << Total_CLift; cout.width(15); cout << Total_CDrag; cout.width(15); cout << Total_CWave; }
+          else if (equiv_area) { cout.width(15); cout << Total_CLift; cout.width(15); cout << Total_CDrag; cout.width(15);
+            cout.precision(4);
+            cout.setf(ios::scientific,ios::floatfield);
+            cout << Total_CNearFieldOF; }
+          else if (freesurface) { cout.width(15); cout << Total_CLift; cout.width(15); cout << Total_CFreeSurface; }
+          else { cout.width(15); cout << min(1000.0,max(-1000.0, Total_CLift)); cout.width(15); cout << min(1000.0,max(-1000.0, Total_CDrag)); }
+          cout << endl;
+                    
+          break;
+    
+        case TNE2_EULER : case TNE2_NAVIER_STOKES:
+          
+          if (!DualTime_Iteration) {
+            ConvHist_file[0] << begin << direct_coeff << flow_resid;
+            ConvHist_file[0] << end;
+            ConvHist_file[0].flush();
+          }
+          
+          cout.precision(6);
+          cout.setf(ios::fixed,ios::floatfield);
+          cout.width(13); cout << log10(residual_TNE2[0]);
+          if (!fluid_structure && !aeroacoustic && !equiv_area) {
+              if (nDim == 2 ) { cout.width(14); cout << log10(residual_TNE2[3]); }
+              else { cout.width(14); cout << log10(residual_TNE2[4]); }
+          }
+          
+          cout.width(15); cout << Total_CLift; cout.width(15); cout << Total_CDrag;
+          cout << endl;
+          break;
+
+        case RANS :
+          
+          if (!DualTime_Iteration) {
+            ConvHist_file[0] << begin << direct_coeff << flow_resid << turb_resid << end;
+            ConvHist_file[0].flush();
+          }
+          
+          cout.precision(6);
+          cout.setf(ios::fixed,ios::floatfield);
+          
+          if (incompressible || freesurface) cout.width(13);
+          else  cout.width(14);
+          cout << log10(residual_flow[0]);
+          
+          switch(nVar_Turb) {
+            case 1: cout.width(14); cout << log10(residual_turbulent[0]); break;
+            case 2: cout.width(14); cout << log10(residual_turbulent[0]);
+              cout.width(14); cout << log10(residual_turbulent[1]); break;
+          }
+          
+          if (transition) { cout.width(14); cout << log10(residual_transition[0]); cout.width(14); cout << log10(residual_transition[1]); }
+          
+          if (rotating_frame  && nDim == 3 ) {
+            cout.setf(ios::scientific,ios::floatfield);
+            cout.width(15); cout << Total_CT; cout.width(15);
+            cout << Total_CQ;
+            cout.unsetf(ios_base::floatfield);
+          }
+          else { cout.width(15); cout << min(1000.0,max(-1000.0, Total_CLift)); cout.width(15); cout << min(1000.0,max(-1000.0, Total_CDrag)); }
+          cout << endl;
+          
+          if (freesurface) {
+            if (!DualTime_Iteration) {
+              ConvHist_file[0] << begin << direct_coeff << flow_resid << levelset_resid << end;
+              ConvHist_file[0].flush();
+            }
+            
+            cout.precision(6);
+            cout.setf(ios::fixed,ios::floatfield);
+            cout.width(13); cout << log10(residual_flow[0]);
+            cout.width(14); cout << log10(residual_levelset[0]);
+            cout.width(15); cout << Total_CLift;
+            cout.width(14); cout << Total_CFreeSurface;
+            
+            cout << endl;
+          }
+          
+          break;
+          
+        case PLASMA_EULER : case PLASMA_NAVIER_STOKES:
+          
+          if (!DualTime_Iteration) {
+            ConvHist_file[0] << begin << direct_coeff << plasma_resid << end;
+            ConvHist_file[0].flush();
+          }
+          
+          cout.precision(6);
+          cout.setf(ios::fixed,ios::floatfield);
+          if (config[val_iZone]->GetKind_GasModel() == ARGON || config[val_iZone]->GetKind_GasModel() == AIR21) {
+            cout.width(14); cout << log10(residual_plasma[0]);
+            cout.width(14); cout << log10(residual_plasma[nDim+2]);
+            cout.width(14); cout << log10(residual_plasma[2*(nDim+2)]);
+          }
+          if ((config[val_iZone]->GetKind_GasModel() == ARGON_SID) || config[val_iZone]->GetKind_GasModel() == AIR7 || config[val_iZone]->GetKind_GasModel() == O2 || config[val_iZone]->GetKind_GasModel() == N2 || config[val_iZone]->GetKind_GasModel() == AIR5) {
+            cout.width(14); cout << log10(residual_plasma[0]);
+            cout.width(14); cout << log10(residual_plasma[nDim+1]);
+            cout.width(14); cout << Total_Q;
+            cout.width(14); cout << Total_CDrag;
+          }
+          cout << endl;
+          break;
+          
+        case WAVE_EQUATION:
+          
+          if (!DualTime_Iteration) {
+            ConvHist_file[0] << begin << wave_coeff << wave_resid << end;
+            ConvHist_file[0].flush();
+          }
+          
+          cout.precision(6);
+          cout.setf(ios::fixed,ios::floatfield);
+          cout.width(14); cout << log10(residual_wave[0]);
+          cout.width(14); cout << Total_CWave;
+          cout << endl;
+          break;
+          
+        case LINEAR_ELASTICITY:
+          
+          if (!DualTime_Iteration) {
+            ConvHist_file[0] << begin << fea_coeff << fea_resid << end;
+            ConvHist_file[0].flush();
+          }
+          
+          cout.precision(6);
+          cout.setf(ios::fixed,ios::floatfield);
+          cout.width(15); cout << log10(residual_fea[0]);
+          cout.width(15); cout << log10(residual_fea[1]);
+          if (nDim == 3) { cout.width(15); cout << log10(residual_fea[2]); }
+          cout.width(14); cout << Total_CFEA;
+          cout << endl;
+          break;
+          
+        case ADJ_EULER :              case ADJ_NAVIER_STOKES :
+        case ADJ_AEROACOUSTIC_EULER :
+          
+          if (!DualTime_Iteration) {
+            ConvHist_file[0] << begin << adjoint_coeff << adj_flow_resid << end;
+            ConvHist_file[0].flush();
+          }
+          
+          cout.precision(6);
+          cout.setf(ios::fixed,ios::floatfield);
+          if (compressible) {
+            cout.width(15); cout << log10(residual_adjflow[0]);
+            cout.width(15); cout << log10(residual_adjflow[nDim+1]);
+          }
+          if (incompressible || freesurface) {
+            cout.width(17); cout << log10(residual_adjflow[0]);
+            cout.width(16); cout << log10(residual_adjflow[1]);
+          }
+          cout.precision(4);
+          cout.setf(ios::scientific,ios::floatfield);
+          cout.width(14); cout << Total_Sens_Geo;
+          cout.width(14); cout << Total_Sens_Mach;
+          cout << endl;
+          cout.unsetf(ios_base::floatfield);
+          
+          if (freesurface) {
+            if (!DualTime_Iteration) {
+              ConvHist_file[0] << begin << adjoint_coeff << adj_flow_resid << adj_levelset_resid << end;
+              ConvHist_file[0].flush();
+            }
+            
+            cout.precision(6);
+            cout.setf(ios::fixed,ios::floatfield);
+            cout.width(17); cout << log10(residual_adjflow[0]);
+            cout.width(16); cout << log10(residual_adjlevelset[0]);
+            cout.precision(3);
+            cout.setf(ios::scientific,ios::floatfield);
+            cout.width(12); cout << Total_Sens_Geo;
+            cout.width(12); cout << Total_Sens_Mach;
+            cout.unsetf(ios_base::floatfield);
+            cout << endl;
+          }
+          
+          break;
+                    
+        case ADJ_RANS :
+          
+          if (!DualTime_Iteration) {
+            ConvHist_file[0] << begin << adjoint_coeff << adj_flow_resid;
+            if (!config[val_iZone]->GetFrozen_Visc())
+              ConvHist_file[0] << adj_turb_resid;
+            ConvHist_file[0] << end;
+            ConvHist_file[0].flush();
+          }
+          
+          cout.precision(6);
+          cout.setf(ios::fixed,ios::floatfield);
+          cout.width(17); cout << log10(residual_adjflow[0]);
+          if (!config[val_iZone]->GetFrozen_Visc()) {
+            cout.width(17); cout << log10(residual_adjturbulent[0]);
+          }
+          else {
+            if (compressible) {
+              if (geometry[val_iZone][FinestMesh]->GetnDim() == 2 ) { cout.width(15); cout << log10(residual_adjflow[3]); }
+              else { cout.width(15); cout << log10(residual_adjflow[4]); }
+            }
+            if (incompressible || freesurface) {
+              cout.width(15); cout << log10(residual_adjflow[1]);
+            }
+          }
+          cout.precision(4);
+          cout.setf(ios::scientific,ios::floatfield);
+          cout.width(14); cout << Total_Sens_Geo;
+          cout.width(14); cout << Total_Sens_Mach;
+          cout << endl;
+          cout.unsetf(ios_base::floatfield);
+          if (freesurface) {
+            if (!DualTime_Iteration) {
+              ConvHist_file[0] << begin << adjoint_coeff << adj_flow_resid << adj_levelset_resid;
+              ConvHist_file[0] << end;
+              ConvHist_file[0].flush();
+            }
+            
+            cout.precision(6);
+            cout.setf(ios::fixed,ios::floatfield);
+            cout.width(17); cout << log10(residual_adjflow[0]);
+            cout.width(16); cout << log10(residual_adjlevelset[0]);
+            
+            cout.precision(4);
+            cout.setf(ios::scientific,ios::floatfield);
+            cout.width(12); cout << Total_Sens_Geo;
+            cout.width(12); cout << Total_Sens_Mach;
+            cout << endl;
+            cout.unsetf(ios_base::floatfield);
+          }
+          
+          break;
+                    
+        case ADJ_PLASMA_EULER : case ADJ_PLASMA_NAVIER_STOKES:
+          
+          if (!DualTime_Iteration) {
+            ConvHist_file[0] << begin << adjoint_coeff << adj_plasma_resid << end;
+            ConvHist_file[0].flush();
+          }
+          
+          if ((config[val_iZone]->GetKind_GasModel() == ARGON_SID) || config[val_iZone]->GetKind_GasModel() == AIR7 || config[val_iZone]->GetKind_GasModel() == O2 || config[val_iZone]->GetKind_GasModel() == N2 || config[val_iZone]->GetKind_GasModel() == AIR5) {
+            cout.width(19); cout << log10(residual_adjplasma[0]);
+            cout.width(19); cout << log10(residual_adjplasma[nDim+1]);
+            cout.width(19); cout << Total_Sens_Geo;
+          }
+          cout << endl;
+          break;
+          
+      }
+      cout.unsetf(ios::fixed);
+      
+      delete [] residual_flow;
+      delete [] residual_levelset;
+      delete [] residual_TNE2;
+      delete [] residual_plasma;
+      delete [] residual_turbulent;
+      delete [] residual_transition;
+      delete [] residual_wave;
+      delete [] residual_fea;
+      
+      delete [] residual_adjflow;
+      delete [] residual_adjTNE2;
+      delete [] residual_adjlevelset;
+      delete [] residual_adjplasma;
+      delete [] residual_adjturbulent;
+      
+    }
+  }
+}
+
+void COutput::SetResult_Files(CSolver ****solver_container, CGeometry ***geometry, CConfig **config,
+		unsigned long iExtIter, unsigned short val_nZone) {
+
+	int rank = MASTER_NODE;
+#ifndef NO_MPI
+	rank = MPI::COMM_WORLD.Get_rank();
+#endif
+
+	unsigned short iZone;
+
+	for (iZone = 0; iZone < val_nZone; iZone++) {
+
+		/*--- Flags identifying the types of files to be written. ---*/
+		bool Wrt_Vol = config[iZone]->GetWrt_Vol_Sol();
+    bool Wrt_Srf = config[iZone]->GetWrt_Srf_Sol();
+    
+#ifndef NO_MPI
+    /*--- Do not merge the volume solutions if we are running in parallel.
+     Force the use of SU2_SOL to merge the volume sols in this case. ---*/
+    int size = MPI::COMM_WORLD.Get_size();
+    if (size > SINGLE_NODE) {
+      Wrt_Vol = false;
+      Wrt_Srf = false;
+    }
+#endif
+    
+		bool Wrt_Csv = config[iZone]->GetWrt_Csv_Sol();
+		bool Wrt_Rst = config[iZone]->GetWrt_Restart();
+
+		switch (config[iZone]->GetKind_Solver()) {
+
+		case EULER : case NAVIER_STOKES : case RANS :
+		case FLUID_STRUCTURE_EULER : case FLUID_STRUCTURE_NAVIER_STOKES : case FLUID_STRUCTURE_RANS:
+
+			if (Wrt_Csv) SetSurfaceCSV_Flow(config[iZone], geometry[iZone][MESH_0], solver_container[iZone][MESH_0][FLOW_SOL], iExtIter, iZone);
+			break;
+        
+      case TNE2_EULER : case TNE2_NAVIER_STOKES :
+        
+//        if (Wrt_Csv) SetSurfaceCSV_Flow(config[iZone], geometry[iZone][MESH_0], solution_container[iZone][MESH_0][FLOW_SOL], iExtIter);
+        break;
+
+		case ADJ_EULER : case ADJ_NAVIER_STOKES : case ADJ_RANS :
+			if (Wrt_Csv) SetSurfaceCSV_Adjoint(config[iZone], geometry[iZone][MESH_0], solver_container[iZone][MESH_0][ADJFLOW_SOL], solver_container[iZone][MESH_0][FLOW_SOL], iExtIter, iZone);
+			break;
+
+		case LIN_EULER : case LIN_NAVIER_STOKES :
+			if (Wrt_Csv) SetSurfaceCSV_Linearized(config[iZone], geometry[iZone][MESH_0], solver_container[iZone][MESH_0][LINFLOW_SOL], config[iZone]->GetSurfLinCoeff_FileName(), iExtIter);
+			break;
+
+		case AEROACOUSTIC_EULER : case AEROACOUSTIC_NAVIER_STOKES : case AEROACOUSTIC_RANS:
+			if (Wrt_Csv) SetSurfaceCSV_Flow(config[iZone], geometry[iZone][MESH_0], solver_container[iZone][MESH_0][FLOW_SOL], iExtIter,iZone);
+			break;
+		case ADJ_AEROACOUSTIC_EULER:
+			if (iZone == ZONE_0) {
+				if (Wrt_Csv) SetSurfaceCSV_Adjoint(config[iZone], geometry[iZone][MESH_0], solver_container[iZone][MESH_0][ADJFLOW_SOL], solver_container[iZone][MESH_0][FLOW_SOL], iExtIter, iZone);
+			} else if (iZone == ZONE_1) {
+				if (Wrt_Csv) SetSurfaceCSV_Flow(config[iZone], geometry[iZone][MESH_0], solver_container[iZone][MESH_0][FLOW_SOL], iExtIter,iZone);
+			}
+			break;
+		}
+
+		/*--- Get the file output format ---*/
+
+		unsigned short FileFormat = config[iZone]->GetOutput_FileFormat();
+
+		bool dynamic_mesh = (config[iZone]->GetUnsteady_Simulation() &&
+				config[iZone]->GetGrid_Movement());
+
+		/*--- Merge the node coordinates and connectivity, if necessary. This
+         is only performed if a volume solution file is requested, and it
+         is active by default. ---*/
+
+    if (Wrt_Vol || Wrt_Srf)
+			MergeConnectivity(config[iZone], geometry[iZone][MESH_0], iZone);
+  
+    /*--- Merge coordinates of all grid nodes (excluding ghost points).
+     The grid coordinates are always merged and included first in the
+     restart files. ---*/
+
+    MergeCoordinates(config[iZone], geometry[iZone][MESH_0]);
+    
+    if (rank == MASTER_NODE) {
+      
+      if (FileFormat == CGNS_SOL) {
+        SetCGNS_Coordinates(config[iZone], geometry[iZone][MESH_0], iZone);
+        if (!wrote_base_file || dynamic_mesh)
+          DeallocateCoordinates(config[iZone], geometry[iZone][MESH_0]);
+      } else if (FileFormat == TECPLOT_BINARY) {
+        SetTecplot_Mesh(config[iZone], geometry[iZone][MESH_0], iZone);
+        SetTecplot_SurfaceMesh(config[iZone], geometry[iZone][MESH_0], iZone);
+        if (!wrote_base_file) 
+          DeallocateConnectivity(config[iZone], geometry[iZone][MESH_0], false);
+        if (!wrote_surf_file)
+          DeallocateConnectivity(config[iZone], geometry[iZone][MESH_0], wrote_surf_file);
+      }
+    }
+    
+		/*--- Merge the solution data needed for volume solutions and restarts ---*/
+
+		if (Wrt_Vol || Wrt_Rst)
+			MergeSolution(config[iZone], geometry[iZone][MESH_0],
+					solver_container[iZone][MESH_0], iZone);
+  
+		/*--- Write restart, CGNS, or Tecplot files using the merged data.
+         This data lives only on the master, and these routines are currently
+         executed by the master proc alone (as if in serial). ---*/
+
+		if (rank == MASTER_NODE) {
+      
+			/*--- Write a native restart file ---*/
+			if (Wrt_Rst)
+				SetRestart(config[iZone], geometry[iZone][MESH_0], iZone);
+      
+			if (Wrt_Vol) {
+        
+				switch (FileFormat) {
+            
+          case TECPLOT:
+            
+            /*--- Write a Tecplot ASCII file ---*/
+            SetTecplot_ASCII(config[iZone], geometry[iZone][MESH_0], iZone, val_nZone, false);
+            DeallocateConnectivity(config[iZone], geometry[iZone][MESH_0], false);
+            break;
+            
+          case TECPLOT_BINARY:
+            
+            /*--- Write a Tecplot binary solution file ---*/
+            SetTecplot_Solution(config[iZone], geometry[iZone][MESH_0], iZone);
+            break;
+            
+          case CGNS_SOL:
+            
+            /*--- Write a CGNS solution file ---*/
+            SetCGNS_Solution(config[iZone], geometry[iZone][MESH_0], iZone);
+            break;
+            
+          case PARAVIEW:
+            
+            /*--- Write a Paraview ASCII file ---*/
+            SetParaview_ASCII(config[iZone], geometry[iZone][MESH_0], iZone, val_nZone, false);
+            DeallocateConnectivity(config[iZone], geometry[iZone][MESH_0], false);
+            break;
+            
+          default:
+            break;
+				}
+        
+			}
+      
+      if (Wrt_Srf) {
+        
+        switch (FileFormat) {
+            
+          case TECPLOT:
+            
+            /*--- Write a Tecplot ASCII file ---*/
+            SetTecplot_ASCII(config[iZone], geometry[iZone][MESH_0], iZone, val_nZone, true);
+            DeallocateConnectivity(config[iZone], geometry[iZone][MESH_0], true);
+            break;
+            
+          case TECPLOT_BINARY:
+            
+            /*--- Write a Tecplot binary solution file ---*/
+            SetTecplot_SurfaceSolution(config[iZone], geometry[iZone][MESH_0], iZone);
+            break;
+            
+          case PARAVIEW:
+            
+            /*--- Write a Paraview ASCII file ---*/
+            SetParaview_ASCII(config[iZone], geometry[iZone][MESH_0], iZone, val_nZone, true);
+            DeallocateConnectivity(config[iZone], geometry[iZone][MESH_0], true);
+            break;
+            
+          default:
+            break;
+        }
+        
+      }
+
+			/*--- Release memory needed for merging the solution data. ---*/
+      if (((Wrt_Vol) || (Wrt_Srf)) && (FileFormat == TECPLOT ||
+                                       FileFormat == TECPLOT_BINARY ||
+                                       FileFormat == PARAVIEW))
+        DeallocateCoordinates(config[iZone], geometry[iZone][MESH_0]);
+      
+      if (Wrt_Vol || Wrt_Rst)
+        DeallocateSolution(config[iZone], geometry[iZone][MESH_0]);
+      
+		}
+
+		/*--- Final broadcast (informing other procs that the base output
+         file was written) & barrier to sync up after master node writes
+         output files. ---*/
+
+#ifndef NO_MPI
+		MPI::COMM_WORLD.Bcast(&wrote_base_file, 1, MPI::INT, MASTER_NODE);
+		MPI::COMM_WORLD.Barrier();
+#endif
+
+	}
+}
+
+void COutput::SetBaselineResult_Files(CSolver **solver, CGeometry **geometry, CConfig **config,
+                                      unsigned long iExtIter, unsigned short val_nZone) {
+  
+  int rank = MASTER_NODE;
+#ifndef NO_MPI
+	rank = MPI::COMM_WORLD.Get_rank();
+#endif
+  
+	unsigned short iZone;
+  
+	for (iZone = 0; iZone < val_nZone; iZone++) {
+    
+    /*--- Flags identifying the types of files to be written. ---*/
+    
+		bool Wrt_Vol = config[iZone]->GetWrt_Vol_Sol();
+		bool Wrt_Srf = config[iZone]->GetWrt_Srf_Sol();
+    bool Wrt_Rst = config[iZone]->GetWrt_Restart();
+    
+    /*--- Get the file output format ---*/
+    
+    unsigned short FileFormat = config[iZone]->GetOutput_FileFormat();
+    
+    /*--- Merge the node coordinates and connectivity if necessary. This
+     is only performed if a volume solution file is requested, and it
+     is active by default. ---*/
+    
+    if (Wrt_Vol || Wrt_Srf) {
+      if (rank == MASTER_NODE) cout <<"Merging grid connectivity." << endl;
+      MergeConnectivity(config[iZone], geometry[iZone], iZone);
+    }
+    
+    /*--- Merge the solution data needed for volume solutions and restarts ---*/
+    
+    if (Wrt_Vol || Wrt_Rst) {
+      if (rank == MASTER_NODE) cout <<"Merging solution." << endl;
+      MergeBaselineSolution(config[iZone], geometry[iZone], solver[iZone], iZone);
+    }
+    
+    /*--- Write restart, CGNS, Tecplot or Paraview files using the merged data.
+     This data lives only on the master, and these routines are currently
+     executed by the master proc alone (as if in serial). ---*/
+    
+    if (rank == MASTER_NODE) {
+      
+      if (Wrt_Vol) {
+        
+        if (rank == MASTER_NODE)
+          cout <<"Writing volume solution file." << endl;
+
+        switch (FileFormat) {
+            
+          case TECPLOT:
+            
+            /*--- Write a Tecplot ASCII file ---*/
+            SetTecplot_ASCII(config[iZone], geometry[iZone], iZone, val_nZone, false);
+            DeallocateConnectivity(config[iZone], geometry[iZone], false);
+            break;
+            
+          case TECPLOT_BINARY:
+            
+            /*--- Write a Tecplot binary solution file ---*/
+            SetTecplot_Mesh(config[iZone], geometry[iZone], iZone);
+            SetTecplot_Solution(config[iZone], geometry[iZone], iZone);
+            break;
+            
+          case CGNS_SOL:
+            
+            /*--- Write a CGNS solution file ---*/
+            SetCGNS_Solution(config[iZone], geometry[iZone], iZone);
+            break;
+            
+          case PARAVIEW:
+            
+            /*--- Write a Paraview ASCII file ---*/
+            SetParaview_ASCII(config[iZone], geometry[iZone], iZone, val_nZone, false);
+            DeallocateConnectivity(config[iZone], geometry[iZone], false);
+            break;
+            
+          default:
+            break;
+        }
+        
+      }
+      
+      if (Wrt_Srf) {
+        
+        if (rank == MASTER_NODE) cout <<"Writing surface solution file." << endl;
+        
+        switch (FileFormat) {
+            
+          case TECPLOT:
+            
+            /*--- Write a Tecplot ASCII file ---*/
+            SetTecplot_ASCII(config[iZone], geometry[iZone], iZone, val_nZone, true);
+            DeallocateConnectivity(config[iZone], geometry[iZone], true);
+            break;
+            
+          case TECPLOT_BINARY:
+            
+            /*--- Write a Tecplot binary solution file ---*/
+            SetTecplot_SurfaceMesh(config[iZone], geometry[iZone], iZone);
+            SetTecplot_SurfaceSolution(config[iZone], geometry[iZone], iZone);
+            break;
+            
+          case PARAVIEW:
+            
+            /*--- Write a Paraview ASCII file ---*/
+            SetParaview_ASCII(config[iZone], geometry[iZone], iZone, val_nZone, true);
+            DeallocateConnectivity(config[iZone], geometry[iZone], true);
+            break;
+            
+          default:
+            break;
+        }
+      }
+      
+      if (FileFormat == TECPLOT_BINARY) {
+        if (!wrote_base_file)
+          DeallocateConnectivity(config[iZone], geometry[iZone], false);
+        if (!wrote_surf_file)
+          DeallocateConnectivity(config[iZone], geometry[iZone], wrote_surf_file);
+      }
+      
+      if (Wrt_Vol || Wrt_Srf)
+        DeallocateSolution(config[iZone], geometry[iZone]);
+    }
+    
+    /*--- Final broadcast (informing other procs that the base output
+     file was written) & barrier to sync up after master node writes
+     output files. ---*/
+    
+#ifndef NO_MPI
+    MPI::COMM_WORLD.Bcast(&wrote_base_file, 1, MPI::INT, MASTER_NODE);
+    MPI::COMM_WORLD.Barrier();
+#endif
+    
+  }
+}
+
+void COutput::SetEquivalentArea(CSolver *solver_container, CGeometry *geometry, CConfig *config, unsigned long iExtIter) {
+
+	ofstream EquivArea_file, FuncGrad_file;
+	unsigned short iMarker = 0, iDim;
+	short *AzimuthalAngle = NULL;
+	double Gamma, auxXCoord, auxYCoord, auxZCoord, InverseDesign, DeltaX, Coord_i, Coord_j, jp1Coord, *Coord = NULL, MeanFuntion,
+			*Face_Normal = NULL, auxArea, auxPress, Mach, Beta, R_Plane, Pressure_Inf, Density_Inf,
+			RefAreaCoeff, ModVelocity_Inf, Velocity_Inf[3], factor, *Xcoord = NULL, *Ycoord = NULL, *Zcoord = NULL,
+			*Pressure = NULL, *FaceArea = NULL, *EquivArea = NULL, *TargetArea = NULL, *NearFieldWeight = NULL,
+			*Weight = NULL, jFunction, jp1Function;
+	unsigned long jVertex, iVertex, iPoint, nVertex_NearField = 0, auxPoint,
+			*IdPoint = NULL, *IdDomain = NULL, auxDomain;
+	unsigned short iPhiAngle;
+	ofstream NearFieldEA_file; ifstream TargetEA_file;
+
+	double XCoordBegin_OF = config->GetEA_IntLimit(0);
+	double XCoordEnd_OF = config->GetEA_IntLimit(1);
+
+	unsigned short nDim = geometry->GetnDim();
+	double AoA = -(config->GetAoA()*PI_NUMBER/180.0);
+
+	int rank = MESH_0;
+
+	Mach  = config->GetMach_FreeStreamND();
+	Gamma = config->GetGamma();
+	Beta = sqrt(Mach*Mach-1.0);
+	R_Plane = fabs(config->GetEA_IntLimit(2));
+	Pressure_Inf = config->GetPressure_FreeStreamND();
+	Density_Inf = config->GetDensity_FreeStreamND();
+	RefAreaCoeff = config->GetRefAreaCoeff();
+	Velocity_Inf[0] = config->GetVelocity_FreeStreamND()[0];
+	Velocity_Inf[1] = config->GetVelocity_FreeStreamND()[1];
+	Velocity_Inf[2] = config->GetVelocity_FreeStreamND()[2];
+	ModVelocity_Inf = 0;
+	for (iDim = 0; iDim < 3; iDim++)
+		ModVelocity_Inf += Velocity_Inf[iDim] * Velocity_Inf[iDim];
+	ModVelocity_Inf = sqrt(ModVelocity_Inf);
+
+	factor = 4.0*sqrt(2.0*Beta*R_Plane) / (Gamma*Pressure_Inf*Mach*Mach);
+
+#ifdef NO_MPI
+
+/*--- Compute the total number of points on the near-field ---*/
+	nVertex_NearField = 0;
+	for (iMarker = 0; iMarker < config->GetnMarker_All(); iMarker++)
+		if (config->GetMarker_All_Boundary(iMarker) == NEARFIELD_BOUNDARY)
+			for (iVertex = 0; iVertex < geometry->GetnVertex(iMarker); iVertex++) {
+				iPoint = geometry->vertex[iMarker][iVertex]->GetNode();
+				Face_Normal = geometry->vertex[iMarker][iVertex]->GetNormal();
+				Coord = geometry->node[iPoint]->GetCoord();
+				/*--- Using Face_Normal(z), and Coord(z) we identify only a surface,
+				 note that there are 2 NEARFIELD_BOUNDARY surfaces ---*/
+				if ((Face_Normal[nDim-1] > 0.0) && (Coord[nDim-1] < 0.0)) nVertex_NearField ++;
+			}
+
+	/*--- Create an array with all the coordinates, points, pressures, face area,
+	 equivalent area, and nearfield weight ---*/
+	Xcoord = new double[nVertex_NearField];
+	Ycoord = new double[nVertex_NearField];
+	Zcoord = new double[nVertex_NearField];
+	AzimuthalAngle = new short[nVertex_NearField];
+	IdPoint = new unsigned long[nVertex_NearField];
+	IdDomain = new unsigned long[nVertex_NearField];
+	Pressure = new double[nVertex_NearField];
+	FaceArea = new double[nVertex_NearField];
+	EquivArea = new double[nVertex_NearField];
+	TargetArea = new double[nVertex_NearField];
+	NearFieldWeight = new double[nVertex_NearField];
+	Weight = new double[nVertex_NearField];
+
+	/*--- Copy the boundary information to an array ---*/
+	nVertex_NearField = 0;
+	for (iMarker = 0; iMarker < config->GetnMarker_All(); iMarker++)
+		if (config->GetMarker_All_Boundary(iMarker) == NEARFIELD_BOUNDARY)
+			for (iVertex = 0; iVertex < geometry->GetnVertex(iMarker); iVertex++) {
+				iPoint = geometry->vertex[iMarker][iVertex]->GetNode();
+				Face_Normal = geometry->vertex[iMarker][iVertex]->GetNormal();
+				Coord = geometry->node[iPoint]->GetCoord();
+
+				if ((Face_Normal[nDim-1] > 0.0) && (Coord[nDim-1] < 0.0)) {
+
+					IdPoint[nVertex_NearField] = iPoint;
+					Xcoord[nVertex_NearField] = geometry->node[iPoint]->GetCoord(0);
+					Ycoord[nVertex_NearField] = geometry->node[iPoint]->GetCoord(1);
+
+					if (nDim ==2) {
+						AzimuthalAngle[nVertex_NearField] = 0;
+					}
+
+					if (nDim == 3) {
+						Zcoord[nVertex_NearField] = geometry->node[iPoint]->GetCoord(2);
+
+						/*--- Rotate the nearfield cylinder (AoA) only 3D ---*/
+								double YcoordRot = Ycoord[nVertex_NearField];
+								double ZcoordRot = Xcoord[nVertex_NearField]*sin(AoA) + Zcoord[nVertex_NearField]*cos(AoA);
+
+								/* Compute the Azimuthal angle (resolution of degress in the Azimuthal angle)---*/
+								double AngleDouble; short AngleInt;
+								AngleDouble = atan(-YcoordRot/ZcoordRot)*180.0/PI_NUMBER;
+								AngleInt = (short) floor(AngleDouble + 0.5);
+								if (AngleInt >= 0) AzimuthalAngle[nVertex_NearField] = AngleInt;
+								else AzimuthalAngle[nVertex_NearField] = 180 + AngleInt;
+					}
+
+					if (AzimuthalAngle[nVertex_NearField] <= 60) {
+						Pressure[nVertex_NearField] = solver_container->node[iPoint]->GetPressure(COMPRESSIBLE);
+						FaceArea[nVertex_NearField] = fabs(Face_Normal[nDim-1]);
+						nVertex_NearField ++;
+					}
+
+				}
+			}
+
+#else
+
+	int nProcessor = MPI::COMM_WORLD.Get_size();
+	rank = MPI::COMM_WORLD.Get_rank();
+
+	unsigned long nLocalVertex_NearField = 0, MaxLocalVertex_NearField = 0;
+	int iProcessor;
+
+	unsigned long *Buffer_Receive_nVertex = new unsigned long [nProcessor];
+	unsigned long *Buffer_Send_nVertex = new unsigned long [1];
+
+	/*--- Compute the total number of points of the near-field ghost nodes ---*/
+	nLocalVertex_NearField = 0;
+	for (iMarker = 0; iMarker < config->GetnMarker_All(); iMarker++)
+		if (config->GetMarker_All_Boundary(iMarker) == NEARFIELD_BOUNDARY)
+			for (iVertex = 0; iVertex < geometry->GetnVertex(iMarker); iVertex++) {
+				iPoint = geometry->vertex[iMarker][iVertex]->GetNode();
+				Face_Normal = geometry->vertex[iMarker][iVertex]->GetNormal();
+				Coord = geometry->node[iPoint]->GetCoord();
+
+				if (geometry->node[iPoint]->GetDomain())
+					if ((Face_Normal[nDim-1] > 0.0) && (Coord[nDim-1] < 0.0))
+						nLocalVertex_NearField ++;
+			}
+
+	Buffer_Send_nVertex[0] = nLocalVertex_NearField;
+
+	/*--- Send Near-Field vertex information --*/
+	MPI::COMM_WORLD.Allreduce(&nLocalVertex_NearField, &nVertex_NearField, 1, MPI::UNSIGNED_LONG, MPI::SUM);
+	MPI::COMM_WORLD.Allreduce(&nLocalVertex_NearField, &MaxLocalVertex_NearField, 1, MPI::UNSIGNED_LONG, MPI::MAX);
+	MPI::COMM_WORLD.Allgather(Buffer_Send_nVertex, 1, MPI::UNSIGNED_LONG, Buffer_Receive_nVertex, 1, MPI::UNSIGNED_LONG);
+
+	double *Buffer_Send_Xcoord = new double[MaxLocalVertex_NearField];
+	double *Buffer_Send_Ycoord = new double[MaxLocalVertex_NearField];
+	double *Buffer_Send_Zcoord = new double[MaxLocalVertex_NearField];
+	unsigned long *Buffer_Send_IdPoint = new unsigned long [MaxLocalVertex_NearField];
+	double *Buffer_Send_Pressure = new double [MaxLocalVertex_NearField];
+	double *Buffer_Send_FaceArea = new double[MaxLocalVertex_NearField];
+
+	double *Buffer_Receive_Xcoord = new double[nProcessor*MaxLocalVertex_NearField];
+	double *Buffer_Receive_Ycoord = new double[nProcessor*MaxLocalVertex_NearField];
+	double *Buffer_Receive_Zcoord = new double[nProcessor*MaxLocalVertex_NearField];
+	unsigned long *Buffer_Receive_IdPoint = new unsigned long[nProcessor*MaxLocalVertex_NearField];
+	double *Buffer_Receive_Pressure = new double[nProcessor*MaxLocalVertex_NearField];
+	double *Buffer_Receive_FaceArea = new double[nProcessor*MaxLocalVertex_NearField];
+
+	unsigned long nBuffer_Xcoord = MaxLocalVertex_NearField;
+	unsigned long nBuffer_Ycoord = MaxLocalVertex_NearField;
+	unsigned long nBuffer_Zcoord = MaxLocalVertex_NearField;
+	unsigned long nBuffer_IdPoint = MaxLocalVertex_NearField;
+	unsigned long nBuffer_Pressure = MaxLocalVertex_NearField;
+	unsigned long nBuffer_FaceArea = MaxLocalVertex_NearField;
+
+	for (iVertex = 0; iVertex < MaxLocalVertex_NearField; iVertex++) {
+		Buffer_Send_IdPoint[iVertex] = 0; Buffer_Send_Pressure[iVertex] = 0.0;
+		Buffer_Send_FaceArea[iVertex] = 0.0; Buffer_Send_Xcoord[iVertex] = 0.0;
+		Buffer_Send_Ycoord[iVertex] = 0.0; Buffer_Send_Zcoord[iVertex] = 0.0;
+	}
+
+	/*--- Copy coordinates, index points, and pressures to the auxiliar vector --*/
+	nLocalVertex_NearField = 0;
+	for (iMarker = 0; iMarker < config->GetnMarker_All(); iMarker++)
+		if (config->GetMarker_All_Boundary(iMarker) == NEARFIELD_BOUNDARY)
+			for (iVertex = 0; iVertex < geometry->GetnVertex(iMarker); iVertex++) {
+				iPoint = geometry->vertex[iMarker][iVertex]->GetNode();
+				Face_Normal = geometry->vertex[iMarker][iVertex]->GetNormal();
+				Coord = geometry->node[iPoint]->GetCoord();
+
+				if (geometry->node[iPoint]->GetDomain())
+					if ((Face_Normal[nDim-1] > 0.0) && (Coord[nDim-1] < 0.0)) {
+						Buffer_Send_IdPoint[nLocalVertex_NearField] = iPoint;
+						Buffer_Send_Xcoord[nLocalVertex_NearField] = geometry->node[iPoint]->GetCoord(0);
+						Buffer_Send_Ycoord[nLocalVertex_NearField] = geometry->node[iPoint]->GetCoord(1);
+						Buffer_Send_Zcoord[nLocalVertex_NearField] = geometry->node[iPoint]->GetCoord(2);
+						Buffer_Send_Pressure[nLocalVertex_NearField] = solver_container->node[iPoint]->GetPressure(COMPRESSIBLE);
+						Buffer_Send_FaceArea[nLocalVertex_NearField] = fabs(Face_Normal[nDim-1]);
+						nLocalVertex_NearField++;
+					}
+			}
+
+	/*--- Send all the information --*/
+	MPI::COMM_WORLD.Gather(Buffer_Send_Xcoord, nBuffer_Xcoord, MPI::DOUBLE, Buffer_Receive_Xcoord, nBuffer_Xcoord, MPI::DOUBLE, MASTER_NODE);
+	MPI::COMM_WORLD.Gather(Buffer_Send_Ycoord, nBuffer_Ycoord, MPI::DOUBLE, Buffer_Receive_Ycoord, nBuffer_Ycoord, MPI::DOUBLE, MASTER_NODE);
+	MPI::COMM_WORLD.Gather(Buffer_Send_Zcoord, nBuffer_Zcoord, MPI::DOUBLE, Buffer_Receive_Zcoord, nBuffer_Zcoord, MPI::DOUBLE, MASTER_NODE);
+	MPI::COMM_WORLD.Gather(Buffer_Send_IdPoint, nBuffer_IdPoint, MPI::UNSIGNED_LONG, Buffer_Receive_IdPoint, nBuffer_IdPoint, MPI::UNSIGNED_LONG, MASTER_NODE);
+	MPI::COMM_WORLD.Gather(Buffer_Send_Pressure, nBuffer_Pressure, MPI::DOUBLE, Buffer_Receive_Pressure, nBuffer_Pressure, MPI::DOUBLE, MASTER_NODE);
+	MPI::COMM_WORLD.Gather(Buffer_Send_FaceArea, nBuffer_FaceArea, MPI::DOUBLE, Buffer_Receive_FaceArea, nBuffer_FaceArea, MPI::DOUBLE, MASTER_NODE);
+
+	if (rank == MASTER_NODE) {
+
+		Xcoord = new double[nVertex_NearField];
+		Ycoord = new double[nVertex_NearField];
+		Zcoord = new double[nVertex_NearField];
+		AzimuthalAngle = new short[nVertex_NearField];
+		IdPoint = new unsigned long[nVertex_NearField];
+		IdDomain = new unsigned long[nVertex_NearField];
+		Pressure = new double[nVertex_NearField];
+		FaceArea = new double[nVertex_NearField];
+		EquivArea = new double[nVertex_NearField];
+		TargetArea = new double[nVertex_NearField];
+		NearFieldWeight = new double[nVertex_NearField];
+		Weight = new double[nVertex_NearField];
+
+		nVertex_NearField = 0;
+		for (iProcessor = 0; iProcessor < nProcessor; iProcessor++)
+			for (iVertex = 0; iVertex < Buffer_Receive_nVertex[iProcessor]; iVertex++) {
+				Xcoord[nVertex_NearField] = Buffer_Receive_Xcoord[iProcessor*MaxLocalVertex_NearField+iVertex];
+				Ycoord[nVertex_NearField] = Buffer_Receive_Ycoord[iProcessor*MaxLocalVertex_NearField+iVertex];
+
+				if (nDim == 2) {
+					AzimuthalAngle[nVertex_NearField] = 0;
+				}
+
+				if (nDim == 3) {
+					Zcoord[nVertex_NearField] = Buffer_Receive_Zcoord[iProcessor*MaxLocalVertex_NearField+iVertex];
+
+					/*--- Rotate the nearfield cylinder  ---*/
+					double YcoordRot = Ycoord[nVertex_NearField];
+					double ZcoordRot = Xcoord[nVertex_NearField]*sin(AoA) + Zcoord[nVertex_NearField]*cos(AoA);
+
+					/*--- Compute the Azimuthal angle ---*/
+					double AngleDouble; short AngleInt;
+					AngleDouble = atan(-YcoordRot/ZcoordRot)*180.0/PI_NUMBER;
+					AngleInt = (short) floor(AngleDouble + 0.5);
+					if (AngleInt >= 0) AzimuthalAngle[nVertex_NearField] = AngleInt;
+					else AzimuthalAngle[nVertex_NearField] = 180 + AngleInt;
+				}
+
+				if (AzimuthalAngle[nVertex_NearField] <= 60) {
+					IdPoint[nVertex_NearField] = Buffer_Receive_IdPoint[iProcessor*MaxLocalVertex_NearField+iVertex];
+					Pressure[nVertex_NearField] = Buffer_Receive_Pressure[iProcessor*MaxLocalVertex_NearField+iVertex];
+					FaceArea[nVertex_NearField] = Buffer_Receive_FaceArea[iProcessor*MaxLocalVertex_NearField+iVertex];
+					IdDomain[nVertex_NearField] = iProcessor;
+					nVertex_NearField++;
+				}
+
+			}
+	}
+
+	delete [] Buffer_Receive_nVertex;
+	delete [] Buffer_Send_nVertex;
+
+	delete [] Buffer_Send_Xcoord;
+	delete [] Buffer_Send_Ycoord;
+	delete [] Buffer_Send_Zcoord;
+	delete [] Buffer_Send_IdPoint;
+	delete [] Buffer_Send_Pressure;
+	delete [] Buffer_Send_FaceArea;
+
+	delete [] Buffer_Receive_Xcoord;
+	delete [] Buffer_Receive_IdPoint;
+	delete [] Buffer_Receive_Pressure;
+	delete [] Buffer_Receive_FaceArea;
+
+#endif
+
+	if (rank == MASTER_NODE) {
+
+		vector<short> PhiAngleList;
+		vector<short>::iterator IterPhiAngleList;
+
+		for (iVertex = 0; iVertex < nVertex_NearField; iVertex++)
+			PhiAngleList.push_back(AzimuthalAngle[iVertex]);
+
+		sort( PhiAngleList.begin(), PhiAngleList.end());
+		IterPhiAngleList = unique( PhiAngleList.begin(), PhiAngleList.end());
+		PhiAngleList.resize( IterPhiAngleList - PhiAngleList.begin() );
+
+		/*--- Create vectors and distribute the values among the different PhiAngle queues ---*/
+		vector<vector<double> > Xcoord_PhiAngle; Xcoord_PhiAngle.resize(PhiAngleList.size());
+		vector<vector<double> > Ycoord_PhiAngle; Ycoord_PhiAngle.resize(PhiAngleList.size());
+		vector<vector<double> > Zcoord_PhiAngle; Zcoord_PhiAngle.resize(PhiAngleList.size());
+		vector<vector<unsigned long> > IdPoint_PhiAngle; IdPoint_PhiAngle.resize(PhiAngleList.size());
+		vector<vector<unsigned long> > IdDomain_PhiAngle; IdDomain_PhiAngle.resize(PhiAngleList.size());
+		vector<vector<double> > Pressure_PhiAngle; Pressure_PhiAngle.resize(PhiAngleList.size());
+		vector<vector<double> > FaceArea_PhiAngle; FaceArea_PhiAngle.resize(PhiAngleList.size());
+		vector<vector<double> > EquivArea_PhiAngle; EquivArea_PhiAngle.resize(PhiAngleList.size());
+		vector<vector<double> > TargetArea_PhiAngle; TargetArea_PhiAngle.resize(PhiAngleList.size());
+		vector<vector<double> > NearFieldWeight_PhiAngle; NearFieldWeight_PhiAngle.resize(PhiAngleList.size());
+		vector<vector<double> > Weight_PhiAngle; Weight_PhiAngle.resize(PhiAngleList.size());
+
+		/*--- Distribute the values among the different PhiAngles ---*/
+		for (iVertex = 0; iVertex < nVertex_NearField; iVertex++)
+			for (iPhiAngle = 0; iPhiAngle < PhiAngleList.size(); iPhiAngle++)
+				if (AzimuthalAngle[iVertex] == PhiAngleList[iPhiAngle]) {
+					Xcoord_PhiAngle[iPhiAngle].push_back(Xcoord[iVertex]);
+					Ycoord_PhiAngle[iPhiAngle].push_back(Ycoord[iVertex]);
+					Zcoord_PhiAngle[iPhiAngle].push_back(Zcoord[iVertex]);
+					IdPoint_PhiAngle[iPhiAngle].push_back(IdPoint[iVertex]);
+					IdDomain_PhiAngle[iPhiAngle].push_back(IdDomain[iVertex]);
+					Pressure_PhiAngle[iPhiAngle].push_back(Pressure[iVertex]);
+					FaceArea_PhiAngle[iPhiAngle].push_back(FaceArea[iVertex]);
+					EquivArea_PhiAngle[iPhiAngle].push_back(EquivArea[iVertex]);
+					TargetArea_PhiAngle[iPhiAngle].push_back(TargetArea[iVertex]);
+					NearFieldWeight_PhiAngle[iPhiAngle].push_back(NearFieldWeight[iVertex]);
+					Weight_PhiAngle[iPhiAngle].push_back(Weight[iVertex]);
+				}
+
+		/*--- Order the arrays (x Coordinate, Pressure, Point, and Domain) ---*/
+		for (iPhiAngle = 0; iPhiAngle < PhiAngleList.size(); iPhiAngle++)
+			for (iVertex = 0; iVertex < Xcoord_PhiAngle[iPhiAngle].size(); iVertex++)
+				for (jVertex = 0; jVertex < Xcoord_PhiAngle[iPhiAngle].size() - 1 - iVertex; jVertex++)
+					if (Xcoord_PhiAngle[iPhiAngle][jVertex] > Xcoord_PhiAngle[iPhiAngle][jVertex+1]) {
+						auxXCoord = Xcoord_PhiAngle[iPhiAngle][jVertex]; Xcoord_PhiAngle[iPhiAngle][jVertex] = Xcoord_PhiAngle[iPhiAngle][jVertex+1]; Xcoord_PhiAngle[iPhiAngle][jVertex+1] = auxXCoord;
+						auxYCoord = Ycoord_PhiAngle[iPhiAngle][jVertex]; Ycoord_PhiAngle[iPhiAngle][jVertex] = Ycoord_PhiAngle[iPhiAngle][jVertex+1]; Ycoord_PhiAngle[iPhiAngle][jVertex+1] = auxYCoord;
+						auxZCoord = Zcoord_PhiAngle[iPhiAngle][jVertex]; Zcoord_PhiAngle[iPhiAngle][jVertex] = Zcoord_PhiAngle[iPhiAngle][jVertex+1]; Zcoord_PhiAngle[iPhiAngle][jVertex+1] = auxZCoord;
+						auxPress = Pressure_PhiAngle[iPhiAngle][jVertex]; Pressure_PhiAngle[iPhiAngle][jVertex] = Pressure_PhiAngle[iPhiAngle][jVertex+1]; Pressure_PhiAngle[iPhiAngle][jVertex+1] = auxPress;
+						auxArea = FaceArea_PhiAngle[iPhiAngle][jVertex]; FaceArea_PhiAngle[iPhiAngle][jVertex] = FaceArea_PhiAngle[iPhiAngle][jVertex+1]; FaceArea_PhiAngle[iPhiAngle][jVertex+1] = auxArea;
+						auxPoint = IdPoint_PhiAngle[iPhiAngle][jVertex]; IdPoint_PhiAngle[iPhiAngle][jVertex] = IdPoint_PhiAngle[iPhiAngle][jVertex+1]; IdPoint_PhiAngle[iPhiAngle][jVertex+1] = auxPoint;
+						auxDomain = IdDomain_PhiAngle[iPhiAngle][jVertex]; IdDomain_PhiAngle[iPhiAngle][jVertex] = IdDomain_PhiAngle[iPhiAngle][jVertex+1]; IdDomain_PhiAngle[iPhiAngle][jVertex+1] = auxDomain;
+					}
+
+
+		/*--- Check that all the azimuth lists have the same size ---*/
+		unsigned short nVertex = Xcoord_PhiAngle[0].size();
+		for (iPhiAngle = 0; iPhiAngle < PhiAngleList.size(); iPhiAngle++) {
+			unsigned short nVertex_aux = Xcoord_PhiAngle[iPhiAngle].size();
+			if (nVertex_aux != nVertex) cout <<"Be careful!!! one azimuth list is shorter than the other"<< endl;
+			nVertex = min(nVertex, nVertex_aux);
+		}
+
+		/*--- Compute equivalent area distribution at each azimuth angle ---*/
+		for (iPhiAngle = 0; iPhiAngle < PhiAngleList.size(); iPhiAngle++) {
+			EquivArea_PhiAngle[iPhiAngle][0] = 0.0;
+			for (iVertex = 1; iVertex < EquivArea_PhiAngle[iPhiAngle].size(); iVertex++) {
+				EquivArea_PhiAngle[iPhiAngle][iVertex] = 0.0;
+
+				Coord_i = Xcoord_PhiAngle[iPhiAngle][iVertex]*cos(AoA) - Zcoord_PhiAngle[iPhiAngle][iVertex]*sin(AoA);
+
+				for (jVertex = 0; jVertex < iVertex-1; jVertex++) {
+
+					Coord_j = Xcoord_PhiAngle[iPhiAngle][jVertex]*cos(AoA) - Zcoord_PhiAngle[iPhiAngle][jVertex]*sin(AoA);
+					jp1Coord = Xcoord_PhiAngle[iPhiAngle][jVertex+1]*cos(AoA) - Zcoord_PhiAngle[iPhiAngle][jVertex+1]*sin(AoA);
+
+					jFunction = factor*(Pressure_PhiAngle[iPhiAngle][jVertex] - Pressure_Inf)*sqrt(Coord_i-Coord_j);
+					jp1Function = factor*(Pressure_PhiAngle[iPhiAngle][jVertex+1] - Pressure_Inf)*sqrt(Coord_i-jp1Coord);
+
+					DeltaX = (jp1Coord-Coord_j);
+					MeanFuntion = 0.5*(jp1Function + jFunction);
+					EquivArea_PhiAngle[iPhiAngle][iVertex] += DeltaX * MeanFuntion;
+				}
+			}
+		}
+
+		/*--- Create a file with the equivalent area distribution at each azimuthal angle ---*/
+		NearFieldEA_file.precision(15);
+		NearFieldEA_file.open("NearFieldEA.plt", ios::out);
+		NearFieldEA_file << "TITLE = \"Nearfield Equivalent Area at each azimuthal angle \"" << endl;
+		NearFieldEA_file << "VARIABLES = \"Coord (local to the near-field cylinder)\"";
+
+		for (iPhiAngle = 0; iPhiAngle < PhiAngleList.size(); iPhiAngle++) {
+			NearFieldEA_file << ", \"Equivalent Area, Phi= " << PhiAngleList[iPhiAngle] << " deg.\"";
+		}
+
+		NearFieldEA_file << endl;
+		for (iVertex = 0; iVertex < EquivArea_PhiAngle[0].size(); iVertex++) {
+			double XcoordRot = Xcoord_PhiAngle[0][iVertex]*cos(AoA) - Zcoord_PhiAngle[0][iVertex]*sin(AoA);
+			double XcoordRot_init = Xcoord_PhiAngle[0][0]*cos(AoA) - Zcoord_PhiAngle[0][0]*sin(AoA);
+			NearFieldEA_file << scientific << XcoordRot - XcoordRot_init;
+			for (iPhiAngle = 0; iPhiAngle < PhiAngleList.size(); iPhiAngle++) {
+				NearFieldEA_file << scientific << ", " << EquivArea_PhiAngle[iPhiAngle][iVertex];
+			}
+			NearFieldEA_file << endl;
+		}
+		NearFieldEA_file.close();
+
+		/*--- Read target equivalent area from the configuration file,
+		 this first implementation requires a complete table (same as the original
+		 EA table). so... no interpolation. ---*/
+
+		vector<vector<double> > TargetArea_PhiAngle_Trans;
+		TargetEA_file.open("TargetEA.dat", ios::in);
+
+		if (TargetEA_file.fail()) {
+			if (iExtIter == 0) { cout << "There is no Target Equivalent Area file (TargetEA.dat)!!"<< endl;
+			cout << "Using default parameters (Target Equiv Area = 0.0)" << endl;
+			}
+			/*--- Set the table to 0 ---*/
+			for (iPhiAngle = 0; iPhiAngle < PhiAngleList.size(); iPhiAngle++)
+				for (iVertex = 0; iVertex < TargetArea_PhiAngle[iPhiAngle].size(); iVertex++)
+					TargetArea_PhiAngle[iPhiAngle][iVertex] = 0.0;
+		}
+		else {
+
+			/*--- skip header lines ---*/
+			string line;
+			getline(TargetEA_file, line);
+			getline(TargetEA_file, line);
+
+			while (TargetEA_file) {
+
+				string line;
+				getline(TargetEA_file, line);
+				istringstream is(line);
+				vector<double> row;
+				unsigned short iter = 0;
+
+				while (is.good()) {
+					string token;
+					getline(is,token,',');
+
+					istringstream js(token);
+
+					double data;
+					js >> data;
+
+					/*--- The first element in the table is the coordinate ---*/
+					if (iter != 0) row.push_back(data);
+					iter++;
+				}
+				TargetArea_PhiAngle_Trans.push_back(row);
+			}
+
+			for (iPhiAngle = 0; iPhiAngle < PhiAngleList.size(); iPhiAngle++)
+				for (iVertex = 0; iVertex < EquivArea_PhiAngle[iPhiAngle].size(); iVertex++)
+					TargetArea_PhiAngle[iPhiAngle][iVertex] = TargetArea_PhiAngle_Trans[iVertex][iPhiAngle];
+		}
+
+		/*--- Divide by the number of Phi angles in the nearfield ---*/
+		double PhiFactor = 1.0/double(PhiAngleList.size());
+
+		/*--- Evaluate the objective function ---*/
+		InverseDesign = 0;
+		for (iPhiAngle = 0; iPhiAngle < PhiAngleList.size(); iPhiAngle++)
+			for (iVertex = 0; iVertex < EquivArea_PhiAngle[iPhiAngle].size(); iVertex++) {
+				Weight_PhiAngle[iPhiAngle][iVertex] = 1.0;
+				Coord_i = Xcoord_PhiAngle[iPhiAngle][iVertex];
+
+				double Difference = EquivArea_PhiAngle[iPhiAngle][iVertex]-TargetArea_PhiAngle[iPhiAngle][iVertex];
+				if ((Coord_i < XCoordBegin_OF) || (Coord_i > XCoordEnd_OF)) Difference = 0.0;
+
+				InverseDesign += PhiFactor*Weight_PhiAngle[iPhiAngle][iVertex]*Difference*Difference;
+
+			}
+
+		/*--- Evaluate the weight of the nearfield pressure (adjoint input) ---*/
+		for (iPhiAngle = 0; iPhiAngle < PhiAngleList.size(); iPhiAngle++)
+			for (iVertex = 0; iVertex < EquivArea_PhiAngle[iPhiAngle].size(); iVertex++) {
+				Coord_i = Xcoord_PhiAngle[iPhiAngle][iVertex];
+				NearFieldWeight_PhiAngle[iPhiAngle][iVertex] = 0.0;
+				for (jVertex = iVertex; jVertex < EquivArea_PhiAngle[iPhiAngle].size(); jVertex++) {
+					Coord_j = Xcoord_PhiAngle[iPhiAngle][jVertex];
+					Weight_PhiAngle[iPhiAngle][iVertex] = 1.0;
+
+					double Difference = EquivArea_PhiAngle[iPhiAngle][jVertex]-TargetArea_PhiAngle[iPhiAngle][jVertex];
+					if ((Coord_j < XCoordBegin_OF) || (Coord_j > XCoordEnd_OF)) Difference = 0.0;
+
+					NearFieldWeight_PhiAngle[iPhiAngle][iVertex] += PhiFactor*Weight_PhiAngle[iPhiAngle][iVertex]*2.0*Difference*factor*sqrt(Coord_j-Coord_i);
+				}
+			}		
+
+		/*--- Write the Nearfield pressure at each Azimuthal PhiAngle ---*/
+		EquivArea_file.precision(15);
+		EquivArea_file.open("nearfield_flow.plt", ios::out);
+		EquivArea_file << "TITLE = \"SU2 Equivalent area computation at each azimuthal angle \"" << endl;
+		EquivArea_file << "VARIABLES = \"Coord (local to the near-field cylinder)\",\"Equivalent area\",\"Target equivalent area\",\"NearField weight\",\"Pressure coefficient\"" << endl;
+
+		for (iPhiAngle = 0; iPhiAngle < PhiAngleList.size(); iPhiAngle++) {
+			EquivArea_file << fixed << "ZONE T= \"Azimuthal angle " << PhiAngleList[iPhiAngle] << " deg.\"" << endl;
+			for (iVertex = 0; iVertex < Xcoord_PhiAngle[iPhiAngle].size(); iVertex++) {
+
+				double XcoordRot = Xcoord_PhiAngle[0][iVertex]*cos(AoA) - Zcoord_PhiAngle[0][iVertex]*sin(AoA);
+				double XcoordRot_init = Xcoord_PhiAngle[0][0]*cos(AoA) - Zcoord_PhiAngle[0][0]*sin(AoA);
+
+				EquivArea_file << scientific << XcoordRot - XcoordRot_init << ", " << EquivArea_PhiAngle[iPhiAngle][iVertex]
+				                                                                                                    << ", " << TargetArea_PhiAngle[iPhiAngle][iVertex] << ", " << NearFieldWeight_PhiAngle[iPhiAngle][iVertex] << ", " <<
+				                                                                                                    (Pressure_PhiAngle[iPhiAngle][iVertex]-Pressure_Inf)/Pressure_Inf << endl;
+			}
+		}
+
+		EquivArea_file.close();
+
+		/*--- Write Weight file for adjoint computation ---*/
+		FuncGrad_file.precision(15);
+		FuncGrad_file.open("WeightNF.dat", ios::out);
+
+		FuncGrad_file << scientific << "-1.0";
+		for (iPhiAngle = 0; iPhiAngle < PhiAngleList.size(); iPhiAngle++)
+			FuncGrad_file << scientific << "\t" << PhiAngleList[iPhiAngle];
+		FuncGrad_file << endl;
+
+		for (iVertex = 0; iVertex < NearFieldWeight_PhiAngle[0].size(); iVertex++) {
+			double XcoordRot = Xcoord_PhiAngle[0][iVertex]*cos(AoA) - Zcoord_PhiAngle[0][iVertex]*sin(AoA);
+			FuncGrad_file << scientific << XcoordRot;
+			for (iPhiAngle = 0; iPhiAngle < PhiAngleList.size(); iPhiAngle++)
+				FuncGrad_file << scientific << "\t" << NearFieldWeight_PhiAngle[iPhiAngle][iVertex];
+			FuncGrad_file << endl;
+		}
+		FuncGrad_file.close();		
+
+		/*--- Delete structures ---*/
+		delete [] Xcoord; delete [] Ycoord; delete [] Zcoord; 
+		delete [] AzimuthalAngle; delete [] IdPoint; delete [] IdDomain;
+		delete [] Pressure; delete [] FaceArea;
+		delete [] EquivArea; delete [] TargetArea;
+		delete [] NearFieldWeight; delete [] Weight;
+
+	}
+
+#ifdef NO_MPI
+
+	/*--- Store the value of the NearField coefficient ---*/
+	solver_container->SetTotal_CEquivArea(InverseDesign);
+
+#else
+
+	/*--- Send the value of the NearField coefficient to all the processors ---*/
+	MPI::COMM_WORLD.Bcast (&InverseDesign, 1, MPI::DOUBLE, MASTER_NODE);
+
+	/*--- Store the value of the NearField coefficient ---*/
+	solver_container->SetTotal_CEquivArea(InverseDesign);
+
+#endif
+
+}