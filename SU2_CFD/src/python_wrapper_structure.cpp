--- conflicted
+++ resolved
@@ -25,12 +25,8 @@
  * License along with SU2. If not, see <http://www.gnu.org/licenses/>.
  */
 
-<<<<<<< HEAD
- #include "../include/drivers/CDiscAdjSinglezoneDriver.hpp"
-=======
 
  #include "../include/drivers/CDriver.hpp"
->>>>>>> 92d31c3c
 
 void CDriver::PythonInterface_Preprocessing(CConfig **config, CGeometry ****geometry, CSolver *****solver){
 
