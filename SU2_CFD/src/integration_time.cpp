--- conflicted
+++ resolved
@@ -83,17 +83,6 @@
   if ((restart && (Iteration == config[iZone]->GetnStartUpIter())) || startup_multigrid)
   {
     for (iMGLevel = 0; iMGLevel < config[iZone]->GetnMGLevels(); iMGLevel++) {
-<<<<<<< HEAD
-
-      SetRestricted_Solution(RunTime_EqSystem, solver_container[iZone][iMGLevel][SolContainer_Position],
-                             solver_container[iZone][iMGLevel+1][SolContainer_Position],
-                             geometry[iZone][iMGLevel], geometry[iZone][iMGLevel+1], config[iZone]);
-
-      SetRestricted_Solution(RUNTIME_TURB_SYS, solver_container[iZone][iMGLevel][SolContainer_Position], solver_container[iZone][iMGLevel+1][SolContainer_Position], geometry[iZone][iMGLevel], geometry[iZone][iMGLevel+1], config[iZone]);
-
-      SetRestricted_EddyVisc(RUNTIME_TURB_SYS, solver_container[iZone][iMGLevel][SolContainer_Position], solver_container[iZone][iMGLevel+1][SolContainer_Position], geometry[iZone][iMGLevel], geometry[iZone][iMGLevel+1], config[iZone]);
-
-=======
       
       SetRestricted_Solution(RunTime_EqSystem, solver_container[iZone][iInst][iMGLevel][SolContainer_Position],
                              solver_container[iZone][iInst][iMGLevel+1][SolContainer_Position],
@@ -103,7 +92,6 @@
       
       SetRestricted_EddyVisc(RUNTIME_TURB_SYS, solver_container[iZone][iInst][iMGLevel][SolContainer_Position], solver_container[iZone][iInst][iMGLevel+1][SolContainer_Position], geometry[iZone][iInst][iMGLevel], geometry[iZone][iInst][iMGLevel+1], config[iZone]);
       
->>>>>>> 68d8288a
     }
   }
 
@@ -134,25 +122,14 @@
                                                                          MESH_0, NO_RK_ITER, RunTime_EqSystem, true);
 
   /*--- Compute non-dimensional parameters and the convergence monitor ---*/
-<<<<<<< HEAD
-
-  NonDimensional_Parameters(geometry[iZone], solver_container[iZone],
-                            numerics_container[iZone], config[iZone],
-=======
   
   NonDimensional_Parameters(geometry[iZone][iInst], solver_container[iZone][iInst],
                             numerics_container[iZone][iInst], config[iZone],
->>>>>>> 68d8288a
                             FinestMesh, RunTime_EqSystem, Iteration, &monitor);
 
   /*--- Convergence strategy ---*/
-<<<<<<< HEAD
-
-  Convergence_Monitoring(geometry[iZone][FinestMesh], config[iZone], Iteration, monitor, FinestMesh);
-=======
   
   Convergence_Monitoring(geometry[iZone][iInst][FinestMesh], config[iZone], Iteration, monitor, FinestMesh);
->>>>>>> 68d8288a
 
 }
 
@@ -164,14 +141,9 @@
                                             unsigned short RecursiveParam,
                                             unsigned short RunTime_EqSystem,
                                             unsigned long Iteration,
-<<<<<<< HEAD
-                                            unsigned short iZone) {
-
-=======
                                             unsigned short iZone,
                                             unsigned short iInst) {
   
->>>>>>> 68d8288a
   unsigned short iPreSmooth, iPostSmooth, iRKStep, iRKLimit = 1;
 
   bool startup_multigrid = (config[iZone]->GetRestart_Flow() && (RunTime_EqSystem == RUNTIME_FLOW_SYS) && (Iteration == 0));
@@ -191,39 +163,22 @@
     for (iRKStep = 0; iRKStep < iRKLimit; iRKStep++) {
 
       /*--- Send-Receive boundary conditions, and preprocessing ---*/
-<<<<<<< HEAD
-
-      solver_container[iZone][iMesh][SolContainer_Position]->Preprocessing(geometry[iZone][iMesh], solver_container[iZone][iMesh], config[iZone], iMesh, iRKStep, RunTime_EqSystem, false);
-
-=======
       
       solver_container[iZone][iInst][iMesh][SolContainer_Position]->Preprocessing(geometry[iZone][iInst][iMesh], solver_container[iZone][iInst][iMesh], config[iZone], iMesh, iRKStep, RunTime_EqSystem, false);
       
->>>>>>> 68d8288a
       if (iRKStep == 0) {
 
         /*--- Set the old solution ---*/
-<<<<<<< HEAD
-
-        solver_container[iZone][iMesh][SolContainer_Position]->Set_OldSolution(geometry[iZone][iMesh]);
-=======
         
         solver_container[iZone][iInst][iMesh][SolContainer_Position]->Set_OldSolution(geometry[iZone][iInst][iMesh]);
->>>>>>> 68d8288a
 
         if (config[iZone]->GetKind_TimeIntScheme() == CLASSICAL_RK4_EXPLICIT)
           solver_container[iZone][iInst][iMesh][SolContainer_Position]->Set_NewSolution(geometry[iZone][iInst][iMesh]);
 
         /*--- Compute time step, max eigenvalue, and integration scheme (steady and unsteady problems) ---*/
-<<<<<<< HEAD
-
-        solver_container[iZone][iMesh][SolContainer_Position]->SetTime_Step(geometry[iZone][iMesh], solver_container[iZone][iMesh], config[iZone], iMesh, Iteration);
-
-=======
         
         solver_container[iZone][iInst][iMesh][SolContainer_Position]->SetTime_Step(geometry[iZone][iInst][iMesh], solver_container[iZone][iInst][iMesh], config[iZone], iMesh, Iteration);
         
->>>>>>> 68d8288a
         /*--- Restrict the solution and gradient for the adjoint problem ---*/
 
         Adjoint_Setup(geometry, solver_container, config, RunTime_EqSystem, Iteration, iZone);
@@ -231,31 +186,17 @@
       }
 
       /*--- Space integration ---*/
-<<<<<<< HEAD
-
-      Space_Integration(geometry[iZone][iMesh], solver_container[iZone][iMesh], numerics_container[iZone][iMesh][SolContainer_Position], config[iZone], iMesh, iRKStep, RunTime_EqSystem);
-
+      
+      Space_Integration(geometry[iZone][iInst][iMesh], solver_container[iZone][iInst][iMesh], numerics_container[iZone][iInst][iMesh][SolContainer_Position], config[iZone], iMesh, iRKStep, RunTime_EqSystem);
+      
       /*--- Time integration, update solution using the old solution plus the solution increment ---*/
-
-      Time_Integration(geometry[iZone][iMesh], solver_container[iZone][iMesh], config[iZone], iRKStep, RunTime_EqSystem, Iteration);
-
+      
+      Time_Integration(geometry[iZone][iInst][iMesh], solver_container[iZone][iInst][iMesh], config[iZone], iRKStep, RunTime_EqSystem, Iteration);
+      
       /*--- Send-Receive boundary conditions, and postprocessing ---*/
-
-      solver_container[iZone][iMesh][SolContainer_Position]->Postprocessing(geometry[iZone][iMesh], solver_container[iZone][iMesh], config[iZone], iMesh);
-
-=======
-      
-      Space_Integration(geometry[iZone][iInst][iMesh], solver_container[iZone][iInst][iMesh], numerics_container[iZone][iInst][iMesh][SolContainer_Position], config[iZone], iMesh, iRKStep, RunTime_EqSystem);
-      
-      /*--- Time integration, update solution using the old solution plus the solution increment ---*/
-      
-      Time_Integration(geometry[iZone][iInst][iMesh], solver_container[iZone][iInst][iMesh], config[iZone], iRKStep, RunTime_EqSystem, Iteration);
-      
-      /*--- Send-Receive boundary conditions, and postprocessing ---*/
       
       solver_container[iZone][iInst][iMesh][SolContainer_Position]->Postprocessing(geometry[iZone][iInst][iMesh], solver_container[iZone][iInst][iMesh], config[iZone], iMesh);
       
->>>>>>> 68d8288a
     }
 
   }
@@ -264,23 +205,6 @@
 
   if ( (iMesh < config[iZone]->GetnMGLevels() && ((Iteration >= config[iZone]->GetnStartUpIter()) || startup_multigrid)) ) {
     /*--- Compute $r_k = P_k + F_k(u_k)$ ---*/
-<<<<<<< HEAD
-
-    solver_container[iZone][iMesh][SolContainer_Position]->Preprocessing(geometry[iZone][iMesh], solver_container[iZone][iMesh], config[iZone], iMesh, NO_RK_ITER, RunTime_EqSystem, false);
-    Space_Integration(geometry[iZone][iMesh], solver_container[iZone][iMesh], numerics_container[iZone][iMesh][SolContainer_Position], config[iZone], iMesh, NO_RK_ITER, RunTime_EqSystem);
-    SetResidual_Term(geometry[iZone][iMesh], solver_container[iZone][iMesh][SolContainer_Position]);
-
-    /*--- Compute $r_(k+1) = F_(k+1)(I^(k+1)_k u_k)$ ---*/
-
-    SetRestricted_Solution(RunTime_EqSystem, solver_container[iZone][iMesh][SolContainer_Position], solver_container[iZone][iMesh+1][SolContainer_Position], geometry[iZone][iMesh], geometry[iZone][iMesh+1], config[iZone]);
-    solver_container[iZone][iMesh+1][SolContainer_Position]->Preprocessing(geometry[iZone][iMesh+1], solver_container[iZone][iMesh+1], config[iZone], iMesh+1, NO_RK_ITER, RunTime_EqSystem, false);
-    Space_Integration(geometry[iZone][iMesh+1], solver_container[iZone][iMesh+1], numerics_container[iZone][iMesh+1][SolContainer_Position], config[iZone], iMesh+1, NO_RK_ITER, RunTime_EqSystem);
-
-    /*--- Compute $P_(k+1) = I^(k+1)_k(r_k) - r_(k+1) ---*/
-
-    SetForcing_Term(solver_container[iZone][iMesh][SolContainer_Position], solver_container[iZone][iMesh+1][SolContainer_Position], geometry[iZone][iMesh], geometry[iZone][iMesh+1], config[iZone], iMesh+1);
-
-=======
     
     solver_container[iZone][iInst][iMesh][SolContainer_Position]->Preprocessing(geometry[iZone][iInst][iMesh], solver_container[iZone][iInst][iMesh], config[iZone], iMesh, NO_RK_ITER, RunTime_EqSystem, false);
     Space_Integration(geometry[iZone][iInst][iMesh], solver_container[iZone][iInst][iMesh], numerics_container[iZone][iInst][iMesh][SolContainer_Position], config[iZone], iMesh, NO_RK_ITER, RunTime_EqSystem);
@@ -296,7 +220,6 @@
     
     SetForcing_Term(solver_container[iZone][iInst][iMesh][SolContainer_Position], solver_container[iZone][iInst][iMesh+1][SolContainer_Position], geometry[iZone][iInst][iMesh], geometry[iZone][iInst][iMesh+1], config[iZone], iMesh+1);
     
->>>>>>> 68d8288a
     /*--- Recursive call to MultiGrid_Cycle ---*/
 
     for (unsigned short imu = 0; imu <= RecursiveParam; imu++) {
@@ -305,15 +228,6 @@
     }
 
     /*--- Compute prolongated solution, and smooth the correction $u^(new)_k = u_k +  Smooth(I^k_(k+1)(u_(k+1)-I^(k+1)_k u_k))$ ---*/
-<<<<<<< HEAD
-
-    GetProlongated_Correction(RunTime_EqSystem, solver_container[iZone][iMesh][SolContainer_Position], solver_container[iZone][iMesh+1][SolContainer_Position],
-                              geometry[iZone][iMesh], geometry[iZone][iMesh+1], config[iZone]);
-    SmoothProlongated_Correction(RunTime_EqSystem, solver_container[iZone][iMesh][SolContainer_Position], geometry[iZone][iMesh],
-                                 config[iZone]->GetMG_CorrecSmooth(iMesh), 1.25, config[iZone]);
-    SetProlongated_Correction(solver_container[iZone][iMesh][SolContainer_Position], geometry[iZone][iMesh], config[iZone], iMesh);
-
-=======
     
     GetProlongated_Correction(RunTime_EqSystem, solver_container[iZone][iInst][iMesh][SolContainer_Position], solver_container[iZone][iInst][iMesh+1][SolContainer_Position],
                               geometry[iZone][iInst][iMesh], geometry[iZone][iInst][iMesh+1], config[iZone]);
@@ -321,7 +235,6 @@
                                  config[iZone]->GetMG_CorrecSmooth(iMesh), 1.25, config[iZone]);
     SetProlongated_Correction(solver_container[iZone][iInst][iMesh][SolContainer_Position], geometry[iZone][iInst][iMesh], config[iZone], iMesh);
     
->>>>>>> 68d8288a
     /*--- Solution postsmoothing in the prolongated grid ---*/
 
     for (iPostSmooth = 0; iPostSmooth < config[iZone]->GetMG_PostSmooth(iMesh); iPostSmooth++) {
@@ -332,36 +245,21 @@
         case EULER_EXPLICIT: case EULER_IMPLICIT: iRKLimit = 1; break; }
 
       for (iRKStep = 0; iRKStep < iRKLimit; iRKStep++) {
-<<<<<<< HEAD
-
-        solver_container[iZone][iMesh][SolContainer_Position]->Preprocessing(geometry[iZone][iMesh], solver_container[iZone][iMesh], config[iZone], iMesh, iRKStep, RunTime_EqSystem, false);
-
-=======
         
         solver_container[iZone][iInst][iMesh][SolContainer_Position]->Preprocessing(geometry[iZone][iInst][iMesh], solver_container[iZone][iInst][iMesh], config[iZone], iMesh, iRKStep, RunTime_EqSystem, false);
         
->>>>>>> 68d8288a
         if (iRKStep == 0) {
           solver_container[iZone][iInst][iMesh][SolContainer_Position]->Set_OldSolution(geometry[iZone][iInst][iMesh]);
           if (config[iZone]->GetKind_TimeIntScheme() == CLASSICAL_RK4_EXPLICIT)
             solver_container[iZone][iInst][iMesh][SolContainer_Position]->Set_NewSolution(geometry[iZone][iInst][iMesh]);
           solver_container[iZone][iInst][iMesh][SolContainer_Position]->SetTime_Step(geometry[iZone][iInst][iMesh], solver_container[iZone][iInst][iMesh], config[iZone], iMesh, Iteration);
         }
-<<<<<<< HEAD
-
-        Space_Integration(geometry[iZone][iMesh], solver_container[iZone][iMesh], numerics_container[iZone][iMesh][SolContainer_Position], config[iZone], iMesh, iRKStep, RunTime_EqSystem);
-        Time_Integration(geometry[iZone][iMesh], solver_container[iZone][iMesh], config[iZone], iRKStep, RunTime_EqSystem, Iteration);
-
-        solver_container[iZone][iMesh][SolContainer_Position]->Postprocessing(geometry[iZone][iMesh], solver_container[iZone][iMesh], config[iZone], iMesh);
-
-=======
         
         Space_Integration(geometry[iZone][iInst][iMesh], solver_container[iZone][iInst][iMesh], numerics_container[iZone][iInst][iMesh][SolContainer_Position], config[iZone], iMesh, iRKStep, RunTime_EqSystem);
         Time_Integration(geometry[iZone][iInst][iMesh], solver_container[iZone][iInst][iMesh], config[iZone], iRKStep, RunTime_EqSystem, Iteration);
         
         solver_container[iZone][iInst][iMesh][SolContainer_Position]->Postprocessing(geometry[iZone][iInst][iMesh], solver_container[iZone][iInst][iMesh], config[iZone], iMesh);
         
->>>>>>> 68d8288a
       }
     }
   }
@@ -894,59 +792,31 @@
   unsigned short FinestMesh = config[iZone]->GetFinestMesh();
 
   /*--- Preprocessing ---*/
-<<<<<<< HEAD
-
-  solver_container[iZone][FinestMesh][SolContainer_Position]->Preprocessing(geometry[iZone][FinestMesh], solver_container[iZone][FinestMesh], config[iZone], FinestMesh, 0, RunTime_EqSystem, false);
-
+  
+  solver_container[iZone][iInst][FinestMesh][SolContainer_Position]->Preprocessing(geometry[iZone][iInst][FinestMesh], solver_container[iZone][iInst][FinestMesh], config[iZone], FinestMesh, 0, RunTime_EqSystem, false);
+  
   /*--- Set the old solution ---*/
-
-  solver_container[iZone][FinestMesh][SolContainer_Position]->Set_OldSolution(geometry[iZone][FinestMesh]);
-
+  
+  solver_container[iZone][iInst][FinestMesh][SolContainer_Position]->Set_OldSolution(geometry[iZone][iInst][FinestMesh]);
+  
   /*--- Time step evaluation ---*/
-
-  solver_container[iZone][FinestMesh][SolContainer_Position]->SetTime_Step(geometry[iZone][FinestMesh], solver_container[iZone][FinestMesh], config[iZone], FinestMesh, 0);
-
+  
+  solver_container[iZone][iInst][FinestMesh][SolContainer_Position]->SetTime_Step(geometry[iZone][iInst][FinestMesh], solver_container[iZone][iInst][FinestMesh], config[iZone], FinestMesh, 0);
+  
   /*--- Space integration ---*/
-
-  Space_Integration(geometry[iZone][FinestMesh], solver_container[iZone][FinestMesh], numerics_container[iZone][FinestMesh][SolContainer_Position],
-=======
-  
-  solver_container[iZone][iInst][FinestMesh][SolContainer_Position]->Preprocessing(geometry[iZone][iInst][FinestMesh], solver_container[iZone][iInst][FinestMesh], config[iZone], FinestMesh, 0, RunTime_EqSystem, false);
-  
-  /*--- Set the old solution ---*/
-  
-  solver_container[iZone][iInst][FinestMesh][SolContainer_Position]->Set_OldSolution(geometry[iZone][iInst][FinestMesh]);
-  
-  /*--- Time step evaluation ---*/
-  
-  solver_container[iZone][iInst][FinestMesh][SolContainer_Position]->SetTime_Step(geometry[iZone][iInst][FinestMesh], solver_container[iZone][iInst][FinestMesh], config[iZone], FinestMesh, 0);
-  
-  /*--- Space integration ---*/
   
   Space_Integration(geometry[iZone][iInst][FinestMesh], solver_container[iZone][iInst][FinestMesh], numerics_container[iZone][iInst][FinestMesh][SolContainer_Position],
->>>>>>> 68d8288a
                     config[iZone], FinestMesh, NO_RK_ITER, RunTime_EqSystem);
 
   /*--- Time integration ---*/
-<<<<<<< HEAD
-
-  Time_Integration(geometry[iZone][FinestMesh], solver_container[iZone][FinestMesh], config[iZone], NO_RK_ITER,
-=======
   
   Time_Integration(geometry[iZone][iInst][FinestMesh], solver_container[iZone][iInst][FinestMesh], config[iZone], NO_RK_ITER,
->>>>>>> 68d8288a
                    RunTime_EqSystem, Iteration);
 
   /*--- Postprocessing ---*/
-<<<<<<< HEAD
-
-  solver_container[iZone][FinestMesh][SolContainer_Position]->Postprocessing(geometry[iZone][FinestMesh], solver_container[iZone][FinestMesh], config[iZone], FinestMesh);
-
-=======
   
   solver_container[iZone][iInst][FinestMesh][SolContainer_Position]->Postprocessing(geometry[iZone][iInst][FinestMesh], solver_container[iZone][iInst][FinestMesh], config[iZone], FinestMesh);
   
->>>>>>> 68d8288a
   /*--- Compute adimensional parameters and the convergence monitor ---*/
 
   switch (RunTime_EqSystem) {
@@ -961,15 +831,9 @@
   }
   
   /*--- Convergence strategy ---*/
-<<<<<<< HEAD
-
-  Convergence_Monitoring(geometry[iZone][FinestMesh], config[iZone], Iteration, monitor, FinestMesh);
-
-=======
   
   Convergence_Monitoring(geometry[iZone][iInst][FinestMesh], config[iZone], Iteration, monitor, FinestMesh);
   
->>>>>>> 68d8288a
   /*--- If turbulence model, copy the turbulence variables to the coarse levels ---*/
 
   if (RunTime_EqSystem == RUNTIME_TURB_SYS) {
@@ -1106,13 +970,14 @@
 
 CFEM_DG_Integration::~CFEM_DG_Integration(void) { }
 
-void CFEM_DG_Integration::SingleGrid_Iteration(CGeometry ***geometry,
-                                               CSolver ****solver_container,
-                                               CNumerics *****numerics_container,
+void CFEM_DG_Integration::SingleGrid_Iteration(CGeometry ****geometry,
+                                               CSolver *****solver_container,
+                                               CNumerics ******numerics_container,
                                                CConfig **config,
                                                unsigned short RunTime_EqSystem,
                                                unsigned long Iteration,
-                                               unsigned short iZone) {
+                                               unsigned short iZone,
+                                               unsigned short iInst) {
 
   unsigned short iMesh, iStep, iLimit = 1;
   double tick = 0.0;
@@ -1125,9 +990,9 @@
   /*--- Check if only the Jacobian of the spatial discretization must
         be computed. If so, call the appropriate function and return. ---*/
   if (config[iZone]->GetJacobian_Spatial_Discretization_Only()) {
-    solver_container[iZone][iMesh][SolContainer_Position]->ComputeSpatialJacobian(geometry[iZone][iMesh], solver_container[iZone][iMesh],
-                                                                                  numerics_container[iZone][iMesh][SolContainer_Position],
-                                                                                  config[iZone], iMesh, RunTime_EqSystem);
+    solver_container[iZone][iInst][iMesh][SolContainer_Position]->ComputeSpatialJacobian(geometry[iZone][iInst][iMesh], solver_container[iZone][iInst][iMesh],
+                                                                                         numerics_container[iZone][iInst][iMesh][SolContainer_Position],
+                                                                                         config[iZone], iMesh, RunTime_EqSystem);
     return;
   }
 
@@ -1162,18 +1027,18 @@
 
     /* Compute the time step for stability. */
     config[ZONE_0]->Tick(&tick);
-    solver_container[iZone][iMesh][SolContainer_Position]->SetTime_Step(geometry[iZone][iMesh],
-                                                                        solver_container[iZone][iMesh],
-                                                                        config[iZone], iMesh, Iteration);
+    solver_container[iZone][iInst][iMesh][SolContainer_Position]->SetTime_Step(geometry[iZone][iInst][iMesh],
+                                                                               solver_container[iZone][iInst][iMesh],
+                                                                               config[iZone], iMesh, Iteration);
     config[ZONE_0]->Tock(tick,"SetTime_Step",3);
 
     /* Possibly overrule the specified time step when a synchronization time was
        specified and determine whether or not the time loop must be continued.
        When TimeSyncSpecified is false, the loop is always terminated. */
     if( TimeSyncSpecified )
-      solver_container[iZone][iMesh][SolContainer_Position]->CheckTimeSynchronization(config[iZone],
-                                                                                      TimeSync, timeEvolved,
-                                                                                      syncTimeReached);
+      solver_container[iZone][iInst][iMesh][SolContainer_Position]->CheckTimeSynchronization(config[iZone],
+                                                                                             TimeSync, timeEvolved,
+                                                                                             syncTimeReached);
     else
       syncTimeReached = true;
 
@@ -1183,9 +1048,9 @@
           carry out the space and time integration. ---*/
     if( useADER ) {
       config[ZONE_0]->Tick(&tick);
-      solver_container[iZone][iMesh][SolContainer_Position]->ADER_SpaceTimeIntegration(geometry[iZone][iMesh], solver_container[iZone][iMesh],
-                                                                                       numerics_container[iZone][iMesh][SolContainer_Position],
-                                                                                       config[iZone], iMesh, RunTime_EqSystem);
+      solver_container[iZone][iInst][iMesh][SolContainer_Position]->ADER_SpaceTimeIntegration(geometry[iZone][iInst][iMesh], solver_container[iZone][iInst][iMesh],
+                                                                                              numerics_container[iZone][iInst][iMesh][SolContainer_Position],
+                                                                                              config[iZone], iMesh, RunTime_EqSystem);
       config[ZONE_0]->Tock(tick,"ADER_SpaceTimeIntegration",2);
     }
     else {
@@ -1195,22 +1060,27 @@
 
         /*--- Preprocessing ---*/
         config[ZONE_0]->Tick(&tick);
-        solver_container[iZone][iMesh][SolContainer_Position]->Preprocessing(geometry[iZone][iMesh], solver_container[iZone][iMesh], config[iZone], iMesh, iStep, RunTime_EqSystem, false);
+        solver_container[iZone][iInst][iMesh][SolContainer_Position]->Preprocessing(geometry[iZone][iInst][iMesh], solver_container[iZone][iInst][iMesh],
+                                                                                    config[iZone], iMesh, iStep, RunTime_EqSystem, false);
         config[ZONE_0]->Tock(tick,"Preprocessing",2);
 
         /*--- Space integration ---*/
         config[ZONE_0]->Tick(&tick);
-        Space_Integration(geometry[iZone][iMesh], solver_container[iZone][iMesh], numerics_container[iZone][iMesh][SolContainer_Position], config[iZone], iMesh, iStep, RunTime_EqSystem);
+        Space_Integration(geometry[iZone][iInst][iMesh], solver_container[iZone][iInst][iMesh],
+                          numerics_container[iZone][iInst][iMesh][SolContainer_Position],
+                          config[iZone], iMesh, iStep, RunTime_EqSystem);
         config[ZONE_0]->Tock(tick,"Space_Integration",2);
 
         /*--- Time integration, update solution using the old solution plus the solution increment ---*/
         config[ZONE_0]->Tick(&tick);
-        Time_Integration(geometry[iZone][iMesh], solver_container[iZone][iMesh], config[iZone], iStep, RunTime_EqSystem, Iteration);
+        Time_Integration(geometry[iZone][iInst][iMesh], solver_container[iZone][iInst][iMesh],
+                         config[iZone], iStep, RunTime_EqSystem, Iteration);
         config[ZONE_0]->Tock(tick,"Time_Integration",2);
 
         /*--- Postprocessing ---*/
         config[ZONE_0]->Tick(&tick);
-        solver_container[iZone][iMesh][SolContainer_Position]->Postprocessing(geometry[iZone][iMesh], solver_container[iZone][iMesh], config[iZone], iMesh);
+        solver_container[iZone][iInst][iMesh][SolContainer_Position]->Postprocessing(geometry[iZone][iInst][iMesh], solver_container[iZone][iInst][iMesh],
+                                                                                     config[iZone], iMesh);
         config[ZONE_0]->Tock(tick,"Postprocessing",2);
       }
     }
@@ -1218,16 +1088,16 @@
 
   /*--- Calculate the inviscid and viscous forces ---*/
   config[ZONE_0]->Tick(&tick);
-  solver_container[iZone][FinestMesh][SolContainer_Position]->Pressure_Forces(geometry[iZone][iMesh], config[iZone]);
+  solver_container[iZone][iInst][FinestMesh][SolContainer_Position]->Pressure_Forces(geometry[iZone][iInst][iMesh], config[iZone]);
   config[ZONE_0]->Tock(tick,"Pressure_Forces",2);
 
   config[ZONE_0]->Tick(&tick);
-  solver_container[iZone][FinestMesh][SolContainer_Position]->Friction_Forces(geometry[iZone][iMesh], config[iZone]);
+  solver_container[iZone][iInst][FinestMesh][SolContainer_Position]->Friction_Forces(geometry[iZone][iInst][iMesh], config[iZone]);
   config[ZONE_0]->Tock(tick,"Friction_Forces",2);
 
   /*--- Convergence strategy ---*/
 
-  //Convergence_Monitoring(geometry[iZone][FinestMesh], config[iZone], Iteration, monitor, FinestMesh);
+  //Convergence_Monitoring(geometry[iZone][iInst][FinestMesh], config[iZone], Iteration, monitor, FinestMesh);
 }
 
 void CFEM_DG_Integration::Space_Integration(CGeometry *geometry,
