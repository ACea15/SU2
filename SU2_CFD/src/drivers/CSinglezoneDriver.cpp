/*!
 * \file driver_direct_singlezone.cpp
 * \brief The main subroutines for driving single-zone problems.
 * \author R. Sanchez
 * \version 6.0.1 "Falcon"
 *
 * The current SU2 release has been coordinated by the
 * SU2 International Developers Society <www.su2devsociety.org>
 * with selected contributions from the open-source community.
 *
 * The main research teams contributing to the current release are:
 *  - Prof. Juan J. Alonso's group at Stanford University.
 *  - Prof. Piero Colonna's group at Delft University of Technology.
 *  - Prof. Nicolas R. Gauger's group at Kaiserslautern University of Technology.
 *  - Prof. Alberto Guardone's group at Polytechnic University of Milan.
 *  - Prof. Rafael Palacios' group at Imperial College London.
 *  - Prof. Vincent Terrapon's group at the University of Liege.
 *  - Prof. Edwin van der Weide's group at the University of Twente.
 *  - Lab. of New Concepts in Aeronautics at Tech. Institute of Aeronautics.
 *
 * Copyright 2012-2019, Francisco D. Palacios, Thomas D. Economon,
 *                      Tim Albring, and the SU2 contributors.
 *
 * SU2 is free software; you can redistribute it and/or
 * modify it under the terms of the GNU Lesser General Public
 * License as published by the Free Software Foundation; either
 * version 2.1 of the License, or (at your option) any later version.
 *
 * SU2 is distributed in the hope that it will be useful,
 * but WITHOUT ANY WARRANTY; without even the implied warranty of
 * MERCHANTABILITY or FITNESS FOR A PARTICULAR PURPOSE. See the GNU
 * Lesser General Public License for more details.
 *
 * You should have received a copy of the GNU Lesser General Public
 * License along with SU2. If not, see <http://www.gnu.org/licenses/>.
 */

#include "../../include/drivers/CSinglezoneDriver.hpp"
#include "../../include/definition_structure.hpp"

CSinglezoneDriver::CSinglezoneDriver(char* confFile,
                       unsigned short val_nZone,
                       SU2_Comm MPICommunicator) : CDriver(confFile,
                                                          val_nZone,
                                                          MPICommunicator,
                                                          false) {

  /*--- Initialize the counter for TimeIter ---*/
  TimeIter = 0;

}

CSinglezoneDriver::~CSinglezoneDriver(void) {

}

void CSinglezoneDriver::StartSolver() {
  
#ifndef HAVE_MPI
  StartTime = su2double(clock())/su2double(CLOCKS_PER_SEC);
#else
  StartTime = MPI_Wtime();
#endif
  
  config_container[ZONE_0]->Set_StartTime(StartTime);

  /*--- Main external loop of the solver. Runs for the number of time steps required. ---*/

  if (rank == MASTER_NODE)
    cout << endl <<"------------------------------ Begin Solver -----------------------------" << endl;

  if (rank == MASTER_NODE){
    cout << endl <<"Simulation Run using the Single-zone Driver" << endl;
    if (driver_config->GetTime_Domain())
      cout << "The simulation will run for " 
           << driver_config->GetnTime_Iter() - config_container[ZONE_0]->GetRestart_Iter() << " time steps." << endl;
  }

  /*--- Set the initial time iteration to the restart iteration. ---*/
  if (config_container[ZONE_0]->GetRestart() && driver_config->GetTime_Domain())
    TimeIter = config_container[ZONE_0]->GetRestart_Iter();
  
  /*--- Run the problem until the number of time iterations required is reached. ---*/
  while ( TimeIter < config_container[ZONE_0]->GetnTime_Iter() ) {

    /*--- Perform some preprocessing before starting the time-step simulation. ---*/

    Preprocess(TimeIter);

    /*--- Run a time-step iteration of the single-zone problem. ---*/

    Run();

    /*--- Perform some postprocessing on the solution before the update ---*/

    Postprocess();

    /*--- Update the solution for dual time stepping strategy ---*/

    Update();

    /*--- Monitor the computations after each iteration. ---*/

    Monitor(TimeIter);

    /*--- Output the solution in files. ---*/

    Output(TimeIter);

    /*--- If the convergence criteria has been met, terminate the simulation. ---*/

    if (StopCalc) break;

    TimeIter++;

  }

}

void CSinglezoneDriver::Preprocess(unsigned long TimeIter) {
    
  /*--- Set runtime option ---*/
  
  Runtime_Options();
  
  /*--- Set the current time iteration in the config ---*/
  
  config_container[ZONE_0]->SetTimeIter(TimeIter);

  /*--- Store the current physical time in the config container, as
   this can be used for verification / MMS. This should also be more
   general once the drivers are more stable. ---*/
  
  if (config_container[ZONE_0]->GetTime_Marching())
    config_container[ZONE_0]->SetPhysicalTime(static_cast<su2double>(TimeIter)*config_container[ZONE_0]->GetDelta_UnstTimeND());
  else
    config_container[ZONE_0]->SetPhysicalTime(0.0);
  
  /*--- Set the initial condition for EULER/N-S/RANS ---------------------------------------------*/
  if ((config_container[ZONE_0]->GetKind_Solver() ==  EULER) ||
      (config_container[ZONE_0]->GetKind_Solver() ==  NAVIER_STOKES) ||
      (config_container[ZONE_0]->GetKind_Solver() ==  RANS) ||
      (config_container[ZONE_0]->GetKind_Solver() ==  INC_EULER) ||
      (config_container[ZONE_0]->GetKind_Solver() ==  INC_NAVIER_STOKES) ||
      (config_container[ZONE_0]->GetKind_Solver() ==  INC_RANS) ) {
      solver_container[ZONE_0][INST_0][MESH_0][FLOW_SOL]->SetInitialCondition(geometry_container[ZONE_0][INST_0], solver_container[ZONE_0][INST_0], config_container[ZONE_0], TimeIter);
  }

#ifdef HAVE_MPI
  SU2_MPI::Barrier(MPI_COMM_WORLD);
#endif

  /*--- Run a predictor step ---*/
  if (config_container[ZONE_0]->GetPredictor())
    iteration_container[ZONE_0][INST_0]->Predictor(output_container[ZONE_0], integration_container, geometry_container, solver_container,
        numerics_container, config_container, surface_movement, grid_movement, FFDBox, ZONE_0, INST_0);

  /*--- Perform a dynamic mesh update if required. ---*/
  /*--- For the Disc.Adj. of a case with (rigidly) moving grid, the appropriate
          mesh cordinates are read from the restart files. ---*/
  if (!(config_container[ZONE_0]->GetGrid_Movement() && config_container[ZONE_0]->GetDiscrete_Adjoint()))
    DynamicMeshUpdate(TimeIter);

}

void CSinglezoneDriver::Run() {

  unsigned long OuterIter = 0;
  config_container[ZONE_0]->SetOuterIter(OuterIter);

  /*--- Iterate the zone as a block, either to convergence or to a max number of iterations ---*/
  iteration_container[ZONE_0][INST_0]->Solve(output_container[ZONE_0], integration_container, geometry_container, solver_container,
        numerics_container, config_container, surface_movement, grid_movement, FFDBox, ZONE_0, INST_0);

}

void CSinglezoneDriver::Postprocess() {

    iteration_container[ZONE_0][INST_0]->Postprocess(output_container[ZONE_0], integration_container, geometry_container, solver_container,
        numerics_container, config_container, surface_movement, grid_movement, FFDBox, ZONE_0, INST_0);

    /*--- A corrector step can help preventing numerical instabilities ---*/

    if (config_container[ZONE_0]->GetRelaxation())
      iteration_container[ZONE_0][INST_0]->Relaxation(output_container[ZONE_0], integration_container, geometry_container, solver_container,
          numerics_container, config_container, surface_movement, grid_movement, FFDBox, ZONE_0, INST_0);

}

void CSinglezoneDriver::Update() {

  iteration_container[ZONE_0][INST_0]->Update(output_container[ZONE_0], integration_container, geometry_container,
        solver_container, numerics_container, config_container,
        surface_movement, grid_movement, FFDBox, ZONE_0, INST_0);

}

void CSinglezoneDriver::Output(unsigned long TimeIter) {

<<<<<<< HEAD
  
=======
  /*--- Time the output for performance benchmarking. ---*/
#ifndef HAVE_MPI
  StopTime = su2double(clock())/su2double(CLOCKS_PER_SEC);
#else
  StopTime = MPI_Wtime();
#endif
  UsedTimeCompute += StopTime-StartTime;
#ifndef HAVE_MPI
  StartTime = su2double(clock())/su2double(CLOCKS_PER_SEC);
#else
  StartTime = MPI_Wtime();
#endif
    
>>>>>>> a6544479
  bool wrote_files = output_container[ZONE_0]->SetResult_Files(geometry_container[ZONE_0][INST_0][MESH_0],
                                                               config_container[ZONE_0],
                                                               solver_container[ZONE_0][INST_0][MESH_0], TimeIter, StopCalc);
  
  if (wrote_files){
<<<<<<< HEAD
    /*--- Store output time and restart the timer for the compute phase. ---*/
=======
    
>>>>>>> a6544479
#ifndef HAVE_MPI
    StopTime = su2double(clock())/su2double(CLOCKS_PER_SEC);
#else
    StopTime = MPI_Wtime();
#endif
    UsedTimeOutput += StopTime-StartTime;
    OutputCount++;
    BandwidthSum = config_container[ZONE_0]->GetRestart_Bandwidth_Agg();
    
    
    
#ifndef HAVE_MPI
    StartTime = su2double(clock())/su2double(CLOCKS_PER_SEC);
#else
    StartTime = MPI_Wtime();
#endif
    config_container[ZONE_0]->Set_StartTime(StartTime);
  }
}  

void CSinglezoneDriver::DynamicMeshUpdate(unsigned long TimeIter) {

  /*--- Legacy dynamic mesh update - Only if GRID_MOVEMENT = YES ---*/
  if (config_container[ZONE_0]->GetGrid_Movement()) {
    iteration_container[ZONE_0][INST_0]->SetGrid_Movement(geometry_container[ZONE_0][INST_0],surface_movement[ZONE_0], 
                                                          grid_movement[ZONE_0][INST_0], solver_container[ZONE_0][INST_0],
                                                          config_container[ZONE_0], 0, TimeIter);
  }

  /*--- New solver - all the other routines in SetGrid_Movement should be adapted to this one ---*/
  /*--- Works if DEFORM_MESH = YES ---*/
  if (config_container[ZONE_0]->GetDeform_Mesh()) {
    iteration_container[ZONE_0][INST_0]->SetMesh_Deformation(geometry_container[ZONE_0][INST_0],
                                                             solver_container[ZONE_0][INST_0][MESH_0],
                                                             numerics_container[ZONE_0][INST_0][MESH_0],
                                                             config_container[ZONE_0],
                                                             NONE);
  }


}

bool CSinglezoneDriver::Monitor(unsigned long TimeIter){

  unsigned long nInnerIter, InnerIter, nTimeIter;
  su2double MaxTime, CurTime;
  bool TimeDomain, InnerConvergence, FinalTimeReached, MaxIterationsReached;
  
  nInnerIter = config_container[ZONE_0]->GetnInner_Iter();
  InnerIter  = config_container[ZONE_0]->GetInnerIter();
  nTimeIter  = config_container[ZONE_0]->GetnTime_Iter();
  MaxTime    = config_container[ZONE_0]->GetMax_Time();
  CurTime    = output_container[ZONE_0]->GetHistoryFieldValue("CUR_TIME");
  
  TimeDomain = config_container[ZONE_0]->GetTime_Domain();
  
  
  /*--- Check whether the inner solver has converged --- */

  if (TimeDomain == NO){
    
    InnerConvergence     = output_container[ZONE_0]->GetConvergence();    
    MaxIterationsReached = InnerIter+1 >= nInnerIter;
        
    if ((MaxIterationsReached || InnerConvergence) && (rank == MASTER_NODE)) {
<<<<<<< HEAD
      cout << endl << "----------------------------- Solver Exit -------------------------------";
      if (InnerConvergence) cout << endl << "Convergence criteria satisfied." << endl;
      else cout << endl << "Maximum number of iterations reached (ITER = " << nInnerIter << " )." << endl;
=======
      cout << endl << "----------------------------- Solver Exit -------------------------------" << endl;
      if (InnerConvergence) cout << "All convergence criteria satisfied." << endl;
      else cout << endl << "Maximum number of iterations reached (ITER = " << nInnerIter << " ) before convergence." << endl;
      output_container[ZONE_0]->PrintConvergenceSummary();
>>>>>>> a6544479
      cout << "-------------------------------------------------------------------------" << endl;
    }
    
    StopCalc = MaxIterationsReached || InnerConvergence;
  }


  if (TimeDomain == YES) {
    
    /*--- Check whether the outer time integration has reached the final time ---*/
  
    FinalTimeReached     = CurTime >= MaxTime;
    MaxIterationsReached = TimeIter+1 >= nTimeIter;    
    
    if ((FinalTimeReached || MaxIterationsReached) && (rank == MASTER_NODE)){
      cout << endl << "----------------------------- Solver Exit -------------------------------";
      if (FinalTimeReached) cout << endl << "Maximum time reached (MAX_TIME = " << MaxTime << "s)." << endl;
      else cout << endl << "Maximum number of time iterations reached (TIME_ITER = " << nTimeIter << ")." << endl;
      cout << "-------------------------------------------------------------------------" << endl;      
    }
    
    StopCalc = FinalTimeReached || MaxIterationsReached;
  }

  /*--- Reset the inner convergence --- */
  
  output_container[ZONE_0]->SetConvergence(false);
<<<<<<< HEAD
=======
  
  /*--- Increase the total iteration count --- */
  
  IterCount += config_container[ZONE_0]->GetInnerIter()+1;
>>>>>>> a6544479

  return StopCalc;
}

void CSinglezoneDriver::Runtime_Options(){
  
  ifstream runtime_configfile;
  
  /*--- Try to open the runtime config file ---*/
  
  runtime_configfile.open(runtime_file_name, ios::in);
  
  /*--- If succeeded create a temporary config object ---*/
  
  if (runtime_configfile.good()){
    CConfig *runtime = new CConfig(runtime_file_name, config_container[ZONE_0]);
    delete runtime;
  }
  
}<|MERGE_RESOLUTION|>--- conflicted
+++ resolved
@@ -197,9 +197,6 @@
 
 void CSinglezoneDriver::Output(unsigned long TimeIter) {
 
-<<<<<<< HEAD
-  
-=======
   /*--- Time the output for performance benchmarking. ---*/
 #ifndef HAVE_MPI
   StopTime = su2double(clock())/su2double(CLOCKS_PER_SEC);
@@ -213,17 +210,12 @@
   StartTime = MPI_Wtime();
 #endif
     
->>>>>>> a6544479
   bool wrote_files = output_container[ZONE_0]->SetResult_Files(geometry_container[ZONE_0][INST_0][MESH_0],
                                                                config_container[ZONE_0],
                                                                solver_container[ZONE_0][INST_0][MESH_0], TimeIter, StopCalc);
   
   if (wrote_files){
-<<<<<<< HEAD
-    /*--- Store output time and restart the timer for the compute phase. ---*/
-=======
-    
->>>>>>> a6544479
+    
 #ifndef HAVE_MPI
     StopTime = su2double(clock())/su2double(CLOCKS_PER_SEC);
 #else
@@ -232,9 +224,6 @@
     UsedTimeOutput += StopTime-StartTime;
     OutputCount++;
     BandwidthSum = config_container[ZONE_0]->GetRestart_Bandwidth_Agg();
-    
-    
-    
 #ifndef HAVE_MPI
     StartTime = su2double(clock())/su2double(CLOCKS_PER_SEC);
 #else
@@ -289,16 +278,10 @@
     MaxIterationsReached = InnerIter+1 >= nInnerIter;
         
     if ((MaxIterationsReached || InnerConvergence) && (rank == MASTER_NODE)) {
-<<<<<<< HEAD
-      cout << endl << "----------------------------- Solver Exit -------------------------------";
-      if (InnerConvergence) cout << endl << "Convergence criteria satisfied." << endl;
-      else cout << endl << "Maximum number of iterations reached (ITER = " << nInnerIter << " )." << endl;
-=======
       cout << endl << "----------------------------- Solver Exit -------------------------------" << endl;
       if (InnerConvergence) cout << "All convergence criteria satisfied." << endl;
       else cout << endl << "Maximum number of iterations reached (ITER = " << nInnerIter << " ) before convergence." << endl;
       output_container[ZONE_0]->PrintConvergenceSummary();
->>>>>>> a6544479
       cout << "-------------------------------------------------------------------------" << endl;
     }
     
@@ -326,13 +309,10 @@
   /*--- Reset the inner convergence --- */
   
   output_container[ZONE_0]->SetConvergence(false);
-<<<<<<< HEAD
-=======
   
   /*--- Increase the total iteration count --- */
   
   IterCount += config_container[ZONE_0]->GetInnerIter()+1;
->>>>>>> a6544479
 
   return StopCalc;
 }
