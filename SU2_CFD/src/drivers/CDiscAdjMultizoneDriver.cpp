/*!
 * \file CDiscAdjMultizoneDriver.cpp
 * \brief The main subroutines for driving adjoint multi-zone problems
 * \author O. Burghardt, P. Gomes, T. Albring, R. Sanchez
 * \version 7.2.0 "Blackbird"
 *
 * SU2 Project Website: https://su2code.github.io
 *
 * The SU2 Project is maintained by the SU2 Foundation
 * (http://su2foundation.org)
 *
 * Copyright 2012-2021, SU2 Contributors (cf. AUTHORS.md)
 *
 * SU2 is free software; you can redistribute it and/or
 * modify it under the terms of the GNU Lesser General Public
 * License as published by the Free Software Foundation; either
 * version 2.1 of the License, or (at your option) any later version.
 *
 * SU2 is distributed in the hope that it will be useful,
 * but WITHOUT ANY WARRANTY; without even the implied warranty of
 * MERCHANTABILITY or FITNESS FOR A PARTICULAR PURPOSE. See the GNU
 * Lesser General Public License for more details.
 *
 * You should have received a copy of the GNU Lesser General Public
 * License along with SU2. If not, see <http://www.gnu.org/licenses/>.
 */

#include "../../include/drivers/CDiscAdjMultizoneDriver.hpp"
#include "../../include/solvers/CFEASolver.hpp"
#include "../../include/output/COutputFactory.hpp"
#include "../../include/output/COutputLegacy.hpp"
#include "../../include/output/COutput.hpp"
#include "../../include/iteration/CIterationFactory.hpp"

CDiscAdjMultizoneDriver::CDiscAdjMultizoneDriver(char* confFile,
                                                 unsigned short val_nZone,
                                                 SU2_Comm MPICommunicator)

                        : CMultizoneDriver(confFile, val_nZone, MPICommunicator) {

  direct_nInst.resize(nZone,1);
  nInnerIter.resize(nZone);

  for (iZone = 0; iZone < nZone; iZone++)
    nInnerIter[iZone] = config_container[iZone]->GetnInner_Iter();

  Has_Deformation.resize(nZone) = false;


  FixPtCorrector.resize(nZone);
  LinSolver.resize(nZone);
  AdjRHS.resize(nZone);
  AdjSol.resize(nZone);

  direct_iteration = new CIteration**[nZone];
  direct_output = new COutput*[nZone];

  for (iZone = 0; iZone < nZone; iZone++) {

    /*--- Instantiate a direct iteration for each zone. ---*/

    direct_iteration[iZone] = new CIteration*[direct_nInst[iZone]];

    for(iInst = 0; iInst < direct_nInst[iZone]; iInst++) {

      switch (config_container[iZone]->GetKind_Solver()) {

        case DISC_ADJ_EULER: case DISC_ADJ_NAVIER_STOKES: case DISC_ADJ_RANS:
          direct_iteration[iZone][iInst] = CIterationFactory::CreateIteration(EULER, config_container[iZone]);
          break;
        case DISC_ADJ_INC_EULER: case DISC_ADJ_INC_NAVIER_STOKES: case DISC_ADJ_INC_RANS:
          direct_iteration[iZone][iInst] = CIterationFactory::CreateIteration(INC_EULER, config_container[iZone]);
          break;
        case DISC_ADJ_NEMO_EULER: case DISC_ADJ_NEMO_NAVIER_STOKES:
          direct_iteration[iZone][iInst] = CIterationFactory::CreateIteration(NEMO_EULER, config_container[iZone]);
          break;  
        case DISC_ADJ_HEAT:
          direct_iteration[iZone][iInst] = CIterationFactory::CreateIteration(HEAT_EQUATION, config_container[iZone]);
          break;
        case DISC_ADJ_FEM:
          direct_iteration[iZone][iInst] = CIterationFactory::CreateIteration(FEM_ELASTICITY, config_container[iZone]);
          break;
        default:
          SU2_MPI::Error("There is no discrete adjoint functionality for one of the specified solvers yet.",
                         CURRENT_FUNCTION);
      }
    }

    /*--- Instantiate a direct output to get the results of each direct zone. ---*/

    switch (config_container[iZone]->GetKind_Solver()) {

      case DISC_ADJ_EULER: case DISC_ADJ_NAVIER_STOKES: case DISC_ADJ_RANS:
        direct_output[iZone] = COutputFactory::CreateOutput(EULER, config_container[iZone], nDim);
        break;
      case DISC_ADJ_INC_EULER: case DISC_ADJ_INC_NAVIER_STOKES: case DISC_ADJ_INC_RANS:
        direct_output[iZone] = COutputFactory::CreateOutput(INC_EULER, config_container[iZone], nDim);
        break;
      case DISC_ADJ_NEMO_EULER: case DISC_ADJ_NEMO_NAVIER_STOKES:
        direct_output[iZone] = COutputFactory::CreateOutput(NEMO_EULER, config_container[iZone], nDim);
        break;  
      case DISC_ADJ_HEAT:
        direct_output[iZone] = COutputFactory::CreateOutput(HEAT_EQUATION, config_container[iZone], nDim);
        break;
      case DISC_ADJ_FEM:
        direct_output[iZone] = COutputFactory::CreateOutput(FEM_ELASTICITY, config_container[iZone], nDim);
        break;
      default:
        direct_output[iZone] = nullptr;
        break;
    }

    direct_output[iZone]->PreprocessHistoryOutput(config_container[iZone], false);

  }

}

CDiscAdjMultizoneDriver::~CDiscAdjMultizoneDriver(){

  for (iZone = 0; iZone < nZone; iZone++){
    for (iInst = 0; iInst < direct_nInst[iZone]; iInst++){
      delete direct_iteration[iZone][iInst];
    }
    delete [] direct_iteration[iZone];
    delete direct_output[iZone];
  }

  delete[] direct_iteration;
  delete[] direct_output;

}

void CDiscAdjMultizoneDriver::Preprocess(unsigned long TimeIter) {

  const bool time_domain = driver_config->GetTime_Domain();

  for (iZone = 0; iZone < nZone; iZone++) {
    /*--- Set current time iteration ---*/
    config_container[iZone]->SetTimeIter(TimeIter);

    if (time_domain)
      config_container[iZone]->SetPhysicalTime(static_cast<su2double>(TimeIter)*config_container[iZone]->GetDelta_UnstTimeND());
    else
      config_container[iZone]->SetPhysicalTime(0.0);

    /*--- Preprocess the iteration of each zone. ---*/

    iteration_container[iZone][INST_0]->Preprocess(output_container[iZone], integration_container, geometry_container,
                                                   solver_container, numerics_container, config_container, surface_movement,
                                                   grid_movement, FFDBox, iZone, INST_0);
  }

  if (TimeIter) {
    /*--- Reset cross-terms before new time iterations. ---*/
    for (auto& matOfMat : Cross_Terms)
      for (auto& vecOfMat : matOfMat)
        for (auto& mat : vecOfMat)
          mat = 0.0;

    /*--- Initialize external with dynamic contributions. ---*/
    Set_External_To_DualTimeDer();
  }

}

void CDiscAdjMultizoneDriver::StartSolver() {

  const bool time_domain = driver_config->GetTime_Domain();

  /*--- Main external loop of the solver. Runs for the number of time steps required. ---*/

  if (rank == MASTER_NODE) {
    cout <<"\n------------------------------ Begin Solver -----------------------------" << endl;

    cout << "\nSimulation Run using the Discrete Adjoint Multizone Driver" << endl;

    if (time_domain)
      cout << "The simulation will run for " << driver_config->GetnTime_Iter() << " time steps." << endl;
  }

  /*--- General setup. ---*/

  for (iZone = 0; iZone < nZone; iZone++) {
    wrt_sol_freq = min(wrt_sol_freq, config_container[iZone]->GetVolume_Wrt_Freq());

    /*--- Set BGS_Solution_k to Solution, this is needed to restart
     * correctly as the first OF gradient will overwrite the solution. ---*/

    Set_BGSSolution_k_To_Solution(iZone);

    /*--- Prepare Krylov or quasi-Newton methods. ---*/

    const auto nPoint = geometry_container[iZone][INST_0][MESH_0]->GetnPoint();
    const auto nPointDomain = geometry_container[iZone][INST_0][MESH_0]->GetnPointDomain();
    const auto nVar = GetTotalNumberOfVariables(iZone, true);

    if (config_container[iZone]->GetNewtonKrylov() &&
        config_container[iZone]->GetnQuasiNewtonSamples() >= KrylovMinIters) {
      AdjRHS[iZone].Initialize(nPoint, nPointDomain, nVar, nullptr);
      AdjSol[iZone].Initialize(nPoint, nPointDomain, nVar, nullptr);
      LinSolver[iZone].SetToleranceType(LinearToleranceType::RELATIVE);
    }
    else if (config_container[iZone]->GetnQuasiNewtonSamples() > 1) {
      FixPtCorrector[iZone].resize(config_container[iZone]->GetnQuasiNewtonSamples(), nPoint, nVar, nPointDomain);
    }
  }

  /*--- Size and initialize the matrix of cross-terms. ---*/

  InitializeCrossTerms();

  /*--- Run time iterations. ---*/

  while (TimeIter < driver_config->GetnTime_Iter()) {

    Preprocess(TimeIter);

    Run();

    TimeIter++;
  }

}

bool CDiscAdjMultizoneDriver::Iterate(unsigned short iZone, unsigned long iInnerIter, bool KrylovMode) {

  config_container[iZone]->SetInnerIter(iInnerIter);

  /*--- Evaluate the tape section belonging to solvers in iZone.
   *    Only evaluate TRANSFER terms on the last iteration or after convergence. ---*/

  eval_transfer = (eval_transfer || (iInnerIter == nInnerIter[iZone]-1)) && !KrylovMode;

  ComputeAdjoints(iZone, eval_transfer);

  /*--- Extracting adjoints for solvers in iZone w.r.t. to outputs in iZone (diagonal part). ---*/

  iteration_container[iZone][INST_0]->IterateDiscAdj(geometry_container, solver_container,
                                                     config_container, iZone, INST_0, false);

  /*--- Use QN driver to improve the solution. ---*/

  if (FixPtCorrector[iZone].size()) {
    GetAllSolutions(iZone, true, FixPtCorrector[iZone].FPresult());
    FixPtCorrector[iZone].compute();
    if(iInnerIter) SetAllSolutions(iZone, true, FixPtCorrector[iZone]);
  }

  /*--- This is done explicitly here for multizone cases, only in inner iterations and not when
   *    extracting cross terms so that the adjoint residuals in each zone still make sense. ---*/

  if (!KrylovMode) Set_SolutionOld_To_Solution(iZone);

  /*--- Print out the convergence data to screen and history file. ---*/

  return iteration_container[iZone][INST_0]->Monitor(output_container[iZone], integration_container, geometry_container,
                                                     solver_container, numerics_container, config_container,
                                                     surface_movement, grid_movement, FFDBox, iZone, INST_0);
}

void CDiscAdjMultizoneDriver::KrylovInnerIters(unsigned short iZone) {

  /*--- Use FGMRES to solve the adjoint system, the RHS is -External,
   * the solution are the iZone adjoint variables + External,
   * Recall that External also contains the OF gradient. ---*/

  GetAdjointRHS(iZone, AdjRHS[iZone]);

  Add_External_To_Solution(iZone);

  GetAllSolutions(iZone, true, AdjSol[iZone]);

  const bool monitor = config_container[iZone]->GetWrt_ZoneConv();
  const auto product = AdjointProduct(this, iZone);

  /*--- Manipulate the screen output frequency to avoid printing garbage. ---*/
  const auto wrtFreq = config_container[iZone]->GetScreen_Wrt_Freq(2);
  config_container[iZone]->SetScreen_Wrt_Freq(2, nInnerIter[iZone]);
  LinSolver[iZone].SetMonitoringFrequency(wrtFreq);

  Scalar eps = 1.0;
  for (auto totalIter = nInnerIter[iZone]; totalIter >= KrylovMinIters && eps > KrylovTol;) {
    Scalar eps_l = 0.0;
    Scalar tol_l = KrylovTol / eps;
    auto iter = min(totalIter-2ul, config_container[iZone]->GetnQuasiNewtonSamples()-2ul);
    iter = LinSolver[iZone].FGMRES_LinSolver(AdjRHS[iZone], AdjSol[iZone], product, Identity(),
                                             tol_l, iter, eps_l, monitor, config_container[iZone]);
    totalIter -= iter+1;
    eps *= eps_l;
  }

  /*--- Store the solution and restore user settings. ---*/
  SetAllSolutions(iZone, true, AdjSol[iZone]);
  config_container[iZone]->SetScreen_Wrt_Freq(2, wrtFreq);

  /*--- Set the old solution such that iterating gives meaningful residuals. ---*/
  AdjSol[iZone] += AdjRHS[iZone];
  SetAllSolutionsOld(iZone, true, AdjSol[iZone]);

  /*--- Iterate to evaluate cross terms and residuals, this cannot happen within GMRES
   * because the vectors it multiplies by the Jacobian are not the actual solution. ---*/
  eval_transfer = true;
  Iterate(iZone, product.iInnerIter);

  /*--- Set the solution as obtained from GMRES, otherwise it would be GMRES+Iterate once.
   * This is set without the "External" (by adding RHS above) so that it can be added
   * again in the next outer iteration with new contributions from other zones. ---*/
  SetAllSolutions(iZone, true, AdjSol[iZone]);

}

void CDiscAdjMultizoneDriver::Run() {

  const unsigned long nOuterIter = driver_config->GetnOuter_Iter();
  const bool time_domain = driver_config->GetTime_Domain();

  /*--- If the gradient of the objective function is 0 so are the adjoint variables.
   * Unless in unsteady problems where there are other contributions to the RHS. ---*/

  const auto zeroGrad = EvaluateObjectiveFunctionGradient();

  if (zeroGrad && !time_domain) {
    if (rank == MASTER_NODE) {
      cout << "\nThe gradient of the objective function is numerically 0.";
      cout << "\nThis implies that the adjoint variables are also 0.\n\n";
    }
    EvaluateSensitivities(0, true);
    return;
  }

  /*--- Loop over the number of outer iterations. ---*/

  for (unsigned long iOuterIter = 0, StopCalc = false; !StopCalc; iOuterIter++) {

    driver_config->SetOuterIter(iOuterIter);

    for (iZone = 0; iZone < nZone; iZone++)
      config_container[iZone]->SetOuterIter(iOuterIter);

    /*--- For the adjoint iteration we need the derivatives of the iteration function with
     *    respect to the state (and possibly the mesh coordinate) variables.
     *    Since these derivatives do not change in the steady state case we only have to record
     *    if the current recording is different from them.
     *
     *    To set the tape appropriately, the following recording methods are provided:
     *    (1) CLEAR_INDICES: All information from a previous recording is removed.
     *    (2) SOLUTION_VARIABLES: State variables of all solvers in a zone as input.
     *    (3) MESH_COORDS / MESH_DEFORM: Mesh coordinates as input.
     *    (4) SOLUTION_AND_MESH: Mesh coordinates and state variables as input.
     *
     *    By default, all (state and mesh coordinate variables) will be declared as output,
     *    since it does not change the computational effort, just the memory consumption of the tape. ---*/


    /*--- If we want to set up zone-specific tapes (retape), we do not need to record
     *    here. Otherwise, the whole tape of a coupled run will be created. ---*/

    if (RecordingState != RECORDING::SOLUTION_VARIABLES) {
      SetRecording(RECORDING::CLEAR_INDICES, Kind_Tape::FULL_TAPE, ZONE_0);
      SetRecording(RECORDING::SOLUTION_VARIABLES, Kind_Tape::FULL_TAPE, ZONE_0);
    }

    /*-- Start loop over zones. ---*/

    for (iZone = 0; iZone < nZone; iZone++) {

      config_container[iZone]->Set_StartTime(SU2_MPI::Wtime());

      /*--- Start inner iterations from where we stopped in previous outer iteration. ---*/

      Set_Solution_To_BGSSolution_k(iZone);

      /*--- Inner loop to allow for multiple adjoint updates with respect to solvers in iZone. ---*/

      const bool restart = config_container[iZone]->GetRestart();
      const bool no_restart = (iOuterIter > 0) || !restart;
      eval_transfer = false;

      /*--- Reset QN driver for new inner iterations. ---*/

      if (FixPtCorrector[iZone].size()) {
        FixPtCorrector[iZone].reset();
        if(restart && (iOuterIter==1)) GetAllSolutions(iZone, true, FixPtCorrector[iZone]);
      }

      if (!config_container[iZone]->GetNewtonKrylov() || !no_restart || nInnerIter[iZone] < KrylovMinIters) {

        /*--- Regular fixed-point, possibly with quasi-Newton method. ---*/

        for (unsigned long iInnerIter = 0; iInnerIter < nInnerIter[iZone]; iInnerIter++) {

          /*--- Add off-diagonal contribution (including the OF gradient) to Solution. ---*/

          if (no_restart || (iInnerIter > 0)) {
            Add_External_To_Solution(iZone);
          }
          else {
            /*--- If we restarted, Solution already has all contributions,
             *    we run only one inner iter to compute the cross terms. ---*/
            eval_transfer = true;
          }

          const bool converged = Iterate(iZone, iInnerIter);

          if (eval_transfer) break;

          eval_transfer = converged;
        }
      }
      else {
        /*--- Use Krylov method to drive inner iterations of this zone. ---*/

        KrylovInnerIters(iZone);
      }

      /*--- Off-diagonal (coupling term) BGS update. ---*/

      for (unsigned short jZone = 0; jZone < nZone; jZone++) {

        if (jZone != iZone && interface_container[jZone][iZone] != nullptr) {

          /*--- Extracting adjoints for solvers in jZone w.r.t. to the output of all solvers in iZone,
           *    that is, for the cases iZone != jZone we are evaluating cross derivatives between zones. ---*/

          config_container[jZone]->SetInnerIter(0);
          iteration_container[jZone][INST_0]->IterateDiscAdj(geometry_container, solver_container,
                                                             config_container, jZone, INST_0, true);

          /*--- Extract the cross-term performing a relaxed update of it and of the sum (External) for jZone. ---*/

          Update_Cross_Term(iZone, jZone);
        }
      }

      /*--- Compute residual from Solution and Solution_BGS_k and update the latter. ---*/

      SetResidual_BGS(iZone);

    }

    /*--- Set the multizone output. ---*/

    driver_output->SetMultizoneHistory_Output(output_container, config_container, driver_config, TimeIter, iOuterIter);

    /*--- Check for convergence. ---*/

    StopCalc = driver_output->GetConvergence() || (iOuterIter == nOuterIter-1) ||
               ((nZone==1) && output_container[ZONE_0]->GetConvergence());

    /*--- Clear the stored adjoint information to be ready for a new evaluation. ---*/

    AD::ClearAdjoints();

    /*--- Compute the geometrical sensitivities and write them to file, except for time_domain. ---*/

    if (time_domain) continue;

    if (StopCalc || ((iOuterIter % wrt_sol_freq == 0) && (iOuterIter != 0)))
      EvaluateSensitivities(iOuterIter, StopCalc);
  }

  if (time_domain) {
    EvaluateSensitivities(TimeIter, (TimeIter+1) == driver_config->GetnTime_Iter());
  }

}

bool CDiscAdjMultizoneDriver::EvaluateObjectiveFunctionGradient() {

  /*--- Evaluate the objective function gradient w.r.t. the solutions of all zones. ---*/

  SetRecording(RECORDING::CLEAR_INDICES, Kind_Tape::OBJECTIVE_FUNCTION_TAPE, ZONE_0);
  SetRecording(RECORDING::SOLUTION_VARIABLES, Kind_Tape::OBJECTIVE_FUNCTION_TAPE, ZONE_0);
  RecordingState = RECORDING::CLEAR_INDICES;

  AD::ClearAdjoints();
  SetAdj_ObjFunction();
  AD::ComputeAdjoint(OBJECTIVE_FUNCTION, START);

  /*--- Initialize External with the objective function gradient. ---*/

  su2double rhs_norm = 0.0;

  for (iZone = 0; iZone < nZone; iZone++) {

    iteration_container[iZone][INST_0]->IterateDiscAdj(geometry_container, solver_container,
                                                       config_container, iZone, INST_0, false);
    Add_Solution_To_External(iZone);

    for (unsigned short iSol=0; iSol < MAX_SOLS; iSol++) {
      auto solver = solver_container[iZone][INST_0][MESH_0][iSol];
      if (solver && solver->GetAdjoint())
        for (unsigned short iVar=0; iVar < solver->GetnVar(); ++iVar)
          rhs_norm += solver->GetRes_RMS(iVar);
    }
  }

  return rhs_norm < EPS;
}

void CDiscAdjMultizoneDriver::EvaluateSensitivities(unsigned long Iter, bool force_writing) {

  /*--- SetRecording stores the computational graph on one iteration of the direct problem. Calling it with NONE
   *    as argument ensures that all information from a previous recording is removed. ---*/

  SetRecording(RECORDING::CLEAR_INDICES, Kind_Tape::FULL_TAPE, ZONE_0);

  /*--- Store the computational graph of one direct iteration with the mesh coordinates as input. ---*/

  SetRecording(RECORDING::MESH_COORDS, Kind_Tape::FULL_TAPE, ZONE_0);

  /*--- Initialize the adjoint of the output variables of the iteration with the adjoint solution
   *    of the current iteration. The values are passed to the AD tool. ---*/

  for (iZone = 0; iZone < nZone; iZone++) {

    Set_Solution_To_BGSSolution_k(iZone);

    Add_External_To_Solution(iZone);

    iteration_container[iZone][INST_0]->InitializeAdjoint(solver_container, geometry_container,
                                                          config_container, iZone, INST_0);
  }

  /*--- Initialize the adjoint of the objective function with 1.0. ---*/

  SetAdj_ObjFunction();

  /*--- Interpret the stored information by calling the corresponding routine of the AD tool. ---*/

  AD::ComputeAdjoint();

  /*--- Extract the computed sensitivity values. ---*/

  for (iZone = 0; iZone < nZone; iZone++) {

    auto config = config_container[iZone];
    auto solvers = solver_container[iZone][INST_0][MESH_0];
    auto geometry = geometry_container[iZone][INST_0][MESH_0];

    int IDX_SOL = -1;
    if (config->GetFluidProblem()) IDX_SOL = ADJFLOW_SOL;
    else if (config->GetHeatProblem()) IDX_SOL = ADJHEAT_SOL;
    else if (config->GetStructuralProblem()) IDX_SOL = ADJFEA_SOL;
    else {
      if (rank == MASTER_NODE)
        cout << "WARNING: Sensitivities not set for one of the specified discrete adjoint solvers!" << endl;
      continue;
    }

    if (Has_Deformation(iZone))
      solvers[ADJMESH_SOL]->SetSensitivity(geometry, config, solvers[IDX_SOL]);
    else
      solvers[IDX_SOL]->SetSensitivity(geometry, config);

    iteration_container[iZone][INST_0]->Postprocess(output_container[iZone], integration_container, geometry_container,
                                                    solver_container, numerics_container, config_container,
                                                    surface_movement, grid_movement, FFDBox, iZone, INST_0);
  }

  /*--- Clear the stored adjoint information to be ready for a new evaluation. ---*/

  AD::ClearAdjoints();

  /*--- Output files (CMultizoneDriver::Output uses StopCalc to force file output). ---*/

  swap(StopCalc, force_writing);
  Output(Iter);
  swap(StopCalc, force_writing);

}

void CDiscAdjMultizoneDriver::SetRecording(RECORDING kind_recording, Kind_Tape tape_type, unsigned short record_zone) {

  AD::Reset();

  /*--- Prepare for recording by resetting the flow solution to the initial converged solution---*/

  for(iZone = 0; iZone < nZone; iZone++) {
    for (unsigned short iSol=0; iSol < MAX_SOLS; iSol++) {
      auto solver = solver_container[iZone][INST_0][MESH_0][iSol];
      if (solver && solver->GetAdjoint()) {
        for (unsigned short iMesh = 0; iMesh <= config_container[iZone]->GetnMGLevels(); iMesh++) {
          solver->SetRecording(geometry_container[iZone][INST_0][iMesh], config_container[iZone]);
        }
      }
    }
  }

  if (rank == MASTER_NODE) {
    cout << "\n-------------------------------------------------------------------------\n";
    switch(kind_recording) {
    case RECORDING::CLEAR_INDICES:      cout << "Clearing the computational graph." << endl; break;
    case RECORDING::MESH_COORDS:        cout << "Storing computational graph wrt MESH COORDINATES." << endl; break;
    case RECORDING::SOLUTION_VARIABLES: cout << "Storing computational graph wrt CONSERVATIVE VARIABLES." << endl; break;
    default: break;
    }
  }

  /*--- Enable recording and register input of the flow iteration (conservative variables or node coordinates) --- */

  if(kind_recording != RECORDING::CLEAR_INDICES) {

    AD::StartRecording();

    AD::Push_TapePosition(); /// START

    for (iZone = 0; iZone < nZone; iZone++) {

      /*--- In multi-physics, MESH_COORDS is an umbrella term for "geometric sensitivities",
       *    if a zone has mesh deformation its recording type needs to change to MESH_DEFORM
       *    as those sensitivities are managed by the adjoint mesh solver instead. ---*/

      RECORDING type_recording = kind_recording;

      if (Has_Deformation(iZone) && (kind_recording == RECORDING::MESH_COORDS)) {
        type_recording = RECORDING::MESH_DEFORM;
      }

      iteration_container[iZone][INST_0]->RegisterInput(solver_container, geometry_container,
                                                        config_container, iZone, INST_0, type_recording);
    }
  }

  AD::Push_TapePosition(); /// REGISTERED

  for (iZone = 0; iZone < nZone; iZone++) {
    iteration_container[iZone][INST_0]->SetDependencies(solver_container, geometry_container, numerics_container,
                                                        config_container, iZone, INST_0, kind_recording);
  }

  AD::Push_TapePosition(); /// DEPENDENCIES

  /*--- Extract the objective function and store it.
   *    It is necessary to include data transfer and mesh updates in this section as some functions
   *    computed in one zone depend explicitly on the variables of others through that path. --- */

  if ((tape_type == Kind_Tape::OBJECTIVE_FUNCTION_TAPE) || (kind_recording == RECORDING::MESH_COORDS)) {
    HandleDataTransfer();
    for (iZone = 0; iZone < nZone; iZone++) {
      if (Has_Deformation(iZone)) {
        iteration_container[iZone][INST_0]->SetDependencies(solver_container, geometry_container, numerics_container,
                                                            config_container, iZone, INST_0, kind_recording);
      }
    }
    SetObjFunction(kind_recording);
  }

  AD::Push_TapePosition(); /// OBJECTIVE_FUNCTION

  if (tape_type != Kind_Tape::OBJECTIVE_FUNCTION_TAPE) {

    /*--- We do the communication here to not differentiate wrt updated boundary data.
     *    For recording w.r.t. mesh coordinates the transfer was included before the
     *    objective function, so we do not repeat it here. ---*/

    if (kind_recording != RECORDING::MESH_COORDS) {
      HandleDataTransfer();
    }

    AD::Push_TapePosition(); /// TRANSFER

    for(iZone = 0; iZone < nZone; iZone++) {

      AD::Push_TapePosition(); /// enter_zone

      DirectIteration(iZone, kind_recording);

      iteration_container[iZone][INST_0]->RegisterOutput(solver_container, geometry_container,
                                                         config_container, iZone, INST_0);
      AD::Push_TapePosition(); /// leave_zone
    }
    Print_DirectResidual(kind_recording);
  }

  if (kind_recording != RECORDING::CLEAR_INDICES && driver_config->GetWrt_AD_Statistics()) {
    if (rank == MASTER_NODE) AD::PrintStatistics();
#ifdef CODI_REVERSE_TYPE
    if (size > SINGLE_NODE) {
      su2double myMem = AD::getGlobalTape().getTapeValues().getUsedMemorySize(), totMem = 0.0;
      SU2_MPI::Allreduce(&myMem, &totMem, 1, MPI_DOUBLE, MPI_SUM, SU2_MPI::GetComm());
      if (rank == MASTER_NODE) {
        cout << "MPI\n";
        cout << "-------------------------------------\n";
        cout << "  Total memory used      :  " << totMem << " MB\n";
        cout << "-------------------------------------\n" << endl;
      }
    }
#endif
  }

  AD::StopRecording();

  RecordingState = kind_recording;
}

void CDiscAdjMultizoneDriver::DirectIteration(unsigned short iZone, RECORDING kind_recording) {

  /*--- Do one iteration of the direct solver ---*/
  direct_iteration[iZone][INST_0]->Preprocess(output_container[iZone], integration_container, geometry_container,
                                              solver_container, numerics_container, config_container,
                                              surface_movement, grid_movement, FFDBox, iZone, INST_0);

  /*--- Iterate the zone as a block a single time ---*/
  direct_iteration[iZone][INST_0]->Iterate(output_container[iZone], integration_container, geometry_container,
                                           solver_container, numerics_container, config_container,
                                           surface_movement, grid_movement, FFDBox, iZone, INST_0);

<<<<<<< HEAD
  /*--- Print residuals in the first iteration ---*/

  if (rank == MASTER_NODE && kind_recording == RECORDING::SOLUTION_VARIABLES) {

    auto solvers = solver_container[iZone][INST_0][MESH_0];

    switch (config_container[iZone]->GetKind_Solver()) {

      case DISC_ADJ_EULER:     case DISC_ADJ_NAVIER_STOKES:
      case DISC_ADJ_INC_EULER: case DISC_ADJ_INC_NAVIER_STOKES:
      case DISC_ADJ_NEMO_EULER: case DISC_ADJ_NEMO_NAVIER_STOKES:
        cout << " Zone " << iZone << " (flow)       - log10[U(0)]    : "
             << log10(solvers[FLOW_SOL]->GetRes_RMS(0)) << endl;
        if (config_container[iZone]->AddRadiation()) {

          cout << " Zone " << iZone << " (radiation)  - log10[Rad(0)]  : "
               << log10(solvers[RAD_SOL]->GetRes_RMS(0)) << endl;
        }
        break;

      case DISC_ADJ_RANS: case DISC_ADJ_INC_RANS:
        cout << " Zone " << iZone << " (flow)       - log10[U(0)]    : "
             << log10(solvers[FLOW_SOL]->GetRes_RMS(0)) << endl;

        if (!config_container[iZone]->GetFrozen_Visc_Disc()) {

          cout << " Zone " << iZone << " (turbulence) - log10[Turb(0)] : "
               << log10(solvers[TURB_SOL]->GetRes_RMS(0)) << endl;
        }
        if (config_container[iZone]->AddRadiation()) {

          cout << " Zone " << iZone << " (radiation)  - log10[Rad(0)]  : "
               << log10(solvers[RAD_SOL]->GetRes_RMS(0)) << endl;
        }
        break;

      case DISC_ADJ_HEAT:
        cout << " Zone " << iZone << " (heat)       - log10[Heat(0)] : "
             << log10(solvers[HEAT_SOL]->GetRes_RMS(0)) << endl;
        break;

      case DISC_ADJ_FEM:
        cout << " Zone " << iZone << " (structure)  - ";
        if(config_container[iZone]->GetGeometricConditions() == STRUCT_DEFORMATION::LARGE)
          cout << "log10[RTOL-A]  : " << log10(solvers[FEA_SOL]->GetRes_FEM(1)) << endl;
        else
          cout << "log10[RMS Ux]  : " << log10(solvers[FEA_SOL]->GetRes_RMS(0)) << endl;
        break;

      default:
        break;
    }
  }
=======
>>>>>>> 58c580b8
}

void CDiscAdjMultizoneDriver::SetObjFunction(RECORDING kind_recording) {

  ObjFunc = 0.0;

  /*--- Call objective function calculations. ---*/

  for (iZone = 0; iZone < nZone; iZone++) {

    auto config = config_container[iZone];
    auto solvers = solver_container[iZone][INST_0][MESH_0];
    auto geometry = geometry_container[iZone][INST_0][MESH_0];

    switch (config->GetKind_Solver()) {

      case DISC_ADJ_EULER:     case DISC_ADJ_NAVIER_STOKES:     case DISC_ADJ_RANS:
      case DISC_ADJ_INC_EULER: case DISC_ADJ_INC_NAVIER_STOKES: case DISC_ADJ_INC_RANS:
      case DISC_ADJ_NEMO_EULER: case DISC_ADJ_NEMO_NAVIER_STOKES:

        solvers[FLOW_SOL]->Pressure_Forces(geometry, config);
        solvers[FLOW_SOL]->Momentum_Forces(geometry, config);
        solvers[FLOW_SOL]->Friction_Forces(geometry, config);

        if(config->GetWeakly_Coupled_Heat()) {
          solvers[HEAT_SOL]->Heat_Fluxes(geometry, solvers, config);
        }

        direct_output[iZone]->SetHistory_Output(geometry, solvers, config);

        solvers[FLOW_SOL]->Evaluate_ObjFunc(config);
        break;

      case DISC_ADJ_HEAT:
        solvers[HEAT_SOL]->Heat_Fluxes(geometry, solvers, config);
        break;

      case DISC_ADJ_FEM:
        solvers[FEA_SOL]->Postprocessing(geometry, config, numerics_container[iZone][INST_0][MESH_0][FEA_SOL], true);
        break;
    }
  }

  /*--- Extract objective function values. ---*/

  for (iZone = 0; iZone < nZone; iZone++) {

    auto config = config_container[iZone];
    auto solvers = solver_container[iZone][INST_0][MESH_0];

    const auto Weight_ObjFunc = config->GetWeight_ObjFunc(0);

    switch (config->GetKind_Solver()) {

      case DISC_ADJ_EULER:     case DISC_ADJ_NAVIER_STOKES:     case DISC_ADJ_RANS:
      case DISC_ADJ_INC_EULER: case DISC_ADJ_INC_NAVIER_STOKES: case DISC_ADJ_INC_RANS:
      case DISC_ADJ_NEMO_EULER: case DISC_ADJ_NEMO_NAVIER_STOKES:

      {
        auto val = solvers[FLOW_SOL]->GetTotal_ComboObj();

        if (config->GetWeakly_Coupled_Heat()) {
          if (config->GetKind_ObjFunc() == TOTAL_HEATFLUX) {
            val += solvers[HEAT_SOL]->GetTotal_HeatFlux();
          }
          else if (config->GetKind_ObjFunc() == AVG_TEMPERATURE) {
            val += solvers[HEAT_SOL]->GetTotal_AvgTemperature();
          }
        }
        ObjFunc += val*Weight_ObjFunc;
        break;
      }
      case DISC_ADJ_HEAT:
      {
        switch(config->GetKind_ObjFunc()) {
          case TOTAL_HEATFLUX:
            ObjFunc += solvers[HEAT_SOL]->GetTotal_HeatFlux()*Weight_ObjFunc;
            break;
          case AVG_TEMPERATURE:
            ObjFunc += solvers[HEAT_SOL]->GetTotal_AvgTemperature()*Weight_ObjFunc;
            break;
        }
        break;
      }
      case DISC_ADJ_FEM:
      {
        solvers[FEA_SOL]->Evaluate_ObjFunc(config);
        ObjFunc += solvers[FEA_SOL]->GetTotal_ComboObj()*Weight_ObjFunc;
        break;
      }
      default:
        break;
    }
  }

  if (rank == MASTER_NODE) {
    AD::RegisterOutput(ObjFunc);
    AD::SetIndex(ObjFunc_Index, ObjFunc);
    if (kind_recording == RECORDING::SOLUTION_VARIABLES) {
      cout << " Objective function                   : " << ObjFunc;
      if (driver_config->GetWrt_AD_Statistics()){
        cout << " (" << ObjFunc_Index << ")\n";
      }
      cout << endl;
    }
  }
}

void CDiscAdjMultizoneDriver::SetAdj_ObjFunction() {

  const auto IterAvg_Obj = config_container[ZONE_0]->GetIter_Avg_Objective();
  su2double seeding = 1.0;

  if (config_container[ZONE_0]->GetTime_Marching() != TIME_MARCHING::STEADY){
    if (TimeIter < IterAvg_Obj){
      // Default behavior (in case no specific window is chosen) is to use Square-Windowing, i.e. the numerator equals 1.0
      auto windowEvaluator = CWindowingTools();
      su2double weight = windowEvaluator.GetWndWeight(config_container[ZONE_0]->GetKindWindow(), TimeIter, IterAvg_Obj-1);
      seeding = weight / IterAvg_Obj;
    }
    else {
      seeding = 0.0;
    }
  }
  if (rank == MASTER_NODE) {
    AD::SetDerivative(ObjFunc_Index, SU2_TYPE::GetValue(seeding));
  }
}

void CDiscAdjMultizoneDriver::ComputeAdjoints(unsigned short iZone, bool eval_transfer) {

#if defined(CODI_INDEX_TAPE) || defined(HAVE_OPDI)
  if (nZone > 1 && rank == MASTER_NODE) {
    std::cout << "WARNING: Index AD types do not support multiple zones." << std::endl;
  }
#endif

  AD::ClearAdjoints();

  /*--- Initialize the adjoints in iZone ---*/

  iteration_container[iZone][INST_0]->InitializeAdjoint(solver_container, geometry_container,
                                                        config_container, iZone, INST_0);

  /*--- Interpret the stored information by calling the corresponding routine of the AD tool. ---*/

  const unsigned short enter_izone = iZone*2+1 + ITERATION_READY;
  const unsigned short leave_izone = iZone*2 + ITERATION_READY;

  AD::ComputeAdjoint(enter_izone, leave_izone);

  /*--- Compute adjoints of transfer and mesh deformation routines, only strictly needed
   *    on the last inner iteration. Structural problems have some minor issue and we
   *    need to evaluate this section on every iteration. ---*/

  if (eval_transfer || config_container[iZone]->GetStructuralProblem())
    AD::ComputeAdjoint(TRANSFER, OBJECTIVE_FUNCTION);

  /*--- Adjoints of dependencies, needed if derivatives of variables
   *    are extracted (e.g. AoA, Mach, etc.) ---*/

  AD::ComputeAdjoint(DEPENDENCIES, START);

}

void CDiscAdjMultizoneDriver::InitializeCrossTerms() {

  if (Cross_Terms.empty()) {
    Cross_Terms.resize(nZone, vector<vector<su2passivematrix> >(nZone));
  }

  for(auto iZone = 0u; iZone < nZone; iZone++) {
    for (auto jZone = 0u; jZone < nZone; jZone++) {
      if (iZone != jZone || interface_container[jZone][iZone] != nullptr) {

        /*--- If jZone contributes to iZone in the primal problem, then
         *    iZone contributes to jZone in the adjoint problem. ---*/

        Cross_Terms[iZone][jZone].resize(MAX_SOLS);

        for (auto iSol = 0u; iSol < MAX_SOLS; iSol++) {

          auto solver = solver_container[jZone][INST_0][MESH_0][iSol];
          if (solver && solver->GetAdjoint()) {

            const auto nPoint = geometry_container[jZone][INST_0][MESH_0]->GetnPoint();
            const auto nVar = solver->GetnVar();
            Cross_Terms[iZone][jZone][iSol].resize(nPoint,nVar) = 0.0;
          }
        }
      }
    }
  }
}

void CDiscAdjMultizoneDriver::HandleDataTransfer() {

  for(iZone = 0; iZone < nZone; iZone++) {

    /*--- In principle, the mesh does not need to be updated ---*/
    bool DeformMesh = false;

    /*--- Transfer from all the remaining zones ---*/
    for (unsigned short jZone = 0; jZone < nZone; jZone++){
      /*--- The target zone is iZone ---*/
      if (jZone != iZone && interface_container[jZone][iZone] != nullptr) {
        DeformMesh |= Transfer_Data(jZone, iZone);
      }
    }

    /*--- If a mesh update is required due to the transfer of data ---*/
    const unsigned long ExtIter = 0;
    if (DeformMesh) DynamicMeshUpdate(iZone, ExtIter);

    Has_Deformation(iZone) = DeformMesh;
  }
}

void CDiscAdjMultizoneDriver::Add_Solution_To_External(unsigned short iZone) {

  for (unsigned short iSol=0; iSol < MAX_SOLS; iSol++) {
    auto solver = solver_container[iZone][INST_0][MESH_0][iSol];
    if (solver && solver->GetAdjoint())
      solver->Add_Solution_To_External();
  }
}

void CDiscAdjMultizoneDriver::Set_External_To_DualTimeDer() {

  for (unsigned short iZone = 0; iZone < nZone; iZone++) {
    for (unsigned short iSol=0; iSol < MAX_SOLS; iSol++) {
      auto solver = solver_container[iZone][INST_0][MESH_0][iSol];
      if (solver && solver->GetAdjoint())
        solver->GetNodes()->Set_External_To_DualTimeDer();
    }
  }
}

void CDiscAdjMultizoneDriver::Add_External_To_Solution(unsigned short iZone) {

  for (unsigned short iSol=0; iSol < MAX_SOLS; iSol++) {
    auto solver = solver_container[iZone][INST_0][MESH_0][iSol];
    if (solver && solver->GetAdjoint())
      solver->Add_External_To_Solution();
  }
}

void CDiscAdjMultizoneDriver::Set_SolutionOld_To_Solution(unsigned short iZone) {

  for (unsigned short iSol=0; iSol < MAX_SOLS; iSol++) {
    auto solver = solver_container[iZone][INST_0][MESH_0][iSol];
    if (solver && solver->GetAdjoint())
      solver->Set_OldSolution();
  }
}

void CDiscAdjMultizoneDriver::Update_Cross_Term(unsigned short iZone, unsigned short jZone) {

  for (unsigned short iSol=0; iSol < MAX_SOLS; iSol++) {
    auto solver = solver_container[jZone][INST_0][MESH_0][iSol];
    if (solver && solver->GetAdjoint())
      solver->Update_Cross_Term(config_container[jZone], Cross_Terms[iZone][jZone][iSol]);
  }
}

void CDiscAdjMultizoneDriver::Set_Solution_To_BGSSolution_k(unsigned short iZone) {

  for (unsigned short iSol=0; iSol < MAX_SOLS; iSol++) {
    auto solver = solver_container[iZone][INST_0][MESH_0][iSol];
    if (solver && solver->GetAdjoint())
      solver->GetNodes()->Restore_BGSSolution_k();
  }
}

void CDiscAdjMultizoneDriver::Set_BGSSolution_k_To_Solution(unsigned short iZone) {

  for (unsigned short iSol=0; iSol < MAX_SOLS; iSol++) {
    auto solver = solver_container[iZone][INST_0][MESH_0][iSol];
    if (solver && solver->GetAdjoint())
      solver->GetNodes()->Set_BGSSolution_k();
  }
}

void CDiscAdjMultizoneDriver::SetResidual_BGS(unsigned short iZone) {

  for (unsigned short iSol=0; iSol < MAX_SOLS; iSol++) {
    auto solver = solver_container[iZone][INST_0][MESH_0][iSol];
    if (solver && solver->GetAdjoint())
      solver->ComputeResidual_Multizone(geometry_container[iZone][INST_0][MESH_0], config_container[iZone]);
  }
}<|MERGE_RESOLUTION|>--- conflicted
+++ resolved
@@ -707,62 +707,6 @@
                                            solver_container, numerics_container, config_container,
                                            surface_movement, grid_movement, FFDBox, iZone, INST_0);
 
-<<<<<<< HEAD
-  /*--- Print residuals in the first iteration ---*/
-
-  if (rank == MASTER_NODE && kind_recording == RECORDING::SOLUTION_VARIABLES) {
-
-    auto solvers = solver_container[iZone][INST_0][MESH_0];
-
-    switch (config_container[iZone]->GetKind_Solver()) {
-
-      case DISC_ADJ_EULER:     case DISC_ADJ_NAVIER_STOKES:
-      case DISC_ADJ_INC_EULER: case DISC_ADJ_INC_NAVIER_STOKES:
-      case DISC_ADJ_NEMO_EULER: case DISC_ADJ_NEMO_NAVIER_STOKES:
-        cout << " Zone " << iZone << " (flow)       - log10[U(0)]    : "
-             << log10(solvers[FLOW_SOL]->GetRes_RMS(0)) << endl;
-        if (config_container[iZone]->AddRadiation()) {
-
-          cout << " Zone " << iZone << " (radiation)  - log10[Rad(0)]  : "
-               << log10(solvers[RAD_SOL]->GetRes_RMS(0)) << endl;
-        }
-        break;
-
-      case DISC_ADJ_RANS: case DISC_ADJ_INC_RANS:
-        cout << " Zone " << iZone << " (flow)       - log10[U(0)]    : "
-             << log10(solvers[FLOW_SOL]->GetRes_RMS(0)) << endl;
-
-        if (!config_container[iZone]->GetFrozen_Visc_Disc()) {
-
-          cout << " Zone " << iZone << " (turbulence) - log10[Turb(0)] : "
-               << log10(solvers[TURB_SOL]->GetRes_RMS(0)) << endl;
-        }
-        if (config_container[iZone]->AddRadiation()) {
-
-          cout << " Zone " << iZone << " (radiation)  - log10[Rad(0)]  : "
-               << log10(solvers[RAD_SOL]->GetRes_RMS(0)) << endl;
-        }
-        break;
-
-      case DISC_ADJ_HEAT:
-        cout << " Zone " << iZone << " (heat)       - log10[Heat(0)] : "
-             << log10(solvers[HEAT_SOL]->GetRes_RMS(0)) << endl;
-        break;
-
-      case DISC_ADJ_FEM:
-        cout << " Zone " << iZone << " (structure)  - ";
-        if(config_container[iZone]->GetGeometricConditions() == STRUCT_DEFORMATION::LARGE)
-          cout << "log10[RTOL-A]  : " << log10(solvers[FEA_SOL]->GetRes_FEM(1)) << endl;
-        else
-          cout << "log10[RMS Ux]  : " << log10(solvers[FEA_SOL]->GetRes_RMS(0)) << endl;
-        break;
-
-      default:
-        break;
-    }
-  }
-=======
->>>>>>> 58c580b8
 }
 
 void CDiscAdjMultizoneDriver::SetObjFunction(RECORDING kind_recording) {
