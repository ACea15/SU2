/*!
 * \file solution_direct_mean_inc.cpp
 * \brief Main subroutines for solving incompressible flow (Euler, Navier-Stokes, etc.).
 * \author F. Palacios, T. Economon
 * \version 6.2.0 "Falcon"
 *
 * The current SU2 release has been coordinated by the
 * SU2 International Developers Society <www.su2devsociety.org>
 * with selected contributions from the open-source community.
 *
 * The main research teams contributing to the current release are:
 *  - Prof. Juan J. Alonso's group at Stanford University.
 *  - Prof. Piero Colonna's group at Delft University of Technology.
 *  - Prof. Nicolas R. Gauger's group at Kaiserslautern University of Technology.
 *  - Prof. Alberto Guardone's group at Polytechnic University of Milan.
 *  - Prof. Rafael Palacios' group at Imperial College London.
 *  - Prof. Vincent Terrapon's group at the University of Liege.
 *  - Prof. Edwin van der Weide's group at the University of Twente.
 *  - Lab. of New Concepts in Aeronautics at Tech. Institute of Aeronautics.
 *
 * Copyright 2012-2019, Francisco D. Palacios, Thomas D. Economon,
 *                      Tim Albring, and the SU2 contributors.
 *
 * SU2 is free software; you can redistribute it and/or
 * modify it under the terms of the GNU Lesser General Public
 * License as published by the Free Software Foundation; either
 * version 2.1 of the License, or (at your option) any later version.
 *
 * SU2 is distributed in the hope that it will be useful,
 * but WITHOUT ANY WARRANTY; without even the implied warranty of
 * MERCHANTABILITY or FITNESS FOR A PARTICULAR PURPOSE. See the GNU
 * Lesser General Public License for more details.
 *
 * You should have received a copy of the GNU Lesser General Public
 * License along with SU2. If not, see <http://www.gnu.org/licenses/>.
 */

#include "../include/solver_structure.hpp"
#include "../../Common/include/toolboxes/printing_toolbox.hpp"
#include "../include/variables/CIncEulerVariable.hpp"
#include "../include/variables/CIncNSVariable.hpp"

CIncEulerSolver::CIncEulerSolver(void) : CSolver() {
  /*--- Basic array initialization ---*/

  CD_Inv  = NULL; CL_Inv  = NULL; CSF_Inv = NULL;  CEff_Inv = NULL;
  CMx_Inv = NULL; CMy_Inv = NULL; CMz_Inv = NULL;
  CFx_Inv = NULL; CFy_Inv = NULL; CFz_Inv = NULL;
  CoPx_Inv = NULL; CoPy_Inv = NULL; CoPz_Inv = NULL;

  CD_Mnt  = NULL; CL_Mnt  = NULL; CSF_Mnt = NULL;  CEff_Mnt = NULL;
  CMx_Mnt = NULL; CMy_Mnt = NULL; CMz_Mnt = NULL;
  CFx_Mnt = NULL; CFy_Mnt = NULL; CFz_Mnt = NULL;
  CoPx_Mnt = NULL; CoPy_Mnt = NULL; CoPz_Mnt = NULL;

  CPressure = NULL; CPressureTarget = NULL; HeatFlux = NULL; HeatFluxTarget = NULL; YPlus = NULL;
  ForceInviscid = NULL; MomentInviscid = NULL;
  ForceMomentum = NULL; MomentMomentum = NULL;

  /*--- Surface based array initialization ---*/

  Surface_CL_Inv  = NULL; Surface_CD_Inv  = NULL; Surface_CSF_Inv = NULL; Surface_CEff_Inv = NULL;
  Surface_CFx_Inv = NULL; Surface_CFy_Inv = NULL; Surface_CFz_Inv = NULL;
  Surface_CMx_Inv = NULL; Surface_CMy_Inv = NULL; Surface_CMz_Inv = NULL;

  Surface_CL_Mnt  = NULL; Surface_CD_Mnt  = NULL; Surface_CSF_Mnt = NULL; Surface_CEff_Mnt = NULL;
  Surface_CFx_Mnt = NULL; Surface_CFy_Mnt = NULL; Surface_CFz_Mnt = NULL;
  Surface_CMx_Mnt = NULL; Surface_CMy_Mnt = NULL; Surface_CMz_Mnt = NULL;

  Surface_CL  = NULL; Surface_CD  = NULL; Surface_CSF = NULL; Surface_CEff = NULL;
  Surface_CFx = NULL; Surface_CFy = NULL; Surface_CFz = NULL;
  Surface_CMx = NULL; Surface_CMy = NULL; Surface_CMz = NULL;
  
  /*--- Rotorcraft simulation array initialization ---*/
  
  CMerit_Inv = NULL;  CT_Inv = NULL;  CQ_Inv = NULL;
  
  /*--- Numerical methods array initialization ---*/
  
  iPoint_UndLapl = NULL;
  jPoint_UndLapl = NULL;
  Primitive = NULL; Primitive_i = NULL; Primitive_j = NULL;
  CharacPrimVar = NULL;
  Smatrix = NULL; Cvector = NULL;
  Preconditioner = NULL;

  FluidModel = NULL;

  SlidingState     = NULL;
  SlidingStateNodes = NULL;
  
  nodes = nullptr;
}

CIncEulerSolver::CIncEulerSolver(CGeometry *geometry, CConfig *config, unsigned short iMesh) : CSolver() {
  
  unsigned long iPoint, iVertex;
  unsigned short iVar, iDim, iMarker, nLineLets;
  ifstream restart_file;
  unsigned short nZone = geometry->GetnZone();
  bool restart   = (config->GetRestart() || config->GetRestart_Flow());
  string filename = config->GetSolution_FileName();
  int Unst_RestartIter;
  unsigned short iZone = config->GetiZone();
  bool dual_time = ((config->GetTime_Marching() == DT_STEPPING_1ST) ||
                    (config->GetTime_Marching() == DT_STEPPING_2ND));
  bool time_stepping = config->GetTime_Marching() == TIME_STEPPING;
  bool adjoint = (config->GetContinuous_Adjoint()) || (config->GetDiscrete_Adjoint());
  bool fsi     = config->GetFSI_Simulation();
  bool multizone = config->GetMultizone_Problem();
  string filename_ = config->GetSolution_FileName();

  /* A grid is defined as dynamic if there's rigid grid movement or grid deformation AND the problem is time domain */
  dynamic_grid = config->GetDynamic_Grid();

  unsigned short direct_diff = config->GetDirectDiff();

  /*--- Store the multigrid level. ---*/
  MGLevel = iMesh;

  /*--- Check for a restart file to evaluate if there is a change in the angle of attack
   before computing all the non-dimesional quantities. ---*/

  if (!(!restart || (iMesh != MESH_0) || nZone > 1)) {

    /*--- Multizone problems require the number of the zone to be appended. ---*/

    if (nZone > 1) filename_ = config->GetMultizone_FileName(filename_, iZone, ".dat");

    /*--- Modify file name for a dual-time unsteady restart ---*/

    if (dual_time) {
      if (adjoint) Unst_RestartIter = SU2_TYPE::Int(config->GetUnst_AdjointIter())-1;
      else if (config->GetTime_Marching() == DT_STEPPING_1ST)
        Unst_RestartIter = SU2_TYPE::Int(config->GetRestart_Iter())-1;
      else Unst_RestartIter = SU2_TYPE::Int(config->GetRestart_Iter())-2;
      filename_ = config->GetUnsteady_FileName(filename_, Unst_RestartIter, ".dat");
    }

    /*--- Modify file name for a time stepping unsteady restart ---*/

    if (time_stepping) {
      if (adjoint) Unst_RestartIter = SU2_TYPE::Int(config->GetUnst_AdjointIter())-1;
      else Unst_RestartIter = SU2_TYPE::Int(config->GetRestart_Iter())-1;
      filename_ = config->GetUnsteady_FileName(filename_, Unst_RestartIter, ".dat");
    }

    /*--- Read and store the restart metadata. ---*/

//    Read_SU2_Restart_Metadata(geometry, config, false, filename_);
    
  }

  /*--- Basic array initialization ---*/

  CD_Inv  = NULL; CL_Inv  = NULL; CSF_Inv = NULL;  CEff_Inv = NULL;
  CMx_Inv = NULL; CMy_Inv = NULL; CMz_Inv = NULL;
  CFx_Inv = NULL; CFy_Inv = NULL; CFz_Inv = NULL;
  CoPx_Inv = NULL; CoPy_Inv = NULL; CoPz_Inv = NULL;

  CD_Mnt  = NULL; CL_Mnt  = NULL; CSF_Mnt = NULL; CEff_Mnt = NULL;
  CMx_Mnt = NULL; CMy_Mnt = NULL; CMz_Mnt = NULL;
  CFx_Mnt = NULL; CFy_Mnt = NULL; CFz_Mnt = NULL;
  CoPx_Mnt= NULL;   CoPy_Mnt= NULL;   CoPz_Mnt= NULL;

  CPressure = NULL; CPressureTarget = NULL; HeatFlux = NULL; HeatFluxTarget = NULL; YPlus = NULL;
  ForceInviscid = NULL; MomentInviscid = NULL;
  ForceMomentum = NULL;  MomentMomentum = NULL;

  /*--- Surface based array initialization ---*/

  Surface_CL_Inv  = NULL; Surface_CD_Inv  = NULL; Surface_CSF_Inv = NULL; Surface_CEff_Inv = NULL;
  Surface_CFx_Inv = NULL; Surface_CFy_Inv = NULL; Surface_CFz_Inv = NULL;
  Surface_CMx_Inv = NULL; Surface_CMy_Inv = NULL; Surface_CMz_Inv = NULL;

  Surface_CL_Mnt  = NULL; Surface_CD_Mnt  = NULL; Surface_CSF_Mnt = NULL; Surface_CEff_Mnt= NULL;
  Surface_CFx_Mnt = NULL; Surface_CFy_Mnt = NULL; Surface_CFz_Mnt = NULL;
  Surface_CMx_Mnt = NULL; Surface_CMy_Mnt = NULL; Surface_CMz_Mnt = NULL;

  Surface_CL  = NULL; Surface_CD  = NULL; Surface_CSF = NULL; Surface_CEff = NULL;
  Surface_CMx = NULL; Surface_CMy = NULL; Surface_CMz = NULL;

  /*--- Rotorcraft simulation array initialization ---*/

  CMerit_Inv = NULL;  CT_Inv = NULL;  CQ_Inv = NULL;

  /*--- Numerical methods array initialization ---*/
  
  iPoint_UndLapl = NULL;
  jPoint_UndLapl = NULL;
  Primitive = NULL; Primitive_i = NULL; Primitive_j = NULL;
  CharacPrimVar = NULL;
  Smatrix = NULL; Cvector = NULL;
  Preconditioner = NULL;

  /*--- Fluid model pointer initialization ---*/

  FluidModel = NULL;

  /*--- Set the gamma value ---*/
  
  Gamma = config->GetGamma();
  Gamma_Minus_One = Gamma - 1.0;
  
  /*--- Define geometry constants in the solver structure.
   * Incompressible flow, primitive variables (P, vx, vy, vz, T, rho, beta, lamMu, EddyMu, Kt_eff, Cp, Cv) ---*/
  
  nDim = geometry->GetnDim();
  
  nVar = nDim+2; nPrimVar = nDim+9; nPrimVarGrad = nDim+4;

  /*--- Initialize nVarGrad for deallocation ---*/
  
  nVarGrad = nPrimVarGrad;
  
  nMarker      = config->GetnMarker_All();
  nPoint       = geometry->GetnPoint();
  nPointDomain = geometry->GetnPointDomain();
 
  /*--- Store the number of vertices on each marker for deallocation later ---*/

  nVertex = new unsigned long[nMarker];
  for (iMarker = 0; iMarker < nMarker; iMarker++) 
    nVertex[iMarker] = geometry->nVertex[iMarker];
  
  /*--- Perform the non-dimensionalization for the flow equations using the
   specified reference values. ---*/
  
  SetNondimensionalization(config, iMesh);
  
  /*--- Check if we are executing a verification case. If so, the
   VerificationSolution object will be instantiated for a particular
   option from the available library of verification solutions. Note
   that this is done after SetNondim(), as problem-specific initial
   parameters are needed by the solution constructors. ---*/
  
  SetVerificationSolution(nDim, nVar, config);
  
  /*--- Define some auxiliary vectors related to the residual ---*/
  
  Residual      = new su2double[nVar]; for (iVar = 0; iVar < nVar; iVar++) Residual[iVar]     = 0.0;
  Residual_RMS  = new su2double[nVar]; for (iVar = 0; iVar < nVar; iVar++) Residual_RMS[iVar] = 0.0;
  Residual_Max  = new su2double[nVar]; for (iVar = 0; iVar < nVar; iVar++) Residual_Max[iVar] = 0.0;
  Res_Conv      = new su2double[nVar]; for (iVar = 0; iVar < nVar; iVar++) Res_Conv[iVar]     = 0.0;
  Res_Visc      = new su2double[nVar]; for (iVar = 0; iVar < nVar; iVar++) Res_Visc[iVar]     = 0.0;
  Res_Sour      = new su2double[nVar]; for (iVar = 0; iVar < nVar; iVar++) Res_Sour[iVar]     = 0.0;
  
  /*--- Define some structures for locating max residuals ---*/
  
  Point_Max = new unsigned long[nVar];
  for (iVar = 0; iVar < nVar; iVar++) Point_Max[iVar] = 0;
  
  Point_Max_Coord = new su2double*[nVar];
  for (iVar = 0; iVar < nVar; iVar++) {
    Point_Max_Coord[iVar] = new su2double[nDim];
    for (iDim = 0; iDim < nDim; iDim++) Point_Max_Coord[iVar][iDim] = 0.0;
  }
  
  /*--- Define some auxiliary vectors related to the solution ---*/
  
  Solution   = new su2double[nVar]; for (iVar = 0; iVar < nVar; iVar++) Solution[iVar]   = 0.0;
  Solution_i = new su2double[nVar]; for (iVar = 0; iVar < nVar; iVar++) Solution_i[iVar] = 0.0;
  Solution_j = new su2double[nVar]; for (iVar = 0; iVar < nVar; iVar++) Solution_j[iVar] = 0.0;
  
  /*--- Define some auxiliary vectors related to the geometry ---*/
  
  Vector   = new su2double[nDim]; for (iDim = 0; iDim < nDim; iDim++) Vector[iDim]   = 0.0;
  Vector_i = new su2double[nDim]; for (iDim = 0; iDim < nDim; iDim++) Vector_i[iDim] = 0.0;
  Vector_j = new su2double[nDim]; for (iDim = 0; iDim < nDim; iDim++) Vector_j[iDim] = 0.0;
  
  /*--- Define some auxiliary vectors related to the primitive solution ---*/
  
  Primitive   = new su2double[nPrimVar]; for (iVar = 0; iVar < nPrimVar; iVar++) Primitive[iVar]   = 0.0;
  Primitive_i = new su2double[nPrimVar]; for (iVar = 0; iVar < nPrimVar; iVar++) Primitive_i[iVar] = 0.0;
  Primitive_j = new su2double[nPrimVar]; for (iVar = 0; iVar < nPrimVar; iVar++) Primitive_j[iVar] = 0.0;
  
  /*--- Define some auxiliary vectors related to the undivided lapalacian ---*/
  
  if (config->GetKind_ConvNumScheme_Flow() == SPACE_CENTERED) {
    iPoint_UndLapl = new su2double [nPoint];
    jPoint_UndLapl = new su2double [nPoint];
  }

  Preconditioner = new su2double* [nVar];
  for (iVar = 0; iVar < nVar; iVar ++)
    Preconditioner[iVar] = new su2double[nVar];

  /*--- Initialize the solution and right-hand side vectors for storing
   the residuals and updating the solution (always needed even for
   explicit schemes). ---*/
  
  LinSysSol.Initialize(nPoint, nPointDomain, nVar, 0.0);
  LinSysRes.Initialize(nPoint, nPointDomain, nVar, 0.0);
  
  /*--- Jacobians and vector structures for implicit computations ---*/
  
  if (config->GetKind_TimeIntScheme_Flow() == EULER_IMPLICIT) {
    
    Jacobian_i = new su2double* [nVar];
    Jacobian_j = new su2double* [nVar];
    for (iVar = 0; iVar < nVar; iVar++) {
      Jacobian_i[iVar] = new su2double [nVar];
      Jacobian_j[iVar] = new su2double [nVar];
    }
    
    if (rank == MASTER_NODE) cout << "Initialize Jacobian structure (Euler). MG level: " << iMesh <<"." << endl;
    Jacobian.Initialize(nPoint, nPointDomain, nVar, nVar, true, geometry, config);
    
    if (config->GetKind_Linear_Solver_Prec() == LINELET) {
      nLineLets = Jacobian.BuildLineletPreconditioner(geometry, config);
      if (rank == MASTER_NODE) cout << "Compute linelet structure. " << nLineLets << " elements in each line (average)." << endl;
    }
    
  }
  
  else {
    if (rank == MASTER_NODE) cout << "Explicit scheme. No Jacobian structure (Euler). MG level: " << iMesh <<"." << endl;
  }
  
  /*--- Define some auxiliary vectors for computing flow variable
   gradients by least squares, S matrix := inv(R)*traspose(inv(R)),
   c vector := transpose(WA)*(Wb) ---*/
  
  if (config->GetLeastSquaresRequired()) {
    
    Smatrix = new su2double* [nDim];
    for (iDim = 0; iDim < nDim; iDim++)
      Smatrix[iDim] = new su2double [nDim];
    
    Cvector = new su2double* [nPrimVarGrad];
    for (iVar = 0; iVar < nPrimVarGrad; iVar++)
      Cvector[iVar] = new su2double [nDim];
    
  }

  /*--- Store the value of the characteristic primitive variables at the boundaries ---*/

  CharacPrimVar = new su2double** [nMarker];
  for (iMarker = 0; iMarker < nMarker; iMarker++) {
    CharacPrimVar[iMarker] = new su2double* [geometry->nVertex[iMarker]];
    for (iVertex = 0; iVertex < geometry->nVertex[iMarker]; iVertex++) {
      CharacPrimVar[iMarker][iVertex] = new su2double [nPrimVar];
      for (iVar = 0; iVar < nPrimVar; iVar++) {
        CharacPrimVar[iMarker][iVertex][iVar] = 0.0;
      }
    }
  }

  /*--- Force definition and coefficient arrays for all of the markers ---*/
  
  CPressure = new su2double* [nMarker];
  CPressureTarget = new su2double* [nMarker];
  for (iMarker = 0; iMarker < nMarker; iMarker++) {
    CPressure[iMarker] = new su2double [geometry->nVertex[iMarker]];
    CPressureTarget[iMarker] = new su2double [geometry->nVertex[iMarker]];
    for (iVertex = 0; iVertex < geometry->nVertex[iMarker]; iVertex++) {
      CPressure[iMarker][iVertex] = 0.0;
      CPressureTarget[iMarker][iVertex] = 0.0;
    }
  }
  
  /*--- Store the value of the Total Pressure at the inlet BC ---*/
  
  Inlet_Ttotal = new su2double* [nMarker];
  for (iMarker = 0; iMarker < nMarker; iMarker++) {
    Inlet_Ttotal[iMarker] = new su2double [geometry->nVertex[iMarker]];
    for (iVertex = 0; iVertex < geometry->nVertex[iMarker]; iVertex++) {
      Inlet_Ttotal[iMarker][iVertex] = 0;
    }
  }
  
  /*--- Store the value of the Total Temperature at the inlet BC ---*/
  
  Inlet_Ptotal = new su2double* [nMarker];
  for (iMarker = 0; iMarker < nMarker; iMarker++) {
    Inlet_Ptotal[iMarker] = new su2double [geometry->nVertex[iMarker]];
    for (iVertex = 0; iVertex < geometry->nVertex[iMarker]; iVertex++) {
      Inlet_Ptotal[iMarker][iVertex] = 0;
    }
  }
  
  /*--- Store the value of the Flow direction at the inlet BC ---*/
  
  Inlet_FlowDir = new su2double** [nMarker];
  for (iMarker = 0; iMarker < nMarker; iMarker++) {
    Inlet_FlowDir[iMarker] = new su2double* [geometry->nVertex[iMarker]];
    for (iVertex = 0; iVertex < geometry->nVertex[iMarker]; iVertex++) {
      Inlet_FlowDir[iMarker][iVertex] = new su2double [nDim];
      for (iDim = 0; iDim < nDim; iDim++) {
        Inlet_FlowDir[iMarker][iVertex][iDim] = 0;
      }
    }
  }
  
  /*--- Non-dimensional coefficients ---*/

  ForceInviscid  = new su2double[nDim];
  MomentInviscid = new su2double[3];
  CD_Inv         = new su2double[nMarker];
  CL_Inv         = new su2double[nMarker];
  CSF_Inv        = new su2double[nMarker];
  CMx_Inv        = new su2double[nMarker];
  CMy_Inv        = new su2double[nMarker];
  CMz_Inv        = new su2double[nMarker];
  CEff_Inv       = new su2double[nMarker];
  CFx_Inv        = new su2double[nMarker];
  CFy_Inv        = new su2double[nMarker];
  CFz_Inv        = new su2double[nMarker];
  CoPx_Inv       = new su2double[nMarker];
  CoPy_Inv       = new su2double[nMarker];
  CoPz_Inv       = new su2double[nMarker];

  ForceMomentum  = new su2double[nDim];
  MomentMomentum = new su2double[3];
  CD_Mnt         = new su2double[nMarker];
  CL_Mnt         = new su2double[nMarker];
  CSF_Mnt        = new su2double[nMarker];
  CMx_Mnt        = new su2double[nMarker];
  CMy_Mnt        = new su2double[nMarker];
  CMz_Mnt        = new su2double[nMarker];
  CEff_Mnt       = new su2double[nMarker];
  CFx_Mnt        = new su2double[nMarker];
  CFy_Mnt        = new su2double[nMarker];
  CFz_Mnt        = new su2double[nMarker];
  CoPx_Mnt       = new su2double[nMarker];
  CoPy_Mnt       = new su2double[nMarker];
  CoPz_Mnt       = new su2double[nMarker];

  Surface_CL_Inv   = new su2double[config->GetnMarker_Monitoring()];
  Surface_CD_Inv   = new su2double[config->GetnMarker_Monitoring()];
  Surface_CSF_Inv  = new su2double[config->GetnMarker_Monitoring()];
  Surface_CEff_Inv = new su2double[config->GetnMarker_Monitoring()];
  Surface_CFx_Inv  = new su2double[config->GetnMarker_Monitoring()];
  Surface_CFy_Inv  = new su2double[config->GetnMarker_Monitoring()];
  Surface_CFz_Inv  = new su2double[config->GetnMarker_Monitoring()];
  Surface_CMx_Inv  = new su2double[config->GetnMarker_Monitoring()];
  Surface_CMy_Inv  = new su2double[config->GetnMarker_Monitoring()];
  Surface_CMz_Inv  = new su2double[config->GetnMarker_Monitoring()];

  Surface_CL_Mnt   = new su2double[config->GetnMarker_Monitoring()];
  Surface_CD_Mnt   = new su2double[config->GetnMarker_Monitoring()];
  Surface_CSF_Mnt  = new su2double[config->GetnMarker_Monitoring()];
  Surface_CEff_Mnt = new su2double[config->GetnMarker_Monitoring()];
  Surface_CFx_Mnt  = new su2double[config->GetnMarker_Monitoring()];
  Surface_CFy_Mnt  = new su2double[config->GetnMarker_Monitoring()];
  Surface_CFz_Mnt  = new su2double[config->GetnMarker_Monitoring()];
  Surface_CMx_Mnt  = new su2double[config->GetnMarker_Monitoring()];
  Surface_CMy_Mnt  = new su2double[config->GetnMarker_Monitoring()];
  Surface_CMz_Mnt  = new su2double[config->GetnMarker_Monitoring()];

  Surface_CL   = new su2double[config->GetnMarker_Monitoring()];
  Surface_CD   = new su2double[config->GetnMarker_Monitoring()];
  Surface_CSF  = new su2double[config->GetnMarker_Monitoring()];
  Surface_CEff = new su2double[config->GetnMarker_Monitoring()];
  Surface_CFx  = new su2double[config->GetnMarker_Monitoring()];
  Surface_CFy  = new su2double[config->GetnMarker_Monitoring()];
  Surface_CFz  = new su2double[config->GetnMarker_Monitoring()];
  Surface_CMx  = new su2double[config->GetnMarker_Monitoring()];
  Surface_CMy  = new su2double[config->GetnMarker_Monitoring()];
  Surface_CMz  = new su2double[config->GetnMarker_Monitoring()];

  /*--- Rotorcraft coefficients ---*/

  CT_Inv           = new su2double[nMarker];
  CQ_Inv           = new su2double[nMarker];
  CMerit_Inv       = new su2double[nMarker];

  CT_Mnt           = new su2double[nMarker];
  CQ_Mnt           = new su2double[nMarker];
  CMerit_Mnt       = new su2double[nMarker];

  /*--- Init total coefficients ---*/

  Total_CD       = 0.0;    Total_CL           = 0.0;    Total_CSF            = 0.0;
  Total_CMx      = 0.0;    Total_CMy          = 0.0;    Total_CMz            = 0.0;
  Total_CoPx     = 0.0;    Total_CoPy         = 0.0;    Total_CoPz           = 0.0;
  Total_CEff     = 0.0;
  Total_CFx      = 0.0;    Total_CFy          = 0.0;    Total_CFz            = 0.0;
  Total_CT       = 0.0;    Total_CQ           = 0.0;    Total_CMerit         = 0.0;
  Total_MaxHeat  = 0.0;    Total_Heat         = 0.0;    Total_ComboObj       = 0.0;
  Total_CpDiff   = 0.0;    Total_HeatFluxDiff = 0.0;    Total_Custom_ObjFunc = 0.0;
  
  /*--- Read farfield conditions ---*/

  Density_Inf     = config->GetDensity_FreeStreamND();
  Pressure_Inf    = config->GetPressure_FreeStreamND();
  Velocity_Inf    = config->GetVelocity_FreeStreamND();
  Temperature_Inf = config->GetTemperature_FreeStreamND();

  /*--- Initialize the secondary values for direct derivative approxiations ---*/
  
  switch(direct_diff){
    case NO_DERIVATIVE:
      /*--- Default ---*/
      break;
    case D_DENSITY:
      SU2_TYPE::SetDerivative(Density_Inf, 1.0);
      break;
    case D_PRESSURE:
      SU2_TYPE::SetDerivative(Pressure_Inf, 1.0);
      break;
    case D_TEMPERATURE:
      SU2_TYPE::SetDerivative(Temperature_Inf, 1.0);
      break;
    case D_MACH: case D_AOA:
    case D_SIDESLIP: case D_REYNOLDS:
    case D_TURB2LAM: case D_DESIGN:
      /*--- Already done in postprocessing of config ---*/
      break;
    default:
      break;
  }
  
  /*--- Initializate quantities for SlidingMesh Interface ---*/
  
  SlidingState       = new su2double*** [nMarker];
  SlidingStateNodes  = new int*         [nMarker];
  
  for (iMarker = 0; iMarker < nMarker; iMarker++){
    SlidingState[iMarker]      = NULL;
    SlidingStateNodes[iMarker] = NULL;

    if (config->GetMarker_All_KindBC(iMarker) == FLUID_INTERFACE){

      SlidingState[iMarker]       = new su2double**[geometry->GetnVertex(iMarker)];
      SlidingStateNodes[iMarker]  = new int        [geometry->GetnVertex(iMarker)];

      for (iPoint = 0; iPoint < geometry->GetnVertex(iMarker); iPoint++){
        SlidingState[iMarker][iPoint] = new su2double*[nPrimVar+1];

        SlidingStateNodes[iMarker][iPoint] = 0;
        for (iVar = 0; iVar < nPrimVar+1; iVar++)
          SlidingState[iMarker][iPoint][iVar] = NULL;
      }

    }
  }

  /*--- Only initialize when there is a Marker_Fluid_Load defined
   *--- (this avoids overhead in all other cases while a more permanent structure is being developed) ---*/
  if((config->GetnMarker_Fluid_Load() > 0) && (MGLevel == MESH_0)){

    InitVertexTractionContainer(geometry, config);

    if (config->GetDiscrete_Adjoint())
      InitVertexTractionAdjointContainer(geometry, config);

  }

  /*--- Initialize the solution to the far-field state everywhere. ---*/

  nodes = new CIncEulerVariable(Pressure_Inf, Velocity_Inf, Temperature_Inf, nPoint, nDim, nVar, config);
  SetBaseClassPointerToNodes();

  /*--- Initialize the BGS residuals in FSI problems. ---*/
  if (fsi || multizone){
    Residual_BGS      = new su2double[nVar];         for (iVar = 0; iVar < nVar; iVar++) Residual_RMS[iVar]  = 1.0;
    Residual_Max_BGS  = new su2double[nVar];         for (iVar = 0; iVar < nVar; iVar++) Residual_Max_BGS[iVar]  = 1.0;

    /*--- Define some structures for locating max residuals ---*/

    Point_Max_BGS       = new unsigned long[nVar];  for (iVar = 0; iVar < nVar; iVar++) Point_Max_BGS[iVar]  = 0;
    Point_Max_Coord_BGS = new su2double*[nVar];
    for (iVar = 0; iVar < nVar; iVar++) {
      Point_Max_Coord_BGS[iVar] = new su2double[nDim];
      for (iDim = 0; iDim < nDim; iDim++) Point_Max_Coord_BGS[iVar][iDim] = 0.0;
    }
  }

  /*--- Define solver parameters needed for execution of destructor ---*/

  if (config->GetKind_ConvNumScheme_Flow() == SPACE_CENTERED ) space_centered = true;
  else space_centered = false;

  if (config->GetKind_TimeIntScheme_Flow() == EULER_IMPLICIT) euler_implicit = true;
  else euler_implicit = false;

  if (config->GetKind_Gradient_Method() == WEIGHTED_LEAST_SQUARES) least_squares = true;
  else least_squares = false;

  /*--- Communicate and store volume and the number of neighbors for
   any dual CVs that lie on on periodic markers. ---*/
  
  for (unsigned short iPeriodic = 1; iPeriodic <= config->GetnMarker_Periodic()/2; iPeriodic++) {
    InitiatePeriodicComms(geometry, config, iPeriodic, PERIODIC_VOLUME);
    CompletePeriodicComms(geometry, config, iPeriodic, PERIODIC_VOLUME);
    InitiatePeriodicComms(geometry, config, iPeriodic, PERIODIC_NEIGHBORS);
    CompletePeriodicComms(geometry, config, iPeriodic, PERIODIC_NEIGHBORS);
  }
  SetImplicitPeriodic(euler_implicit);
  if (iMesh == MESH_0) SetRotatePeriodic(true);
  
  /*--- Perform the MPI communication of the solution ---*/

  InitiateComms(geometry, config, SOLUTION);
  CompleteComms(geometry, config, SOLUTION);
  
  /* Store the initial CFL number for all grid points. */
  
  const su2double CFL = config->GetCFL(MGLevel);
  for (iPoint = 0; iPoint < nPoint; iPoint++) {
    nodes->SetLocalCFL(iPoint, CFL);
  }
  Min_CFL_Local = CFL;
  Max_CFL_Local = CFL;
  Avg_CFL_Local = CFL;
  
  /*--- Add the solver name (max 8 characters) ---*/
  SolverName = "INC.FLOW";

}

CIncEulerSolver::~CIncEulerSolver(void) {

  unsigned short iMarker, iVar;
  unsigned long iVertex;

  /*--- Array deallocation ---*/

  if (CD_Inv  != NULL)  delete [] CD_Inv;
  if (CL_Inv  != NULL)  delete [] CL_Inv;
  if (CSF_Inv != NULL)  delete [] CSF_Inv;
  if (CMx_Inv != NULL)  delete [] CMx_Inv;
  if (CMy_Inv != NULL)  delete [] CMy_Inv;
  if (CMz_Inv != NULL)  delete [] CMz_Inv;
  if (CFx_Inv != NULL)  delete [] CFx_Inv;
  if (CFy_Inv != NULL)  delete [] CFy_Inv;
  if (CFz_Inv != NULL)  delete [] CFz_Inv;
  if (CoPx_Inv != NULL) delete [] CoPx_Inv;
  if (CoPy_Inv != NULL) delete [] CoPy_Inv;
  if (CoPz_Inv != NULL) delete [] CoPz_Inv;

  if (Surface_CL_Inv   != NULL) delete [] Surface_CL_Inv;
  if (Surface_CD_Inv   != NULL) delete [] Surface_CD_Inv;
  if (Surface_CSF_Inv  != NULL) delete [] Surface_CSF_Inv;
  if (Surface_CEff_Inv != NULL) delete [] Surface_CEff_Inv;
  if (Surface_CFx_Inv  != NULL) delete [] Surface_CFx_Inv;
  if (Surface_CFy_Inv  != NULL) delete [] Surface_CFy_Inv;
  if (Surface_CFz_Inv  != NULL) delete [] Surface_CFz_Inv;
  if (Surface_CMx_Inv  != NULL) delete [] Surface_CMx_Inv;
  if (Surface_CMy_Inv  != NULL) delete [] Surface_CMy_Inv;
  if (Surface_CMz_Inv  != NULL) delete [] Surface_CMz_Inv;

  if (CD_Mnt  != NULL)  delete [] CD_Mnt;
  if (CL_Mnt  != NULL)  delete [] CL_Mnt;
  if (CSF_Mnt != NULL)  delete [] CSF_Mnt;
  if (CMx_Mnt != NULL)  delete [] CMx_Mnt;
  if (CMy_Mnt != NULL)  delete [] CMy_Mnt;
  if (CMz_Mnt != NULL)  delete [] CMz_Mnt;
  if (CFx_Mnt != NULL)  delete [] CFx_Mnt;
  if (CFy_Mnt != NULL)  delete [] CFy_Mnt;
  if (CFz_Mnt != NULL)  delete [] CFz_Mnt;
  if (CoPx_Mnt != NULL) delete [] CoPx_Mnt;
  if (CoPy_Mnt != NULL) delete [] CoPy_Mnt;
  if (CoPz_Mnt != NULL) delete [] CoPz_Mnt;

  if (Surface_CL_Mnt   != NULL) delete [] Surface_CL_Mnt;
  if (Surface_CD_Mnt   != NULL) delete [] Surface_CD_Mnt;
  if (Surface_CSF_Mnt  != NULL) delete [] Surface_CSF_Mnt;
  if (Surface_CEff_Mnt != NULL) delete [] Surface_CEff_Mnt;
  if (Surface_CFx_Mnt  != NULL) delete [] Surface_CFx_Mnt;
  if (Surface_CFy_Mnt  != NULL) delete [] Surface_CFy_Mnt;
  if (Surface_CFz_Mnt  != NULL) delete [] Surface_CFz_Mnt;
  if (Surface_CMx_Mnt  != NULL) delete [] Surface_CMx_Mnt;
  if (Surface_CMy_Mnt  != NULL) delete [] Surface_CMy_Mnt;
  if (Surface_CMz_Mnt  != NULL) delete [] Surface_CMz_Mnt;

  if (Surface_CL   != NULL) delete [] Surface_CL;
  if (Surface_CD   != NULL) delete [] Surface_CD;
  if (Surface_CSF  != NULL) delete [] Surface_CSF;
  if (Surface_CEff != NULL) delete [] Surface_CEff;
  if (Surface_CFx  != NULL) delete [] Surface_CFx;
  if (Surface_CFy  != NULL) delete [] Surface_CFy;
  if (Surface_CFz  != NULL) delete [] Surface_CFz;
  if (Surface_CMx  != NULL) delete [] Surface_CMx;
  if (Surface_CMy  != NULL) delete [] Surface_CMy;
  if (Surface_CMz  != NULL) delete [] Surface_CMz;
  
  if (CEff_Inv   != NULL) delete [] CEff_Inv;
  if (CMerit_Inv != NULL) delete [] CMerit_Inv;
  if (CT_Inv     != NULL) delete [] CT_Inv;
  if (CQ_Inv     != NULL) delete [] CQ_Inv;

  if (CEff_Mnt   != NULL) delete [] CEff_Mnt;
  if (CMerit_Mnt != NULL) delete [] CMerit_Mnt;
  if (CT_Mnt     != NULL) delete [] CT_Mnt;
  if (CQ_Mnt     != NULL) delete [] CQ_Mnt;

  if (ForceInviscid  != NULL) delete [] ForceInviscid;
  if (MomentInviscid != NULL) delete [] MomentInviscid;
  if (ForceMomentum  != NULL) delete [] ForceMomentum;
  if (MomentMomentum != NULL) delete [] MomentMomentum;

  if (Primitive   != NULL) delete [] Primitive;
  if (Primitive_i != NULL) delete [] Primitive_i;
  if (Primitive_j != NULL) delete [] Primitive_j;

  if (Preconditioner != NULL) {
    for (iVar = 0; iVar < nVar; iVar ++)
      delete [] Preconditioner[iVar];
    delete [] Preconditioner;
  }

  if (CPressure != NULL) {
    for (iMarker = 0; iMarker < nMarker; iMarker++)
      delete [] CPressure[iMarker];
    delete [] CPressure;
  }
  
  if (CPressureTarget != NULL) {
    for (iMarker = 0; iMarker < nMarker; iMarker++)
      delete [] CPressureTarget[iMarker];
    delete [] CPressureTarget;
  }

  if (CharacPrimVar != NULL) {
    for (iMarker = 0; iMarker < nMarker; iMarker++) {
      for (iVertex = 0; iVertex<nVertex[iMarker]; iVertex++)
        delete [] CharacPrimVar[iMarker][iVertex];
      delete [] CharacPrimVar[iMarker];
    }
    delete [] CharacPrimVar;
  }

  if (SlidingState != NULL) {
    for (iMarker = 0; iMarker < nMarker; iMarker++) {
      if ( SlidingState[iMarker] != NULL ) {
        for (iVertex = 0; iVertex < nVertex[iMarker]; iVertex++)
          if ( SlidingState[iMarker][iVertex] != NULL ){
            for (iVar = 0; iVar < nPrimVar+1; iVar++)
              delete [] SlidingState[iMarker][iVertex][iVar];
            delete [] SlidingState[iMarker][iVertex];
          }
        delete [] SlidingState[iMarker];
      }
    }
    delete [] SlidingState;
  }
  
  if ( SlidingStateNodes != NULL ){
    for (iMarker = 0; iMarker < nMarker; iMarker++){
        if (SlidingStateNodes[iMarker] != NULL)
            delete [] SlidingStateNodes[iMarker];  
    }
    delete [] SlidingStateNodes;
  }

  if (Inlet_Ttotal != NULL) {
    for (iMarker = 0; iMarker < nMarker; iMarker++)
      if (Inlet_Ttotal[iMarker] != NULL)
        delete [] Inlet_Ttotal[iMarker];
    delete [] Inlet_Ttotal;
  }
  
  if (Inlet_Ptotal != NULL) {
    for (iMarker = 0; iMarker < nMarker; iMarker++)
      if (Inlet_Ptotal[iMarker] != NULL)
        delete [] Inlet_Ptotal[iMarker];
    delete [] Inlet_Ptotal;
  }
  
  if (Inlet_FlowDir != NULL) {
    for (iMarker = 0; iMarker < nMarker; iMarker++) {
      if (Inlet_FlowDir[iMarker] != NULL) {
        for (iVertex = 0; iVertex < nVertex[iMarker]; iVertex++)
          delete [] Inlet_FlowDir[iMarker][iVertex];
        delete [] Inlet_FlowDir[iMarker];
      }
    }
    delete [] Inlet_FlowDir;
  }

  if (HeatFlux != NULL) {
    for (iMarker = 0; iMarker < nMarker; iMarker++) {
      delete [] HeatFlux[iMarker];
    }
    delete [] HeatFlux;
  }
  
  if (HeatFluxTarget != NULL) {
    for (iMarker = 0; iMarker < nMarker; iMarker++) {
      delete [] HeatFluxTarget[iMarker];
    }
    delete [] HeatFluxTarget;
  }
  
  if (YPlus != NULL) {
    for (iMarker = 0; iMarker < nMarker; iMarker++) {
      delete [] YPlus[iMarker];
    }
    delete [] YPlus;
  }
  
  if (FluidModel != NULL) delete FluidModel;
  
  if (nodes != nullptr) delete nodes;
}

void CIncEulerSolver::SetNondimensionalization(CConfig *config, unsigned short iMesh) {
  
  su2double Temperature_FreeStream = 0.0,  ModVel_FreeStream = 0.0,Energy_FreeStream = 0.0,
  ModVel_FreeStreamND = 0.0, Omega_FreeStream = 0.0, Omega_FreeStreamND = 0.0, Viscosity_FreeStream = 0.0,
  Density_FreeStream = 0.0, Pressure_FreeStream = 0.0, Pressure_Thermodynamic = 0.0, Tke_FreeStream = 0.0,
  Length_Ref = 0.0, Density_Ref = 0.0, Pressure_Ref = 0.0, Temperature_Ref = 0.0, Velocity_Ref = 0.0, Time_Ref = 0.0,
  Gas_Constant_Ref = 0.0, Omega_Ref = 0.0, Force_Ref = 0.0, Viscosity_Ref = 0.0, Conductivity_Ref = 0.0, Heat_Flux_Ref = 0.0, Energy_Ref= 0.0, Pressure_FreeStreamND = 0.0, Pressure_ThermodynamicND = 0.0, Density_FreeStreamND = 0.0,
  Temperature_FreeStreamND = 0.0, Gas_ConstantND = 0.0, Specific_Heat_CpND = 0.0, Specific_Heat_CvND = 0.0, Thermal_Expansion_CoeffND = 0.0,
  Velocity_FreeStreamND[3] = {0.0, 0.0, 0.0}, Viscosity_FreeStreamND = 0.0,
  Tke_FreeStreamND = 0.0, Energy_FreeStreamND = 0.0,
  Total_UnstTimeND = 0.0, Delta_UnstTimeND = 0.0;
  
  unsigned short iDim, iVar;
  
  /*--- Local variables ---*/
  
  su2double Mach     = config->GetMach();
  su2double Reynolds = config->GetReynolds();
  
  bool unsteady      = (config->GetTime_Marching() != NO);
  bool viscous       = config->GetViscous();
  bool turbulent     = ((config->GetKind_Solver() == INC_RANS) ||
                        (config->GetKind_Solver() == DISC_ADJ_INC_RANS));
  bool tkeNeeded     = ((turbulent) && ((config->GetKind_Turb_Model() == SST) || (config->GetKind_Turb_Model() == SST_SUST)));
  bool energy        = config->GetEnergy_Equation();
  bool boussinesq    = (config->GetKind_DensityModel() == BOUSSINESQ);

  /*--- Compute dimensional free-stream values. ---*/

  Density_FreeStream     = config->GetInc_Density_Init();     config->SetDensity_FreeStream(Density_FreeStream);
  Temperature_FreeStream = config->GetInc_Temperature_Init(); config->SetTemperature_FreeStream(Temperature_FreeStream);
  Pressure_FreeStream    = 0.0; config->SetPressure_FreeStream(Pressure_FreeStream);

  ModVel_FreeStream   = 0.0;
  for (iDim = 0; iDim < nDim; iDim++) {
    ModVel_FreeStream += config->GetInc_Velocity_Init()[iDim]*config->GetInc_Velocity_Init()[iDim];
    config->SetVelocity_FreeStream(config->GetInc_Velocity_Init()[iDim],iDim);
  }
  ModVel_FreeStream = sqrt(ModVel_FreeStream); config->SetModVel_FreeStream(ModVel_FreeStream);

  /*--- Depending on the density model chosen, select a fluid model. ---*/

  switch (config->GetKind_FluidModel()) {

    case CONSTANT_DENSITY:

      FluidModel = new CConstantDensity(Density_FreeStream, config->GetSpecific_Heat_Cp());
      FluidModel->SetTDState_T(Temperature_FreeStream);
      break;

    case INC_IDEAL_GAS:

      config->SetGas_Constant(UNIVERSAL_GAS_CONSTANT/(config->GetMolecular_Weight()/1000.0));
      Pressure_Thermodynamic = Density_FreeStream*Temperature_FreeStream*config->GetGas_Constant();
      FluidModel = new CIncIdealGas(config->GetSpecific_Heat_Cp(), config->GetGas_Constant(), Pressure_Thermodynamic);
      FluidModel->SetTDState_T(Temperature_FreeStream);
      Pressure_Thermodynamic = FluidModel->GetPressure();
      config->SetPressure_Thermodynamic(Pressure_Thermodynamic);
      break;
      
    case INC_IDEAL_GAS_POLY:
      
      config->SetGas_Constant(UNIVERSAL_GAS_CONSTANT/(config->GetMolecular_Weight()/1000.0));
      Pressure_Thermodynamic = Density_FreeStream*Temperature_FreeStream*config->GetGas_Constant();
      FluidModel = new CIncIdealGasPolynomial(config->GetGas_Constant(), Pressure_Thermodynamic);
      if (viscous) {
        /*--- Variable Cp model via polynomial. ---*/
        for (iVar = 0; iVar < config->GetnPolyCoeffs(); iVar++)
          config->SetCp_PolyCoeffND(config->GetCp_PolyCoeff(iVar), iVar);
        FluidModel->SetCpModel(config);
      }
      FluidModel->SetTDState_T(Temperature_FreeStream);
      Pressure_Thermodynamic = FluidModel->GetPressure();
      config->SetPressure_Thermodynamic(Pressure_Thermodynamic);
      break;

    default:

      SU2_MPI::Error("Fluid model not implemented for incompressible solver.", CURRENT_FUNCTION);
      break;
  }

  if (viscous) {

    /*--- The dimensional viscosity is needed to determine the free-stream conditions.
      To accomplish this, simply set the non-dimensional coefficients to the
      dimensional ones. This will be overruled later.---*/

    config->SetMu_RefND(config->GetMu_Ref());
    config->SetMu_Temperature_RefND(config->GetMu_Temperature_Ref());
    config->SetMu_SND(config->GetMu_S());
    config->SetMu_ConstantND(config->GetMu_Constant());
    
    for (iVar = 0; iVar < config->GetnPolyCoeffs(); iVar++)
      config->SetMu_PolyCoeffND(config->GetMu_PolyCoeff(iVar), iVar);

    /*--- Use the fluid model to compute the dimensional viscosity/conductivity. ---*/

    FluidModel->SetLaminarViscosityModel(config);
    Viscosity_FreeStream = FluidModel->GetLaminarViscosity();
    config->SetViscosity_FreeStream(Viscosity_FreeStream);

    Reynolds = Density_FreeStream*ModVel_FreeStream/Viscosity_FreeStream; config->SetReynolds(Reynolds);

    /*--- Turbulence kinetic energy ---*/

    Tke_FreeStream  = 3.0/2.0*(ModVel_FreeStream*ModVel_FreeStream*config->GetTurbulenceIntensity_FreeStream()*config->GetTurbulenceIntensity_FreeStream());

  }

  /*--- The non-dim. scheme for incompressible flows uses the following ref. values:
     Reference length      = 1 m (fixed by default, grid in meters)
     Reference density     = liquid density or freestream (input)
     Reference velocity    = liquid velocity or freestream (input)
     Reference temperature = liquid temperature or freestream (input)
     Reference pressure    = Reference density * Reference velocity * Reference velocity
     Reference viscosity   = Reference Density * Reference velocity * Reference length
     This is the same non-dim. scheme as in the compressible solver.
     Note that the Re and Re Length are not used as part of initialization. ---*/

  if (config->GetRef_Inc_NonDim() == DIMENSIONAL) {
    Density_Ref     = 1.0;
    Velocity_Ref    = 1.0;
    Temperature_Ref = 1.0;
    Pressure_Ref    = 1.0;
  }
  else if (config->GetRef_Inc_NonDim() == INITIAL_VALUES) {
    Density_Ref     = Density_FreeStream;
    Velocity_Ref    = ModVel_FreeStream;
    Temperature_Ref = Temperature_FreeStream;
    Pressure_Ref    = Density_Ref*Velocity_Ref*Velocity_Ref;
  } 
  else if (config->GetRef_Inc_NonDim() == REFERENCE_VALUES) {
    Density_Ref     = config->GetInc_Density_Ref();
    Velocity_Ref    = config->GetInc_Velocity_Ref();
    Temperature_Ref = config->GetInc_Temperature_Ref();
    Pressure_Ref    = Density_Ref*Velocity_Ref*Velocity_Ref;
  }
  config->SetDensity_Ref(Density_Ref);
  config->SetVelocity_Ref(Velocity_Ref);
  config->SetTemperature_Ref(Temperature_Ref);
  config->SetPressure_Ref(Pressure_Ref);

  /*--- More derived reference values ---*/
  
  Length_Ref       = 1.0;                                                config->SetLength_Ref(Length_Ref);
  Time_Ref         = Length_Ref/Velocity_Ref;                            config->SetTime_Ref(Time_Ref);
  Omega_Ref        = Velocity_Ref/Length_Ref;                            config->SetOmega_Ref(Omega_Ref);
  Force_Ref        = Velocity_Ref*Velocity_Ref/Length_Ref;               config->SetForce_Ref(Force_Ref);
  Heat_Flux_Ref    = Density_Ref*Velocity_Ref*Velocity_Ref*Velocity_Ref; config->SetHeat_Flux_Ref(Heat_Flux_Ref);
  Gas_Constant_Ref = Velocity_Ref*Velocity_Ref/Temperature_Ref;          config->SetGas_Constant_Ref(Gas_Constant_Ref);
  Viscosity_Ref    = Density_Ref*Velocity_Ref*Length_Ref;                config->SetViscosity_Ref(Viscosity_Ref);
  Conductivity_Ref = Viscosity_Ref*Gas_Constant_Ref;                     config->SetConductivity_Ref(Conductivity_Ref);

  /*--- Get the freestream energy. Only useful if energy equation is active. ---*/

  Energy_FreeStream = FluidModel->GetStaticEnergy() + 0.5*ModVel_FreeStream*ModVel_FreeStream;
  config->SetEnergy_FreeStream(Energy_FreeStream);
  if (tkeNeeded) { Energy_FreeStream += Tke_FreeStream; }; config->SetEnergy_FreeStream(Energy_FreeStream);

  /*--- Compute Mach number ---*/

  if (config->GetKind_FluidModel() == CONSTANT_DENSITY) {
    Mach = ModVel_FreeStream / sqrt(config->GetBulk_Modulus()/Density_FreeStream);
  } else {
    Mach = 0.0;
  }
  config->SetMach(Mach);

  /*--- Divide by reference values, to compute the non-dimensional free-stream values ---*/
  
  Pressure_FreeStreamND = Pressure_FreeStream/config->GetPressure_Ref(); config->SetPressure_FreeStreamND(Pressure_FreeStreamND);
  Pressure_ThermodynamicND = Pressure_Thermodynamic/config->GetPressure_Ref(); config->SetPressure_ThermodynamicND(Pressure_ThermodynamicND);
  Density_FreeStreamND  = Density_FreeStream/config->GetDensity_Ref();   config->SetDensity_FreeStreamND(Density_FreeStreamND);
  
  for (iDim = 0; iDim < nDim; iDim++) {
    Velocity_FreeStreamND[iDim] = config->GetVelocity_FreeStream()[iDim]/Velocity_Ref; config->SetVelocity_FreeStreamND(Velocity_FreeStreamND[iDim], iDim);
  }

  Temperature_FreeStreamND = Temperature_FreeStream/config->GetTemperature_Ref(); config->SetTemperature_FreeStreamND(Temperature_FreeStreamND);
  Gas_ConstantND      = config->GetGas_Constant()/Gas_Constant_Ref;    config->SetGas_ConstantND(Gas_ConstantND);
  Specific_Heat_CpND  = config->GetSpecific_Heat_Cp()/Gas_Constant_Ref; config->SetSpecific_Heat_CpND(Specific_Heat_CpND);
  
  /*--- We assume that Cp = Cv for our incompressible fluids. ---*/
  Specific_Heat_CvND  = config->GetSpecific_Heat_Cp()/Gas_Constant_Ref; config->SetSpecific_Heat_CvND(Specific_Heat_CvND);
  
  Thermal_Expansion_CoeffND = config->GetThermal_Expansion_Coeff()*config->GetTemperature_Ref(); config->SetThermal_Expansion_CoeffND(Thermal_Expansion_CoeffND);

  ModVel_FreeStreamND = 0.0;
  for (iDim = 0; iDim < nDim; iDim++) ModVel_FreeStreamND += Velocity_FreeStreamND[iDim]*Velocity_FreeStreamND[iDim];
  ModVel_FreeStreamND    = sqrt(ModVel_FreeStreamND); config->SetModVel_FreeStreamND(ModVel_FreeStreamND);
  
  Viscosity_FreeStreamND = Viscosity_FreeStream / Viscosity_Ref;   config->SetViscosity_FreeStreamND(Viscosity_FreeStreamND);
  
  Tke_FreeStream  = 3.0/2.0*(ModVel_FreeStream*ModVel_FreeStream*config->GetTurbulenceIntensity_FreeStream()*config->GetTurbulenceIntensity_FreeStream());
  config->SetTke_FreeStream(Tke_FreeStream);
  
  Tke_FreeStreamND  = 3.0/2.0*(ModVel_FreeStreamND*ModVel_FreeStreamND*config->GetTurbulenceIntensity_FreeStream()*config->GetTurbulenceIntensity_FreeStream());
  config->SetTke_FreeStreamND(Tke_FreeStreamND);
  
  Omega_FreeStream = Density_FreeStream*Tke_FreeStream/(Viscosity_FreeStream*config->GetTurb2LamViscRatio_FreeStream());
  config->SetOmega_FreeStream(Omega_FreeStream);
  
  Omega_FreeStreamND = Density_FreeStreamND*Tke_FreeStreamND/(Viscosity_FreeStreamND*config->GetTurb2LamViscRatio_FreeStream());
  config->SetOmega_FreeStreamND(Omega_FreeStreamND);
 
  /*--- Delete the original (dimensional) FluidModel object. No fluid is used for inscompressible cases. ---*/
  
  delete FluidModel;

  switch (config->GetKind_FluidModel()) {
      
    case CONSTANT_DENSITY:
      FluidModel = new CConstantDensity(Density_FreeStreamND, Specific_Heat_CpND);
      FluidModel->SetTDState_T(Temperature_FreeStreamND);
      break;

    case INC_IDEAL_GAS:
      FluidModel = new CIncIdealGas(Specific_Heat_CpND, Gas_ConstantND, Pressure_ThermodynamicND);
      FluidModel->SetTDState_T(Temperature_FreeStreamND);
      break;
      
    case INC_IDEAL_GAS_POLY:
      FluidModel = new CIncIdealGasPolynomial(Gas_ConstantND, Pressure_ThermodynamicND);
      if (viscous) {
        /*--- Variable Cp model via polynomial. ---*/
        config->SetCp_PolyCoeffND(config->GetCp_PolyCoeff(0)/Gas_Constant_Ref, 0);
        for (iVar = 1; iVar < config->GetnPolyCoeffs(); iVar++)
          config->SetCp_PolyCoeffND(config->GetCp_PolyCoeff(iVar)*pow(Temperature_Ref,iVar)/Gas_Constant_Ref, iVar);
        FluidModel->SetCpModel(config);
      }
      FluidModel->SetTDState_T(Temperature_FreeStreamND);
      break;
      
  }
  
  Energy_FreeStreamND = FluidModel->GetStaticEnergy() + 0.5*ModVel_FreeStreamND*ModVel_FreeStreamND;
  
  if (viscous) {
    
    /*--- Constant viscosity model ---*/

    config->SetMu_ConstantND(config->GetMu_Constant()/Viscosity_Ref);
    
    /*--- Sutherland's model ---*/
    
    config->SetMu_RefND(config->GetMu_Ref()/Viscosity_Ref);
    config->SetMu_SND(config->GetMu_S()/config->GetTemperature_Ref());
    config->SetMu_Temperature_RefND(config->GetMu_Temperature_Ref()/config->GetTemperature_Ref());
    
    /*--- Viscosity model via polynomial. ---*/

    config->SetMu_PolyCoeffND(config->GetMu_PolyCoeff(0)/Viscosity_Ref, 0);
    for (iVar = 1; iVar < config->GetnPolyCoeffs(); iVar++)
      config->SetMu_PolyCoeffND(config->GetMu_PolyCoeff(iVar)*pow(Temperature_Ref,iVar)/Viscosity_Ref, iVar);
    
    /*--- Constant thermal conductivity model ---*/

    config->SetKt_ConstantND(config->GetKt_Constant()/Conductivity_Ref);
    
    /*--- Conductivity model via polynomial. ---*/

    config->SetKt_PolyCoeffND(config->GetKt_PolyCoeff(0)/Conductivity_Ref, 0);
    for (iVar = 1; iVar < config->GetnPolyCoeffs(); iVar++)
      config->SetKt_PolyCoeffND(config->GetKt_PolyCoeff(iVar)*pow(Temperature_Ref,iVar)/Conductivity_Ref, iVar);
    
    /*--- Set up the transport property models. ---*/

    FluidModel->SetLaminarViscosityModel(config);
    FluidModel->SetThermalConductivityModel(config);
    
  }

  if (tkeNeeded) { Energy_FreeStreamND += Tke_FreeStreamND; };  config->SetEnergy_FreeStreamND(Energy_FreeStreamND);
  
  Energy_Ref = Energy_FreeStream/Energy_FreeStreamND; config->SetEnergy_Ref(Energy_Ref);
  
  Total_UnstTimeND = config->GetTotal_UnstTime() / Time_Ref;    config->SetTotal_UnstTimeND(Total_UnstTimeND);
  Delta_UnstTimeND = config->GetDelta_UnstTime() / Time_Ref;    config->SetDelta_UnstTimeND(Delta_UnstTimeND);
  
  /*--- Write output to the console if this is the master node and first domain ---*/
  
  if ((rank == MASTER_NODE) && (iMesh == MESH_0)) {
    
    cout.precision(6);

    if (config->GetRef_Inc_NonDim() == DIMENSIONAL) {
      cout << "Incompressible flow: rho_ref, vel_ref, temp_ref, p_ref" << endl;
      cout << "are set to 1.0 in order to perform a dimensional calculation." << endl;
      if (dynamic_grid) cout << "Force coefficients computed using MACH_MOTION." << endl;
      else cout << "Force coefficients computed using initial values." << endl;
    }
    else if (config->GetRef_Inc_NonDim() == INITIAL_VALUES) {
      cout << "Incompressible flow: rho_ref, vel_ref, and temp_ref" << endl;
      cout << "are based on the initial values, p_ref = rho_ref*vel_ref^2." << endl;
      if (dynamic_grid) cout << "Force coefficients computed using MACH_MOTION." << endl;
      else cout << "Force coefficients computed using initial values." << endl;
    } 
    else if (config->GetRef_Inc_NonDim() == REFERENCE_VALUES) {
      cout << "Incompressible flow: rho_ref, vel_ref, and temp_ref" << endl;
      cout << "are user-provided reference values, p_ref = rho_ref*vel_ref^2." << endl;
      if (dynamic_grid) cout << "Force coefficients computed using MACH_MOTION." << endl;
      else cout << "Force coefficients computed using reference values." << endl;
    }
    cout << "The reference area for force coeffs. is " << config->GetRefArea() << " m^2." << endl;
    cout << "The reference length for force coeffs. is " << config->GetRefLength() << " m." << endl;

    cout << "The pressure is decomposed into thermodynamic and dynamic components." << endl;
    cout << "The initial value of the dynamic pressure is 0." << endl;

    cout << "Mach number: "<< config->GetMach();
    if (config->GetKind_FluidModel() == CONSTANT_DENSITY) {
      cout << ", computed using the Bulk modulus." << endl;
    } else {
      cout << ", computed using fluid speed of sound." << endl;
    }

    cout << "For external flows, the initial state is imposed at the far-field." << endl;
    cout << "Angle of attack (deg): "<< config->GetAoA() << ", computed using the initial velocity." << endl;
    cout << "Side slip angle (deg): "<< config->GetAoS() << ", computed using the initial velocity." << endl;

    if (viscous) { 
      cout << "Reynolds number per meter: " << config->GetReynolds() << ", computed using initial values."<< endl;
      cout << "Reynolds number is a byproduct of inputs only (not used internally)." << endl;
    }
    cout << "SI units only. The grid should be dimensional (meters)." << endl;
    
    switch (config->GetKind_DensityModel()) {
      
      case CONSTANT:
        if (energy) cout << "Energy equation is active and decoupled." << endl;
        else cout << "No energy equation." << endl;
        break;

      case BOUSSINESQ:
        if (energy) cout << "Energy equation is active and coupled through Boussinesq approx." << endl;
        break;

      case VARIABLE:
        if (energy) cout << "Energy equation is active and coupled for variable density." << endl;
        break;

    }
    
    stringstream NonDimTableOut, ModelTableOut;
    stringstream Unit;  
    
    cout << endl;
    PrintingToolbox::CTablePrinter ModelTable(&ModelTableOut);
    ModelTableOut <<"-- Models:"<< endl;

    ModelTable.AddColumn("Viscosity Model", 25);
    ModelTable.AddColumn("Conductivity Model", 26);
    ModelTable.AddColumn("Fluid Model", 25);
    ModelTable.SetAlign(PrintingToolbox::CTablePrinter::RIGHT);
    ModelTable.PrintHeader();
    
    PrintingToolbox::CTablePrinter NonDimTable(&NonDimTableOut);    
    NonDimTable.AddColumn("Name", 22);
    NonDimTable.AddColumn("Dim. value", 14);
    NonDimTable.AddColumn("Ref. value", 14);
    NonDimTable.AddColumn("Unit", 10);
    NonDimTable.AddColumn("Non-dim. value", 14);
    NonDimTable.SetAlign(PrintingToolbox::CTablePrinter::RIGHT);
    
    NonDimTableOut <<"-- Fluid properties:"<< endl;
    
    NonDimTable.PrintHeader();
    
    if (viscous){
      
      switch(config->GetKind_ViscosityModel()){
      case CONSTANT_VISCOSITY:
        ModelTable << "CONSTANT_VISCOSITY";
        if      (config->GetSystemMeasurements() == SI) Unit << "N.s/m^2";
        else if (config->GetSystemMeasurements() == US) Unit << "lbf.s/ft^2";
        NonDimTable << "Viscosity" << config->GetMu_Constant() << config->GetMu_Constant()/config->GetMu_ConstantND() << Unit.str() << config->GetMu_ConstantND();
        Unit.str("");
        NonDimTable.PrintFooter();
        break;

      case SUTHERLAND:
        ModelTable << "SUTHERLAND";        
        if      (config->GetSystemMeasurements() == SI) Unit << "N.s/m^2";
        else if (config->GetSystemMeasurements() == US) Unit << "lbf.s/ft^2";
        NonDimTable << "Ref. Viscosity" <<  config->GetMu_Ref() <<  config->GetViscosity_Ref() << Unit.str() << config->GetMu_RefND();
        Unit.str("");
        if      (config->GetSystemMeasurements() == SI) Unit << "K";
        else if (config->GetSystemMeasurements() == US) Unit << "R";
        NonDimTable << "Sutherland Temp." << config->GetMu_Temperature_Ref() <<  config->GetTemperature_Ref() << Unit.str() << config->GetMu_Temperature_RefND();
        Unit.str("");
        if      (config->GetSystemMeasurements() == SI) Unit << "K";
        else if (config->GetSystemMeasurements() == US) Unit << "R";
        NonDimTable << "Sutherland Const." << config->GetMu_S() << config->GetTemperature_Ref() << Unit.str() << config->GetMu_SND();
        Unit.str("");
        NonDimTable.PrintFooter();
        break;
        
      case POLYNOMIAL_VISCOSITY:
        ModelTable << "POLYNOMIAL_VISCOSITY";
        for (iVar = 0; iVar < config->GetnPolyCoeffs(); iVar++) {
          stringstream ss;
          ss << iVar;
          if (config->GetMu_PolyCoeff(iVar) != 0.0)
            NonDimTable << "Mu(T) Poly. Coeff. " + ss.str()  << config->GetMu_PolyCoeff(iVar) << config->GetMu_PolyCoeff(iVar)/config->GetMu_PolyCoeffND(iVar) << "-" << config->GetMu_PolyCoeffND(iVar);
        }
        Unit.str("");
        NonDimTable.PrintFooter();
        break;
      }

      switch(config->GetKind_ConductivityModel()){
      case CONSTANT_PRANDTL:
        ModelTable << "CONSTANT_PRANDTL";
        NonDimTable << "Prandtl (Lam.)"  << "-" << "-" << "-" << config->GetPrandtl_Lam();         
        Unit.str("");
        NonDimTable << "Prandtl (Turb.)" << "-" << "-" << "-" << config->GetPrandtl_Turb();         
        Unit.str("");
        NonDimTable.PrintFooter();
        break;
        
      case CONSTANT_CONDUCTIVITY:
        ModelTable << "CONSTANT_CONDUCTIVITY";
        Unit << "W/m^2.K";
        NonDimTable << "Molecular Cond." << config->GetKt_Constant() << config->GetKt_Constant()/config->GetKt_ConstantND() << Unit.str() << config->GetKt_ConstantND();         
        Unit.str("");
        NonDimTable.PrintFooter();
        break;
        
      case POLYNOMIAL_CONDUCTIVITY:
        ModelTable << "POLYNOMIAL_CONDUCTIVITY";
        for (iVar = 0; iVar < config->GetnPolyCoeffs(); iVar++) {
          stringstream ss;
          ss << iVar;
          if (config->GetKt_PolyCoeff(iVar) != 0.0)
            NonDimTable << "Kt(T) Poly. Coeff. " + ss.str()  << config->GetKt_PolyCoeff(iVar) << config->GetKt_PolyCoeff(iVar)/config->GetKt_PolyCoeffND(iVar) << "-" << config->GetKt_PolyCoeffND(iVar);
        }
        Unit.str("");
        NonDimTable.PrintFooter();  
        break;
      }
    } else {
      ModelTable << "-" << "-";
    }
    
    switch (config->GetKind_FluidModel()){
    case CONSTANT_DENSITY:
      ModelTable << "CONSTANT_DENSITY";
      if (energy){
        Unit << "N.m/kg.K";
        NonDimTable << "Spec. Heat (Cp)" << config->GetSpecific_Heat_Cp() << config->GetSpecific_Heat_Cp()/config->GetSpecific_Heat_CpND() << Unit.str() << config->GetSpecific_Heat_CpND();         
        Unit.str("");
      }
      if (boussinesq){
        Unit << "K^-1";
        NonDimTable << "Thermal Exp." << config->GetThermal_Expansion_Coeff() << config->GetThermal_Expansion_Coeff()/config->GetThermal_Expansion_CoeffND() << Unit.str() <<  config->GetThermal_Expansion_CoeffND();         
        Unit.str("");
      }
      Unit << "Pa";
      NonDimTable << "Bulk Modulus" << config->GetBulk_Modulus() << 1.0 << Unit.str() <<  config->GetBulk_Modulus();         
      Unit.str("");
      NonDimTable.PrintFooter();
      break;
      
    case INC_IDEAL_GAS:
      ModelTable << "INC_IDEAL_GAS";      
      Unit << "N.m/kg.K";
      NonDimTable << "Spec. Heat (Cp)" << config->GetSpecific_Heat_Cp() << config->GetSpecific_Heat_Cp()/config->GetSpecific_Heat_CpND() << Unit.str() << config->GetSpecific_Heat_CpND();         
      Unit.str("");
      Unit << "g/mol";
      NonDimTable << "Molecular weight" << config->GetMolecular_Weight()<< 1.0 << Unit.str() << config->GetMolecular_Weight();         
      Unit.str("");
      Unit << "N.m/kg.K";
      NonDimTable << "Gas Constant" << config->GetGas_Constant() << config->GetGas_Constant_Ref() << Unit.str() << config->GetGas_ConstantND();         
      Unit.str("");
      Unit << "Pa";
      NonDimTable << "Therm. Pressure" << config->GetPressure_Thermodynamic() << config->GetPressure_Ref() << Unit.str() << config->GetPressure_ThermodynamicND();         
      Unit.str("");
      NonDimTable.PrintFooter();
      break;
      
    case INC_IDEAL_GAS_POLY:
      ModelTable << "INC_IDEAL_GAS_POLY";             
      Unit.str("");
      Unit << "g/mol";
      NonDimTable << "Molecular weight" << config->GetMolecular_Weight()<< 1.0 << Unit.str() << config->GetMolecular_Weight();         
      Unit.str("");
      Unit << "N.m/kg.K";
      NonDimTable << "Gas Constant" << config->GetGas_Constant() << config->GetGas_Constant_Ref() << Unit.str() << config->GetGas_ConstantND();         
      Unit.str("");
      Unit << "Pa";
      NonDimTable << "Therm. Pressure" << config->GetPressure_Thermodynamic() << config->GetPressure_Ref() << Unit.str() << config->GetPressure_ThermodynamicND();         
      Unit.str("");
      for (iVar = 0; iVar < config->GetnPolyCoeffs(); iVar++) {
        stringstream ss;
        ss << iVar;
        if (config->GetCp_PolyCoeff(iVar) != 0.0)
          NonDimTable << "Cp(T) Poly. Coeff. " + ss.str()  << config->GetCp_PolyCoeff(iVar) << config->GetCp_PolyCoeff(iVar)/config->GetCp_PolyCoeffND(iVar) << "-" << config->GetCp_PolyCoeffND(iVar);
      }
      Unit.str("");
      NonDimTable.PrintFooter();
      break;
      
    }

    
    NonDimTableOut <<"-- Initial and free-stream conditions:"<< endl;
    NonDimTable.PrintHeader();

    if      (config->GetSystemMeasurements() == SI) Unit << "Pa";
    else if (config->GetSystemMeasurements() == US) Unit << "psf";
    NonDimTable << "Dynamic Pressure" << config->GetPressure_FreeStream() << config->GetPressure_Ref() << Unit.str() << config->GetPressure_FreeStreamND();
    Unit.str("");
    if      (config->GetSystemMeasurements() == SI) Unit << "Pa";
    else if (config->GetSystemMeasurements() == US) Unit << "psf";
    NonDimTable << "Total Pressure" << config->GetPressure_FreeStream() + 0.5*config->GetDensity_FreeStream()*config->GetModVel_FreeStream()*config->GetModVel_FreeStream() 
                << config->GetPressure_Ref() << Unit.str() << config->GetPressure_FreeStreamND() + 0.5*config->GetDensity_FreeStreamND()*config->GetModVel_FreeStreamND()*config->GetModVel_FreeStreamND();
    Unit.str("");
    if      (config->GetSystemMeasurements() == SI) Unit << "kg/m^3";
    else if (config->GetSystemMeasurements() == US) Unit << "slug/ft^3";
    NonDimTable << "Density" << config->GetDensity_FreeStream() << config->GetDensity_Ref() << Unit.str() << config->GetDensity_FreeStreamND();
    Unit.str("");
    if (energy){
      if      (config->GetSystemMeasurements() == SI) Unit << "K";
      else if (config->GetSystemMeasurements() == US) Unit << "R";
      NonDimTable << "Temperature" << config->GetTemperature_FreeStream() << config->GetTemperature_Ref() << Unit.str() << config->GetTemperature_FreeStreamND();
      Unit.str("");
    }
    if      (config->GetSystemMeasurements() == SI) Unit << "m/s";
    else if (config->GetSystemMeasurements() == US) Unit << "ft/s";
    NonDimTable << "Velocity-X" << config->GetVelocity_FreeStream()[0] << config->GetVelocity_Ref() << Unit.str() << config->GetVelocity_FreeStreamND()[0];
    NonDimTable << "Velocity-Y" << config->GetVelocity_FreeStream()[1] << config->GetVelocity_Ref() << Unit.str() << config->GetVelocity_FreeStreamND()[1];
    if (nDim == 3){
      NonDimTable << "Velocity-Z" << config->GetVelocity_FreeStream()[2] << config->GetVelocity_Ref() << Unit.str() << config->GetVelocity_FreeStreamND()[2];
    }
    NonDimTable << "Velocity Magnitude" << config->GetModVel_FreeStream() << config->GetVelocity_Ref() << Unit.str() << config->GetModVel_FreeStreamND();
    Unit.str("");

    if (viscous){
      NonDimTable.PrintFooter();
      if      (config->GetSystemMeasurements() == SI) Unit << "N.s/m^2";
      else if (config->GetSystemMeasurements() == US) Unit << "lbf.s/ft^2";
      NonDimTable << "Viscosity" << config->GetViscosity_FreeStream() << config->GetViscosity_Ref() << Unit.str() << config->GetViscosity_FreeStreamND();
      Unit.str("");
      if      (config->GetSystemMeasurements() == SI) Unit << "W/m^2.K";
      else if (config->GetSystemMeasurements() == US) Unit << "lbf/ft.s.R";
      NonDimTable << "Conductivity" << "-" << config->GetConductivity_Ref() << Unit.str() << "-";
      Unit.str("");
      if (turbulent){
        if      (config->GetSystemMeasurements() == SI) Unit << "m^2/s^2";
        else if (config->GetSystemMeasurements() == US) Unit << "ft^2/s^2";
        NonDimTable << "Turb. Kin. Energy" << config->GetTke_FreeStream() << config->GetTke_FreeStream()/config->GetTke_FreeStreamND() << Unit.str() << config->GetTke_FreeStreamND();
        Unit.str("");
        if      (config->GetSystemMeasurements() == SI) Unit << "1/s";
        else if (config->GetSystemMeasurements() == US) Unit << "1/s";
        NonDimTable << "Spec. Dissipation" << config->GetOmega_FreeStream() << config->GetOmega_FreeStream()/config->GetOmega_FreeStreamND() << Unit.str() << config->GetOmega_FreeStreamND();
        Unit.str("");
      }
    }
    
    NonDimTable.PrintFooter();
    NonDimTable << "Mach Number" << "-" << "-" << "-" << config->GetMach();
    if (viscous){
      NonDimTable << "Reynolds Number" << "-" << "-" << "-" << config->GetReynolds();      
    }
    
    NonDimTable.PrintFooter();
    ModelTable.PrintFooter();

    if (unsteady){
      NonDimTableOut << "-- Unsteady conditions" << endl;      
      NonDimTable.PrintHeader();
      NonDimTable << "Total Time" << config->GetMax_Time() << config->GetTime_Ref() << "s" << config->GetMax_Time()/config->GetTime_Ref();
      Unit.str("");
      NonDimTable << "Time Step" << config->GetTime_Step() << config->GetTime_Ref() << "s" << config->GetDelta_UnstTimeND();
      Unit.str("");
      NonDimTable.PrintFooter();
    }
    

    cout << ModelTableOut.str();
    cout << NonDimTableOut.str();
  }
  
  
  
}

void CIncEulerSolver::SetInitialCondition(CGeometry **geometry, CSolver ***solver_container, CConfig *config, unsigned long TimeIter) {
  
  unsigned long iPoint, Point_Fine;
  unsigned short iMesh, iChildren, iVar;
  su2double Area_Children, Area_Parent, *Solution_Fine, *Solution;
    
  bool restart   = (config->GetRestart() || config->GetRestart_Flow());
  bool rans      = ((config->GetKind_Solver() == INC_RANS) ||
                    (config->GetKind_Solver() == DISC_ADJ_INC_RANS));
  bool dual_time = ((config->GetTime_Marching() == DT_STEPPING_1ST) ||
                    (config->GetTime_Marching() == DT_STEPPING_2ND));
  
  /*--- Check if a verification solution is to be computed. ---*/
  if ((VerificationSolution) && (TimeIter == 0) && !restart) {
    
    /*--- Loop over the multigrid levels. ---*/
    for (iMesh = 0; iMesh <= config->GetnMGLevels(); iMesh++) {
      
      /*--- Loop over all grid points. ---*/
      for (iPoint = 0; iPoint < geometry[iMesh]->GetnPoint(); iPoint++) {
        
        /* Set the pointers to the coordinates and solution of this DOF. */
        const su2double *coor = geometry[iMesh]->node[iPoint]->GetCoord();
        su2double *solDOF     = solver_container[iMesh][FLOW_SOL]->GetNodes()->GetSolution(iPoint);
        
        /* Set the solution in this DOF to the initial condition provided by
           the verification solution class. This can be the exact solution,
           but this is not necessary. */
        VerificationSolution->GetInitialCondition(coor, solDOF);
      }
    }
  }
  
  /*--- If restart solution, then interpolate the flow solution to
   all the multigrid levels, this is important with the dual time strategy ---*/
  
  if (restart && (TimeIter == 0)) {
    
    Solution = new su2double[nVar];
    for (iMesh = 1; iMesh <= config->GetnMGLevels(); iMesh++) {
      for (iPoint = 0; iPoint < geometry[iMesh]->GetnPoint(); iPoint++) {
        Area_Parent = geometry[iMesh]->node[iPoint]->GetVolume();
        for (iVar = 0; iVar < nVar; iVar++) Solution[iVar] = 0.0;
        for (iChildren = 0; iChildren < geometry[iMesh]->node[iPoint]->GetnChildren_CV(); iChildren++) {
          Point_Fine = geometry[iMesh]->node[iPoint]->GetChildren_CV(iChildren);
          Area_Children = geometry[iMesh-1]->node[Point_Fine]->GetVolume();
          Solution_Fine = solver_container[iMesh-1][FLOW_SOL]->GetNodes()->GetSolution(Point_Fine);
          for (iVar = 0; iVar < nVar; iVar++) {
            Solution[iVar] += Solution_Fine[iVar]*Area_Children/Area_Parent;
          }
        }
        solver_container[iMesh][FLOW_SOL]->GetNodes()->SetSolution(iPoint,Solution);
      }
      solver_container[iMesh][FLOW_SOL]->InitiateComms(geometry[iMesh], config, SOLUTION);
      solver_container[iMesh][FLOW_SOL]->CompleteComms(geometry[iMesh], config, SOLUTION);
    }
    delete [] Solution;
    
    /*--- Interpolate the turblence variable also, if needed ---*/
    
    if (rans) {
      
      unsigned short nVar_Turb = solver_container[MESH_0][TURB_SOL]->GetnVar();
      Solution = new su2double[nVar_Turb];
      for (iMesh = 1; iMesh <= config->GetnMGLevels(); iMesh++) {
        for (iPoint = 0; iPoint < geometry[iMesh]->GetnPoint(); iPoint++) {
          Area_Parent = geometry[iMesh]->node[iPoint]->GetVolume();
          for (iVar = 0; iVar < nVar_Turb; iVar++) Solution[iVar] = 0.0;
          for (iChildren = 0; iChildren < geometry[iMesh]->node[iPoint]->GetnChildren_CV(); iChildren++) {
            Point_Fine = geometry[iMesh]->node[iPoint]->GetChildren_CV(iChildren);
            Area_Children = geometry[iMesh-1]->node[Point_Fine]->GetVolume();
            Solution_Fine = solver_container[iMesh-1][TURB_SOL]->GetNodes()->GetSolution(Point_Fine);
            for (iVar = 0; iVar < nVar_Turb; iVar++) {
              Solution[iVar] += Solution_Fine[iVar]*Area_Children/Area_Parent;
            }
          }
          solver_container[iMesh][TURB_SOL]->GetNodes()->SetSolution(iPoint,Solution);
        }
        solver_container[iMesh][TURB_SOL]->InitiateComms(geometry[iMesh], config, SOLUTION_EDDY);
        solver_container[iMesh][TURB_SOL]->CompleteComms(geometry[iMesh], config, SOLUTION_EDDY);
        solver_container[iMesh][TURB_SOL]->Postprocessing(geometry[iMesh], solver_container[iMesh], config, iMesh);
      }
      delete [] Solution;
    }
    
  }
  
  /*--- The value of the solution for the first iteration of the dual time ---*/
  
  if (dual_time && (TimeIter == 0 || (restart && (long)TimeIter == (long)config->GetRestart_Iter()))) {
    
    /*--- Push back the initial condition to previous solution containers
     for a 1st-order restart or when simply intitializing to freestream. ---*/
    
    for (iMesh = 0; iMesh <= config->GetnMGLevels(); iMesh++) {
      solver_container[iMesh][FLOW_SOL]->GetNodes()->Set_Solution_time_n();
      solver_container[iMesh][FLOW_SOL]->GetNodes()->Set_Solution_time_n1();
      if (rans) {
        solver_container[iMesh][TURB_SOL]->GetNodes()->Set_Solution_time_n();
        solver_container[iMesh][TURB_SOL]->GetNodes()->Set_Solution_time_n1();
      }
    }
    
    if ((restart && (long)TimeIter == (long)config->GetRestart_Iter()) &&
        (config->GetTime_Marching() == DT_STEPPING_2ND)) {
      
      /*--- Load an additional restart file for a 2nd-order restart ---*/
      
      solver_container[MESH_0][FLOW_SOL]->LoadRestart(geometry, solver_container, config, SU2_TYPE::Int(config->GetRestart_Iter()-1), true);
      
      /*--- Load an additional restart file for the turbulence model ---*/
      if (rans)
        solver_container[MESH_0][TURB_SOL]->LoadRestart(geometry, solver_container, config, SU2_TYPE::Int(config->GetRestart_Iter()-1), false);
      
      /*--- Push back this new solution to time level N. ---*/
      
      for (iMesh = 0; iMesh <= config->GetnMGLevels(); iMesh++) {
        solver_container[iMesh][FLOW_SOL]->GetNodes()->Set_Solution_time_n();
        if (rans) {
          solver_container[iMesh][TURB_SOL]->GetNodes()->Set_Solution_time_n();
        }
      }
    }
  }
}

void CIncEulerSolver::Preprocessing(CGeometry *geometry, CSolver **solver_container, CConfig *config, unsigned short iMesh, unsigned short iRKStep, unsigned short RunTime_EqSystem, bool Output) {
  
  unsigned long ErrorCounter = 0;

  unsigned long InnerIter = config->GetInnerIter();
  bool cont_adjoint     = config->GetContinuous_Adjoint();
  bool disc_adjoint     = config->GetDiscrete_Adjoint();
  bool implicit         = (config->GetKind_TimeIntScheme_Flow() == EULER_IMPLICIT);
  bool muscl            = (config->GetMUSCL_Flow() || (cont_adjoint && config->GetKind_ConvNumScheme_AdjFlow() == ROE));
  bool limiter          = (config->GetKind_SlopeLimit_Flow() != NO_LIMITER) && (InnerIter <= config->GetLimiterIter());
  bool center           = ((config->GetKind_ConvNumScheme_Flow() == SPACE_CENTERED) || (cont_adjoint && config->GetKind_ConvNumScheme_AdjFlow() == SPACE_CENTERED));
  bool center_jst       = center && (config->GetKind_Centered_Flow() == JST);
  bool van_albada       = config->GetKind_SlopeLimit_Flow() == VAN_ALBADA_EDGE;
  bool outlet           = ((config->GetnMarker_Outlet() != 0));

  /*--- Set the primitive variables ---*/
  
  ErrorCounter = SetPrimitive_Variables(solver_container, config, Output);
  
  /*--- Upwind second order reconstruction ---*/
  
  if ((muscl && !center) && (iMesh == MESH_0) && !Output) {
    
    /*--- Gradient computation for MUSCL reconstruction. ---*/
    
    if (config->GetKind_Gradient_Method_Recon() == GREEN_GAUSS)
      SetPrimitive_Gradient_GG(geometry, config, true);
    if (config->GetKind_Gradient_Method_Recon() == LEAST_SQUARES)
      SetPrimitive_Gradient_LS(geometry, config, true);
    if (config->GetKind_Gradient_Method_Recon() == WEIGHTED_LEAST_SQUARES)
      SetPrimitive_Gradient_LS(geometry, config, true);
    
    /*--- Limiter computation ---*/
    
    if ((limiter) && (iMesh == MESH_0) && !Output && !van_albada) {
      SetPrimitive_Limiter(geometry, config);
    }
    
  }
  
  /*--- Artificial dissipation ---*/
  
  if (center && !Output) {
    SetMax_Eigenvalue(geometry, config);
    if ((center_jst) && (iMesh == MESH_0)) {
      SetCentered_Dissipation_Sensor(geometry, config);
      SetUndivided_Laplacian(geometry, config);
    }
  }
  
  /*--- Update the beta value based on the maximum velocity. ---*/

  SetBeta_Parameter(geometry, solver_container, config, iMesh);
  
  /*--- Compute properties needed for mass flow BCs. ---*/
  
  if (outlet) GetOutlet_Properties(geometry, config, iMesh, Output);
  
  /*--- Compute integrated Heatflux and massflow, TK:: Euler equations not implemented yet, probalby wasted here ---*/
  if(rank==MASTER_NODE) cout << "EulerPrepsocessing GetStreamwise_Periodic_Properties." << endl;
  if (config->GetKind_Streamwise_Periodic()) GetStreamwise_Periodic_Properties(geometry, config, iMesh, Output);

  /*--- Initialize the Jacobian matrices ---*/
  
  if (implicit && !disc_adjoint) Jacobian.SetValZero();

  /*--- Error message ---*/
  
  if (config->GetComm_Level() == COMM_FULL) {
#ifdef HAVE_MPI
    unsigned long MyErrorCounter = ErrorCounter; ErrorCounter = 0;
    SU2_MPI::Allreduce(&MyErrorCounter, &ErrorCounter, 1, MPI_UNSIGNED_LONG, MPI_SUM, MPI_COMM_WORLD);
#endif
    if (iMesh == MESH_0) config->SetNonphysical_Points(ErrorCounter);
  }
  
}

void CIncEulerSolver::Postprocessing(CGeometry *geometry, CSolver **solver_container, CConfig *config,
                                  unsigned short iMesh) { }

unsigned long CIncEulerSolver::SetPrimitive_Variables(CSolver **solver_container, CConfig *config, bool Output) {
  
  unsigned long iPoint, nonPhysicalPoints = 0;
  bool physical = true;
  
  for (iPoint = 0; iPoint < nPoint; iPoint ++) {

    /*--- Incompressible flow, primitive variables ---*/
    
    physical = nodes->SetPrimVar(iPoint,FluidModel);

    /* Check for non-realizable states for reporting. */
<<<<<<< HEAD
    
=======

>>>>>>> 58f511af
    if (!physical) nonPhysicalPoints++;
    
    /*--- Initialize the convective, source and viscous residual vector ---*/
    
    if (!Output) LinSysRes.SetBlock_Zero(iPoint);
    
  }

  return nonPhysicalPoints;
}

void CIncEulerSolver::SetTime_Step(CGeometry *geometry, CSolver **solver_container, CConfig *config,
                                unsigned short iMesh, unsigned long Iteration) {
  
  su2double *Normal, Area, Vol, Mean_SoundSpeed = 0.0, Mean_ProjVel = 0.0,
  Mean_BetaInc2, Lambda, Local_Delta_Time,
  Global_Delta_Time = 1E6, Global_Delta_UnstTimeND, ProjVel, ProjVel_i, ProjVel_j;
  
  unsigned long iEdge, iVertex, iPoint, jPoint;
  unsigned short iDim, iMarker;
  
  bool implicit      = (config->GetKind_TimeIntScheme_Flow() == EULER_IMPLICIT);
  bool time_stepping = config->GetTime_Marching() == TIME_STEPPING;
  bool dual_time     = ((config->GetTime_Marching() == DT_STEPPING_1ST) ||
                    (config->GetTime_Marching() == DT_STEPPING_2ND));
  
  Min_Delta_Time = 1.E30; Max_Delta_Time = 0.0;

  /*--- Set maximum inviscid eigenvalue to zero, and compute sound speed ---*/
  
  for (iPoint = 0; iPoint < nPointDomain; iPoint++)
    nodes->SetMax_Lambda_Inv(iPoint,0.0);
  
  /*--- Loop interior edges ---*/
  
  for (iEdge = 0; iEdge < geometry->GetnEdge(); iEdge++) {
    
    /*--- Point identification, Normal vector and area ---*/
    
    iPoint = geometry->edge[iEdge]->GetNode(0);
    jPoint = geometry->edge[iEdge]->GetNode(1);
    
    Normal = geometry->edge[iEdge]->GetNormal();
    
    Area = 0.0;
    for (iDim = 0; iDim < nDim; iDim++) Area += Normal[iDim]*Normal[iDim];
    Area = sqrt(Area);
    
    /*--- Mean Values ---*/

    Mean_ProjVel    = 0.5 * (nodes->GetProjVel(iPoint,Normal) + nodes->GetProjVel(jPoint,Normal));
    Mean_BetaInc2   = 0.5 * (nodes->GetBetaInc2(iPoint)      + nodes->GetBetaInc2(jPoint));
    Mean_SoundSpeed = sqrt(Mean_BetaInc2*Area*Area);

    /*--- Adjustment for grid movement ---*/
    
    if (dynamic_grid) {
      su2double *GridVel_i = geometry->node[iPoint]->GetGridVel();
      su2double *GridVel_j = geometry->node[jPoint]->GetGridVel();
      ProjVel_i = 0.0; ProjVel_j = 0.0;
      for (iDim = 0; iDim < nDim; iDim++) {
        ProjVel_i += GridVel_i[iDim]*Normal[iDim];
        ProjVel_j += GridVel_j[iDim]*Normal[iDim];
      }
      Mean_ProjVel -= 0.5 * (ProjVel_i + ProjVel_j);
    }
    
    /*--- Inviscid contribution ---*/
    
    Lambda = fabs(Mean_ProjVel) + Mean_SoundSpeed;
    if (geometry->node[iPoint]->GetDomain()) nodes->AddMax_Lambda_Inv(iPoint,Lambda);
    if (geometry->node[jPoint]->GetDomain()) nodes->AddMax_Lambda_Inv(jPoint,Lambda);
    
  }
  
  /*--- Loop boundary edges ---*/
  
  for (iMarker = 0; iMarker < geometry->GetnMarker(); iMarker++) {
    if ((config->GetMarker_All_KindBC(iMarker) != INTERNAL_BOUNDARY) &&
        (config->GetMarker_All_KindBC(iMarker) != PERIODIC_BOUNDARY)) {
    for (iVertex = 0; iVertex < geometry->GetnVertex(iMarker); iVertex++) {
      
      /*--- Point identification, Normal vector and area ---*/
      
      iPoint = geometry->vertex[iMarker][iVertex]->GetNode();
      Normal = geometry->vertex[iMarker][iVertex]->GetNormal();
      
      Area = 0.0;
      for (iDim = 0; iDim < nDim; iDim++) Area += Normal[iDim]*Normal[iDim];
      Area = sqrt(Area);
      
      /*--- Mean Values ---*/

      Mean_ProjVel    = nodes->GetProjVel(iPoint,Normal);
      Mean_BetaInc2   = nodes->GetBetaInc2(iPoint);
      Mean_SoundSpeed = sqrt(Mean_BetaInc2*Area*Area);

      /*--- Adjustment for grid movement ---*/
      
      if (dynamic_grid) {
        su2double *GridVel = geometry->node[iPoint]->GetGridVel();
        ProjVel = 0.0;
        for (iDim = 0; iDim < nDim; iDim++)
          ProjVel += GridVel[iDim]*Normal[iDim];
        Mean_ProjVel -= ProjVel;
      }
      
      /*--- Inviscid contribution ---*/
      
      Lambda = fabs(Mean_ProjVel) + Mean_SoundSpeed;
      if (geometry->node[iPoint]->GetDomain()) {
        nodes->AddMax_Lambda_Inv(iPoint,Lambda);
      }
      
    }
    }
  }
  
  /*--- Local time-stepping: each element uses their own speed for steady state 
   simulations or for pseudo time steps in a dual time simulation. ---*/
  
  for (iPoint = 0; iPoint < nPointDomain; iPoint++) {
    
    Vol = geometry->node[iPoint]->GetVolume();
    
    if (Vol != 0.0) {
      Local_Delta_Time  = nodes->GetLocalCFL(iPoint)*Vol / nodes->GetMax_Lambda_Inv(iPoint);
      Global_Delta_Time = min(Global_Delta_Time, Local_Delta_Time);
      Min_Delta_Time    = min(Min_Delta_Time, Local_Delta_Time);
      Max_Delta_Time    = max(Max_Delta_Time, Local_Delta_Time);
      if (Local_Delta_Time > config->GetMax_DeltaTime())
        Local_Delta_Time = config->GetMax_DeltaTime();
      nodes->SetDelta_Time(iPoint,Local_Delta_Time);
    }
    else {
      nodes->SetDelta_Time(iPoint,0.0);
    }
    
  }
  
  /*--- Compute the max and the min dt (in parallel) ---*/
  
  if (config->GetComm_Level() == COMM_FULL) {
#ifdef HAVE_MPI
    su2double rbuf_time, sbuf_time;
    sbuf_time = Min_Delta_Time;
    SU2_MPI::Reduce(&sbuf_time, &rbuf_time, 1, MPI_DOUBLE, MPI_MIN, MASTER_NODE, MPI_COMM_WORLD);
    SU2_MPI::Bcast(&rbuf_time, 1, MPI_DOUBLE, MASTER_NODE, MPI_COMM_WORLD);
    Min_Delta_Time = rbuf_time;
    
    sbuf_time = Max_Delta_Time;
    SU2_MPI::Reduce(&sbuf_time, &rbuf_time, 1, MPI_DOUBLE, MPI_MAX, MASTER_NODE, MPI_COMM_WORLD);
    SU2_MPI::Bcast(&rbuf_time, 1, MPI_DOUBLE, MASTER_NODE, MPI_COMM_WORLD);
    Max_Delta_Time = rbuf_time;
#endif
  }
  
  /*--- For time-accurate simulations use the minimum delta time of the whole mesh (global) ---*/
  
  if (time_stepping) {
#ifdef HAVE_MPI
    su2double rbuf_time, sbuf_time;
    sbuf_time = Global_Delta_Time;
    SU2_MPI::Reduce(&sbuf_time, &rbuf_time, 1, MPI_DOUBLE, MPI_MIN, MASTER_NODE, MPI_COMM_WORLD);
    SU2_MPI::Bcast(&rbuf_time, 1, MPI_DOUBLE, MASTER_NODE, MPI_COMM_WORLD);
    Global_Delta_Time = rbuf_time;
#endif
    /*--- If the unsteady CFL is set to zero, it uses the defined
     unsteady time step, otherwise it computes the time step based
     on the unsteady CFL ---*/
    
    if (config->GetUnst_CFL() == 0.0) {
      Global_Delta_Time = config->GetDelta_UnstTime();
    }
    config->SetDelta_UnstTimeND(Global_Delta_Time);
    for (iPoint = 0; iPoint < nPointDomain; iPoint++){
      
      /*--- Sets the regular CFL equal to the unsteady CFL ---*/
      
      nodes->SetLocalCFL(iPoint, config->GetUnst_CFL());
      nodes->SetDelta_Time(iPoint, Global_Delta_Time);
      Min_Delta_Time = Global_Delta_Time;
      Max_Delta_Time = Global_Delta_Time;

    }
  }
  
  /*--- Recompute the unsteady time step for the dual time strategy
   if the unsteady CFL is diferent from 0 ---*/
  
  if ((dual_time) && (Iteration == 0) && (config->GetUnst_CFL() != 0.0) && (iMesh == MESH_0)) {

    Global_Delta_UnstTimeND = 1e30;
    for (iPoint = 0; iPoint < nPointDomain; iPoint++){
      Global_Delta_UnstTimeND = min(Global_Delta_UnstTimeND,config->GetUnst_CFL()*Global_Delta_Time/nodes->GetLocalCFL(iPoint));
    }
    
#ifdef HAVE_MPI
    su2double rbuf_time, sbuf_time;
    sbuf_time = Global_Delta_UnstTimeND;
    SU2_MPI::Reduce(&sbuf_time, &rbuf_time, 1, MPI_DOUBLE, MPI_MIN, MASTER_NODE, MPI_COMM_WORLD);
    SU2_MPI::Bcast(&rbuf_time, 1, MPI_DOUBLE, MASTER_NODE, MPI_COMM_WORLD);
    Global_Delta_UnstTimeND = rbuf_time;
#endif
    config->SetDelta_UnstTimeND(Global_Delta_UnstTimeND);
  }
  
  /*--- The pseudo local time (explicit integration) cannot be greater than the physical time ---*/
  
  if (dual_time)
    for (iPoint = 0; iPoint < nPointDomain; iPoint++) {
      if (!implicit) {
        Local_Delta_Time = min((2.0/3.0)*config->GetDelta_UnstTimeND(), nodes->GetDelta_Time(iPoint));
        nodes->SetDelta_Time(iPoint,Local_Delta_Time);
      }
    }
  
}

void CIncEulerSolver::Centered_Residual(CGeometry *geometry, CSolver **solver_container, CNumerics *numerics,
                                     CConfig *config, unsigned short iMesh, unsigned short iRKStep) {
  
  unsigned long iEdge, iPoint, jPoint;
  
  bool implicit      = (config->GetKind_TimeIntScheme_Flow() == EULER_IMPLICIT);
  bool jst_scheme  = ((config->GetKind_Centered_Flow() == JST) && (iMesh == MESH_0));
  
  for (iEdge = 0; iEdge < geometry->GetnEdge(); iEdge++) {
    
    /*--- Points in edge, set normal vectors, and number of neighbors ---*/
    
    iPoint = geometry->edge[iEdge]->GetNode(0); jPoint = geometry->edge[iEdge]->GetNode(1);
    numerics->SetNormal(geometry->edge[iEdge]->GetNormal());
    numerics->SetNeighbor(geometry->node[iPoint]->GetnNeighbor(), geometry->node[jPoint]->GetnNeighbor());
    
    /*--- Set primitive variables w/o reconstruction ---*/
    
    numerics->SetPrimitive(nodes->GetPrimitive(iPoint), nodes->GetPrimitive(jPoint));
    
    /*--- Set the largest convective eigenvalue ---*/
    
    numerics->SetLambda(nodes->GetLambda(iPoint), nodes->GetLambda(jPoint));
    
    /*--- Set undivided laplacian and pressure-based sensor ---*/
    
    if (jst_scheme) {
      numerics->SetUndivided_Laplacian(nodes->GetUndivided_Laplacian(iPoint), nodes->GetUndivided_Laplacian(jPoint));
      numerics->SetSensor(nodes->GetSensor(iPoint), nodes->GetSensor(jPoint));
    }
    
    /*--- Grid movement ---*/
    
    if (dynamic_grid) {
      numerics->SetGridVel(geometry->node[iPoint]->GetGridVel(), geometry->node[jPoint]->GetGridVel());
    }
    
    /*--- Compute residuals, and Jacobians ---*/

    numerics->ComputeResidual(Res_Conv, Jacobian_i, Jacobian_j, config);
    
    /*--- Update convective and artificial dissipation residuals ---*/

    LinSysRes.AddBlock(iPoint, Res_Conv);
    LinSysRes.SubtractBlock(jPoint, Res_Conv);
    
    /*--- Store implicit contributions from the residual calculation. ---*/
    
    if (implicit) {
      Jacobian.AddBlock(iPoint, iPoint, Jacobian_i);
      Jacobian.AddBlock(iPoint, jPoint, Jacobian_j);
      Jacobian.SubtractBlock(jPoint, iPoint, Jacobian_i);
      Jacobian.SubtractBlock(jPoint, jPoint, Jacobian_j);
    }
  }
  
}

void CIncEulerSolver::Upwind_Residual(CGeometry *geometry, CSolver **solver_container, CNumerics *numerics,
                                   CConfig *config, unsigned short iMesh) {
  
  su2double **Gradient_i, **Gradient_j, Project_Grad_i, Project_Grad_j,
  *V_i, *V_j, *S_i, *S_j, *Limiter_i = NULL, *Limiter_j = NULL;
  
  unsigned long iEdge, iPoint, jPoint, counter_local = 0, counter_global = 0;
  unsigned short iDim, iVar;
  
  unsigned long InnerIter = config->GetInnerIter();
  bool implicit         = (config->GetKind_TimeIntScheme_Flow() == EULER_IMPLICIT);
  bool muscl            = (config->GetMUSCL_Flow() && (iMesh == MESH_0));
  bool limiter          = (config->GetKind_SlopeLimit_Flow() != NO_LIMITER) && (InnerIter <= config->GetLimiterIter());
  bool van_albada       = config->GetKind_SlopeLimit_Flow() == VAN_ALBADA_EDGE;

  /*--- Loop over all the edges ---*/
  
  for (iEdge = 0; iEdge < geometry->GetnEdge(); iEdge++) {
    
    /*--- Points in edge and normal vectors ---*/
    
    iPoint = geometry->edge[iEdge]->GetNode(0); jPoint = geometry->edge[iEdge]->GetNode(1);
    numerics->SetNormal(geometry->edge[iEdge]->GetNormal());
    
    /*--- Grid movement ---*/
    
    if (dynamic_grid)
      numerics->SetGridVel(geometry->node[iPoint]->GetGridVel(), geometry->node[jPoint]->GetGridVel());
    
    /*--- Get primitive variables ---*/
    
    V_i = nodes->GetPrimitive(iPoint); V_j = nodes->GetPrimitive(jPoint);
    S_i = nodes->GetSecondary(iPoint); S_j = nodes->GetSecondary(jPoint);

    /*--- High order reconstruction using MUSCL strategy ---*/
    
    if (muscl) {
      
      for (iDim = 0; iDim < nDim; iDim++) {
        Vector_i[iDim] = 0.5*(geometry->node[jPoint]->GetCoord(iDim) - geometry->node[iPoint]->GetCoord(iDim));
        Vector_j[iDim] = 0.5*(geometry->node[iPoint]->GetCoord(iDim) - geometry->node[jPoint]->GetCoord(iDim));
      }
      
      Gradient_i = nodes->GetGradient_Reconstruction(iPoint);
      Gradient_j = nodes->GetGradient_Reconstruction(jPoint);

      if (limiter) {
        Limiter_i = nodes->GetLimiter_Primitive(iPoint);
        Limiter_j = nodes->GetLimiter_Primitive(jPoint);
      }
      
      for (iVar = 0; iVar < nPrimVarGrad; iVar++) {
        Project_Grad_i = 0.0; Project_Grad_j = 0.0;
        for (iDim = 0; iDim < nDim; iDim++) {
          Project_Grad_i += Vector_i[iDim]*Gradient_i[iVar][iDim];
          Project_Grad_j += Vector_j[iDim]*Gradient_j[iVar][iDim];
        }
        if (limiter) {
          if (van_albada){
            Limiter_i[iVar] = (V_j[iVar]-V_i[iVar])*(2.0*Project_Grad_i + V_j[iVar]-V_i[iVar])/(4*Project_Grad_i*Project_Grad_i+(V_j[iVar]-V_i[iVar])*(V_j[iVar]-V_i[iVar])+EPS);
            Limiter_j[iVar] = (V_j[iVar]-V_i[iVar])*(-2.0*Project_Grad_j + V_j[iVar]-V_i[iVar])/(4*Project_Grad_j*Project_Grad_j+(V_j[iVar]-V_i[iVar])*(V_j[iVar]-V_i[iVar])+EPS);
          }
          Primitive_i[iVar] = V_i[iVar] + Limiter_i[iVar]*Project_Grad_i;
          Primitive_j[iVar] = V_j[iVar] + Limiter_j[iVar]*Project_Grad_j;
        }
        else {
          Primitive_i[iVar] = V_i[iVar] + Project_Grad_i;
          Primitive_j[iVar] = V_j[iVar] + Project_Grad_j;
        }
      }

      for (iVar = nPrimVarGrad; iVar < nPrimVar; iVar++) {
        Primitive_i[iVar] = V_i[iVar];
        Primitive_j[iVar] = V_j[iVar];
      }

      /*--- Check for non-physical solutions after reconstruction. If found,
       use the cell-average value of the solution. This results in a locally
       first-order approximation, but this is typically only active
       during the start-up of a calculation or difficult transients. For
       incompressible flow, only the temperature and density need to be
       checked. Pressure is the dynamic pressure (can be negative). ---*/
      
      if (config->GetEnergy_Equation()) {
        bool neg_temperature_i = (Primitive_i[nDim+1] < 0.0);
        bool neg_temperature_j = (Primitive_j[nDim+1] < 0.0);
        
        bool neg_density_i  = (Primitive_i[nDim+2] < 0.0);
        bool neg_density_j  = (Primitive_j[nDim+2] < 0.0);
        
        if (neg_density_i || neg_temperature_i) {
          nodes->SetNon_Physical(iPoint, true);
        } else {
          nodes->SetNon_Physical(iPoint, false);
        }
        
        if (neg_density_j || neg_temperature_j) {
          nodes->SetNon_Physical(jPoint, true);
        } else {
          nodes->SetNon_Physical(jPoint, false);
        }
        
        /* Lastly, check for existing first-order points still active
         from previous iterations. */
        
        if (nodes->GetNon_Physical(iPoint)) {
          counter_local++;
          for (iVar = 0; iVar < nPrimVar; iVar++)
            Primitive_i[iVar] = V_i[iVar];
        }
        if (nodes->GetNon_Physical(jPoint)) {
          counter_local++;
          for (iVar = 0; iVar < nPrimVar; iVar++)
            Primitive_j[iVar] = V_j[iVar];
        }
      }
      
      numerics->SetPrimitive(Primitive_i, Primitive_j);
      
    } else {
      
      /*--- Set conservative variables without reconstruction ---*/
      
      numerics->SetPrimitive(V_i, V_j);
      numerics->SetSecondary(S_i, S_j);
      
    }
    
    /*--- Compute the residual ---*/
    
    numerics->ComputeResidual(Res_Conv, Jacobian_i, Jacobian_j, config);

    /*--- Update residual value ---*/
    
    LinSysRes.AddBlock(iPoint, Res_Conv);
    LinSysRes.SubtractBlock(jPoint, Res_Conv);
    
    /*--- Set implicit Jacobians ---*/
    
    if (implicit) {
      Jacobian.AddBlock(iPoint, iPoint, Jacobian_i);
      Jacobian.AddBlock(iPoint, jPoint, Jacobian_j);
      Jacobian.SubtractBlock(jPoint, iPoint, Jacobian_i);
      Jacobian.SubtractBlock(jPoint, jPoint, Jacobian_j);
    }
  }
  
  /*--- Warning message about non-physical reconstructions. ---*/
  
  if (config->GetComm_Level() == COMM_FULL) {
#ifdef HAVE_MPI
    SU2_MPI::Reduce(&counter_local, &counter_global, 1, MPI_UNSIGNED_LONG, MPI_SUM, MASTER_NODE, MPI_COMM_WORLD);
#else
    counter_global = counter_local;
#endif
    if (iMesh == MESH_0) config->SetNonphysical_Reconstr(counter_global);
  }
  
}

void CIncEulerSolver::Source_Residual(CGeometry *geometry, CSolver **solver_container, CNumerics *numerics, CNumerics *second_numerics, CConfig *config, unsigned short iMesh) {
  
  unsigned short iVar;
  unsigned long iPoint;

  unsigned short iDim, iMarker;
  unsigned long iVertex;
  
  bool implicit            = (config->GetKind_TimeIntScheme_Flow() == EULER_IMPLICIT);
  bool rotating_frame      = config->GetRotating_Frame();
  bool axisymmetric        = config->GetAxisymmetric();
  bool body_force          = config->GetBody_Force();
  bool boussinesq          = (config->GetKind_DensityModel() == BOUSSINESQ);
  bool viscous             = config->GetViscous();
  bool energy              = config->GetEnergy_Equation();
  bool streamwise_periodic = config->GetKind_Streamwise_Periodic();
  bool streamwise_periodic_temperature = config->GetStreamwise_Periodic_Temperature();


  /*--- Initialize the source residual to zero ---*/

  for (iVar = 0; iVar < nVar; iVar++) Residual[iVar] = 0.0;

  if (streamwise_periodic) {

    /*--- Loop over all points ---*/
    for (iPoint = 0; iPoint < nPointDomain; iPoint++) {

      /*--- Load the conservative variables ---*/
      numerics->SetConservative(nodes->GetSolution(iPoint), 
                                NULL);
      numerics->SetPrimitive(nodes->GetPrimitive(iPoint), 
                             NULL);

      /*--- Set incompressible density ---*/
      numerics->SetDensity(nodes->GetDensity(iPoint), 
                           0.0);

      /*--- Load the volume of the dual mesh cell ---*/
      numerics->SetVolume(geometry->node[iPoint]->GetVolume());

      /*--- If viscous, we need gradients for extra terms. ---*/
      if (viscous) {

        /*--- Gradient of the primitive variables ---*/
        numerics->SetPrimVarGradient(nodes->GetGradient_Primitive(iPoint), 
                                     NULL);
        
      }

      /*--- Compute the streamwise periodic source residual ---*/
      numerics->ComputeResidual(Residual, Jacobian_i, config);

      /*--- Add the source residual to the total ---*/
      LinSysRes.AddBlock(iPoint, Residual);

      /*--- Add the implicit Jacobian contribution ---*/
      if (implicit) Jacobian.AddBlock(iPoint, iPoint, Jacobian_i);

    }// for iPoint

    if(!streamwise_periodic_temperature && energy) {
      //loop markers and find the "outlet marker"
      
      //compute "outlet" area
      su2double Area_Local = 0.0, 
                Area_Global = 0.0,
                MassFlow_Local,
                Temperature_Local = 0.0,
                Temperature_Global = 0.0,
                FaceArea, 
                AxiFactor;
      
      unsigned short Kind_Averaging=1, area=0, massflow=1;

      vector<su2double> AreaNormal(nDim);
    
      for (iMarker = 0; iMarker < config->GetnMarker_All(); iMarker++) {
      
        /*--- Only "outlet"/donor periodic marker ---*/
        if (config->GetMarker_All_KindBC(iMarker) == PERIODIC_BOUNDARY &&
            config->GetMarker_All_PerBound(iMarker) == 1) {
            
          for (iVertex = 0; iVertex < geometry->nVertex[iMarker]; iVertex++) {
            iPoint = geometry->vertex[iMarker][iVertex]->GetNode();
    
            if (geometry->node[iPoint]->GetDomain()) {
              geometry->vertex[iMarker][iVertex]->GetNormal(AreaNormal.data());
    
              if (axisymmetric) {
                if (geometry->node[iPoint]->GetCoord(1) != 0.0)
                  AxiFactor = 2.0*PI_NUMBER*geometry->node[iPoint]->GetCoord(1);
                else
                  AxiFactor = 1.0;
              } else {
                AxiFactor = 1.0;
              }
    
              /*--- A = dot_prod(n_A*n_A), with n_A beeing the area-normal. ---*/
              FaceArea = 0.0;
              for (iDim = 0; iDim < nDim; iDim++) { FaceArea += pow(AreaNormal[iDim] * AxiFactor, 2); }
              Area_Local += sqrt(FaceArea);
              FaceArea = sqrt(FaceArea);
              Temperature_Local += FaceArea * nodes->GetTemperature(iPoint);
    
            } // if domain
          } // loop vertices
        } // loop periodic boundaries
      } // loop MarkerAll
    
      // MPI Communication: Sum Area, Sum rho*A and divide by AreaGlobbal, sum massflwo
      SU2_MPI::Allreduce(&Area_Local, &Area_Global, 1, MPI_DOUBLE, MPI_SUM, MPI_COMM_WORLD);
      SU2_MPI::Allreduce(&Temperature_Local, &Temperature_Global, 1, MPI_DOUBLE, MPI_SUM, MPI_COMM_WORLD);
      Temperature_Global /= Area_Global;
      if(rank==MASTER_NODE) cout << "Source Res outlet area: " << Area_Global << endl << "Outlet Area Avg Temperature: " << Temperature_Global* config->GetTemperature_Ref() << endl;

      for (iMarker = 0; iMarker < config->GetnMarker_All(); iMarker++) {
      
        /*--- Only "outlet"/donor periodic marker ---*/
        if (config->GetMarker_All_KindBC(iMarker) == PERIODIC_BOUNDARY &&
            config->GetMarker_All_PerBound(iMarker) == 1) {
            
          for (iVertex = 0; iVertex < geometry->nVertex[iMarker]; iVertex++) {
            iPoint = geometry->vertex[iMarker][iVertex]->GetNode();
    
            if (geometry->node[iPoint]->GetDomain()) {
              geometry->vertex[iMarker][iVertex]->GetNormal(AreaNormal.data());
    
              if (axisymmetric) {
                if (geometry->node[iPoint]->GetCoord(1) != 0.0)
                  AxiFactor = 2.0*PI_NUMBER*geometry->node[iPoint]->GetCoord(1);
                else
                  AxiFactor = 1.0;
              } else {
                AxiFactor = 1.0;
              }
    
              /*--- A = dot_prod(n_A*n_A), with n_A beeing the area-normal. ---*/
              FaceArea = 0.0;
              for (iDim = 0; iDim < nDim; iDim++) { FaceArea += pow(AreaNormal[iDim] * AxiFactor, 2); }
              FaceArea = sqrt(FaceArea);

              //compute local massflow
              MassFlow_Local = 0.0;
              for (iDim = 0; iDim < nDim; iDim++) {
                MassFlow_Local += AreaNormal[iDim] * nodes->GetVelocity(iPoint, iDim) * nodes->GetDensity(iPoint) * AxiFactor;
              }

              for (iVar = 0; iVar < nVar; iVar++) Residual[iVar] = 0.0;
              if(Kind_Averaging == area) {
                if (config->GetStreamwise_Periodic_OutletHeat() == 0.0) {
                  Residual[nDim+1] -= FaceArea/Area_Global * config->GetStreamwise_Periodic_IntegratedHeatFlow();
                } else {
                  Residual[nDim+1] -= FaceArea/Area_Global * config->GetStreamwise_Periodic_OutletHeat() / config->GetHeat_Flux_Ref();
                }
              } else if (Kind_Averaging == massflow) {
                if (config->GetStreamwise_Periodic_OutletHeat() == 0.0) {
                  Residual[nDim+1] -= abs(MassFlow_Local/config->GetStreamwise_Periodic_MassFlow()) * config->GetStreamwise_Periodic_IntegratedHeatFlow();
                } else {
                  Residual[nDim+1] -= abs(MassFlow_Local/config->GetStreamwise_Periodic_MassFlow()) * config->GetStreamwise_Periodic_OutletHeat() / config->GetHeat_Flux_Ref();
                }
              }

              /*--- Add the source residual to the total ---*/
              LinSysRes.AddBlock(iPoint, Residual);

              /////////////////////////////
              // hdf fluid adaption
              for (iVar = 0; iVar < nVar; iVar++) Residual[iVar] = 0.0;

              Residual[nDim+1] = 0.5 * abs(MassFlow_Local) * nodes->GetSpecificHeatCp(iPoint) * (Temperature_Global - config->GetInc_Temperature_Init()/config->GetTemperature_Ref() );

              LinSysRes.AddBlock(iPoint, Residual);


            } // if domain
          } // loop vertices
        } // loop periodic boundaries
      } // loop MarkerAll

    }// if !streamwise_periodic_temperature
  }// if streamwise_periodic

  if (body_force) {

    /*--- Loop over all points ---*/

    for (iPoint = 0; iPoint < nPointDomain; iPoint++) {

      /*--- Load the conservative variables ---*/

      numerics->SetConservative(nodes->GetSolution(iPoint),
                                nodes->GetSolution(iPoint));

      /*--- Set incompressible density  ---*/
      
      numerics->SetDensity(nodes->GetDensity(iPoint),
                           nodes->GetDensity(iPoint));

      /*--- Load the volume of the dual mesh cell ---*/

      numerics->SetVolume(geometry->node[iPoint]->GetVolume());

      /*--- Compute the body force source residual ---*/

      numerics->ComputeResidual(Residual, config);

      /*--- Add the source residual to the total ---*/
      
      LinSysRes.AddBlock(iPoint, Residual);
      
    }
  }

  if (boussinesq) {

    /*--- Loop over all points ---*/

    for (iPoint = 0; iPoint < nPointDomain; iPoint++) {

      /*--- Load the conservative variables ---*/

      numerics->SetConservative(nodes->GetSolution(iPoint),
                                nodes->GetSolution(iPoint));

      /*--- Set incompressible density  ---*/
      
      numerics->SetDensity(nodes->GetDensity(iPoint),
                           nodes->GetDensity(iPoint));

      /*--- Load the volume of the dual mesh cell ---*/

      numerics->SetVolume(geometry->node[iPoint]->GetVolume());

      /*--- Compute the rotating frame source residual ---*/

      numerics->ComputeResidual(Residual, config);

      /*--- Add the source residual to the total ---*/
      
      LinSysRes.AddBlock(iPoint, Residual);
      
    }
  }

  if (rotating_frame) {

    /*--- Loop over all points ---*/

    for (iPoint = 0; iPoint < nPointDomain; iPoint++) {
      
      /*--- Load the conservative variables ---*/
      
      numerics->SetConservative(nodes->GetSolution(iPoint), NULL);
      
      /*--- Set incompressible density ---*/

      numerics->SetDensity(nodes->GetDensity(iPoint), 0.0);

      /*--- Load the volume of the dual mesh cell ---*/

      numerics->SetVolume(geometry->node[iPoint]->GetVolume());

      /*--- Compute the rotating frame source residual ---*/

      numerics->ComputeResidual(Residual, Jacobian_i, config);

      /*--- Add the source residual to the total ---*/

      LinSysRes.AddBlock(iPoint, Residual);

      /*--- Add the implicit Jacobian contribution ---*/

      if (implicit) Jacobian.AddBlock(iPoint, iPoint, Jacobian_i);

    }
  }

  if (axisymmetric) {
    
    /*--- Zero out Jacobian structure ---*/

    if (implicit) {
      for (iVar = 0; iVar < nVar; iVar ++)
        for (unsigned short jVar = 0; jVar < nVar; jVar ++)
          Jacobian_i[iVar][jVar] = 0.0;
    }

    /*--- For viscous problems, we need an additional gradient. ---*/

    if (viscous) {

      su2double AuxVar, Total_Viscosity, yCoord, yVelocity;

      for (iPoint = 0; iPoint < nPoint; iPoint++) {

        yCoord          = geometry->node[iPoint]->GetCoord(1);
        yVelocity       = nodes->GetVelocity(iPoint,1);
        Total_Viscosity = (nodes->GetLaminarViscosity(iPoint) +
                           nodes->GetEddyViscosity(iPoint));

        if (yCoord > EPS) {
          AuxVar = Total_Viscosity*yVelocity/yCoord;
        } else {
          AuxVar = 0.0;
        }

        /*--- Set the auxilairy variable for this node. ---*/

        nodes->SetAuxVar(iPoint,AuxVar);

      }

      /*--- Compute the auxiliary variable gradient with GG or WLS. ---*/

      if (config->GetKind_Gradient_Method() == GREEN_GAUSS) {
        SetAuxVar_Gradient_GG(geometry, config);
      }
      if (config->GetKind_Gradient_Method() == WEIGHTED_LEAST_SQUARES) {
        SetAuxVar_Gradient_LS(geometry, config);
      }
      
    }
    
    /*--- loop over points ---*/
    
    for (iPoint = 0; iPoint < nPointDomain; iPoint++) {
      
      /*--- Conservative variables w/o reconstruction ---*/

      numerics->SetPrimitive(nodes->GetPrimitive(iPoint), NULL);

      /*--- Set incompressible density  ---*/
      
      numerics->SetDensity(nodes->GetDensity(iPoint),
                           nodes->GetDensity(iPoint));

      /*--- Set control volume ---*/
      
      numerics->SetVolume(geometry->node[iPoint]->GetVolume());
      
      /*--- Set y coordinate ---*/
      
      numerics->SetCoord(geometry->node[iPoint]->GetCoord(),
                         geometry->node[iPoint]->GetCoord());

      /*--- If viscous, we need gradients for extra terms. ---*/

      if (viscous) {

        /*--- Gradient of the primitive variables ---*/

        numerics->SetPrimVarGradient(nodes->GetGradient_Primitive(iPoint), NULL);

        /*--- Load the aux variable gradient that we already computed. ---*/

        numerics->SetAuxVarGrad(nodes->GetAuxVarGradient(iPoint), NULL);
        
      }

      /*--- Compute Source term Residual ---*/
      
      numerics->ComputeResidual(Residual, Jacobian_i, config);
      
      /*--- Add Residual ---*/
      
      LinSysRes.AddBlock(iPoint, Residual);
      
      /*--- Implicit part ---*/
      
      if (implicit) Jacobian.AddBlock(iPoint, iPoint, Jacobian_i);
      
    }
  }
  
  /*--- Check if a verification solution is to be computed. ---*/
  
  if (VerificationSolution) {
    if ( VerificationSolution->IsManufacturedSolution() ) {
      
      /*--- Get the physical time. ---*/
      su2double time = 0.0;
      if (config->GetTime_Marching()) time = config->GetPhysicalTime();
      
      /*--- Loop over points ---*/
      for (iPoint = 0; iPoint < nPointDomain; iPoint++) {
        
        /*--- Get control volume size. ---*/
        su2double Volume = geometry->node[iPoint]->GetVolume();
        
        /*--- Get the current point coordinates. ---*/
        const su2double *coor = geometry->node[iPoint]->GetCoord();
        
        /*--- Get the MMS source term. ---*/
        vector<su2double> sourceMan(nVar,0.0);
        VerificationSolution->GetMMSSourceTerm(coor, time, sourceMan.data());
        
        /*--- Compute the residual for this control volume. ---*/
        for (iVar = 0; iVar < nVar; iVar++) {
          Residual[iVar] = sourceMan[iVar]*Volume;
        }
        
        /*--- Subtract Residual ---*/
        LinSysRes.SubtractBlock(iPoint, Residual);
        
      }
    }
  }
  
}

void CIncEulerSolver::Source_Template(CGeometry *geometry, CSolver **solver_container, CNumerics *numerics,
                                   CConfig *config, unsigned short iMesh) {
  
  /* This method should be used to call any new source terms for a particular problem*/
  /* This method calls the new child class in CNumerics, where the new source term should be implemented.  */
  
  /* Next we describe how to get access to some important quanties for this method */
  /* Access to all points in the current geometric mesh by saying: nPointDomain */
  /* Get the vector of conservative variables at some point iPoint = nodes->GetSolution(iPoint) */
  /* Get the volume (or area in 2D) associated with iPoint = nodes->GetVolume(iPoint) */
  /* Get the vector of geometric coordinates of point iPoint = nodes->GetCoord(iPoint) */
  
}

void CIncEulerSolver::SetMax_Eigenvalue(CGeometry *geometry, CConfig *config) {
  
  su2double *Normal, Area, Mean_SoundSpeed = 0.0, Mean_ProjVel = 0.0,
  Mean_BetaInc2, Lambda, ProjVel, ProjVel_i, ProjVel_j, *GridVel, *GridVel_i, *GridVel_j;
  
  unsigned long iEdge, iVertex, iPoint, jPoint;
  unsigned short iDim, iMarker;

  /*--- Set maximum inviscid eigenvalue to zero, and compute sound speed ---*/
  
  for (iPoint = 0; iPoint < nPointDomain; iPoint++) {
    nodes->SetLambda(iPoint,0.0);
  }
  
  /*--- Loop interior edges ---*/
  
  for (iEdge = 0; iEdge < geometry->GetnEdge(); iEdge++) {
    
    /*--- Point identification, Normal vector and area ---*/
    
    iPoint = geometry->edge[iEdge]->GetNode(0);
    jPoint = geometry->edge[iEdge]->GetNode(1);
    
    Normal = geometry->edge[iEdge]->GetNormal();
    Area = 0.0;
    for (iDim = 0; iDim < nDim; iDim++) Area += Normal[iDim]*Normal[iDim];
    Area = sqrt(Area);
    
    /*--- Mean Values ---*/

    Mean_ProjVel    = 0.5 * (nodes->GetProjVel(iPoint,Normal) + nodes->GetProjVel(jPoint,Normal));
    Mean_BetaInc2   = 0.5 * (nodes->GetBetaInc2(iPoint)      + nodes->GetBetaInc2(jPoint));
    Mean_SoundSpeed = sqrt(Mean_BetaInc2*Area*Area);

    /*--- Adjustment for grid movement ---*/
    
    if (dynamic_grid) {
      GridVel_i = geometry->node[iPoint]->GetGridVel();
      GridVel_j = geometry->node[jPoint]->GetGridVel();
      ProjVel_i = 0.0; ProjVel_j =0.0;
      for (iDim = 0; iDim < nDim; iDim++) {
        ProjVel_i += GridVel_i[iDim]*Normal[iDim];
        ProjVel_j += GridVel_j[iDim]*Normal[iDim];
      }
      Mean_ProjVel -= 0.5 * (ProjVel_i + ProjVel_j);
    }
    
    /*--- Inviscid contribution ---*/
    
    Lambda = fabs(Mean_ProjVel) + Mean_SoundSpeed;
    if (geometry->node[iPoint]->GetDomain()) nodes->AddLambda(iPoint,Lambda);
    if (geometry->node[jPoint]->GetDomain()) nodes->AddLambda(jPoint,Lambda);
    
  }
  
  /*--- Loop boundary edges ---*/
  
  for (iMarker = 0; iMarker < geometry->GetnMarker(); iMarker++) {
    if ((config->GetMarker_All_KindBC(iMarker) != INTERNAL_BOUNDARY) &&
        (config->GetMarker_All_KindBC(iMarker) != PERIODIC_BOUNDARY)) {
    for (iVertex = 0; iVertex < geometry->GetnVertex(iMarker); iVertex++) {
      
      /*--- Point identification, Normal vector and area ---*/
      
      iPoint = geometry->vertex[iMarker][iVertex]->GetNode();
      Normal = geometry->vertex[iMarker][iVertex]->GetNormal();
      Area = 0.0;
      for (iDim = 0; iDim < nDim; iDim++) Area += Normal[iDim]*Normal[iDim];
      Area = sqrt(Area);
      
      /*--- Mean Values ---*/
      
      Mean_ProjVel    = nodes->GetProjVel(iPoint,Normal);
      Mean_BetaInc2   = nodes->GetBetaInc2(iPoint);
      Mean_SoundSpeed = sqrt(Mean_BetaInc2*Area*Area);
      
      /*--- Adjustment for grid movement ---*/
      
      if (dynamic_grid) {
        GridVel = geometry->node[iPoint]->GetGridVel();
        ProjVel = 0.0;
        for (iDim = 0; iDim < nDim; iDim++)
          ProjVel += GridVel[iDim]*Normal[iDim];
        Mean_ProjVel -= ProjVel;
      }
      
      /*--- Inviscid contribution ---*/
      
      Lambda = fabs(Mean_ProjVel) + Mean_SoundSpeed;
      if (geometry->node[iPoint]->GetDomain()) {
        nodes->AddLambda(iPoint,Lambda);
      }
      
    }
    }
  }
  
  /*--- Correct the eigenvalue values across any periodic boundaries. ---*/

  for (unsigned short iPeriodic = 1; iPeriodic <= config->GetnMarker_Periodic()/2; iPeriodic++) {
    InitiatePeriodicComms(geometry, config, iPeriodic, PERIODIC_MAX_EIG);
    CompletePeriodicComms(geometry, config, iPeriodic, PERIODIC_MAX_EIG);
  }
  
  /*--- MPI parallelization ---*/
  
  InitiateComms(geometry, config, MAX_EIGENVALUE);
  CompleteComms(geometry, config, MAX_EIGENVALUE);
  
}

void CIncEulerSolver::SetUndivided_Laplacian(CGeometry *geometry, CConfig *config) {
  
  unsigned long iPoint, jPoint, iEdge;
  su2double *Diff;
  unsigned short iVar;
  bool boundary_i, boundary_j;
  
  Diff = new su2double[nVar];
  
  nodes->SetUnd_LaplZero();
  
  for (iEdge = 0; iEdge < geometry->GetnEdge(); iEdge++) {
    
    iPoint = geometry->edge[iEdge]->GetNode(0);
    jPoint = geometry->edge[iEdge]->GetNode(1);
    
    /*--- Solution differences ---*/
    
    for (iVar = 0; iVar < nVar; iVar++)
      Diff[iVar] = nodes->GetSolution(iPoint,iVar) - nodes->GetSolution(jPoint,iVar);
    
    boundary_i = geometry->node[iPoint]->GetPhysicalBoundary();
    boundary_j = geometry->node[jPoint]->GetPhysicalBoundary();
    
    /*--- Both points inside the domain, or both in the boundary ---*/
    
    if ((!boundary_i && !boundary_j) || (boundary_i && boundary_j)) {
      if (geometry->node[iPoint]->GetDomain()) nodes->SubtractUnd_Lapl(iPoint,Diff);
      if (geometry->node[jPoint]->GetDomain()) nodes->AddUnd_Lapl(jPoint,Diff);
    }
    
    /*--- iPoint inside the domain, jPoint on the boundary ---*/
    
    if (!boundary_i && boundary_j)
      if (geometry->node[iPoint]->GetDomain()) nodes->SubtractUnd_Lapl(iPoint,Diff);
    
    /*--- jPoint inside the domain, iPoint on the boundary ---*/
    
    if (boundary_i && !boundary_j)
      if (geometry->node[jPoint]->GetDomain()) nodes->AddUnd_Lapl(jPoint,Diff);
    
  }
  
  /*--- Correct the Laplacian values across any periodic boundaries. ---*/

  for (unsigned short iPeriodic = 1; iPeriodic <= config->GetnMarker_Periodic()/2; iPeriodic++) {
    InitiatePeriodicComms(geometry, config, iPeriodic, PERIODIC_LAPLACIAN);
    CompletePeriodicComms(geometry, config, iPeriodic, PERIODIC_LAPLACIAN);
  }
  
  /*--- MPI parallelization ---*/
  
  InitiateComms(geometry, config, UNDIVIDED_LAPLACIAN);
  CompleteComms(geometry, config, UNDIVIDED_LAPLACIAN);
  
  delete [] Diff;
  
}

void CIncEulerSolver::SetCentered_Dissipation_Sensor(CGeometry *geometry, CConfig *config) {
  
  unsigned long iEdge, iPoint, jPoint;
  su2double Pressure_i = 0.0, Pressure_j = 0.0;
  bool boundary_i, boundary_j;
  
  /*--- Reset variables to store the undivided pressure ---*/
  
  for (iPoint = 0; iPoint < nPointDomain; iPoint++) {
    iPoint_UndLapl[iPoint] = 0.0;
    jPoint_UndLapl[iPoint] = 0.0;
  }
  
  /*--- Evaluate the pressure sensor ---*/
  
  for (iEdge = 0; iEdge < geometry->GetnEdge(); iEdge++) {
    
    iPoint = geometry->edge[iEdge]->GetNode(0);
    jPoint = geometry->edge[iEdge]->GetNode(1);
    
    /*--- Get the pressure, or density for incompressible solvers ---*/

    Pressure_i = nodes->GetDensity(iPoint);
    Pressure_j = nodes->GetDensity(jPoint);

    boundary_i = geometry->node[iPoint]->GetPhysicalBoundary();
    boundary_j = geometry->node[jPoint]->GetPhysicalBoundary();
    
    /*--- Both points inside the domain, or both on the boundary ---*/
    
    if ((!boundary_i && !boundary_j) || (boundary_i && boundary_j)) {
      
      if (geometry->node[iPoint]->GetDomain()) {
        iPoint_UndLapl[iPoint] += (Pressure_j - Pressure_i);
        jPoint_UndLapl[iPoint] += (Pressure_i + Pressure_j);
      }
      
      if (geometry->node[jPoint]->GetDomain()) {
        iPoint_UndLapl[jPoint] += (Pressure_i - Pressure_j);
        jPoint_UndLapl[jPoint] += (Pressure_i + Pressure_j);
      }
      
    }
    
    /*--- iPoint inside the domain, jPoint on the boundary ---*/
    
    if (!boundary_i && boundary_j)
      if (geometry->node[iPoint]->GetDomain()) {
        iPoint_UndLapl[iPoint] += (Pressure_j - Pressure_i);
        jPoint_UndLapl[iPoint] += (Pressure_i + Pressure_j);
      }
    
    /*--- jPoint inside the domain, iPoint on the boundary ---*/
    
    if (boundary_i && !boundary_j)
      if (geometry->node[jPoint]->GetDomain()) {
        iPoint_UndLapl[jPoint] += (Pressure_i - Pressure_j);
        jPoint_UndLapl[jPoint] += (Pressure_i + Pressure_j);
      }
    
  }
  
  /*--- Correct the sensor values across any periodic boundaries. ---*/

  for (unsigned short iPeriodic = 1; iPeriodic <= config->GetnMarker_Periodic()/2; iPeriodic++) {
    InitiatePeriodicComms(geometry, config, iPeriodic, PERIODIC_SENSOR);
    CompletePeriodicComms(geometry, config, iPeriodic, PERIODIC_SENSOR);
  }
  
  /*--- Set pressure switch for each point ---*/
  
  for (iPoint = 0; iPoint < nPointDomain; iPoint++)
    nodes->SetSensor(iPoint,fabs(iPoint_UndLapl[iPoint]) / jPoint_UndLapl[iPoint]);
  
  /*--- MPI parallelization ---*/
  
  InitiateComms(geometry, config, SENSOR);
  CompleteComms(geometry, config, SENSOR);
  
}

void CIncEulerSolver::Pressure_Forces(CGeometry *geometry, CConfig *config) {

  unsigned long iVertex, iPoint;
  unsigned short iDim, iMarker, Boundary, Monitoring, iMarker_Monitoring;
  su2double Pressure = 0.0, *Normal = NULL, MomentDist[3] = {0.0,0.0,0.0}, *Coord,
  factor, RefVel2 = 0.0, RefDensity = 0.0, RefPressure,
  Force[3] = {0.0,0.0,0.0};
  su2double MomentX_Force[3] = {0.0,0.0,0.0}, MomentY_Force[3] = {0.0,0.0,0.0}, MomentZ_Force[3] = {0.0,0.0,0.0};
  su2double AxiFactor;

  bool axisymmetric = config->GetAxisymmetric();

  string Marker_Tag, Monitoring_Tag;

#ifdef HAVE_MPI
  su2double MyAllBound_CD_Inv, MyAllBound_CL_Inv, MyAllBound_CSF_Inv, MyAllBound_CMx_Inv, MyAllBound_CMy_Inv, MyAllBound_CMz_Inv, MyAllBound_CoPx_Inv, MyAllBound_CoPy_Inv, MyAllBound_CoPz_Inv, MyAllBound_CFx_Inv, MyAllBound_CFy_Inv, MyAllBound_CFz_Inv, MyAllBound_CT_Inv, MyAllBound_CQ_Inv, *MySurface_CL_Inv = NULL, *MySurface_CD_Inv = NULL, *MySurface_CSF_Inv = NULL, *MySurface_CEff_Inv = NULL, *MySurface_CFx_Inv = NULL, *MySurface_CFy_Inv = NULL, *MySurface_CFz_Inv = NULL, *MySurface_CMx_Inv = NULL, *MySurface_CMy_Inv = NULL, *MySurface_CMz_Inv = NULL;
#endif

  su2double Alpha     = config->GetAoA()*PI_NUMBER/180.0;
  su2double Beta      = config->GetAoS()*PI_NUMBER/180.0;
  su2double RefArea   = config->GetRefArea();
  su2double RefLength = config->GetRefLength();

  su2double *Origin = NULL;
  if (config->GetnMarker_Monitoring() != 0){
    Origin = config->GetRefOriginMoment(0);
  }

  /*--- Evaluate reference values for non-dimensionalization.
   For dimensional or non-dim based on initial values, use
   the far-field state (inf). For a custom non-dim based
   on user-provided reference values, use the ref values
   to compute the forces. ---*/

  if ((config->GetRef_Inc_NonDim() == DIMENSIONAL) || 
      (config->GetRef_Inc_NonDim() == INITIAL_VALUES)) {
    RefDensity  = Density_Inf;
    RefVel2 = 0.0;
    for (iDim = 0; iDim < nDim; iDim++)
      RefVel2  += Velocity_Inf[iDim]*Velocity_Inf[iDim];
  }
  else if (config->GetRef_Inc_NonDim() == REFERENCE_VALUES) {
    RefDensity = config->GetInc_Density_Ref();
    RefVel2    = config->GetInc_Velocity_Ref()*config->GetInc_Velocity_Ref();
  }

  /*--- Reference pressure is always the far-field value. ---*/

  RefPressure = Pressure_Inf;

  /*--- Compute factor for force coefficients. ---*/

  factor = 1.0 / (0.5*RefDensity*RefArea*RefVel2);

  /*-- Variables initialization ---*/

  Total_CD   = 0.0; Total_CL  = 0.0; Total_CSF = 0.0; Total_CEff = 0.0;
  Total_CMx  = 0.0; Total_CMy = 0.0; Total_CMz = 0.0;
  Total_CoPx = 0.0; Total_CoPy = 0.0;  Total_CoPz = 0.0;
  Total_CFx  = 0.0; Total_CFy = 0.0; Total_CFz = 0.0;
  Total_CT   = 0.0; Total_CQ  = 0.0; Total_CMerit = 0.0;
  Total_Heat = 0.0; Total_MaxHeat = 0.0;

  AllBound_CD_Inv   = 0.0; AllBound_CL_Inv  = 0.0;  AllBound_CSF_Inv    = 0.0;
  AllBound_CMx_Inv  = 0.0; AllBound_CMy_Inv = 0.0;  AllBound_CMz_Inv    = 0.0;
  AllBound_CoPx_Inv = 0.0; AllBound_CoPy_Inv = 0.0; AllBound_CoPz_Inv = 0.0;
  AllBound_CFx_Inv  = 0.0; AllBound_CFy_Inv = 0.0;  AllBound_CFz_Inv    = 0.0;
  AllBound_CT_Inv   = 0.0; AllBound_CQ_Inv  = 0.0;  AllBound_CMerit_Inv = 0.0;
  AllBound_CEff_Inv = 0.0;

  for (iMarker_Monitoring = 0; iMarker_Monitoring < config->GetnMarker_Monitoring(); iMarker_Monitoring++) {
    Surface_CL_Inv[iMarker_Monitoring]  = 0.0; Surface_CD_Inv[iMarker_Monitoring]   = 0.0;
    Surface_CSF_Inv[iMarker_Monitoring] = 0.0; Surface_CEff_Inv[iMarker_Monitoring] = 0.0;
    Surface_CFx_Inv[iMarker_Monitoring] = 0.0; Surface_CFy_Inv[iMarker_Monitoring]  = 0.0;
    Surface_CFz_Inv[iMarker_Monitoring] = 0.0; Surface_CMx_Inv[iMarker_Monitoring]  = 0.0;
    Surface_CMy_Inv[iMarker_Monitoring] = 0.0; Surface_CMz_Inv[iMarker_Monitoring]  = 0.0;
    
    Surface_CL[iMarker_Monitoring]  = 0.0; Surface_CD[iMarker_Monitoring]   = 0.0;
    Surface_CSF[iMarker_Monitoring] = 0.0; Surface_CEff[iMarker_Monitoring] = 0.0;
    Surface_CFx[iMarker_Monitoring] = 0.0; Surface_CFy[iMarker_Monitoring]  = 0.0;
    Surface_CFz[iMarker_Monitoring] = 0.0; Surface_CMx[iMarker_Monitoring]  = 0.0;
    Surface_CMy[iMarker_Monitoring] = 0.0; Surface_CMz[iMarker_Monitoring]  = 0.0;
  }

  /*--- Loop over the Euler and Navier-Stokes markers ---*/

  for (iMarker = 0; iMarker < nMarker; iMarker++) {

    Boundary   = config->GetMarker_All_KindBC(iMarker);
    Monitoring = config->GetMarker_All_Monitoring(iMarker);

    /*--- Obtain the origin for the moment computation for a particular marker ---*/

    if (Monitoring == YES) {
      for (iMarker_Monitoring = 0; iMarker_Monitoring < config->GetnMarker_Monitoring(); iMarker_Monitoring++) {
        Monitoring_Tag = config->GetMarker_Monitoring_TagBound(iMarker_Monitoring);
        Marker_Tag = config->GetMarker_All_TagBound(iMarker);
        if (Marker_Tag == Monitoring_Tag)
          Origin = config->GetRefOriginMoment(iMarker_Monitoring);
      }
    }

    if ((Boundary == EULER_WALL) || (Boundary == HEAT_FLUX) ||
        (Boundary == ISOTHERMAL) || (Boundary == NEARFIELD_BOUNDARY) ||
        (Boundary == CHT_WALL_INTERFACE) ||
        (Boundary == INLET_FLOW) || (Boundary == OUTLET_FLOW) ||
        (Boundary == ACTDISK_INLET) || (Boundary == ACTDISK_OUTLET)||
        (Boundary == ENGINE_INFLOW) || (Boundary == ENGINE_EXHAUST)) {

      /*--- Forces initialization at each Marker ---*/

      CD_Inv[iMarker]   = 0.0; CL_Inv[iMarker]  = 0.0;  CSF_Inv[iMarker]    = 0.0;
      CMx_Inv[iMarker]  = 0.0; CMy_Inv[iMarker] = 0.0;  CMz_Inv[iMarker]    = 0.0;
      CoPx_Inv[iMarker] = 0.0; CoPy_Inv[iMarker] = 0.0; CoPz_Inv[iMarker] = 0.0;
      CFx_Inv[iMarker]  = 0.0; CFy_Inv[iMarker] = 0.0;  CFz_Inv[iMarker]    = 0.0;
      CT_Inv[iMarker]   = 0.0; CQ_Inv[iMarker]  = 0.0;  CMerit_Inv[iMarker] = 0.0;
      CEff_Inv[iMarker] = 0.0;

      for (iDim = 0; iDim < nDim; iDim++) ForceInviscid[iDim] = 0.0;
      MomentInviscid[0] = 0.0; MomentInviscid[1] = 0.0; MomentInviscid[2] = 0.0;
      MomentX_Force[0] = 0.0; MomentX_Force[1] = 0.0; MomentX_Force[2] = 0.0;
      MomentY_Force[0] = 0.0; MomentY_Force[1] = 0.0; MomentY_Force[2] = 0.0;
      MomentZ_Force[0] = 0.0; MomentZ_Force[1] = 0.0; MomentZ_Force[2] = 0.0;

      /*--- Loop over the vertices to compute the forces ---*/

      for (iVertex = 0; iVertex < geometry->GetnVertex(iMarker); iVertex++) {

        iPoint = geometry->vertex[iMarker][iVertex]->GetNode();

        Pressure = nodes->GetPressure(iPoint);

        CPressure[iMarker][iVertex] = (Pressure - RefPressure)*factor*RefArea;

        /*--- Note that the pressure coefficient is computed at the
         halo cells (for visualization purposes), but not the forces ---*/

        if ( (geometry->node[iPoint]->GetDomain()) && (Monitoring == YES) ) {

          Normal = geometry->vertex[iMarker][iVertex]->GetNormal();
          Coord = geometry->node[iPoint]->GetCoord();

          for (iDim = 0; iDim < nDim; iDim++) {
            MomentDist[iDim] = Coord[iDim] - Origin[iDim];
          }

          /*--- Axisymmetric simulations ---*/

          if (axisymmetric) AxiFactor = 2.0*PI_NUMBER*geometry->node[iPoint]->GetCoord(1);
          else AxiFactor = 1.0;

          /*--- Force computation, note the minus sign due to the
           orientation of the normal (outward) ---*/

          for (iDim = 0; iDim < nDim; iDim++) {
            Force[iDim] = -(Pressure - Pressure_Inf) * Normal[iDim] * factor * AxiFactor;
            ForceInviscid[iDim] += Force[iDim];
          }

          /*--- Moment with respect to the reference axis ---*/

          if (nDim == 3) {
            MomentInviscid[0] += (Force[2]*MomentDist[1]-Force[1]*MomentDist[2])/RefLength;
            MomentX_Force[1]  += (-Force[1]*Coord[2]);
            MomentX_Force[2]  += (Force[2]*Coord[1]);

            MomentInviscid[1] += (Force[0]*MomentDist[2]-Force[2]*MomentDist[0])/RefLength;
            MomentY_Force[2]  += (-Force[2]*Coord[0]);
            MomentY_Force[0]  += (Force[0]*Coord[2]);
          }
          MomentInviscid[2] += (Force[1]*MomentDist[0]-Force[0]*MomentDist[1])/RefLength;
          MomentZ_Force[0]  += (-Force[0]*Coord[1]);
          MomentZ_Force[1]  += (Force[1]*Coord[0]);
        }

      }

      /*--- Project forces and store the non-dimensional coefficients ---*/

      if (Monitoring == YES) {

        if (Boundary != NEARFIELD_BOUNDARY) {
          if (nDim == 2) {
            CD_Inv[iMarker]  =  ForceInviscid[0]*cos(Alpha) + ForceInviscid[1]*sin(Alpha);
            CL_Inv[iMarker]  = -ForceInviscid[0]*sin(Alpha) + ForceInviscid[1]*cos(Alpha);
            CEff_Inv[iMarker]   = CL_Inv[iMarker] / (CD_Inv[iMarker]+EPS);
            CMz_Inv[iMarker]    = MomentInviscid[2];
            CoPx_Inv[iMarker]   = MomentZ_Force[1];
            CoPy_Inv[iMarker]   = -MomentZ_Force[0];
            CFx_Inv[iMarker]    = ForceInviscid[0];
            CFy_Inv[iMarker]    = ForceInviscid[1];
            CT_Inv[iMarker]     = -CFx_Inv[iMarker];
            CQ_Inv[iMarker]     = -CMz_Inv[iMarker];
            CMerit_Inv[iMarker] = CT_Inv[iMarker] / (CQ_Inv[iMarker] + EPS);
          }
          if (nDim == 3) {
            CD_Inv[iMarker]      =  ForceInviscid[0]*cos(Alpha)*cos(Beta) + ForceInviscid[1]*sin(Beta) + ForceInviscid[2]*sin(Alpha)*cos(Beta);
            CL_Inv[iMarker]      = -ForceInviscid[0]*sin(Alpha) + ForceInviscid[2]*cos(Alpha);
            CSF_Inv[iMarker] = -ForceInviscid[0]*sin(Beta)*cos(Alpha) + ForceInviscid[1]*cos(Beta) - ForceInviscid[2]*sin(Beta)*sin(Alpha);
            CEff_Inv[iMarker]       = CL_Inv[iMarker] / (CD_Inv[iMarker] + EPS);
            CMx_Inv[iMarker]        = MomentInviscid[0];
            CMy_Inv[iMarker]        = MomentInviscid[1];
            CMz_Inv[iMarker]        = MomentInviscid[2];
            CoPx_Inv[iMarker]    = -MomentY_Force[0];
            CoPz_Inv[iMarker]    = MomentY_Force[2];
            CFx_Inv[iMarker]        = ForceInviscid[0];
            CFy_Inv[iMarker]        = ForceInviscid[1];
            CFz_Inv[iMarker]        = ForceInviscid[2];
            CT_Inv[iMarker]         = -CFz_Inv[iMarker];
            CQ_Inv[iMarker]         = -CMz_Inv[iMarker];
            CMerit_Inv[iMarker]     = CT_Inv[iMarker] / (CQ_Inv[iMarker] + EPS);
          }

          AllBound_CD_Inv     += CD_Inv[iMarker];
          AllBound_CL_Inv     += CL_Inv[iMarker];
          AllBound_CSF_Inv    += CSF_Inv[iMarker];
          AllBound_CEff_Inv    = AllBound_CL_Inv / (AllBound_CD_Inv + EPS);
          AllBound_CMx_Inv    += CMx_Inv[iMarker];
          AllBound_CMy_Inv    += CMy_Inv[iMarker];
          AllBound_CMz_Inv    += CMz_Inv[iMarker];
          AllBound_CoPx_Inv   += CoPx_Inv[iMarker];
          AllBound_CoPy_Inv   += CoPy_Inv[iMarker];
          AllBound_CoPz_Inv   += CoPz_Inv[iMarker];
          AllBound_CFx_Inv    += CFx_Inv[iMarker];
          AllBound_CFy_Inv    += CFy_Inv[iMarker];
          AllBound_CFz_Inv    += CFz_Inv[iMarker];
          AllBound_CT_Inv     += CT_Inv[iMarker];
          AllBound_CQ_Inv     += CQ_Inv[iMarker];
          AllBound_CMerit_Inv  = AllBound_CT_Inv / (AllBound_CQ_Inv + EPS);

          /*--- Compute the coefficients per surface ---*/

          for (iMarker_Monitoring = 0; iMarker_Monitoring < config->GetnMarker_Monitoring(); iMarker_Monitoring++) {
            Monitoring_Tag = config->GetMarker_Monitoring_TagBound(iMarker_Monitoring);
            Marker_Tag = config->GetMarker_All_TagBound(iMarker);
            if (Marker_Tag == Monitoring_Tag) {
              Surface_CL_Inv[iMarker_Monitoring]   += CL_Inv[iMarker];
              Surface_CD_Inv[iMarker_Monitoring]   += CD_Inv[iMarker];
              Surface_CSF_Inv[iMarker_Monitoring]  += CSF_Inv[iMarker];
              Surface_CEff_Inv[iMarker_Monitoring]  = CL_Inv[iMarker] / (CD_Inv[iMarker] + EPS);
              Surface_CFx_Inv[iMarker_Monitoring]  += CFx_Inv[iMarker];
              Surface_CFy_Inv[iMarker_Monitoring]  += CFy_Inv[iMarker];
              Surface_CFz_Inv[iMarker_Monitoring]  += CFz_Inv[iMarker];
              Surface_CMx_Inv[iMarker_Monitoring]  += CMx_Inv[iMarker];
              Surface_CMy_Inv[iMarker_Monitoring]  += CMy_Inv[iMarker];
              Surface_CMz_Inv[iMarker_Monitoring]  += CMz_Inv[iMarker];
            }
          }

        }

      }

    }
  }

#ifdef HAVE_MPI

  /*--- Add AllBound information using all the nodes ---*/

  MyAllBound_CD_Inv        = AllBound_CD_Inv;        AllBound_CD_Inv = 0.0;
  MyAllBound_CL_Inv        = AllBound_CL_Inv;        AllBound_CL_Inv = 0.0;
  MyAllBound_CSF_Inv   = AllBound_CSF_Inv;   AllBound_CSF_Inv = 0.0;
  AllBound_CEff_Inv = 0.0;
  MyAllBound_CMx_Inv          = AllBound_CMx_Inv;          AllBound_CMx_Inv = 0.0;
  MyAllBound_CMy_Inv          = AllBound_CMy_Inv;          AllBound_CMy_Inv = 0.0;
  MyAllBound_CMz_Inv          = AllBound_CMz_Inv;          AllBound_CMz_Inv = 0.0;
  MyAllBound_CoPx_Inv          = AllBound_CoPx_Inv;          AllBound_CoPx_Inv = 0.0;
  MyAllBound_CoPy_Inv          = AllBound_CoPy_Inv;          AllBound_CoPy_Inv = 0.0;
  MyAllBound_CoPz_Inv          = AllBound_CoPz_Inv;          AllBound_CoPz_Inv = 0.0;
  MyAllBound_CFx_Inv          = AllBound_CFx_Inv;          AllBound_CFx_Inv = 0.0;
  MyAllBound_CFy_Inv          = AllBound_CFy_Inv;          AllBound_CFy_Inv = 0.0;
  MyAllBound_CFz_Inv          = AllBound_CFz_Inv;          AllBound_CFz_Inv = 0.0;
  MyAllBound_CT_Inv           = AllBound_CT_Inv;           AllBound_CT_Inv = 0.0;
  MyAllBound_CQ_Inv           = AllBound_CQ_Inv;           AllBound_CQ_Inv = 0.0;
  AllBound_CMerit_Inv = 0.0;

  if (config->GetComm_Level() == COMM_FULL) {
    SU2_MPI::Allreduce(&MyAllBound_CD_Inv, &AllBound_CD_Inv, 1, MPI_DOUBLE, MPI_SUM, MPI_COMM_WORLD);
    SU2_MPI::Allreduce(&MyAllBound_CL_Inv, &AllBound_CL_Inv, 1, MPI_DOUBLE, MPI_SUM, MPI_COMM_WORLD);
    SU2_MPI::Allreduce(&MyAllBound_CSF_Inv, &AllBound_CSF_Inv, 1, MPI_DOUBLE, MPI_SUM, MPI_COMM_WORLD);
    AllBound_CEff_Inv = AllBound_CL_Inv / (AllBound_CD_Inv + EPS);
    SU2_MPI::Allreduce(&MyAllBound_CMx_Inv, &AllBound_CMx_Inv, 1, MPI_DOUBLE, MPI_SUM, MPI_COMM_WORLD);
    SU2_MPI::Allreduce(&MyAllBound_CMy_Inv, &AllBound_CMy_Inv, 1, MPI_DOUBLE, MPI_SUM, MPI_COMM_WORLD);
    SU2_MPI::Allreduce(&MyAllBound_CMz_Inv, &AllBound_CMz_Inv, 1, MPI_DOUBLE, MPI_SUM, MPI_COMM_WORLD);
    SU2_MPI::Allreduce(&MyAllBound_CoPx_Inv, &AllBound_CoPx_Inv, 1, MPI_DOUBLE, MPI_SUM, MPI_COMM_WORLD);
    SU2_MPI::Allreduce(&MyAllBound_CoPy_Inv, &AllBound_CoPy_Inv, 1, MPI_DOUBLE, MPI_SUM, MPI_COMM_WORLD);
    SU2_MPI::Allreduce(&MyAllBound_CoPz_Inv, &AllBound_CoPz_Inv, 1, MPI_DOUBLE, MPI_SUM, MPI_COMM_WORLD);
    SU2_MPI::Allreduce(&MyAllBound_CFx_Inv, &AllBound_CFx_Inv, 1, MPI_DOUBLE, MPI_SUM, MPI_COMM_WORLD);
    SU2_MPI::Allreduce(&MyAllBound_CFy_Inv, &AllBound_CFy_Inv, 1, MPI_DOUBLE, MPI_SUM, MPI_COMM_WORLD);
    SU2_MPI::Allreduce(&MyAllBound_CFz_Inv, &AllBound_CFz_Inv, 1, MPI_DOUBLE, MPI_SUM, MPI_COMM_WORLD);
    SU2_MPI::Allreduce(&MyAllBound_CT_Inv, &AllBound_CT_Inv, 1, MPI_DOUBLE, MPI_SUM, MPI_COMM_WORLD);
    SU2_MPI::Allreduce(&MyAllBound_CQ_Inv, &AllBound_CQ_Inv, 1, MPI_DOUBLE, MPI_SUM, MPI_COMM_WORLD);
    AllBound_CMerit_Inv = AllBound_CT_Inv / (AllBound_CQ_Inv + EPS);
  }
  
  /*--- Add the forces on the surfaces using all the nodes ---*/

  MySurface_CL_Inv      = new su2double[config->GetnMarker_Monitoring()];
  MySurface_CD_Inv      = new su2double[config->GetnMarker_Monitoring()];
  MySurface_CSF_Inv = new su2double[config->GetnMarker_Monitoring()];
  MySurface_CEff_Inv       = new su2double[config->GetnMarker_Monitoring()];
  MySurface_CFx_Inv        = new su2double[config->GetnMarker_Monitoring()];
  MySurface_CFy_Inv        = new su2double[config->GetnMarker_Monitoring()];
  MySurface_CFz_Inv        = new su2double[config->GetnMarker_Monitoring()];
  MySurface_CMx_Inv        = new su2double[config->GetnMarker_Monitoring()];
  MySurface_CMy_Inv        = new su2double[config->GetnMarker_Monitoring()];
  MySurface_CMz_Inv        = new su2double[config->GetnMarker_Monitoring()];

  for (iMarker_Monitoring = 0; iMarker_Monitoring < config->GetnMarker_Monitoring(); iMarker_Monitoring++) {
    MySurface_CL_Inv[iMarker_Monitoring]      = Surface_CL_Inv[iMarker_Monitoring];
    MySurface_CD_Inv[iMarker_Monitoring]      = Surface_CD_Inv[iMarker_Monitoring];
    MySurface_CSF_Inv[iMarker_Monitoring] = Surface_CSF_Inv[iMarker_Monitoring];
    MySurface_CEff_Inv[iMarker_Monitoring]       = Surface_CEff_Inv[iMarker_Monitoring];
    MySurface_CFx_Inv[iMarker_Monitoring]        = Surface_CFx_Inv[iMarker_Monitoring];
    MySurface_CFy_Inv[iMarker_Monitoring]        = Surface_CFy_Inv[iMarker_Monitoring];
    MySurface_CFz_Inv[iMarker_Monitoring]        = Surface_CFz_Inv[iMarker_Monitoring];
    MySurface_CMx_Inv[iMarker_Monitoring]        = Surface_CMx_Inv[iMarker_Monitoring];
    MySurface_CMy_Inv[iMarker_Monitoring]        = Surface_CMy_Inv[iMarker_Monitoring];
    MySurface_CMz_Inv[iMarker_Monitoring]        = Surface_CMz_Inv[iMarker_Monitoring];

    Surface_CL_Inv[iMarker_Monitoring]      = 0.0;
    Surface_CD_Inv[iMarker_Monitoring]      = 0.0;
    Surface_CSF_Inv[iMarker_Monitoring] = 0.0;
    Surface_CEff_Inv[iMarker_Monitoring]       = 0.0;
    Surface_CFx_Inv[iMarker_Monitoring]        = 0.0;
    Surface_CFy_Inv[iMarker_Monitoring]        = 0.0;
    Surface_CFz_Inv[iMarker_Monitoring]        = 0.0;
    Surface_CMx_Inv[iMarker_Monitoring]        = 0.0;
    Surface_CMy_Inv[iMarker_Monitoring]        = 0.0;
    Surface_CMz_Inv[iMarker_Monitoring]        = 0.0;
  }

  if (config->GetComm_Level() == COMM_FULL) {
    SU2_MPI::Allreduce(MySurface_CL_Inv, Surface_CL_Inv, config->GetnMarker_Monitoring(), MPI_DOUBLE, MPI_SUM, MPI_COMM_WORLD);
    SU2_MPI::Allreduce(MySurface_CD_Inv, Surface_CD_Inv, config->GetnMarker_Monitoring(), MPI_DOUBLE, MPI_SUM, MPI_COMM_WORLD);
    SU2_MPI::Allreduce(MySurface_CSF_Inv, Surface_CSF_Inv, config->GetnMarker_Monitoring(), MPI_DOUBLE, MPI_SUM, MPI_COMM_WORLD);
    for (iMarker_Monitoring = 0; iMarker_Monitoring < config->GetnMarker_Monitoring(); iMarker_Monitoring++)
      Surface_CEff_Inv[iMarker_Monitoring] = Surface_CL_Inv[iMarker_Monitoring] / (Surface_CD_Inv[iMarker_Monitoring] + EPS);
    SU2_MPI::Allreduce(MySurface_CFx_Inv, Surface_CFx_Inv, config->GetnMarker_Monitoring(), MPI_DOUBLE, MPI_SUM, MPI_COMM_WORLD);
    SU2_MPI::Allreduce(MySurface_CFy_Inv, Surface_CFy_Inv, config->GetnMarker_Monitoring(), MPI_DOUBLE, MPI_SUM, MPI_COMM_WORLD);
    SU2_MPI::Allreduce(MySurface_CFz_Inv, Surface_CFz_Inv, config->GetnMarker_Monitoring(), MPI_DOUBLE, MPI_SUM, MPI_COMM_WORLD);
    SU2_MPI::Allreduce(MySurface_CMx_Inv, Surface_CMx_Inv, config->GetnMarker_Monitoring(), MPI_DOUBLE, MPI_SUM, MPI_COMM_WORLD);
    SU2_MPI::Allreduce(MySurface_CMy_Inv, Surface_CMy_Inv, config->GetnMarker_Monitoring(), MPI_DOUBLE, MPI_SUM, MPI_COMM_WORLD);
    SU2_MPI::Allreduce(MySurface_CMz_Inv, Surface_CMz_Inv, config->GetnMarker_Monitoring(), MPI_DOUBLE, MPI_SUM, MPI_COMM_WORLD);
  }
  
  delete [] MySurface_CL_Inv; delete [] MySurface_CD_Inv; delete [] MySurface_CSF_Inv;
  delete [] MySurface_CEff_Inv;  delete [] MySurface_CFx_Inv;   delete [] MySurface_CFy_Inv;
  delete [] MySurface_CFz_Inv;   delete [] MySurface_CMx_Inv;   delete [] MySurface_CMy_Inv;
  delete [] MySurface_CMz_Inv;

#endif

  /*--- Update the total coefficients (note that all the nodes have the same value) ---*/

  Total_CD            = AllBound_CD_Inv;
  Total_CL            = AllBound_CL_Inv;
  Total_CSF           = AllBound_CSF_Inv;
  Total_CEff          = Total_CL / (Total_CD + EPS);
  Total_CMx           = AllBound_CMx_Inv;
  Total_CMy           = AllBound_CMy_Inv;
  Total_CMz           = AllBound_CMz_Inv;
  Total_CoPx          = AllBound_CoPx_Inv;
  Total_CoPy          = AllBound_CoPy_Inv;
  Total_CoPz          = AllBound_CoPz_Inv;
  Total_CFx           = AllBound_CFx_Inv;
  Total_CFy           = AllBound_CFy_Inv;
  Total_CFz           = AllBound_CFz_Inv;
  Total_CT            = AllBound_CT_Inv;
  Total_CQ            = AllBound_CQ_Inv;
  Total_CMerit        = Total_CT / (Total_CQ + EPS);

  /*--- Update the total coefficients per surface (note that all the nodes have the same value)---*/

  for (iMarker_Monitoring = 0; iMarker_Monitoring < config->GetnMarker_Monitoring(); iMarker_Monitoring++) {
    Surface_CL[iMarker_Monitoring]      = Surface_CL_Inv[iMarker_Monitoring];
    Surface_CD[iMarker_Monitoring]      = Surface_CD_Inv[iMarker_Monitoring];
    Surface_CSF[iMarker_Monitoring] = Surface_CSF_Inv[iMarker_Monitoring];
    Surface_CEff[iMarker_Monitoring]       = Surface_CL_Inv[iMarker_Monitoring] / (Surface_CD_Inv[iMarker_Monitoring] + EPS);
    Surface_CFx[iMarker_Monitoring]        = Surface_CFx_Inv[iMarker_Monitoring];
    Surface_CFy[iMarker_Monitoring]        = Surface_CFy_Inv[iMarker_Monitoring];
    Surface_CFz[iMarker_Monitoring]        = Surface_CFz_Inv[iMarker_Monitoring];
    Surface_CMx[iMarker_Monitoring]        = Surface_CMx_Inv[iMarker_Monitoring];
    Surface_CMy[iMarker_Monitoring]        = Surface_CMy_Inv[iMarker_Monitoring];
    Surface_CMz[iMarker_Monitoring]        = Surface_CMz_Inv[iMarker_Monitoring];
  }

}

void CIncEulerSolver::Momentum_Forces(CGeometry *geometry, CConfig *config) {

  unsigned long iVertex, iPoint;
  unsigned short iDim, iMarker, Boundary, Monitoring, iMarker_Monitoring;
  su2double *Normal = NULL, MomentDist[3] = {0.0,0.0,0.0}, *Coord, Area,
  factor, RefVel2 = 0.0, RefDensity = 0.0,
  Force[3] = {0.0,0.0,0.0}, Velocity[3], MassFlow, Density;
  string Marker_Tag, Monitoring_Tag;
  su2double MomentX_Force[3] = {0.0,0.0,0.0}, MomentY_Force[3] = {0.0,0.0,0.0}, MomentZ_Force[3] = {0.0,0.0,0.0};
  su2double AxiFactor;

#ifdef HAVE_MPI
  su2double MyAllBound_CD_Mnt, MyAllBound_CL_Mnt, MyAllBound_CSF_Mnt,
  MyAllBound_CMx_Mnt, MyAllBound_CMy_Mnt, MyAllBound_CMz_Mnt,
  MyAllBound_CoPx_Mnt, MyAllBound_CoPy_Mnt, MyAllBound_CoPz_Mnt,
  MyAllBound_CFx_Mnt, MyAllBound_CFy_Mnt, MyAllBound_CFz_Mnt, MyAllBound_CT_Mnt,
  MyAllBound_CQ_Mnt,
  *MySurface_CL_Mnt = NULL, *MySurface_CD_Mnt = NULL, *MySurface_CSF_Mnt = NULL,
  *MySurface_CEff_Mnt = NULL, *MySurface_CFx_Mnt = NULL, *MySurface_CFy_Mnt = NULL,
  *MySurface_CFz_Mnt = NULL,
  *MySurface_CMx_Mnt = NULL, *MySurface_CMy_Mnt = NULL,  *MySurface_CMz_Mnt = NULL;
#endif

  su2double Alpha     = config->GetAoA()*PI_NUMBER/180.0;
  su2double Beta      = config->GetAoS()*PI_NUMBER/180.0;
  su2double RefArea   = config->GetRefArea();
  su2double RefLength = config->GetRefLength();
  su2double *Origin = NULL;
  if (config->GetnMarker_Monitoring() != 0){
    Origin = config->GetRefOriginMoment(0);
  }
  bool axisymmetric          = config->GetAxisymmetric();

  /*--- Evaluate reference values for non-dimensionalization.
   For dimensional or non-dim based on initial values, use
   the far-field state (inf). For a custom non-dim based
   on user-provided reference values, use the ref values
   to compute the forces. ---*/

  if ((config->GetRef_Inc_NonDim() == DIMENSIONAL) || 
      (config->GetRef_Inc_NonDim() == INITIAL_VALUES)) {
    RefDensity  = Density_Inf;
    RefVel2 = 0.0;
    for (iDim = 0; iDim < nDim; iDim++)
      RefVel2  += Velocity_Inf[iDim]*Velocity_Inf[iDim];
  }
  else if (config->GetRef_Inc_NonDim() == REFERENCE_VALUES) {
    RefDensity = config->GetInc_Density_Ref();
    RefVel2    = config->GetInc_Velocity_Ref()*config->GetInc_Velocity_Ref();
  }

  /*--- Compute factor for force coefficients. ---*/

  factor = 1.0 / (0.5*RefDensity*RefArea*RefVel2);

  /*-- Variables initialization ---*/

  AllBound_CD_Mnt = 0.0;        AllBound_CL_Mnt = 0.0; AllBound_CSF_Mnt = 0.0;
  AllBound_CMx_Mnt = 0.0;          AllBound_CMy_Mnt = 0.0;   AllBound_CMz_Mnt = 0.0;
  AllBound_CoPx_Mnt = 0.0;          AllBound_CoPy_Mnt = 0.0;   AllBound_CoPz_Mnt = 0.0;
  AllBound_CFx_Mnt = 0.0;          AllBound_CFy_Mnt = 0.0;   AllBound_CFz_Mnt = 0.0;
  AllBound_CT_Mnt = 0.0;           AllBound_CQ_Mnt = 0.0;    AllBound_CMerit_Mnt = 0.0;
  AllBound_CEff_Mnt = 0.0;

  for (iMarker_Monitoring = 0; iMarker_Monitoring < config->GetnMarker_Monitoring(); iMarker_Monitoring++) {
    Surface_CL_Mnt[iMarker_Monitoring]      = 0.0; Surface_CD_Mnt[iMarker_Monitoring]      = 0.0;
    Surface_CSF_Mnt[iMarker_Monitoring] = 0.0; Surface_CEff_Mnt[iMarker_Monitoring]       = 0.0;
    Surface_CFx_Mnt[iMarker_Monitoring]        = 0.0; Surface_CFy_Mnt[iMarker_Monitoring]        = 0.0;
    Surface_CFz_Mnt[iMarker_Monitoring]        = 0.0;
    Surface_CMx_Mnt[iMarker_Monitoring]        = 0.0; Surface_CMy_Mnt[iMarker_Monitoring]        = 0.0; Surface_CMz_Mnt[iMarker_Monitoring]        = 0.0;
  }

  /*--- Loop over the Inlet / Outlet Markers  ---*/

  for (iMarker = 0; iMarker < nMarker; iMarker++) {

    Boundary   = config->GetMarker_All_KindBC(iMarker);
    Monitoring = config->GetMarker_All_Monitoring(iMarker);

    /*--- Obtain the origin for the moment computation for a particular marker ---*/

    if (Monitoring == YES) {
      for (iMarker_Monitoring = 0; iMarker_Monitoring < config->GetnMarker_Monitoring(); iMarker_Monitoring++) {
        Monitoring_Tag = config->GetMarker_Monitoring_TagBound(iMarker_Monitoring);
        Marker_Tag = config->GetMarker_All_TagBound(iMarker);
        if (Marker_Tag == Monitoring_Tag)
          Origin = config->GetRefOriginMoment(iMarker_Monitoring);
      }
    }

    if ((Boundary == INLET_FLOW) || (Boundary == OUTLET_FLOW) ||
        (Boundary == ACTDISK_INLET) || (Boundary == ACTDISK_OUTLET)||
        (Boundary == ENGINE_INFLOW) || (Boundary == ENGINE_EXHAUST)) {

      /*--- Forces initialization at each Marker ---*/

      CD_Mnt[iMarker] = 0.0;        CL_Mnt[iMarker] = 0.0; CSF_Mnt[iMarker] = 0.0;
      CMx_Mnt[iMarker] = 0.0;          CMy_Mnt[iMarker] = 0.0;   CMz_Mnt[iMarker] = 0.0;
      CFx_Mnt[iMarker] = 0.0;          CFy_Mnt[iMarker] = 0.0;   CFz_Mnt[iMarker] = 0.0;
      CoPx_Mnt[iMarker] = 0.0;         CoPy_Mnt[iMarker] = 0.0;  CoPz_Mnt[iMarker] = 0.0;
      CT_Mnt[iMarker] = 0.0;           CQ_Mnt[iMarker] = 0.0;    CMerit_Mnt[iMarker] = 0.0;
      CEff_Mnt[iMarker] = 0.0;

      for (iDim = 0; iDim < nDim; iDim++) ForceMomentum[iDim] = 0.0;
      MomentMomentum[0] = 0.0; MomentMomentum[1] = 0.0; MomentMomentum[2] = 0.0;
      MomentX_Force[0] = 0.0; MomentX_Force[1] = 0.0; MomentX_Force[2] = 0.0;
      MomentY_Force[0] = 0.0; MomentY_Force[1] = 0.0; MomentY_Force[2] = 0.0;
      MomentZ_Force[0] = 0.0; MomentZ_Force[1] = 0.0; MomentZ_Force[2] = 0.0;

      /*--- Loop over the vertices to compute the forces ---*/

      for (iVertex = 0; iVertex < geometry->GetnVertex(iMarker); iVertex++) {

        iPoint = geometry->vertex[iMarker][iVertex]->GetNode();

        /*--- Note that the pressure coefficient is computed at the
         halo cells (for visualization purposes), but not the forces ---*/

        if ( (geometry->node[iPoint]->GetDomain()) && (Monitoring == YES) ) {

          Normal = geometry->vertex[iMarker][iVertex]->GetNormal();
          Coord = geometry->node[iPoint]->GetCoord();
          Density   = nodes->GetDensity(iPoint);

          Area = 0.0;
          for (iDim = 0; iDim < nDim; iDim++)
            Area += Normal[iDim]*Normal[iDim];
          Area = sqrt(Area);

          MassFlow = 0.0;
          for (iDim = 0; iDim < nDim; iDim++) {
            Velocity[iDim]   = nodes->GetVelocity(iPoint,iDim);
            MomentDist[iDim] = Coord[iDim] - Origin[iDim];
            MassFlow -= Normal[iDim]*Velocity[iDim]*Density;
          }

          /*--- Axisymmetric simulations ---*/

          if (axisymmetric) AxiFactor = 2.0*PI_NUMBER*geometry->node[iPoint]->GetCoord(1);
          else AxiFactor = 1.0;

          /*--- Force computation, note the minus sign due to the
           orientation of the normal (outward) ---*/

          for (iDim = 0; iDim < nDim; iDim++) {
            Force[iDim] = MassFlow * Velocity[iDim] * factor * AxiFactor;
            ForceMomentum[iDim] += Force[iDim];
          }

          /*--- Moment with respect to the reference axis ---*/

          if (iDim == 3) {
            MomentMomentum[0] += (Force[2]*MomentDist[1]-Force[1]*MomentDist[2])/RefLength;
            MomentX_Force[1]  += (-Force[1]*Coord[2]);
            MomentX_Force[2]  += (Force[2]*Coord[1]);

            MomentMomentum[1] += (Force[0]*MomentDist[2]-Force[2]*MomentDist[0])/RefLength;
            MomentY_Force[2]  += (-Force[2]*Coord[0]);
            MomentY_Force[0]  += (Force[0]*Coord[2]);
          }
          MomentMomentum[2] += (Force[1]*MomentDist[0]-Force[0]*MomentDist[1])/RefLength;
          MomentZ_Force[0]  += (-Force[0]*Coord[1]);
          MomentZ_Force[1]  += (Force[1]*Coord[0]);

        }

      }

      /*--- Project forces and store the non-dimensional coefficients ---*/

      if (Monitoring == YES) {

        if (nDim == 2) {
          CD_Mnt[iMarker]  =  ForceMomentum[0]*cos(Alpha) + ForceMomentum[1]*sin(Alpha);
          CL_Mnt[iMarker]  = -ForceMomentum[0]*sin(Alpha) + ForceMomentum[1]*cos(Alpha);
          CEff_Mnt[iMarker]   = CL_Mnt[iMarker] / (CD_Mnt[iMarker]+EPS);
          CMz_Mnt[iMarker]    = MomentInviscid[2];
          CFx_Mnt[iMarker]    = ForceMomentum[0];
          CFy_Mnt[iMarker]    = ForceMomentum[1];
          CoPx_Mnt[iMarker]   = MomentZ_Force[1];
          CoPy_Mnt[iMarker]   = -MomentZ_Force[0];
          CT_Mnt[iMarker]     = -CFx_Mnt[iMarker];
          CQ_Mnt[iMarker]     = -CMz_Mnt[iMarker];
          CMerit_Mnt[iMarker] = CT_Mnt[iMarker] / (CQ_Mnt[iMarker] + EPS);
        }
        if (nDim == 3) {
          CD_Mnt[iMarker]      =  ForceMomentum[0]*cos(Alpha)*cos(Beta) + ForceMomentum[1]*sin(Beta) + ForceMomentum[2]*sin(Alpha)*cos(Beta);
          CL_Mnt[iMarker]      = -ForceMomentum[0]*sin(Alpha) + ForceMomentum[2]*cos(Alpha);
          CSF_Mnt[iMarker] = -ForceMomentum[0]*sin(Beta)*cos(Alpha) + ForceMomentum[1]*cos(Beta) - ForceMomentum[2]*sin(Beta)*sin(Alpha);
          CEff_Mnt[iMarker]       = CL_Mnt[iMarker] / (CD_Mnt[iMarker] + EPS);
          CMx_Mnt[iMarker]        = MomentInviscid[0];
          CMy_Mnt[iMarker]        = MomentInviscid[1];
          CMz_Mnt[iMarker]        = MomentInviscid[2];
          CFx_Mnt[iMarker]        = ForceMomentum[0];
          CFy_Mnt[iMarker]        = ForceMomentum[1];
          CFz_Mnt[iMarker]        = ForceMomentum[2];
          CoPx_Mnt[iMarker]       = -MomentY_Force[0];
          CoPz_Mnt[iMarker]       =  MomentY_Force[2];
          CT_Mnt[iMarker]         = -CFz_Mnt[iMarker];
          CQ_Mnt[iMarker]         = -CMz_Mnt[iMarker];
          CMerit_Mnt[iMarker]     = CT_Mnt[iMarker] / (CQ_Mnt[iMarker] + EPS);
        }

        AllBound_CD_Mnt        += CD_Mnt[iMarker];
        AllBound_CL_Mnt        += CL_Mnt[iMarker];
        AllBound_CSF_Mnt   += CSF_Mnt[iMarker];
        AllBound_CEff_Mnt          = AllBound_CL_Mnt / (AllBound_CD_Mnt + EPS);
        AllBound_CMx_Mnt          += CMx_Mnt[iMarker];
        AllBound_CMy_Mnt          += CMy_Mnt[iMarker];
        AllBound_CMz_Mnt          += CMz_Mnt[iMarker];
        AllBound_CFx_Mnt          += CFx_Mnt[iMarker];
        AllBound_CFy_Mnt          += CFy_Mnt[iMarker];
        AllBound_CFz_Mnt          += CFz_Mnt[iMarker];
        AllBound_CoPx_Mnt         += CoPx_Mnt[iMarker];
        AllBound_CoPy_Mnt         += CoPy_Mnt[iMarker];
        AllBound_CoPz_Mnt         += CoPz_Mnt[iMarker];
        AllBound_CT_Mnt           += CT_Mnt[iMarker];
        AllBound_CQ_Mnt           += CQ_Mnt[iMarker];
        AllBound_CMerit_Mnt        += AllBound_CT_Mnt / (AllBound_CQ_Mnt + EPS);

        /*--- Compute the coefficients per surface ---*/

        for (iMarker_Monitoring = 0; iMarker_Monitoring < config->GetnMarker_Monitoring(); iMarker_Monitoring++) {
          Monitoring_Tag = config->GetMarker_Monitoring_TagBound(iMarker_Monitoring);
          Marker_Tag = config->GetMarker_All_TagBound(iMarker);
          if (Marker_Tag == Monitoring_Tag) {
            Surface_CL_Mnt[iMarker_Monitoring]      += CL_Mnt[iMarker];
            Surface_CD_Mnt[iMarker_Monitoring]      += CD_Mnt[iMarker];
            Surface_CSF_Mnt[iMarker_Monitoring] += CSF_Mnt[iMarker];
            Surface_CEff_Mnt[iMarker_Monitoring]        = CL_Mnt[iMarker] / (CD_Mnt[iMarker] + EPS);
            Surface_CFx_Mnt[iMarker_Monitoring]        += CFx_Mnt[iMarker];
            Surface_CFy_Mnt[iMarker_Monitoring]        += CFy_Mnt[iMarker];
            Surface_CFz_Mnt[iMarker_Monitoring]        += CFz_Mnt[iMarker];
            Surface_CMx_Mnt[iMarker_Monitoring]        += CMx_Mnt[iMarker];
            Surface_CMy_Mnt[iMarker_Monitoring]        += CMy_Mnt[iMarker];
            Surface_CMz_Mnt[iMarker_Monitoring]        += CMz_Mnt[iMarker];
          }
        }

      }


    }
  }

#ifdef HAVE_MPI

  /*--- Add AllBound information using all the nodes ---*/

  MyAllBound_CD_Mnt        = AllBound_CD_Mnt;        AllBound_CD_Mnt = 0.0;
  MyAllBound_CL_Mnt        = AllBound_CL_Mnt;        AllBound_CL_Mnt = 0.0;
  MyAllBound_CSF_Mnt   = AllBound_CSF_Mnt;   AllBound_CSF_Mnt = 0.0;
  AllBound_CEff_Mnt = 0.0;
  MyAllBound_CMx_Mnt          = AllBound_CMx_Mnt;          AllBound_CMx_Mnt = 0.0;
  MyAllBound_CMy_Mnt          = AllBound_CMy_Mnt;          AllBound_CMy_Mnt = 0.0;
  MyAllBound_CMz_Mnt          = AllBound_CMz_Mnt;          AllBound_CMz_Mnt = 0.0;
  MyAllBound_CFx_Mnt          = AllBound_CFx_Mnt;          AllBound_CFx_Mnt = 0.0;
  MyAllBound_CFy_Mnt          = AllBound_CFy_Mnt;          AllBound_CFy_Mnt = 0.0;
  MyAllBound_CFz_Mnt          = AllBound_CFz_Mnt;          AllBound_CFz_Mnt = 0.0;
  MyAllBound_CoPx_Mnt         = AllBound_CoPx_Mnt;         AllBound_CoPx_Mnt = 0.0;
  MyAllBound_CoPy_Mnt         = AllBound_CoPy_Mnt;         AllBound_CoPy_Mnt = 0.0;
  MyAllBound_CoPz_Mnt         = AllBound_CoPz_Mnt;         AllBound_CoPz_Mnt = 0.0;
  MyAllBound_CT_Mnt           = AllBound_CT_Mnt;           AllBound_CT_Mnt = 0.0;
  MyAllBound_CQ_Mnt           = AllBound_CQ_Mnt;           AllBound_CQ_Mnt = 0.0;
  AllBound_CMerit_Mnt = 0.0;

  if (config->GetComm_Level() == COMM_FULL) {
    SU2_MPI::Allreduce(&MyAllBound_CD_Mnt, &AllBound_CD_Mnt, 1, MPI_DOUBLE, MPI_SUM, MPI_COMM_WORLD);
    SU2_MPI::Allreduce(&MyAllBound_CL_Mnt, &AllBound_CL_Mnt, 1, MPI_DOUBLE, MPI_SUM, MPI_COMM_WORLD);
    SU2_MPI::Allreduce(&MyAllBound_CSF_Mnt, &AllBound_CSF_Mnt, 1, MPI_DOUBLE, MPI_SUM, MPI_COMM_WORLD);
    AllBound_CEff_Mnt = AllBound_CL_Mnt / (AllBound_CD_Mnt + EPS);
    SU2_MPI::Allreduce(&MyAllBound_CMx_Mnt, &AllBound_CMx_Mnt, 1, MPI_DOUBLE, MPI_SUM, MPI_COMM_WORLD);
    SU2_MPI::Allreduce(&MyAllBound_CMy_Mnt, &AllBound_CMy_Mnt, 1, MPI_DOUBLE, MPI_SUM, MPI_COMM_WORLD);
    SU2_MPI::Allreduce(&MyAllBound_CMz_Mnt, &AllBound_CMz_Mnt, 1, MPI_DOUBLE, MPI_SUM, MPI_COMM_WORLD);
    SU2_MPI::Allreduce(&MyAllBound_CFx_Mnt, &AllBound_CFx_Mnt, 1, MPI_DOUBLE, MPI_SUM, MPI_COMM_WORLD);
    SU2_MPI::Allreduce(&MyAllBound_CFy_Mnt, &AllBound_CFy_Mnt, 1, MPI_DOUBLE, MPI_SUM, MPI_COMM_WORLD);
    SU2_MPI::Allreduce(&MyAllBound_CFz_Mnt, &AllBound_CFz_Mnt, 1, MPI_DOUBLE, MPI_SUM, MPI_COMM_WORLD);
    SU2_MPI::Allreduce(&MyAllBound_CoPx_Mnt, &AllBound_CoPx_Mnt, 1, MPI_DOUBLE, MPI_SUM, MPI_COMM_WORLD);
    SU2_MPI::Allreduce(&MyAllBound_CoPy_Mnt, &AllBound_CoPy_Mnt, 1, MPI_DOUBLE, MPI_SUM, MPI_COMM_WORLD);
    SU2_MPI::Allreduce(&MyAllBound_CoPz_Mnt, &AllBound_CoPz_Mnt, 1, MPI_DOUBLE, MPI_SUM, MPI_COMM_WORLD);
    SU2_MPI::Allreduce(&MyAllBound_CT_Mnt, &AllBound_CT_Mnt, 1, MPI_DOUBLE, MPI_SUM, MPI_COMM_WORLD);
    SU2_MPI::Allreduce(&MyAllBound_CQ_Mnt, &AllBound_CQ_Mnt, 1, MPI_DOUBLE, MPI_SUM, MPI_COMM_WORLD);
    AllBound_CMerit_Mnt = AllBound_CT_Mnt / (AllBound_CQ_Mnt + EPS);
  }
  
  /*--- Add the forces on the surfaces using all the nodes ---*/

  MySurface_CL_Mnt      = new su2double[config->GetnMarker_Monitoring()];
  MySurface_CD_Mnt      = new su2double[config->GetnMarker_Monitoring()];
  MySurface_CSF_Mnt = new su2double[config->GetnMarker_Monitoring()];
  MySurface_CEff_Mnt       = new su2double[config->GetnMarker_Monitoring()];
  MySurface_CFx_Mnt        = new su2double[config->GetnMarker_Monitoring()];
  MySurface_CFy_Mnt        = new su2double[config->GetnMarker_Monitoring()];
  MySurface_CFz_Mnt        = new su2double[config->GetnMarker_Monitoring()];
  MySurface_CMx_Mnt        = new su2double[config->GetnMarker_Monitoring()];
  MySurface_CMy_Mnt        = new su2double[config->GetnMarker_Monitoring()];
  MySurface_CMz_Mnt        = new su2double[config->GetnMarker_Monitoring()];

  for (iMarker_Monitoring = 0; iMarker_Monitoring < config->GetnMarker_Monitoring(); iMarker_Monitoring++) {
    MySurface_CL_Mnt[iMarker_Monitoring]      = Surface_CL_Mnt[iMarker_Monitoring];
    MySurface_CD_Mnt[iMarker_Monitoring]      = Surface_CD_Mnt[iMarker_Monitoring];
    MySurface_CSF_Mnt[iMarker_Monitoring] = Surface_CSF_Mnt[iMarker_Monitoring];
    MySurface_CEff_Mnt[iMarker_Monitoring]       = Surface_CEff_Mnt[iMarker_Monitoring];
    MySurface_CFx_Mnt[iMarker_Monitoring]        = Surface_CFx_Mnt[iMarker_Monitoring];
    MySurface_CFy_Mnt[iMarker_Monitoring]        = Surface_CFy_Mnt[iMarker_Monitoring];
    MySurface_CFz_Mnt[iMarker_Monitoring]        = Surface_CFz_Mnt[iMarker_Monitoring];
    MySurface_CMx_Mnt[iMarker_Monitoring]        = Surface_CMx_Mnt[iMarker_Monitoring];
    MySurface_CMy_Mnt[iMarker_Monitoring]        = Surface_CMy_Mnt[iMarker_Monitoring];
    MySurface_CMz_Mnt[iMarker_Monitoring]        = Surface_CMz_Mnt[iMarker_Monitoring];

    Surface_CL_Mnt[iMarker_Monitoring]      = 0.0;
    Surface_CD_Mnt[iMarker_Monitoring]      = 0.0;
    Surface_CSF_Mnt[iMarker_Monitoring] = 0.0;
    Surface_CEff_Mnt[iMarker_Monitoring]       = 0.0;
    Surface_CFx_Mnt[iMarker_Monitoring]        = 0.0;
    Surface_CFy_Mnt[iMarker_Monitoring]        = 0.0;
    Surface_CFz_Mnt[iMarker_Monitoring]        = 0.0;
    Surface_CMx_Mnt[iMarker_Monitoring]        = 0.0;
    Surface_CMy_Mnt[iMarker_Monitoring]        = 0.0;
    Surface_CMz_Mnt[iMarker_Monitoring]        = 0.0;
  }

  if (config->GetComm_Level() == COMM_FULL) {
    SU2_MPI::Allreduce(MySurface_CL_Mnt, Surface_CL_Mnt, config->GetnMarker_Monitoring(), MPI_DOUBLE, MPI_SUM, MPI_COMM_WORLD);
    SU2_MPI::Allreduce(MySurface_CD_Mnt, Surface_CD_Mnt, config->GetnMarker_Monitoring(), MPI_DOUBLE, MPI_SUM, MPI_COMM_WORLD);
    SU2_MPI::Allreduce(MySurface_CSF_Mnt, Surface_CSF_Mnt, config->GetnMarker_Monitoring(), MPI_DOUBLE, MPI_SUM, MPI_COMM_WORLD);
    for (iMarker_Monitoring = 0; iMarker_Monitoring < config->GetnMarker_Monitoring(); iMarker_Monitoring++)
      Surface_CEff_Mnt[iMarker_Monitoring] = Surface_CL_Mnt[iMarker_Monitoring] / (Surface_CD_Mnt[iMarker_Monitoring] + EPS);
    SU2_MPI::Allreduce(MySurface_CFx_Mnt, Surface_CFx_Mnt, config->GetnMarker_Monitoring(), MPI_DOUBLE, MPI_SUM, MPI_COMM_WORLD);
    SU2_MPI::Allreduce(MySurface_CFy_Mnt, Surface_CFy_Mnt, config->GetnMarker_Monitoring(), MPI_DOUBLE, MPI_SUM, MPI_COMM_WORLD);
    SU2_MPI::Allreduce(MySurface_CFz_Mnt, Surface_CFz_Mnt, config->GetnMarker_Monitoring(), MPI_DOUBLE, MPI_SUM, MPI_COMM_WORLD);
    SU2_MPI::Allreduce(MySurface_CMx_Mnt, Surface_CMx_Mnt, config->GetnMarker_Monitoring(), MPI_DOUBLE, MPI_SUM, MPI_COMM_WORLD);
    SU2_MPI::Allreduce(MySurface_CMy_Mnt, Surface_CMy_Mnt, config->GetnMarker_Monitoring(), MPI_DOUBLE, MPI_SUM, MPI_COMM_WORLD);
    SU2_MPI::Allreduce(MySurface_CMz_Mnt, Surface_CMz_Mnt, config->GetnMarker_Monitoring(), MPI_DOUBLE, MPI_SUM, MPI_COMM_WORLD);
  }
  
  delete [] MySurface_CL_Mnt; delete [] MySurface_CD_Mnt; delete [] MySurface_CSF_Mnt;
  delete [] MySurface_CEff_Mnt;  delete [] MySurface_CFx_Mnt;   delete [] MySurface_CFy_Mnt;
  delete [] MySurface_CFz_Mnt;
  delete [] MySurface_CMx_Mnt;   delete [] MySurface_CMy_Mnt;  delete [] MySurface_CMz_Mnt;

#endif

  /*--- Update the total coefficients (note that all the nodes have the same value) ---*/

  Total_CD            += AllBound_CD_Mnt;
  Total_CL            += AllBound_CL_Mnt;
  Total_CSF           += AllBound_CSF_Mnt;
  Total_CEff          = Total_CL / (Total_CD + EPS);
  Total_CMx           += AllBound_CMx_Mnt;
  Total_CMy           += AllBound_CMy_Mnt;
  Total_CMz           += AllBound_CMz_Mnt;
  Total_CFx           += AllBound_CFx_Mnt;
  Total_CFy           += AllBound_CFy_Mnt;
  Total_CFz           += AllBound_CFz_Mnt;
  Total_CoPx          += AllBound_CoPx_Mnt;
  Total_CoPy          += AllBound_CoPy_Mnt;
  Total_CoPz          += AllBound_CoPz_Mnt;
  Total_CT            += AllBound_CT_Mnt;
  Total_CQ            += AllBound_CQ_Mnt;
  Total_CMerit        = Total_CT / (Total_CQ + EPS);

  /*--- Update the total coefficients per surface (note that all the nodes have the same value)---*/

  for (iMarker_Monitoring = 0; iMarker_Monitoring < config->GetnMarker_Monitoring(); iMarker_Monitoring++) {
    Surface_CL[iMarker_Monitoring]   += Surface_CL_Mnt[iMarker_Monitoring];
    Surface_CD[iMarker_Monitoring]   += Surface_CD_Mnt[iMarker_Monitoring];
    Surface_CSF[iMarker_Monitoring]  += Surface_CSF_Mnt[iMarker_Monitoring];
    Surface_CEff[iMarker_Monitoring] += Surface_CL_Mnt[iMarker_Monitoring] / (Surface_CD_Mnt[iMarker_Monitoring] + EPS);
    Surface_CFx[iMarker_Monitoring]  += Surface_CFx_Mnt[iMarker_Monitoring];
    Surface_CFy[iMarker_Monitoring]  += Surface_CFy_Mnt[iMarker_Monitoring];
    Surface_CFz[iMarker_Monitoring]  += Surface_CFz_Mnt[iMarker_Monitoring];
    Surface_CMx[iMarker_Monitoring]  += Surface_CMx_Mnt[iMarker_Monitoring];
    Surface_CMy[iMarker_Monitoring]  += Surface_CMy_Mnt[iMarker_Monitoring];
    Surface_CMz[iMarker_Monitoring]  += Surface_CMz_Mnt[iMarker_Monitoring];
  }

}

void CIncEulerSolver::ExplicitRK_Iteration(CGeometry *geometry, CSolver **solver_container,
                                        CConfig *config, unsigned short iRKStep) {
  
  su2double *Residual, *Res_TruncError, Vol, Delta, Res;
  unsigned short iVar, jVar;
  unsigned long iPoint;
  
  su2double RK_AlphaCoeff = config->Get_Alpha_RKStep(iRKStep);
  bool adjoint = config->GetContinuous_Adjoint();
  
  for (iVar = 0; iVar < nVar; iVar++) {
    SetRes_RMS(iVar, 0.0);
    SetRes_Max(iVar, 0.0, 0);
  }
  
  /*--- Update the solution ---*/
  
  for (iPoint = 0; iPoint < nPointDomain; iPoint++) {
    Vol = (geometry->node[iPoint]->GetVolume() +
           geometry->node[iPoint]->GetPeriodicVolume());
    Delta = nodes->GetDelta_Time(iPoint) / Vol;

    Res_TruncError = nodes->GetResTruncError(iPoint);
    Residual = LinSysRes.GetBlock(iPoint);

    if (!adjoint) {
      SetPreconditioner(config, iPoint);
      for (iVar = 0; iVar < nVar; iVar ++ ) {
        Res = 0.0;
        for (jVar = 0; jVar < nVar; jVar ++ )
          Res += Preconditioner[iVar][jVar]*(Residual[jVar] + Res_TruncError[jVar]);
        nodes->AddSolution(iPoint,iVar, -Res*Delta*RK_AlphaCoeff);
        AddRes_RMS(iVar, Res*Res);
        AddRes_Max(iVar, fabs(Res), geometry->node[iPoint]->GetGlobalIndex(), geometry->node[iPoint]->GetCoord());
      }
    }
  }
  
  /*--- MPI solution ---*/
  
  InitiateComms(geometry, config, SOLUTION);
  CompleteComms(geometry, config, SOLUTION);
  
  /*--- Compute the root mean square residual ---*/
  
  SetResidual_RMS(geometry, config);
  
  /*--- For verification cases, compute the global error metrics. ---*/
  
  ComputeVerificationError(geometry, config);
  
}

void CIncEulerSolver::ExplicitEuler_Iteration(CGeometry *geometry, CSolver **solver_container, CConfig *config) {
  
  su2double *local_Residual, *local_Res_TruncError, Vol, Delta, Res;
  unsigned short iVar, jVar;
  unsigned long iPoint;
  
  bool adjoint = config->GetContinuous_Adjoint();
  
  for (iVar = 0; iVar < nVar; iVar++) {
    SetRes_RMS(iVar, 0.0);
    SetRes_Max(iVar, 0.0, 0);
  }
  
  /*--- Update the solution ---*/
  
  for (iPoint = 0; iPoint < nPointDomain; iPoint++) {
    Vol = (geometry->node[iPoint]->GetVolume() +
           geometry->node[iPoint]->GetPeriodicVolume());
    Delta = nodes->GetDelta_Time(iPoint) / Vol;
    
    local_Res_TruncError = nodes->GetResTruncError(iPoint);
    local_Residual = LinSysRes.GetBlock(iPoint);


    if (!adjoint) {
      SetPreconditioner(config, iPoint);
      for (iVar = 0; iVar < nVar; iVar ++ ) {
        Res = 0.0;
        for (jVar = 0; jVar < nVar; jVar ++ )
          Res += Preconditioner[iVar][jVar]*(local_Residual[jVar] + local_Res_TruncError[jVar]);
        nodes->AddSolution(iPoint,iVar, -Res*Delta);
        AddRes_RMS(iVar, Res*Res);
        AddRes_Max(iVar, fabs(Res), geometry->node[iPoint]->GetGlobalIndex(), geometry->node[iPoint]->GetCoord());
      }
    }
  }
  
  /*--- MPI solution ---*/
  
  InitiateComms(geometry, config, SOLUTION);
  CompleteComms(geometry, config, SOLUTION);
  
  /*--- Compute the root mean square residual ---*/
  
  SetResidual_RMS(geometry, config);
  
  /*--- For verification cases, compute the global error metrics. ---*/
  
  ComputeVerificationError(geometry, config);
  
}

void CIncEulerSolver::ImplicitEuler_Iteration(CGeometry *geometry, CSolver **solver_container, CConfig *config) {
  
  unsigned short iVar, jVar;
  unsigned long iPoint, total_index, IterLinSol = 0;
  su2double Delta, *local_Res_TruncError, Vol;
  
  bool adjoint = config->GetContinuous_Adjoint();
  
  /*--- Set maximum residual to zero ---*/
  
  for (iVar = 0; iVar < nVar; iVar++) {
    SetRes_RMS(iVar, 0.0);
    SetRes_Max(iVar, 0.0, 0);
  }
  
  /*--- Build implicit system ---*/
  
  for (iPoint = 0; iPoint < nPointDomain; iPoint++) {
    
    /*--- Read the residual ---*/
    
    local_Res_TruncError = nodes->GetResTruncError(iPoint);
    
    /*--- Read the volume ---*/
    
    Vol = (geometry->node[iPoint]->GetVolume() +
           geometry->node[iPoint]->GetPeriodicVolume());
    
    /*--- Apply the preconditioner and add to the diagonal. ---*/
    
    if (nodes->GetDelta_Time(iPoint) != 0.0) {
      Delta = Vol / nodes->GetDelta_Time(iPoint);
      SetPreconditioner(config, iPoint);
      for (iVar = 0; iVar < nVar; iVar ++ ) {
        for (jVar = 0; jVar < nVar; jVar ++ ) {
          Preconditioner[iVar][jVar] = Delta*Preconditioner[iVar][jVar];
        }
      }
      Jacobian.AddBlock(iPoint, iPoint, Preconditioner);
    } else {
      Jacobian.SetVal2Diag(iPoint, 1.0);
      for (iVar = 0; iVar < nVar; iVar++) {
        total_index = iPoint*nVar + iVar;
        LinSysRes[total_index] = 0.0;
        local_Res_TruncError[iVar] = 0.0;
      }
    }

    /*--- Right hand side of the system (-Residual) and initial guess (x = 0) ---*/
    
    for (iVar = 0; iVar < nVar; iVar++) {
      total_index = iPoint*nVar + iVar;
      LinSysRes[total_index] = - (LinSysRes[total_index] + local_Res_TruncError[iVar]);
      LinSysSol[total_index] = 0.0;
      AddRes_RMS(iVar, LinSysRes[total_index]*LinSysRes[total_index]);
      AddRes_Max(iVar, fabs(LinSysRes[total_index]), geometry->node[iPoint]->GetGlobalIndex(), geometry->node[iPoint]->GetCoord());
    }
    
  }
  
  /*--- Initialize residual and solution at the ghost points ---*/
  
  for (iPoint = nPointDomain; iPoint < nPoint; iPoint++) {
    for (iVar = 0; iVar < nVar; iVar++) {
      total_index = iPoint*nVar + iVar;
      LinSysRes[total_index] = 0.0;
      LinSysSol[total_index] = 0.0;
    }
  }
  
  /*--- Solve or smooth the linear system ---*/
  
  IterLinSol = System.Solve(Jacobian, LinSysRes, LinSysSol, geometry, config);
  
  /*--- Store the value of the residual. ---*/
  
  SetResLinSolver(System.GetResidual());
  
  /*--- The the number of iterations of the linear solver ---*/
  
  SetIterLinSolver(IterLinSol);
  
  /*--- Update solution (system written in terms of increments) ---*/
  
  if (!adjoint) {
    for (iPoint = 0; iPoint < nPointDomain; iPoint++) {
      for (iVar = 0; iVar < nVar; iVar++) {
        nodes->AddSolution(iPoint, iVar, nodes->GetUnderRelaxation(iPoint)*LinSysSol[iPoint*nVar+iVar]);
      }
    }
  }
  
  for (unsigned short iPeriodic = 1; iPeriodic <= config->GetnMarker_Periodic()/2; iPeriodic++) {
    InitiatePeriodicComms(geometry, config, iPeriodic, PERIODIC_IMPLICIT);
    CompletePeriodicComms(geometry, config, iPeriodic, PERIODIC_IMPLICIT);
  }
  
  /*--- MPI solution ---*/
  
  InitiateComms(geometry, config, SOLUTION);
  CompleteComms(geometry, config, SOLUTION);
  
  /*--- Compute the root mean square residual ---*/
  
  SetResidual_RMS(geometry, config);
  
  /*--- For verification cases, compute the global error metrics. ---*/

  ComputeVerificationError(geometry, config);
  
}

void CIncEulerSolver::ComputeUnderRelaxationFactor(CSolver **solver_container, CConfig *config) {
  
  /* Loop over the solution update given by relaxing the linear
   system for this nonlinear iteration. */
  
  su2double localUnderRelaxation = 1.0;
  const su2double allowableRatio = 0.2;
  for (unsigned long iPoint = 0; iPoint < nPointDomain; iPoint++) {
    
    localUnderRelaxation = 1.0;
    for (unsigned short iVar = 0; iVar < nVar; iVar++) {
      
      /* We impose a limit on the maximum percentage that the
       temperature can change over a nonlinear iteration. */
      
      if ((config->GetEnergy_Equation() && (iVar == nVar-1))) {
        const unsigned long index = iPoint*nVar + iVar;
        su2double ratio = fabs(LinSysSol[index])/(nodes->GetSolution(iPoint, iVar)+EPS);
        if (ratio > allowableRatio) {
          localUnderRelaxation = min(allowableRatio/ratio, localUnderRelaxation);
        }
      }
    }
    
    /* In case of turbulence, take the min of the under-relaxation factor
     between the mean flow and the turb model. */
    
    if (config->GetKind_Turb_Model() != NONE)
      localUnderRelaxation = min(localUnderRelaxation, solver_container[TURB_SOL]->GetNodes()->GetUnderRelaxation(iPoint));
    
    /* Threshold the relaxation factor in the event that there is
     a very small value. This helps avoid catastrophic crashes due
     to non-realizable states by canceling the update. */
    
    if (localUnderRelaxation < 1e-10) localUnderRelaxation = 0.0;
    
    /* Store the under-relaxation factor for this point. */
    
    nodes->SetUnderRelaxation(iPoint, localUnderRelaxation);
    
  }
  
}

void CIncEulerSolver::SetPrimitive_Gradient_GG(CGeometry *geometry, CConfig *config, bool reconstruction) {
  unsigned long iPoint, jPoint, iEdge, iVertex;
  unsigned short iDim, iVar, iMarker;
  su2double *PrimVar_Vertex, *PrimVar_i, *PrimVar_j, PrimVar_Average,
  Partial_Gradient, Partial_Res, *Normal, Vol;
  
  /*--- Incompressible flow, primitive variables nDim+4, (P, vx, vy, vz, T, rho, beta) ---*/
  
  PrimVar_Vertex = new su2double [nPrimVarGrad];
  PrimVar_i = new su2double [nPrimVarGrad];
  PrimVar_j = new su2double [nPrimVarGrad];
  
  /*--- Set Gradient_Primitive to zero ---*/
  nodes->SetGradient_PrimitiveZero();
  
  /*--- Loop interior edges ---*/
  for (iEdge = 0; iEdge < geometry->GetnEdge(); iEdge++) {
    iPoint = geometry->edge[iEdge]->GetNode(0);
    jPoint = geometry->edge[iEdge]->GetNode(1);
    
    for (iVar = 0; iVar < nPrimVarGrad; iVar++) {
      PrimVar_i[iVar] = nodes->GetPrimitive(iPoint,iVar);
      PrimVar_j[iVar] = nodes->GetPrimitive(jPoint,iVar);
    }
    
    Normal = geometry->edge[iEdge]->GetNormal();
    for (iVar = 0; iVar < nPrimVarGrad; iVar++) {
      PrimVar_Average =  0.5 * ( PrimVar_i[iVar] + PrimVar_j[iVar] );
      for (iDim = 0; iDim < nDim; iDim++) {
        Partial_Res = PrimVar_Average*Normal[iDim];
        if (geometry->node[iPoint]->GetDomain())
          nodes->AddGradient_Primitive(iPoint,iVar, iDim, Partial_Res);
        if (geometry->node[jPoint]->GetDomain())
          nodes->SubtractGradient_Primitive(jPoint,iVar, iDim, Partial_Res);
      }
    }
  }
  
  /*--- Loop boundary edges ---*/
  for (iMarker = 0; iMarker < geometry->GetnMarker(); iMarker++) {
    if ((config->GetMarker_All_KindBC(iMarker) != INTERNAL_BOUNDARY) &&
       (config->GetMarker_All_KindBC(iMarker) != PERIODIC_BOUNDARY)) {
    for (iVertex = 0; iVertex < geometry->GetnVertex(iMarker); iVertex++) {
      iPoint = geometry->vertex[iMarker][iVertex]->GetNode();
      if (geometry->node[iPoint]->GetDomain()) {
        
        for (iVar = 0; iVar < nPrimVarGrad; iVar++)
          PrimVar_Vertex[iVar] = nodes->GetPrimitive(iPoint,iVar);
        
        Normal = geometry->vertex[iMarker][iVertex]->GetNormal();
        for (iVar = 0; iVar < nPrimVarGrad; iVar++)
          for (iDim = 0; iDim < nDim; iDim++) {
            Partial_Res = PrimVar_Vertex[iVar]*Normal[iDim];
            nodes->SubtractGradient_Primitive(iPoint,iVar, iDim, Partial_Res);
          }
      }
    }
    }
  }
  
  /*--- Correct the gradient values across any periodic boundaries. ---*/

  for (unsigned short iPeriodic = 1; iPeriodic <= config->GetnMarker_Periodic()/2; iPeriodic++) {
    InitiatePeriodicComms(geometry, config, iPeriodic, PERIODIC_PRIM_GG);
    CompletePeriodicComms(geometry, config, iPeriodic, PERIODIC_PRIM_GG);
  }
  
  /*--- Update gradient value ---*/
  for (iPoint = 0; iPoint < nPointDomain; iPoint++) {
    
    /*--- Get the volume, which may include periodic components. ---*/
    
    Vol = (geometry->node[iPoint]->GetVolume() +
           geometry->node[iPoint]->GetPeriodicVolume());
    
    for (iVar = 0; iVar < nPrimVarGrad; iVar++) {
      for (iDim = 0; iDim < nDim; iDim++) {
        Partial_Gradient = nodes->GetGradient_Primitive(iPoint, iVar, iDim)/Vol;
        if (reconstruction)
          nodes->SetGradient_Reconstruction(iPoint, iVar, iDim, Partial_Gradient);
        else
          nodes->SetGradient_Primitive(iPoint, iVar, iDim, Partial_Gradient);
      }
    }
  }
  
  /*--- Communicate the gradient values via MPI. ---*/
  
  InitiateComms(geometry, config, PRIMITIVE_GRADIENT);
  CompleteComms(geometry, config, PRIMITIVE_GRADIENT);
  
  delete [] PrimVar_Vertex;
  delete [] PrimVar_i;
  delete [] PrimVar_j;
  
}

void CIncEulerSolver::SetPrimitive_Gradient_LS(CGeometry *geometry, CConfig *config, bool reconstruction) {
  
  unsigned short iVar, iDim, jDim, iNeigh;
  unsigned long iPoint, jPoint;
  su2double *PrimVar_i, *PrimVar_j, *Coord_i, *Coord_j;
  su2double r11, r12, r13, r22, r23, r23_a, r23_b, r33, weight;
  su2double z11, z12, z13, z22, z23, z33, detR2;
  bool singular;
  
  /*--- Set a flag for unweighted or weighted least-squares. ---*/
  
  bool weighted = true;
  if (reconstruction) {
    if (config->GetKind_Gradient_Method_Recon() == LEAST_SQUARES)
      weighted = false;
  } else if (config->GetKind_Gradient_Method() == LEAST_SQUARES) {
    weighted = false;
  }
  
  /*--- Clear Rmatrix, which could eventually be computed once
   and stored for static meshes, as well as the prim gradient. ---*/

  nodes->SetRmatrixZero();
  nodes->SetGradient_PrimitiveZero();

  /*--- Loop over points of the grid ---*/
  
  for (iPoint = 0; iPoint < nPointDomain; iPoint++) {
    
    /*--- Set the value of the singular ---*/
    singular = false;
    
    /*--- Get coordinates ---*/
    
    Coord_i = geometry->node[iPoint]->GetCoord();
    
    /*--- Get primitives from CVariable ---*/
    
    PrimVar_i = nodes->GetPrimitive(iPoint);
    
    /*--- Inizialization of variables ---*/
    
    for (iVar = 0; iVar < nPrimVarGrad; iVar++)
      for (iDim = 0; iDim < nDim; iDim++)
        Cvector[iVar][iDim] = 0.0;
    
    /*--- Clear Rmatrix, which could eventually be computed once
     and stored for static meshes, as well as the prim gradient. ---*/
    
    AD::StartPreacc();
    AD::SetPreaccIn(PrimVar_i, nPrimVarGrad);
    AD::SetPreaccIn(Coord_i, nDim);
    
    for (iNeigh = 0; iNeigh < geometry->node[iPoint]->GetnPoint(); iNeigh++) {
      jPoint = geometry->node[iPoint]->GetPoint(iNeigh);
      Coord_j = geometry->node[jPoint]->GetCoord();
      
      PrimVar_j = nodes->GetPrimitive(jPoint);
      
      AD::SetPreaccIn(Coord_j, nDim);
      AD::SetPreaccIn(PrimVar_j, nPrimVarGrad);
      
      if (weighted) {
        weight = 0.0;
        for (iDim = 0; iDim < nDim; iDim++)
          weight += (Coord_j[iDim]-Coord_i[iDim])*(Coord_j[iDim]-Coord_i[iDim]);
      } else {
        weight = 1.0;
      }
      
      /*--- Sumations for entries of upper triangular matrix R ---*/
      
      if (weight != 0.0) {
        
        nodes->AddRmatrix(iPoint,0, 0, (Coord_j[0]-Coord_i[0])*(Coord_j[0]-Coord_i[0])/weight);
        nodes->AddRmatrix(iPoint,0, 1, (Coord_j[0]-Coord_i[0])*(Coord_j[1]-Coord_i[1])/weight);
        nodes->AddRmatrix(iPoint,1, 1, (Coord_j[1]-Coord_i[1])*(Coord_j[1]-Coord_i[1])/weight);
        
        if (nDim == 3) {
          nodes->AddRmatrix(iPoint,0, 2, (Coord_j[0]-Coord_i[0])*(Coord_j[2]-Coord_i[2])/weight);
          nodes->AddRmatrix(iPoint,1, 2, (Coord_j[1]-Coord_i[1])*(Coord_j[2]-Coord_i[2])/weight);
          nodes->AddRmatrix(iPoint,2, 1, (Coord_j[0]-Coord_i[0])*(Coord_j[2]-Coord_i[2])/weight);
          nodes->AddRmatrix(iPoint,2, 2, (Coord_j[2]-Coord_i[2])*(Coord_j[2]-Coord_i[2])/weight);
        }
        
        /*--- Entries of c:= transpose(A)*b ---*/
        
        for (iVar = 0; iVar < nPrimVarGrad; iVar++) {
          for (iDim = 0; iDim < nDim; iDim++) {
            nodes->AddGradient_Primitive(iPoint,iVar,iDim, (Coord_j[iDim]-Coord_i[iDim])*(PrimVar_j[iVar]-PrimVar_i[iVar])/weight);
          }
        }
        
      }
    }
    AD::SetPreaccOut(nodes->GetRmatrix(iPoint), nDim, nDim);
    AD::SetPreaccOut(nodes->GetGradient_Primitive(iPoint), nPrimVarGrad, nDim);
    AD::EndPreacc();
  }
  
  /*--- Correct the gradient values across any periodic boundaries. ---*/

  for (unsigned short iPeriodic = 1; iPeriodic <= config->GetnMarker_Periodic()/2; iPeriodic++) {
    InitiatePeriodicComms(geometry, config, iPeriodic, PERIODIC_PRIM_LS);
    CompletePeriodicComms(geometry, config, iPeriodic, PERIODIC_PRIM_LS);
  }
  
  /*--- Second loop over points of the grid to compute final gradient ---*/
  
  for (iPoint = 0; iPoint < nPointDomain; iPoint++) {
    
    /*--- Set the value of the singular ---*/
    
    singular = false;
    
    /*--- Entries of upper triangular matrix R ---*/
    
    r11 = 0.0; r12 = 0.0;   r13 = 0.0;    r22 = 0.0;
    r23 = 0.0; r23_a = 0.0; r23_b = 0.0;  r33 = 0.0;
    
    r11 = nodes->GetRmatrix(iPoint,0,0);
    r12 = nodes->GetRmatrix(iPoint,0,1);
    r22 = nodes->GetRmatrix(iPoint,1,1);
    
    AD::StartPreacc();
    AD::SetPreaccIn(r11);
    AD::SetPreaccIn(r12);
    AD::SetPreaccIn(r22);
    
    if (r11 >= 0.0) r11 = sqrt(r11); else r11 = 0.0;
    if (r11 != 0.0) r12 = r12/r11; else r12 = 0.0;
    if (r22-r12*r12 >= 0.0) r22 = sqrt(r22-r12*r12); else r22 = 0.0;
    
    if (nDim == 3) {
      r13   = nodes->GetRmatrix(iPoint,0,2);
      r23_a = nodes->GetRmatrix(iPoint,1,2);
      r23_b = nodes->GetRmatrix(iPoint,2,1);
      r33   = nodes->GetRmatrix(iPoint,2,2);
      
      AD::SetPreaccIn(r13);
      AD::SetPreaccIn(r23_a);
      AD::SetPreaccIn(r23_b);
      AD::SetPreaccIn(r33);
      
      if (r11 != 0.0) r13 = r13/r11; else r13 = 0.0;
      if ((r22 != 0.0) && (r11*r22 != 0.0)) r23 = r23_a/r22 - r23_b*r12/(r11*r22); else r23 = 0.0;
      if (r33-r23*r23-r13*r13 >= 0.0) r33 = sqrt(r33-r23*r23-r13*r13); else r33 = 0.0;
    }
    
    /*--- Compute determinant ---*/
    
    if (nDim == 2) detR2 = (r11*r22)*(r11*r22);
    else detR2 = (r11*r22*r33)*(r11*r22*r33);
    
    /*--- Detect singular matrices ---*/
    
    if (abs(detR2) <= EPS) { detR2 = 1.0; singular = true; }
    
    /*--- S matrix := inv(R)*traspose(inv(R)) ---*/
    
    if (singular) {
      for (iDim = 0; iDim < nDim; iDim++)
        for (jDim = 0; jDim < nDim; jDim++)
          Smatrix[iDim][jDim] = 0.0;
    }
    else {
      if (nDim == 2) {
        Smatrix[0][0] = (r12*r12+r22*r22)/detR2;
        Smatrix[0][1] = -r11*r12/detR2;
        Smatrix[1][0] = Smatrix[0][1];
        Smatrix[1][1] = r11*r11/detR2;
      }
      else {
        z11 = r22*r33; z12 = -r12*r33; z13 = r12*r23-r13*r22;
        z22 = r11*r33; z23 = -r11*r23; z33 = r11*r22;
        Smatrix[0][0] = (z11*z11+z12*z12+z13*z13)/detR2;
        Smatrix[0][1] = (z12*z22+z13*z23)/detR2;
        Smatrix[0][2] = (z13*z33)/detR2;
        Smatrix[1][0] = Smatrix[0][1];
        Smatrix[1][1] = (z22*z22+z23*z23)/detR2;
        Smatrix[1][2] = (z23*z33)/detR2;
        Smatrix[2][0] = Smatrix[0][2];
        Smatrix[2][1] = Smatrix[1][2];
        Smatrix[2][2] = (z33*z33)/detR2;
      }
    }
    
    AD::SetPreaccOut(Smatrix, nDim, nDim);
    AD::EndPreacc();
    
    /*--- Computation of the gradient: S*c ---*/
    for (iVar = 0; iVar < nPrimVarGrad; iVar++) {
      for (iDim = 0; iDim < nDim; iDim++) {
        Cvector[iVar][iDim] = 0.0;
        for (jDim = 0; jDim < nDim; jDim++) {
          Cvector[iVar][iDim] += Smatrix[iDim][jDim]*nodes->GetGradient_Primitive(iPoint,iVar, jDim);
        }
      }
    }
    
    for (iVar = 0; iVar < nPrimVarGrad; iVar++) {
      for (iDim = 0; iDim < nDim; iDim++) {
        if (reconstruction)
          nodes->SetGradient_Reconstruction(iPoint, iVar, iDim, Cvector[iVar][iDim]);
        else
          nodes->SetGradient_Primitive(iPoint, iVar, iDim, Cvector[iVar][iDim]);
      }
    }
    
  }
  
  /*--- Communicate the gradient values via MPI. ---*/
  
  InitiateComms(geometry, config, PRIMITIVE_GRADIENT);
  CompleteComms(geometry, config, PRIMITIVE_GRADIENT);
  
}

void CIncEulerSolver::SetPrimitive_Limiter(CGeometry *geometry, CConfig *config) {
  
  unsigned long iEdge, iPoint, jPoint;
  unsigned short iVar, iDim;
  su2double **Gradient_i, **Gradient_j, *Coord_i, *Coord_j,
  *Primitive, *Primitive_i, *Primitive_j,
  *LocalMinPrimitive = NULL, *LocalMaxPrimitive = NULL,
  *GlobalMinPrimitive = NULL, *GlobalMaxPrimitive = NULL,
  dave, LimK, eps2, eps1, dm, dp, du, y, limiter;
  
#ifdef CODI_REVERSE_TYPE
  bool TapeActive = false;

  if (config->GetDiscrete_Adjoint() && config->GetFrozen_Limiter_Disc()) {
    /*--- If limiters are frozen do not record the computation ---*/
    TapeActive = AD::globalTape.isActive();
    AD::StopRecording();
  }
#endif
  
  dave = config->GetRefElemLength();
  LimK = config->GetVenkat_LimiterCoeff();

  if (config->GetKind_SlopeLimit_Flow() == NO_LIMITER) {
   
    for (iPoint = 0; iPoint < geometry->GetnPoint(); iPoint++) {
      for (iVar = 0; iVar < nPrimVarGrad; iVar++) {
        nodes->SetLimiter_Primitive(iPoint,iVar, 1.0);
      }
    }
    
  }
  
  else {
    
    /*--- Initialize solution max and solution min and the limiter in the entire domain --*/
    
    for (iPoint = 0; iPoint < geometry->GetnPoint(); iPoint++) {
      for (iVar = 0; iVar < nPrimVarGrad; iVar++) {
        nodes->SetSolution_Max(iPoint,iVar, -EPS);
        nodes->SetSolution_Min(iPoint,iVar, EPS);
        nodes->SetLimiter_Primitive(iPoint,iVar, 2.0);
      }
    }
    
    /*--- Establish bounds for Spekreijse monotonicity by finding max & min values of neighbor variables --*/
    
    for (iEdge = 0; iEdge < geometry->GetnEdge(); iEdge++) {
      
      /*--- Point identification, Normal vector and area ---*/
      
      iPoint = geometry->edge[iEdge]->GetNode(0);
      jPoint = geometry->edge[iEdge]->GetNode(1);
      
      /*--- Get the primitive variables ---*/
      
      Primitive_i = nodes->GetPrimitive(iPoint);
      Primitive_j = nodes->GetPrimitive(jPoint);
      
      /*--- Compute the maximum, and minimum values for nodes i & j ---*/
      
      for (iVar = 0; iVar < nPrimVarGrad; iVar++) {
        du = (Primitive_j[iVar] - Primitive_i[iVar]);
        nodes->SetSolution_Min(iPoint, iVar, min(nodes->GetSolution_Min(iPoint, iVar), du));
        nodes->SetSolution_Max(iPoint, iVar, max(nodes->GetSolution_Max(iPoint, iVar), du));
        nodes->SetSolution_Min(jPoint, iVar, min(nodes->GetSolution_Min(jPoint, iVar), -du));
        nodes->SetSolution_Max(jPoint, iVar, max(nodes->GetSolution_Max(jPoint, iVar), -du));
      }
      
    }
    
    /*--- Correct the limiter values across any periodic boundaries. ---*/

    for (unsigned short iPeriodic = 1; iPeriodic <= config->GetnMarker_Periodic()/2; iPeriodic++) {
      InitiatePeriodicComms(geometry, config, iPeriodic, PERIODIC_LIM_PRIM_1);
      CompletePeriodicComms(geometry, config, iPeriodic, PERIODIC_LIM_PRIM_1);
    }
    
  }
  
  
  /*--- Barth-Jespersen limiter with Venkatakrishnan modification ---*/
  
  if (config->GetKind_SlopeLimit_Flow() == BARTH_JESPERSEN) {
    
    for (iEdge = 0; iEdge < geometry->GetnEdge(); iEdge++) {
      
      iPoint     = geometry->edge[iEdge]->GetNode(0);
      jPoint     = geometry->edge[iEdge]->GetNode(1);
      Gradient_i = nodes->GetGradient_Reconstruction(iPoint);
      Gradient_j = nodes->GetGradient_Reconstruction(jPoint);
      Coord_i    = geometry->node[iPoint]->GetCoord();
      Coord_j    = geometry->node[jPoint]->GetCoord();
      
      AD::StartPreacc();
      AD::SetPreaccIn(Gradient_i, nPrimVarGrad, nDim);
      AD::SetPreaccIn(Gradient_j, nPrimVarGrad, nDim);
      AD::SetPreaccIn(Coord_i, nDim); AD::SetPreaccIn(Coord_j, nDim);

      for (iVar = 0; iVar < nPrimVarGrad; iVar++) {
        
        AD::SetPreaccIn(nodes->GetSolution_Max(iPoint,iVar));
        AD::SetPreaccIn(nodes->GetSolution_Min(iPoint,iVar));
        AD::SetPreaccIn(nodes->GetSolution_Max(jPoint,iVar));
        AD::SetPreaccIn(nodes->GetSolution_Min(jPoint,iVar));

        /*--- Calculate the interface left gradient, delta- (dm) ---*/
        
        dm = 0.0;
        for (iDim = 0; iDim < nDim; iDim++)
          dm += 0.5*(Coord_j[iDim]-Coord_i[iDim])*Gradient_i[iVar][iDim];
        
        if (dm == 0.0) { limiter = 2.0; }
        else {
          if ( dm > 0.0 ) dp = nodes->GetSolution_Max(iPoint,iVar);
          else dp = nodes->GetSolution_Min(iPoint,iVar);
          limiter = dp/dm;
        }
        
        if (limiter < nodes->GetLimiter_Primitive(iPoint,iVar)) {
          nodes->SetLimiter_Primitive(iPoint,iVar, limiter);
          AD::SetPreaccOut(nodes->GetLimiter_Primitive(iPoint)[iVar]);
        }
        
        /*--- Calculate the interface right gradient, delta+ (dp) ---*/
        
        dm = 0.0;
        for (iDim = 0; iDim < nDim; iDim++)
          dm += 0.5*(Coord_i[iDim]-Coord_j[iDim])*Gradient_j[iVar][iDim];
        
        if (dm == 0.0) { limiter = 2.0; }
        else {
          if ( dm > 0.0 ) dp = nodes->GetSolution_Max(jPoint,iVar);
          else dp = nodes->GetSolution_Min(jPoint,iVar);
          limiter = dp/dm;
        }
        
        if (limiter < nodes->GetLimiter_Primitive(jPoint,iVar)) {
          nodes->SetLimiter_Primitive(jPoint,iVar, limiter);
          AD::SetPreaccOut(nodes->GetLimiter_Primitive(jPoint)[iVar]);
        }
        
      }
      
      AD::EndPreacc();
      
    }
    
    for (iPoint = 0; iPoint < geometry->GetnPoint(); iPoint++) {
      for (iVar = 0; iVar < nPrimVarGrad; iVar++) {
        y =  nodes->GetLimiter_Primitive(iPoint,iVar);
        limiter = (y*y + 2.0*y) / (y*y + y + 2.0);
        nodes->SetLimiter_Primitive(iPoint,iVar, limiter);
      }
    }
    
  }
  
  /*--- Venkatakrishnan limiter ---*/
  
  if ((config->GetKind_SlopeLimit_Flow() == VENKATAKRISHNAN) ||
      (config->GetKind_SlopeLimit_Flow() == VENKATAKRISHNAN_WANG)) {
    
    if (config->GetKind_SlopeLimit_Flow() == VENKATAKRISHNAN_WANG) {
      
      /*--- Allocate memory for the max and min primitive value --*/
      
      LocalMinPrimitive = new su2double [nPrimVarGrad]; GlobalMinPrimitive = new su2double [nPrimVarGrad];
      LocalMaxPrimitive = new su2double [nPrimVarGrad]; GlobalMaxPrimitive = new su2double [nPrimVarGrad];
      
      /*--- Compute the max value and min value of the solution ---*/
      
      Primitive = nodes->GetPrimitive(0);
      for (iVar = 0; iVar < nPrimVarGrad; iVar++) {
        LocalMinPrimitive[iVar] = Primitive[iVar];
        LocalMaxPrimitive[iVar] = Primitive[iVar];
      }
      
      for (iPoint = 0; iPoint < geometry->GetnPoint(); iPoint++) {
        
        /*--- Get the primitive variables ---*/
        
        Primitive = nodes->GetPrimitive(iPoint);

        for (iVar = 0; iVar < nPrimVarGrad; iVar++) {
          LocalMinPrimitive[iVar] = min (LocalMinPrimitive[iVar], Primitive[iVar]);
          LocalMaxPrimitive[iVar] = max (LocalMaxPrimitive[iVar], Primitive[iVar]);
        }
        
      }

#ifdef HAVE_MPI
      SU2_MPI::Allreduce(LocalMinPrimitive, GlobalMinPrimitive, nPrimVarGrad, MPI_DOUBLE, MPI_MIN, MPI_COMM_WORLD);
      SU2_MPI::Allreduce(LocalMaxPrimitive, GlobalMaxPrimitive, nPrimVarGrad, MPI_DOUBLE, MPI_MAX, MPI_COMM_WORLD);
#else
      for (iVar = 0; iVar < nPrimVarGrad; iVar++) {
        GlobalMinPrimitive[iVar] = LocalMinPrimitive[iVar];
        GlobalMaxPrimitive[iVar] = LocalMaxPrimitive[iVar];
      }
#endif
    }
    
    for (iEdge = 0; iEdge < geometry->GetnEdge(); iEdge++) {
      
      iPoint     = geometry->edge[iEdge]->GetNode(0);
      jPoint     = geometry->edge[iEdge]->GetNode(1);
      Gradient_i = nodes->GetGradient_Primitive(iPoint);
      Gradient_j = nodes->GetGradient_Primitive(jPoint);
      Coord_i    = geometry->node[iPoint]->GetCoord();
      Coord_j    = geometry->node[jPoint]->GetCoord();
      
      for (iVar = 0; iVar < nPrimVarGrad; iVar++) {
          
        AD::StartPreacc();
        AD::SetPreaccIn(Gradient_i[iVar], nDim);
        AD::SetPreaccIn(Gradient_j[iVar], nDim);
        AD::SetPreaccIn(Coord_i, nDim);
        AD::SetPreaccIn(Coord_j, nDim);
        AD::SetPreaccIn(nodes->GetSolution_Max(iPoint,iVar));
        AD::SetPreaccIn(nodes->GetSolution_Min(iPoint,iVar));
        AD::SetPreaccIn(nodes->GetSolution_Max(jPoint,iVar));
        AD::SetPreaccIn(nodes->GetSolution_Min(jPoint,iVar));
        
        if (config->GetKind_SlopeLimit_Flow() == VENKATAKRISHNAN_WANG) {
          AD::SetPreaccIn(GlobalMaxPrimitive[iVar]);
          AD::SetPreaccIn(GlobalMinPrimitive[iVar]);
          eps1 = LimK * (GlobalMaxPrimitive[iVar] - GlobalMinPrimitive[iVar]);
          eps2 = eps1*eps1;
        }
        else {
          eps1 = LimK*dave;
          eps2 = eps1*eps1*eps1;
        }
        
        /*--- Calculate the interface left gradient, delta- (dm) ---*/
        
        dm = 0.0;
        for (iDim = 0; iDim < nDim; iDim++)
          dm += 0.5*(Coord_j[iDim]-Coord_i[iDim])*Gradient_i[iVar][iDim];
        
        /*--- Calculate the interface right gradient, delta+ (dp) ---*/
        
        if ( dm > 0.0 ) dp = nodes->GetSolution_Max(iPoint,iVar);
        else dp = nodes->GetSolution_Min(iPoint,iVar);
        
        limiter = ( dp*dp + 2.0*dp*dm + eps2 )/( dp*dp + dp*dm + 2.0*dm*dm + eps2);
        
        if (limiter < nodes->GetLimiter_Primitive(iPoint,iVar)){
          nodes->SetLimiter_Primitive(iPoint,iVar, limiter);
          AD::SetPreaccOut(nodes->GetLimiter_Primitive(iPoint)[iVar]);
        }
        
        /*-- Repeat for point j on the edge ---*/
        
        dm = 0.0;
        for (iDim = 0; iDim < nDim; iDim++)
          dm += 0.5*(Coord_i[iDim]-Coord_j[iDim])*Gradient_j[iVar][iDim];
        
        if ( dm > 0.0 ) dp = nodes->GetSolution_Max(jPoint,iVar);
        else dp = nodes->GetSolution_Min(jPoint,iVar);
        
        limiter = ( dp*dp + 2.0*dp*dm + eps2 )/( dp*dp + dp*dm + 2.0*dm*dm + eps2);
        
        if (limiter < nodes->GetLimiter_Primitive(jPoint,iVar)){
          nodes->SetLimiter_Primitive(jPoint,iVar, limiter);
          AD::SetPreaccOut(nodes->GetLimiter_Primitive(jPoint)[iVar]);
        }
        
        AD::EndPreacc();
      }
    }
    
    if (LocalMinPrimitive  != NULL) delete [] LocalMinPrimitive;
    if (LocalMaxPrimitive  != NULL) delete [] LocalMaxPrimitive;
    if (GlobalMinPrimitive != NULL) delete [] GlobalMinPrimitive;
    if (GlobalMaxPrimitive != NULL) delete [] GlobalMaxPrimitive;

  }
  
  /*--- Correct the limiter values across any periodic boundaries. ---*/

  for (unsigned short iPeriodic = 1; iPeriodic <= config->GetnMarker_Periodic()/2; iPeriodic++) {
    InitiatePeriodicComms(geometry, config, iPeriodic, PERIODIC_LIM_PRIM_2);
    CompletePeriodicComms(geometry, config, iPeriodic, PERIODIC_LIM_PRIM_2);
  }
  
  /*--- Limiter MPI ---*/
  
  InitiateComms(geometry, config, PRIMITIVE_LIMITER);
  CompleteComms(geometry, config, PRIMITIVE_LIMITER);

#ifdef CODI_REVERSE_TYPE
  if (TapeActive) AD::StartRecording();
#endif
}

void CIncEulerSolver::SetInletAtVertex(su2double *val_inlet,
                                       unsigned short iMarker,
                                       unsigned long iVertex) {
  
  /*--- Alias positions within inlet file for readability ---*/
  
  unsigned short T_position       = nDim;
  unsigned short P_position       = nDim+1;
  unsigned short FlowDir_position = nDim+2;
  
  /*--- Check that the norm of the flow unit vector is actually 1 ---*/
  
  su2double norm = 0.0;
  for (unsigned short iDim = 0; iDim < nDim; iDim++) {
    norm += pow(val_inlet[FlowDir_position + iDim], 2);
  }
  norm = sqrt(norm);
  
  /*--- The tolerance here needs to be loose.  When adding a very
   * small number (1e-10 or smaller) to a number close to 1.0, floating
   * point roundoff errors can occur. ---*/
  
  if (abs(norm - 1.0) > 1e-6) {
    ostringstream error_msg;
    error_msg << "ERROR: Found these values in columns ";
    error_msg << FlowDir_position << " - ";
    error_msg << FlowDir_position + nDim - 1 << endl;
    error_msg << std::scientific;
    error_msg << "  [" << val_inlet[FlowDir_position];
    error_msg << ", " << val_inlet[FlowDir_position + 1];
    if (nDim == 3) error_msg << ", " << val_inlet[FlowDir_position + 2];
    error_msg << "]" << endl;
    error_msg << "  These values should be components of a unit vector for direction," << endl;
    error_msg << "  but their magnitude is: " << norm << endl;
    SU2_MPI::Error(error_msg.str(), CURRENT_FUNCTION);
  }
  
  /*--- Store the values in our inlet data structures. ---*/
  
  Inlet_Ttotal[iMarker][iVertex] = val_inlet[T_position];
  Inlet_Ptotal[iMarker][iVertex] = val_inlet[P_position];
  for (unsigned short iDim = 0; iDim < nDim; iDim++) {
    Inlet_FlowDir[iMarker][iVertex][iDim] =  val_inlet[FlowDir_position + iDim];
  }
  
}

su2double CIncEulerSolver::GetInletAtVertex(su2double *val_inlet,
                                            unsigned long val_inlet_point,
                                            unsigned short val_kind_marker,
                                            string val_marker,
                                            CGeometry *geometry,
                                            CConfig *config) {
  
  /*--- Local variables ---*/
  
  unsigned short iMarker, iDim;
  unsigned long iPoint, iVertex;
  su2double Area = 0.0;
  su2double Normal[3] = {0.0,0.0,0.0};
  
  /*--- Alias positions within inlet file for readability ---*/
  
    unsigned short T_position       = nDim;
    unsigned short P_position       = nDim+1;
    unsigned short FlowDir_position = nDim+2;
  
  if (val_kind_marker == INLET_FLOW) {
    
    for (iMarker = 0; iMarker < config->GetnMarker_All(); iMarker++) {
      if ((config->GetMarker_All_KindBC(iMarker) == INLET_FLOW) &&
          (config->GetMarker_All_TagBound(iMarker) == val_marker)) {
        
        for (iVertex = 0; iVertex < nVertex[iMarker]; iVertex++){
          
          iPoint = geometry->vertex[iMarker][iVertex]->GetNode();
          
          if (iPoint == val_inlet_point) {
            
            /*-- Compute boundary face area for this vertex. ---*/
            
            geometry->vertex[iMarker][iVertex]->GetNormal(Normal);
            Area = 0.0;
            for (iDim = 0; iDim < nDim; iDim++) Area += Normal[iDim]*Normal[iDim];
            Area = sqrt(Area);
            
            /*--- Access and store the inlet variables for this vertex. ---*/
            
            val_inlet[T_position] = Inlet_Ttotal[iMarker][iVertex];
            val_inlet[P_position] = Inlet_Ptotal[iMarker][iVertex];
            for (iDim = 0; iDim < nDim; iDim++) {
              val_inlet[FlowDir_position + iDim] = Inlet_FlowDir[iMarker][iVertex][iDim];
            }
            
            /*--- Exit once we find the point. ---*/
            
            return Area;
            
          }
        }
      }
    }
  }
  
  /*--- If we don't find a match, then the child point is not on the
   current inlet boundary marker. Return zero area so this point does
   not contribute to the restriction operator and continue. ---*/
  
  return Area;
  
}

void CIncEulerSolver::SetUniformInlet(CConfig* config, unsigned short iMarker) {
  
  if (config->GetMarker_All_KindBC(iMarker) == INLET_FLOW) {
    
    string Marker_Tag   = config->GetMarker_All_TagBound(iMarker);
    su2double p_total   = config->GetInlet_Ptotal(Marker_Tag);
    su2double t_total   = config->GetInlet_Ttotal(Marker_Tag);
    su2double* flow_dir = config->GetInlet_FlowDir(Marker_Tag);
    
    for(unsigned long iVertex=0; iVertex < nVertex[iMarker]; iVertex++){
      Inlet_Ttotal[iMarker][iVertex] = t_total;
      Inlet_Ptotal[iMarker][iVertex] = p_total;
      for (unsigned short iDim = 0; iDim < nDim; iDim++)
        Inlet_FlowDir[iMarker][iVertex][iDim] = flow_dir[iDim];
    }
    
  } else {
    
    /*--- For now, non-inlets just get set to zero. In the future, we
     can do more customization for other boundary types here. ---*/
    
    for(unsigned long iVertex=0; iVertex < nVertex[iMarker]; iVertex++){
      Inlet_Ttotal[iMarker][iVertex] = 0.0;
      Inlet_Ptotal[iMarker][iVertex] = 0.0;
      for (unsigned short iDim = 0; iDim < nDim; iDim++)
        Inlet_FlowDir[iMarker][iVertex][iDim] = 0.0;
    }
  }
  
}

void CIncEulerSolver::Evaluate_ObjFunc(CConfig *config) {

  unsigned short iMarker_Monitoring, Kind_ObjFunc;
  su2double Weight_ObjFunc;

  Total_ComboObj = 0.0;
  
  /*--- Loop over all monitored markers, add to the 'combo' objective ---*/

  for (iMarker_Monitoring = 0; iMarker_Monitoring < config->GetnMarker_Monitoring(); iMarker_Monitoring++) {

    Weight_ObjFunc = config->GetWeight_ObjFunc(iMarker_Monitoring);
    Kind_ObjFunc = config->GetKind_ObjFunc(iMarker_Monitoring);
   
    switch(Kind_ObjFunc) {
      case DRAG_COEFFICIENT:
        Total_ComboObj+=Weight_ObjFunc*(Surface_CD[iMarker_Monitoring]);
        break;
      case LIFT_COEFFICIENT:
        Total_ComboObj+=Weight_ObjFunc*(Surface_CL[iMarker_Monitoring]);
        break;
      case SIDEFORCE_COEFFICIENT:
        Total_ComboObj+=Weight_ObjFunc*(Surface_CSF[iMarker_Monitoring]);
        break;
      case EFFICIENCY:
        Total_ComboObj+=Weight_ObjFunc*(Surface_CEff[iMarker_Monitoring]);
        break;
      case MOMENT_X_COEFFICIENT:
        Total_ComboObj+=Weight_ObjFunc*(Surface_CMx[iMarker_Monitoring]);
        break;
      case MOMENT_Y_COEFFICIENT:
        Total_ComboObj+=Weight_ObjFunc*(Surface_CMy[iMarker_Monitoring]);
        break;
      case MOMENT_Z_COEFFICIENT:
        Total_ComboObj+=Weight_ObjFunc*(Surface_CMz[iMarker_Monitoring]);
        break;
      case FORCE_X_COEFFICIENT:
        Total_ComboObj+=Weight_ObjFunc*Surface_CFx[iMarker_Monitoring];
        break;
      case FORCE_Y_COEFFICIENT:
        Total_ComboObj+=Weight_ObjFunc*Surface_CFy[iMarker_Monitoring];
        break;
      case FORCE_Z_COEFFICIENT:
        Total_ComboObj+=Weight_ObjFunc*Surface_CFz[iMarker_Monitoring];
        break;
      case TOTAL_HEATFLUX:
        Total_ComboObj+=Weight_ObjFunc*Surface_HF_Visc[iMarker_Monitoring];
        break;
      case MAXIMUM_HEATFLUX:
        Total_ComboObj+=Weight_ObjFunc*Surface_MaxHF_Visc[iMarker_Monitoring];
        break;
      default:
        break;

    }
  }
  
  /*--- The following are not per-surface, and so to avoid that they are
   double-counted when multiple surfaces are specified, they have been
   placed outside of the loop above. In addition, multi-objective mode is
   also disabled for these objective functions (error thrown at start). ---*/
  
  Weight_ObjFunc = config->GetWeight_ObjFunc(0);
  Kind_ObjFunc   = config->GetKind_ObjFunc(0);
  
  switch(Kind_ObjFunc) {
    case INVERSE_DESIGN_PRESSURE:
      Total_ComboObj+=Weight_ObjFunc*Total_CpDiff;
      break;
    case INVERSE_DESIGN_HEATFLUX:
      Total_ComboObj+=Weight_ObjFunc*Total_HeatFluxDiff;
      break;
    case THRUST_COEFFICIENT:
      Total_ComboObj+=Weight_ObjFunc*Total_CT;
      break;
    case TORQUE_COEFFICIENT:
      Total_ComboObj+=Weight_ObjFunc*Total_CQ;
      break;
    case FIGURE_OF_MERIT:
      Total_ComboObj+=Weight_ObjFunc*Total_CMerit;
      break;
    case SURFACE_TOTAL_PRESSURE:
      Total_ComboObj+=Weight_ObjFunc*config->GetSurface_TotalPressure(0);
      break;
    case SURFACE_STATIC_PRESSURE:
      Total_ComboObj+=Weight_ObjFunc*config->GetSurface_Pressure(0);
      break;
    case SURFACE_MASSFLOW:
      Total_ComboObj+=Weight_ObjFunc*config->GetSurface_MassFlow(0);
      break;
    case SURFACE_UNIFORMITY:
      Total_ComboObj+=Weight_ObjFunc*config->GetSurface_Uniformity(0);
      break;
    case SURFACE_SECONDARY:
      Total_ComboObj+=Weight_ObjFunc*config->GetSurface_SecondaryStrength(0);
      break;
    case SURFACE_MOM_DISTORTION:
      Total_ComboObj+=Weight_ObjFunc*config->GetSurface_MomentumDistortion(0);
      break;
    case SURFACE_SECOND_OVER_UNIFORM:
      Total_ComboObj+=Weight_ObjFunc*config->GetSurface_SecondOverUniform(0);
      break;
    case SURFACE_PRESSURE_DROP:
      Total_ComboObj+=Weight_ObjFunc*config->GetSurface_PressureDrop(0);
      break;
    case TOTAL_AVG_TEMPERATURE:
      Total_ComboObj+=Weight_ObjFunc*config->GetSurface_Temperature(0);
      break;
    case CUSTOM_OBJFUNC:
      Total_ComboObj+=Weight_ObjFunc*Total_Custom_ObjFunc;
      break;
    default:
      break;
  }
  
}

void CIncEulerSolver::SetBeta_Parameter(CGeometry *geometry, CSolver **solver_container,
                                   CConfig *config, unsigned short iMesh) {
  
  su2double epsilon2  = config->GetBeta_Factor();
  su2double epsilon2_default = 4.1;
  su2double maxVel2 = 0.0;
  su2double Beta = 1.0;

  unsigned long iPoint;

  /*--- For now, only the finest mesh level stores the Beta for all levels. ---*/
  
  if (iMesh == MESH_0) {
    
    for (iPoint = 0; iPoint < nPoint; iPoint++) {
      
      /*--- Store the local maximum of the squared velocity in the field. ---*/
      
      if (nodes->GetVelocity2(iPoint) > maxVel2)
        maxVel2 = nodes->GetVelocity2(iPoint);
      
    }
    
    /*--- Communicate the max globally to give a conservative estimate. ---*/
    
#ifdef HAVE_MPI
    su2double myMaxVel2 = maxVel2; maxVel2 = 0.0;
    SU2_MPI::Allreduce(&myMaxVel2, &maxVel2, 1, MPI_DOUBLE, MPI_MAX, MPI_COMM_WORLD);
#endif
    
    Beta = max(1e-10,maxVel2);
    config->SetMax_Vel2(Beta);
    
  }

  /*--- Allow an override if user supplies a large epsilon^2. ---*/

  epsilon2 = max(epsilon2_default,epsilon2);

  for (iPoint = 0; iPoint < nPoint; iPoint++)
    nodes->SetBetaInc2(iPoint,epsilon2*config->GetMax_Vel2());

}

void CIncEulerSolver::SetPreconditioner(CConfig *config, unsigned long iPoint) {

  unsigned short iDim, jDim;

  su2double  BetaInc2, Density, dRhodT, Temperature, oneOverCp, Cp;
  su2double  Velocity[3] = {0.0,0.0,0.0};

  bool variable_density = (config->GetKind_DensityModel() == VARIABLE);
  bool implicit         = (config->GetKind_TimeIntScheme_Flow() == EULER_IMPLICIT);
  bool energy           = config->GetEnergy_Equation();

  /*--- Access the primitive variables at this node. ---*/

  Density     = nodes->GetDensity(iPoint);
  BetaInc2    = nodes->GetBetaInc2(iPoint);
  Cp          = nodes->GetSpecificHeatCp(iPoint);
  oneOverCp   = 1.0/Cp;
  Temperature = nodes->GetTemperature(iPoint);

  for (iDim = 0; iDim < nDim; iDim++)
    Velocity[iDim] = nodes->GetVelocity(iPoint,iDim);

  /*--- We need the derivative of the equation of state to build the
   preconditioning matrix. For now, the only option is the ideal gas
   law, but in the future, dRhodT should be in the fluid model. ---*/

  if (variable_density) {
    dRhodT = -Density/Temperature;
  } else {
    dRhodT = 0.0;
  }

  /*--- Calculating the inverse of the preconditioning matrix
   that multiplies the time derivative during time integration. ---*/

  if (implicit) {

    /*--- For implicit calculations, we multiply the preconditioner
     by the cell volume over the time step and add to the Jac diagonal. ---*/

    Preconditioner[0][0] = 1.0/BetaInc2;
    for (iDim = 0; iDim < nDim; iDim++)
      Preconditioner[iDim+1][0] = Velocity[iDim]/BetaInc2;

    if (energy) Preconditioner[nDim+1][0] = Cp*Temperature/BetaInc2;
    else        Preconditioner[nDim+1][0] = 0.0;

    for (jDim = 0; jDim < nDim; jDim++) {
      Preconditioner[0][jDim+1] = 0.0;
      for (iDim = 0; iDim < nDim; iDim++) {
        if (iDim == jDim) Preconditioner[iDim+1][jDim+1] = Density;
        else Preconditioner[iDim+1][jDim+1] = 0.0;
      }
      Preconditioner[nDim+1][jDim+1] = 0.0;
    }

    Preconditioner[0][nDim+1] = dRhodT;
    for (iDim = 0; iDim < nDim; iDim++)
      Preconditioner[iDim+1][nDim+1] = Velocity[iDim]*dRhodT;

    if (energy) Preconditioner[nDim+1][nDim+1] = Cp*(dRhodT*Temperature + Density);
    else        Preconditioner[nDim+1][nDim+1] = 1.0;

  } else {

    /*--- For explicit calculations, we move the residual to the
     right-hand side and pre-multiply by the preconditioner inverse.
     Therefore, we build inv(Precon) here and multiply by the residual
     later in the R-K and Euler Explicit time integration schemes. ---*/

    Preconditioner[0][0] = Temperature*BetaInc2*dRhodT/Density + BetaInc2;
    for (iDim = 0; iDim < nDim; iDim ++)
      Preconditioner[iDim+1][0] = -1.0*Velocity[iDim]/Density;

    if (energy) Preconditioner[nDim+1][0] = -1.0*Temperature/Density;
    else        Preconditioner[nDim+1][0] = 0.0;


    for (jDim = 0; jDim < nDim; jDim++) {
      Preconditioner[0][jDim+1] = 0.0;
      for (iDim = 0; iDim < nDim; iDim++) {
        if (iDim == jDim) Preconditioner[iDim+1][jDim+1] = 1.0/Density;
        else Preconditioner[iDim+1][jDim+1] = 0.0;
      }
      Preconditioner[nDim+1][jDim+1] = 0.0;
    }

    Preconditioner[0][nDim+1] = -1.0*BetaInc2*dRhodT*oneOverCp/Density;
    for (iDim = 0; iDim < nDim; iDim ++)
      Preconditioner[iDim+1][nDim+1] = 0.0;

    if (energy) Preconditioner[nDim+1][nDim+1] = oneOverCp/Density;
    else        Preconditioner[nDim+1][nDim+1] = 0.0;
    
  }
  
}

void CIncEulerSolver::BC_Far_Field(CGeometry *geometry, CSolver **solver_container, CNumerics *conv_numerics,
                                CNumerics *visc_numerics, CConfig *config, unsigned short val_marker) {
  
  unsigned short iDim;
  unsigned long iVertex, iPoint, Point_Normal;
  
  su2double *V_infty, *V_domain;
  
  bool implicit      = config->GetKind_TimeIntScheme_Flow() == EULER_IMPLICIT;
  bool viscous       = config->GetViscous();
  
  su2double *Normal = new su2double[nDim];

  /*--- Loop over all the vertices on this boundary marker ---*/
  
  for (iVertex = 0; iVertex < geometry->nVertex[val_marker]; iVertex++) {
    iPoint = geometry->vertex[val_marker][iVertex]->GetNode();

    /*--- Allocate the value at the infinity ---*/

    V_infty = GetCharacPrimVar(val_marker, iVertex);
    
    /*--- Check if the node belongs to the domain (i.e, not a halo node) ---*/
    
    if (geometry->node[iPoint]->GetDomain()) {
      
      /*--- Index of the closest interior node ---*/
      
      Point_Normal = geometry->vertex[val_marker][iVertex]->GetNormal_Neighbor();
      
      /*--- Normal vector for this vertex (negate for outward convention) ---*/
      
      geometry->vertex[val_marker][iVertex]->GetNormal(Normal);
      for (iDim = 0; iDim < nDim; iDim++) Normal[iDim] = -Normal[iDim];
      conv_numerics->SetNormal(Normal);
      
      /*--- Retrieve solution at the farfield boundary node ---*/
      
      V_domain = nodes->GetPrimitive(iPoint);

      /*--- Recompute and store the velocity in the primitive variable vector. ---*/

      for (iDim = 0; iDim < nDim; iDim++)
        V_infty[iDim+1] = GetVelocity_Inf(iDim);

      /*--- Far-field pressure set to static pressure (0.0). ---*/

      V_infty[0] = GetPressure_Inf();

      /*--- Dirichlet condition for temperature at far-field (if energy is active). ---*/

      V_infty[nDim+1] = GetTemperature_Inf();

      /*--- Store the density.  ---*/

      V_infty[nDim+2] = GetDensity_Inf();

      /*--- Beta coefficient stored at the node ---*/

      V_infty[nDim+3] = nodes->GetBetaInc2(iPoint);

      /*--- Cp is needed for Temperature equation. ---*/

      V_infty[nDim+7] = nodes->GetSpecificHeatCp(iPoint);

      /*--- Set various quantities in the numerics class ---*/
      
      conv_numerics->SetPrimitive(V_domain, V_infty);
      
      if (dynamic_grid)
        conv_numerics->SetGridVel(geometry->node[iPoint]->GetGridVel(),
                                  geometry->node[iPoint]->GetGridVel());
      
      /*--- Compute the convective residual using an upwind scheme ---*/
      
      conv_numerics->ComputeResidual(Residual, Jacobian_i, Jacobian_j, config);
      
      /*--- Update residual value ---*/

      LinSysRes.AddBlock(iPoint, Residual);
      
      /*--- Convective Jacobian contribution for implicit integration ---*/
      
      if (implicit)
        Jacobian.AddBlock(iPoint, iPoint, Jacobian_i);
      
      /*--- Viscous residual contribution ---*/
      
      if (viscous) {
        
        /*--- Set transport properties at infinity. ---*/

        V_infty[nDim+4] = nodes->GetLaminarViscosity(iPoint);
        V_infty[nDim+5] = nodes->GetEddyViscosity(iPoint);
        V_infty[nDim+6] = nodes->GetThermalConductivity(iPoint);

        /*--- Set the normal vector and the coordinates ---*/
        
        visc_numerics->SetNormal(Normal);
        visc_numerics->SetCoord(geometry->node[iPoint]->GetCoord(),
                                geometry->node[Point_Normal]->GetCoord());
        
        /*--- Primitive variables, and gradient ---*/
        
        visc_numerics->SetPrimitive(V_domain, V_infty);
        visc_numerics->SetPrimVarGradient(nodes->GetGradient_Primitive(iPoint),
                                          nodes->GetGradient_Primitive(iPoint));
        
        /*--- Turbulent kinetic energy ---*/
        
        if ((config->GetKind_Turb_Model() == SST) || (config->GetKind_Turb_Model() == SST_SUST))
          visc_numerics->SetTurbKineticEnergy(solver_container[TURB_SOL]->GetNodes()->GetSolution(iPoint,0),
                                              solver_container[TURB_SOL]->GetNodes()->GetSolution(iPoint,0));
        
        /*--- Compute and update viscous residual ---*/

        visc_numerics->ComputeResidual(Residual, Jacobian_i, Jacobian_j, config);
        LinSysRes.SubtractBlock(iPoint, Residual);
        
        /*--- Viscous Jacobian contribution for implicit integration ---*/
        
        if (implicit)
          Jacobian.SubtractBlock(iPoint, iPoint, Jacobian_i);
        
      }
      
    }
  }
  
  /*--- Free locally allocated memory ---*/
  
  delete [] Normal;
  
}

void CIncEulerSolver::BC_Inlet(CGeometry *geometry, CSolver **solver_container,
                            CNumerics *conv_numerics, CNumerics *visc_numerics, CConfig *config, unsigned short val_marker) {
  unsigned short iDim;
  unsigned long iVertex, iPoint;
  unsigned long Point_Normal;
  su2double *Flow_Dir, Flow_Dir_Mag, Vel_Mag, Area, P_total, P_domain, Vn;
  su2double *V_inlet, *V_domain;
  su2double UnitFlowDir[3] = {0.0,0.0,0.0};
  su2double dV[3] = {0.0,0.0,0.0};
  su2double Damping = config->GetInc_Inlet_Damping();

  bool implicit      = (config->GetKind_TimeIntScheme_Flow() == EULER_IMPLICIT);
  bool viscous       = config->GetViscous();

  string Marker_Tag  = config->GetMarker_All_TagBound(val_marker);

  unsigned short Kind_Inlet = config->GetKind_Inc_Inlet(Marker_Tag);

  su2double *Normal = new su2double[nDim];

  /*--- Loop over all the vertices on this boundary marker ---*/
  
  for (iVertex = 0; iVertex < geometry->nVertex[val_marker]; iVertex++) {
    
    /*--- Allocate the value at the inlet ---*/
    
    V_inlet = GetCharacPrimVar(val_marker, iVertex);
    
    iPoint = geometry->vertex[val_marker][iVertex]->GetNode();
    
    /*--- Check if the node belongs to the domain (i.e., not a halo node) ---*/
    
    if (geometry->node[iPoint]->GetDomain()) {

      /*--- Index of the closest interior node ---*/

      Point_Normal = geometry->vertex[val_marker][iVertex]->GetNormal_Neighbor();
      
      /*--- Normal vector for this vertex (negate for outward convention) ---*/
      
      geometry->vertex[val_marker][iVertex]->GetNormal(Normal);
      for (iDim = 0; iDim < nDim; iDim++) Normal[iDim] = -Normal[iDim];
      conv_numerics->SetNormal(Normal);
      
      Area = 0.0;
      for (iDim = 0; iDim < nDim; iDim++) Area += Normal[iDim]*Normal[iDim];
      Area = sqrt (Area);
    
      /*--- Both types of inlets may use the prescribed flow direction.
       Ensure that the flow direction is a unit vector. ---*/
      
      Flow_Dir = Inlet_FlowDir[val_marker][iVertex];
      Flow_Dir_Mag = 0.0;
      for (iDim = 0; iDim < nDim; iDim++)
        Flow_Dir_Mag += Flow_Dir[iDim]*Flow_Dir[iDim];
      Flow_Dir_Mag = sqrt(Flow_Dir_Mag);
      
      /*--- Store the unit flow direction vector. ---*/
      
      for (iDim = 0; iDim < nDim; iDim++)
        UnitFlowDir[iDim] = Flow_Dir[iDim]/Flow_Dir_Mag;

      /*--- Retrieve solution at this boundary node. ---*/
      
      V_domain = nodes->GetPrimitive(iPoint);

      /*--- Neumann condition for dynamic pressure ---*/
      
      V_inlet[0] = nodes->GetPressure(iPoint);
      
      /*--- The velocity is either prescribed or computed from total pressure. ---*/

      switch (Kind_Inlet) {
          
          /*--- Velocity and temperature (if required) been specified at the inlet. ---*/
          
        case VELOCITY_INLET:
          
          /*--- Retrieve the specified velocity and temperature for the inlet. ---*/
          
          Vel_Mag  = Inlet_Ptotal[val_marker][iVertex]/config->GetVelocity_Ref();
          
          /*--- Store the velocity in the primitive variable vector. ---*/
          
          for (iDim = 0; iDim < nDim; iDim++)
            V_inlet[iDim+1] = Vel_Mag*UnitFlowDir[iDim];
          
          /*--- Dirichlet condition for temperature (if energy is active) ---*/
          
          V_inlet[nDim+1] = Inlet_Ttotal[val_marker][iVertex]/config->GetTemperature_Ref();
          
          break;
          
          /*--- Stagnation pressure has been specified at the inlet. ---*/
          
        case PRESSURE_INLET:
          
          /*--- Retrieve the specified total pressure for the inlet. ---*/
          
          P_total = Inlet_Ptotal[val_marker][iVertex]/config->GetPressure_Ref();
          
          /*--- Store the current static pressure for clarity. ---*/
          
          P_domain = nodes->GetPressure(iPoint);
          
          /*--- Check for back flow through the inlet. ---*/
          
          Vn = 0.0;
          for (iDim = 0; iDim < nDim; iDim++) {
            Vn += V_domain[iDim+1]*(-1.0*Normal[iDim]/Area);
          }
          
          /*--- If the local static pressure is larger than the specified
           total pressure or the velocity is directed upstream, we have a
           back flow situation. The specified total pressure should be used
           as a static pressure condition and the velocity from the domain
           is used for the BC. ---*/
          
          if ((P_domain > P_total) || (Vn < 0.0)) {
            
            /*--- Back flow: use the prescribed P_total as static pressure. ---*/
            
            V_inlet[0] = Inlet_Ptotal[val_marker][iVertex]/config->GetPressure_Ref();
            
            /*--- Neumann condition for velocity. ---*/
            
            for (iDim = 0; iDim < nDim; iDim++)
              V_inlet[iDim+1] = V_domain[iDim+1];
            
            /*--- Neumann condition for the temperature. ---*/
            
            V_inlet[nDim+1] = nodes->GetTemperature(iPoint);
            
          } else {
            
            /*--- Update the velocity magnitude using the total pressure. ---*/
            
            Vel_Mag = sqrt((P_total - P_domain)/(0.5*nodes->GetDensity(iPoint)));
            
            /*--- If requested, use the local boundary normal (negative),
             instead of the prescribed flow direction in the config. ---*/
            
            if (config->GetInc_Inlet_UseNormal()) {
              for (iDim = 0; iDim < nDim; iDim++)
                UnitFlowDir[iDim] = -Normal[iDim]/Area;
            }
            
            /*--- Compute the delta change in velocity in each direction. ---*/
            
            for (iDim = 0; iDim < nDim; iDim++)
              dV[iDim] = Vel_Mag*UnitFlowDir[iDim] - V_domain[iDim+1];
            
            /*--- Update the velocity in the primitive variable vector.
             Note we use damping here to improve stability/convergence. ---*/
            
            for (iDim = 0; iDim < nDim; iDim++)
              V_inlet[iDim+1] = V_domain[iDim+1] + Damping*dV[iDim];
            
            /*--- Dirichlet condition for temperature (if energy is active) ---*/
            
            V_inlet[nDim+1] = Inlet_Ttotal[val_marker][iVertex]/config->GetTemperature_Ref();
            
          }
          
          break;
          
      }

      /*--- Access density at the node. This is either constant by
        construction, or will be set fixed implicitly by the temperature
        and equation of state. ---*/

      V_inlet[nDim+2] = nodes->GetDensity(iPoint);

      /*--- Beta coefficient from the config file ---*/

      V_inlet[nDim+3] = nodes->GetBetaInc2(iPoint);

      /*--- Cp is needed for Temperature equation. ---*/

      V_inlet[nDim+7] = nodes->GetSpecificHeatCp(iPoint);

      /*--- Set various quantities in the solver class ---*/
      
      conv_numerics->SetPrimitive(V_domain, V_inlet);
      
      if (dynamic_grid)
        conv_numerics->SetGridVel(geometry->node[iPoint]->GetGridVel(),
                                  geometry->node[iPoint]->GetGridVel());
      
      /*--- Compute the residual using an upwind scheme ---*/
      
      conv_numerics->ComputeResidual(Residual, Jacobian_i, Jacobian_j, config);
      
      /*--- Update residual value ---*/
      
      LinSysRes.AddBlock(iPoint, Residual);
      
      /*--- Jacobian contribution for implicit integration ---*/
      
      if (implicit)
        Jacobian.AddBlock(iPoint, iPoint, Jacobian_i);

      /*--- Viscous contribution, commented out because serious convergence problems ---*/

      if (viscous) {
        
        /*--- Set transport properties at the inlet ---*/
        
        V_inlet[nDim+4] = nodes->GetLaminarViscosity(iPoint);
        V_inlet[nDim+5] = nodes->GetEddyViscosity(iPoint);
        V_inlet[nDim+6] = nodes->GetThermalConductivity(iPoint);

        /*--- Set the normal vector and the coordinates ---*/
        
        visc_numerics->SetNormal(Normal);
        visc_numerics->SetCoord(geometry->node[iPoint]->GetCoord(),
                                geometry->node[Point_Normal]->GetCoord());
        
        /*--- Primitive variables, and gradient ---*/
        
        visc_numerics->SetPrimitive(V_domain, V_inlet);
        visc_numerics->SetPrimVarGradient(nodes->GetGradient_Primitive(iPoint),
                                          nodes->GetGradient_Primitive(iPoint));
        
        /*--- Turbulent kinetic energy ---*/
        
        if ((config->GetKind_Turb_Model() == SST) || (config->GetKind_Turb_Model() == SST_SUST))
          visc_numerics->SetTurbKineticEnergy(solver_container[TURB_SOL]->GetNodes()->GetSolution(iPoint,0),
                                              solver_container[TURB_SOL]->GetNodes()->GetSolution(iPoint,0));
        
        /*--- Compute and update residual ---*/
        
        visc_numerics->ComputeResidual(Residual, Jacobian_i, Jacobian_j, config);
        
        LinSysRes.SubtractBlock(iPoint, Residual);
        
        /*--- Jacobian contribution for implicit integration ---*/
        
        if (implicit)
          Jacobian.SubtractBlock(iPoint, iPoint, Jacobian_i);
        
      }

    }
  }
  
  /*--- Free locally allocated memory ---*/
  
  delete [] Normal;
  
}

void CIncEulerSolver::BC_Outlet(CGeometry *geometry, CSolver **solver_container,
                             CNumerics *conv_numerics, CNumerics *visc_numerics, CConfig *config, unsigned short val_marker) {
  unsigned short iDim;
  unsigned long iVertex, iPoint, Point_Normal;
  su2double Area;
  su2double *V_outlet, *V_domain, P_Outlet = 0.0, P_domain;
  su2double mDot_Target, mDot_Old, dP, Density_Avg, Area_Outlet;
  su2double Damping = config->GetInc_Outlet_Damping();

  bool implicit      = (config->GetKind_TimeIntScheme_Flow() == EULER_IMPLICIT);
  bool viscous       = config->GetViscous();
  string Marker_Tag  = config->GetMarker_All_TagBound(val_marker);

  su2double *Normal = new su2double[nDim];
  
  unsigned short Kind_Outlet = config->GetKind_Inc_Outlet(Marker_Tag);
  
  /*--- Loop over all the vertices on this boundary marker ---*/
  
  for (iVertex = 0; iVertex < geometry->nVertex[val_marker]; iVertex++) {
    
    /*--- Allocate the value at the outlet ---*/
    
    V_outlet = GetCharacPrimVar(val_marker, iVertex);
    
    iPoint = geometry->vertex[val_marker][iVertex]->GetNode();
    
    /*--- Check if the node belongs to the domain (i.e., not a halo node) ---*/
    
    if (geometry->node[iPoint]->GetDomain()) {
      
      /*--- Index of the closest interior node ---*/
      
      Point_Normal = geometry->vertex[val_marker][iVertex]->GetNormal_Neighbor();
      
      /*--- Normal vector for this vertex (negate for outward convention) ---*/
      
      geometry->vertex[val_marker][iVertex]->GetNormal(Normal);
      for (iDim = 0; iDim < nDim; iDim++) Normal[iDim] = -Normal[iDim];
      conv_numerics->SetNormal(Normal);
      
      Area = 0.0;
      for (iDim = 0; iDim < nDim; iDim++) Area += Normal[iDim]*Normal[iDim];
      Area = sqrt (Area);
       
      /*--- Current solution at this boundary node ---*/
      
      V_domain = nodes->GetPrimitive(iPoint);
      
      /*--- Store the current static pressure for clarity. ---*/
      
      P_domain = nodes->GetPressure(iPoint);
      
      /*--- Compute a boundary value for the pressure depending on whether
       we are prescribing a back pressure or a mass flow target. ---*/
      
      switch (Kind_Outlet) {
          
          /*--- Velocity and temperature (if required) been specified at the inlet. ---*/
          
        case PRESSURE_OUTLET:
          
          /*--- Retrieve the specified back pressure for this outlet. ---*/
          
          P_Outlet = config->GetOutlet_Pressure(Marker_Tag)/config->GetPressure_Ref();
          
          /*--- The pressure is prescribed at the outlet. ---*/
          
          V_outlet[0] = P_Outlet;
          
          /*--- Neumann condition for the velocity. ---*/
          
          for (iDim = 0; iDim < nDim; iDim++) {
            V_outlet[iDim+1] = nodes->GetVelocity(iPoint,iDim);
          }
          
          break;
          
          /*--- A mass flow target has been specified for the outlet. ---*/
          
        case MASS_FLOW_OUTLET:
          
          /*--- Retrieve the specified target mass flow at the outlet. ---*/
          
          mDot_Target = config->GetOutlet_Pressure(Marker_Tag)/(config->GetDensity_Ref() * config->GetVelocity_Ref());

          /*--- Retrieve the old mass flow, density, and area of the outlet,
           which has been computed in a preprocessing step. These values
           were stored in non-dim. form in the config container. ---*/
          
          mDot_Old    = config->GetOutlet_MassFlow(Marker_Tag);
          Density_Avg = config->GetOutlet_Density(Marker_Tag);
          Area_Outlet = config->GetOutlet_Area(Marker_Tag);

          /*--- Compute the pressure increment based on the difference
           between the current and target mass flow. Note that increasing
           pressure decreases flow speed. ---*/
          
          dP = 0.5*Density_Avg*(mDot_Old*mDot_Old - mDot_Target*mDot_Target)/((Density_Avg*Area_Outlet)*(Density_Avg*Area_Outlet));
          
          /*--- Update the new outlet pressure. Note that we use damping
           here to improve stability/convergence. ---*/
          
          P_Outlet = P_domain + Damping*dP;

          /*--- The pressure is prescribed at the outlet. ---*/
          
          V_outlet[0] = P_Outlet;
          
          /*--- Neumann condition for the velocity ---*/
          
          for (iDim = 0; iDim < nDim; iDim++) {
            V_outlet[iDim+1] = nodes->GetVelocity(iPoint,iDim);
          }
          
          break;
          
      }
      
      /*--- Neumann condition for the temperature. ---*/

      V_outlet[nDim+1] = nodes->GetTemperature(iPoint);

      /*--- Access density at the interior node. This is either constant by
        construction, or will be set fixed implicitly by the temperature
        and equation of state. ---*/
      
      V_outlet[nDim+2] = nodes->GetDensity(iPoint);

      /*--- Beta coefficient from the config file ---*/
      
      V_outlet[nDim+3] = nodes->GetBetaInc2(iPoint);

      /*--- Cp is needed for Temperature equation. ---*/

      V_outlet[nDim+7] = nodes->GetSpecificHeatCp(iPoint);

      /*--- Set various quantities in the solver class ---*/

      conv_numerics->SetPrimitive(V_domain, V_outlet);
      
      if (dynamic_grid)
        conv_numerics->SetGridVel(geometry->node[iPoint]->GetGridVel(),
                                  geometry->node[iPoint]->GetGridVel());
      
      /*--- Compute the residual using an upwind scheme ---*/
      
      conv_numerics->ComputeResidual(Residual, Jacobian_i, Jacobian_j, config);
      
      /*--- Update residual value ---*/
      
      LinSysRes.AddBlock(iPoint, Residual);
      
      /*--- Jacobian contribution for implicit integration ---*/
      
      if (implicit) {
        Jacobian.AddBlock(iPoint, iPoint, Jacobian_i);
      }
      
      /*--- Viscous contribution, commented out because serious convergence problems ---*/

      if (viscous) {

        /*--- Set transport properties at the outlet. ---*/

        V_outlet[nDim+4] = nodes->GetLaminarViscosity(iPoint);
        V_outlet[nDim+5] = nodes->GetEddyViscosity(iPoint);
        V_outlet[nDim+6] = nodes->GetThermalConductivity(iPoint);

        /*--- Set the normal vector and the coordinates ---*/
        
        visc_numerics->SetNormal(Normal);
        visc_numerics->SetCoord(geometry->node[iPoint]->GetCoord(),
                                geometry->node[Point_Normal]->GetCoord());
        
        /*--- Primitive variables, and gradient ---*/
        
        visc_numerics->SetPrimitive(V_domain, V_outlet);
        visc_numerics->SetPrimVarGradient(nodes->GetGradient_Primitive(iPoint),
                                          nodes->GetGradient_Primitive(iPoint));
        
        /*--- Turbulent kinetic energy ---*/
        
        if ((config->GetKind_Turb_Model() == SST) || (config->GetKind_Turb_Model() == SST_SUST))
          visc_numerics->SetTurbKineticEnergy(solver_container[TURB_SOL]->GetNodes()->GetSolution(iPoint,0),
                                              solver_container[TURB_SOL]->GetNodes()->GetSolution(iPoint,0));
        
        /*--- Compute and update residual ---*/
        
        visc_numerics->ComputeResidual(Residual, Jacobian_i, Jacobian_j, config);
        
        LinSysRes.SubtractBlock(iPoint, Residual);
        
        /*--- Jacobian contribution for implicit integration ---*/
        if (implicit)
          Jacobian.SubtractBlock(iPoint, iPoint, Jacobian_i);
        
      }

    }
  }
  
  /*--- Free locally allocated memory ---*/
  delete [] Normal;
  
}


void CIncEulerSolver::BC_Euler_Wall(CGeometry      *geometry,
                                    CSolver        **solver_container,
                                    CNumerics      *conv_numerics,
                                    CNumerics      *visc_numerics,
                                    CConfig        *config,
                                    unsigned short val_marker) {

  /*--- Call the equivalent symmetry plane boundary condition. ---*/
  BC_Sym_Plane(geometry, solver_container, conv_numerics, visc_numerics, config, val_marker);

}


void CIncEulerSolver::BC_Sym_Plane(CGeometry      *geometry,
                                   CSolver        **solver_container,
                                   CNumerics      *conv_numerics,
                                   CNumerics      *visc_numerics,
                                   CConfig        *config,
                                   unsigned short val_marker) {
  
  unsigned short iDim, iVar;
  unsigned long iVertex, iPoint;
  
  bool implicit = (config->GetKind_TimeIntScheme_Flow() == EULER_IMPLICIT),
       viscous  = config->GetViscous();
  
  /*--- Allocation of variables necessary for convective fluxes. ---*/
  su2double Area, ProjVelocity_i,
            *V_reflected, 
            *V_domain,
            *Normal     = new su2double[nDim],
            *UnitNormal = new su2double[nDim];

  /*--- Allocation of variables necessary for viscous fluxes. ---*/
  su2double ProjGradient, ProjNormVelGrad, ProjTangVelGrad, TangentialNorm,
            *Tangential  = new su2double[nDim],
            *GradNormVel = new su2double[nDim],
            *GradTangVel = new su2double[nDim];

  /*--- Allocation of primitive gradient arrays for viscous fluxes. ---*/
  su2double **Grad_Reflected = new su2double*[nPrimVarGrad];
  for (iVar = 0; iVar < nPrimVarGrad; iVar++)
    Grad_Reflected[iVar] = new su2double[nDim];

  /*--- Loop over all the vertices on this boundary marker. ---*/
  for (iVertex = 0; iVertex < geometry->nVertex[val_marker]; iVertex++) {
    
    if (iVertex == 0 || 
        geometry->bound_is_straight[val_marker] != true) {

      /*----------------------------------------------------------------------------------------------*/
      /*--- Preprocessing:                                                                         ---*/
      /*--- Compute the unit normal and (in case of viscous flow) a corresponding unit tangential  ---*/
      /*--- to that normal. On a straight(2D)/plane(3D) boundary these two vectors are constant.   ---*/
      /*--- This circumstance is checked in gemoetry->ComputeSurf_Straightness(...) and stored     ---*/
      /*--- such that the recomputation does not occur for each node. On true symmetry planes, the ---*/
      /*--- normal is constant but this routines is used for Symmetry, Euler-Wall in inviscid flow ---*/
      /*--- and Euler Wall in viscous flow as well. In the latter curvy boundaries are likely to   ---*/
      /*--- happen. In doubt, the conditional above which checks straightness can be thrown out    ---*/
      /*--- such that the recomputation is done for each node (which comes with a tiny performance ---*/
      /*--- penalty).                                                                              ---*/
      /*----------------------------------------------------------------------------------------------*/

      /*--- Normal vector for a random vertex (zero) on this marker (negate for outward convention). ---*/
      geometry->vertex[val_marker][iVertex]->GetNormal(Normal); 
      for (iDim = 0; iDim < nDim; iDim++)
        Normal[iDim] = -Normal[iDim];

      /*--- Compute unit normal, to be used for unit tangential, projected velocity and velocity 
            component gradients. ---*/
      Area = 0.0;
      for (iDim = 0; iDim < nDim; iDim++)
        Area += Normal[iDim]*Normal[iDim];
      Area = sqrt (Area);

      for (iDim = 0; iDim < nDim; iDim++)
        UnitNormal[iDim] = -Normal[iDim]/Area;

      /*--- Preprocessing: Compute unit tangential, the direction is arbitrary as long as 
            t*n=0 && |t|_2 = 1 ---*/
      if (viscous) {
        switch( nDim ) {
          case 2: {
            Tangential[0] = -UnitNormal[1];
            Tangential[1] =  UnitNormal[0];
            break;
          }
          case 3: {
            /*--- n = ai + bj + ck, if |b| > |c| ---*/
            if( abs(UnitNormal[1]) > abs(UnitNormal[2])) {
              /*--- t = bi + (c-a)j - bk  ---*/
              Tangential[0] = UnitNormal[1];
              Tangential[1] = UnitNormal[2] - UnitNormal[0];
              Tangential[2] = -UnitNormal[1];
            } else {
              /*--- t = ci - cj + (b-a)k  ---*/
              Tangential[0] = UnitNormal[2];
              Tangential[1] = -UnitNormal[2];
              Tangential[2] = UnitNormal[1] - UnitNormal[0];
            }
            /*--- Make it a unit vector. ---*/
            TangentialNorm = sqrt(pow(Tangential[0],2) + pow(Tangential[1],2) + pow(Tangential[2],2));
            Tangential[0] = Tangential[0] / TangentialNorm;
            Tangential[1] = Tangential[1] / TangentialNorm;
            Tangential[2] = Tangential[2] / TangentialNorm;
            break;
          }
        }// switch
      }//if viscous
    }//if bound_is_straight
    
    iPoint = geometry->vertex[val_marker][iVertex]->GetNode();
    
    /*--- Check if the node belongs to the domain (i.e., not a halo node) ---*/
    if (geometry->node[iPoint]->GetDomain()) {

      /*-------------------------------------------------------------------------------*/
      /*--- Step 1: For the convective fluxes, create a reflected state of the      ---*/
      /*---         Primitive variables by copying all interior values to the       ---*/
      /*---         reflected. Only the velocity is mirrored along the symmetry     ---*/
      /*---         axis. Based on the Upwind_Residual routine.                     ---*/
      /*-------------------------------------------------------------------------------*/

      /*--- Allocate the reflected state at the symmetry boundary. ---*/
      V_reflected = GetCharacPrimVar(val_marker, iVertex);

      /*--- Grid movement ---*/
      if (dynamic_grid)
        conv_numerics->SetGridVel(geometry->node[iPoint]->GetGridVel(), geometry->node[iPoint]->GetGridVel());
      
      /*--- Normal vector for this vertex (negate for outward convention). ---*/
      geometry->vertex[val_marker][iVertex]->GetNormal(Normal);
      for (iDim = 0; iDim < nDim; iDim++)
        Normal[iDim] = -Normal[iDim];
      conv_numerics->SetNormal(Normal);
      
      /*--- Get current solution at this boundary node ---*/
      V_domain = nodes->GetPrimitive(iPoint);
      
      /*--- Set the reflected state based on the boundary node. Scalars are copied and 
            the velocity is mirrored along the symmetry boundary, i.e. the velocity in 
            normal direction is substracted twice. ---*/
      for(iVar = 0; iVar < nPrimVar; iVar++)
        V_reflected[iVar] = nodes->GetPrimitive(iPoint,iVar);

      /*--- Compute velocity in normal direction (ProjVelcity_i=(v*n)) und substract twice from
            velocity in normal direction: v_r = v - 2 (v*n)n ---*/
      ProjVelocity_i = nodes->GetProjVel(iPoint,UnitNormal);
      
      for (iDim = 0; iDim < nDim; iDim++)
        V_reflected[iDim+1] = nodes->GetVelocity(iPoint,iDim) - 2.0 * ProjVelocity_i*UnitNormal[iDim];
      
      /*--- Set Primitive and Secondary for numerics class. ---*/
      conv_numerics->SetPrimitive(V_domain, V_reflected);
      conv_numerics->SetSecondary(nodes->GetSecondary(iPoint), nodes->GetSecondary(iPoint));

      /*--- Compute the residual using an upwind scheme. ---*/
      conv_numerics->ComputeResidual(Residual, Jacobian_i, Jacobian_j, config);
      
      /*--- Update residual value ---*/
      LinSysRes.AddBlock(iPoint, Residual);
      
      /*--- Jacobian contribution for implicit integration. ---*/
      if (implicit) {
        Jacobian.AddBlock(iPoint, iPoint, Jacobian_i);
      }
      
      if (viscous) {

        /*-------------------------------------------------------------------------------*/
        /*--- Step 2: The viscous fluxes of the Navier-Stokes equations depend on the ---*/
        /*---         Primitive variables and their gradients. The viscous numerics   ---*/
        /*---         container is filled just as the convective numerics container,  ---*/
        /*---         but the primitive gradients of the reflected state have to be   ---*/
        /*---         determined additionally such that symmetry at the boundary is   ---*/
        /*---         enforced. Based on the Viscous_Residual routine.                ---*/
        /*-------------------------------------------------------------------------------*/

        /*--- Set the normal vector and the coordinates. ---*/
        visc_numerics->SetCoord(geometry->node[iPoint]->GetCoord(), 
                                geometry->node[iPoint]->GetCoord());
        visc_numerics->SetNormal(Normal);
        
        /*--- Set the primitive and Secondary variables. ---*/
        visc_numerics->SetPrimitive(V_domain, V_reflected);
        visc_numerics->SetSecondary(nodes->GetSecondary(iPoint), nodes->GetSecondary(iPoint));
        
        /*--- For viscous Fluxes also the gradients of the primitives need to be determined.
              1. The gradients of scalars are mirrored along the sym plane just as velocity for the primitives
              2. The gradients of the velocity components need more attention, i.e. the gradient of the
                 normal velocity in tangential direction is mirrored and the gradient of the tangential velocity in 
                 normal direction is mirrored. ---*/

        /*--- Get gradients of primitives of boundary cell ---*/
        for (iVar = 0; iVar < nPrimVarGrad; iVar++)
          for (iDim = 0; iDim < nDim; iDim++)
            Grad_Reflected[iVar][iDim] = nodes->GetGradient_Primitive(iPoint,iVar, iDim);
        
        /*--- Reflect the gradients for all scalars including the velocity components.
              The gradients of the velocity components are set later with the 
              correct values: grad(V)_r = grad(V) - 2 [grad(V)*n]n, V beeing any primitive ---*/
        for (iVar = 0; iVar < nPrimVarGrad; iVar++) {
          if(iVar == 0 || iVar > nDim) { // Exclude velocity component gradients

            /*--- Compute projected part of the gradient in a dot product ---*/
            ProjGradient = 0.0;
            for (iDim = 0; iDim < nDim; iDim++)
              ProjGradient += Grad_Reflected[iVar][iDim]*UnitNormal[iDim];
              
            for (iDim = 0; iDim < nDim; iDim++)           
              Grad_Reflected[iVar][iDim] = Grad_Reflected[iVar][iDim] - 2.0 * ProjGradient*UnitNormal[iDim];
          }
        }
        
        /*--- Compute gradients of normal and tangential velocity:
              grad(v*n) = grad(v_x) n_x + grad(v_y) n_y (+ grad(v_z) n_z)
              grad(v*t) = grad(v_x) t_x + grad(v_y) t_y (+ grad(v_z) t_z) ---*/
        for (iVar = 0; iVar < nDim; iVar++) { // counts gradient components
          GradNormVel[iVar] = 0.0;
          GradTangVel[iVar] = 0.0;
          for (iDim = 0; iDim < nDim; iDim++) { // counts sum with unit normal/tangential
            GradNormVel[iVar] += Grad_Reflected[iDim+1][iVar] * UnitNormal[iDim];
            GradTangVel[iVar] += Grad_Reflected[iDim+1][iVar] * Tangential[iDim];
          }
        }

        /*--- Refelect gradients in tangential and normal direction by substracting the normal/tangential
              component twice, just as done with velocity above.
              grad(v*n)_r = grad(v*n) - 2 {grad([v*n])*t}t
              grad(v*t)_r = grad(v*t) - 2 {grad([v*t])*n}n ---*/
        ProjNormVelGrad = 0.0;
        ProjTangVelGrad = 0.0;
        for (iDim = 0; iDim < nDim; iDim++) {
          ProjNormVelGrad += GradNormVel[iDim]*Tangential[iDim]; //grad([v*n])*t
          ProjTangVelGrad += GradTangVel[iDim]*UnitNormal[iDim]; //grad([v*t])*n
        }
        
        for (iDim = 0; iDim < nDim; iDim++) {
          GradNormVel[iDim] = GradNormVel[iDim] - 2.0 * ProjNormVelGrad * Tangential[iDim];
          GradTangVel[iDim] = GradTangVel[iDim] - 2.0 * ProjTangVelGrad * UnitNormal[iDim];
        }
        
        /*--- Transfer reflected gradients back into the Cartesian Coordinate system:
              grad(v_x)_r = grad(v*n)_r n_x + grad(v*t)_r t_x
              grad(v_y)_r = grad(v*n)_r n_y + grad(v*t)_r t_y
              ( grad(v_z)_r = grad(v*n)_r n_z + grad(v*t)_r t_z ) ---*/
        for (iVar = 0; iVar < nDim; iVar++) // loops over the velocity component gradients
          for (iDim = 0; iDim < nDim; iDim++) // loops over the entries of the above
            Grad_Reflected[iVar+1][iDim] = GradNormVel[iDim]*UnitNormal[iVar] + GradTangVel[iDim]*Tangential[iVar];
        
        /*--- Set the primitive gradients of the boundary and reflected state. ---*/
        visc_numerics->SetPrimVarGradient(nodes->GetGradient_Primitive(iPoint), Grad_Reflected);
        
        /*--- Turbulent kinetic energy. ---*/
        if ((config->GetKind_Turb_Model() == SST) || (config->GetKind_Turb_Model() == SST_SUST))
          visc_numerics->SetTurbKineticEnergy(solver_container[TURB_SOL]->GetNodes()->GetSolution(iPoint,0),
                                              solver_container[TURB_SOL]->GetNodes()->GetSolution(iPoint,0));
        
        /*--- Compute and update residual. Note that the viscous shear stress tensor is computed in the 
              following routine based upon the velocity-component gradients. ---*/
        visc_numerics->ComputeResidual(Residual, Jacobian_i, Jacobian_j, config);
        
        LinSysRes.SubtractBlock(iPoint, Residual);
        
        /*--- Jacobian contribution for implicit integration. ---*/
        if (implicit)
          Jacobian.SubtractBlock(iPoint, iPoint, Jacobian_i);
      }//if viscous
    }//if GetDomain
  }//for iVertex
  
  /*--- Free locally allocated memory ---*/
  delete [] Normal;
  delete [] UnitNormal;
  delete [] Tangential;
  delete [] GradNormVel;
  delete [] GradTangVel;

  for (iVar = 0; iVar < nPrimVarGrad; iVar++)
    delete [] Grad_Reflected[iVar];
  delete [] Grad_Reflected;
}


void CIncEulerSolver::BC_Fluid_Interface(CGeometry *geometry, CSolver **solver_container, CNumerics *conv_numerics, CNumerics *visc_numerics,
                                         CConfig *config) {
  
  unsigned long iVertex, jVertex, iPoint, Point_Normal = 0;
  unsigned short iDim, iVar, iMarker, nDonorVertex;
  
  bool implicit      = (config->GetKind_TimeIntScheme_Flow() == EULER_IMPLICIT);
  bool viscous       = config->GetViscous();
  
  su2double *Normal = new su2double[nDim];
  su2double *PrimVar_i = new su2double[nPrimVar];
  su2double *PrimVar_j = new su2double[nPrimVar];
  su2double *tmp_residual = new su2double[nVar];
  
  su2double weight;
   
  for (iMarker = 0; iMarker < config->GetnMarker_All(); iMarker++) {

    if (config->GetMarker_All_KindBC(iMarker) == FLUID_INTERFACE) {

      for (iVertex = 0; iVertex < geometry->nVertex[iMarker]; iVertex++) {
        iPoint = geometry->vertex[iMarker][iVertex]->GetNode();

        if (geometry->node[iPoint]->GetDomain()) {

          nDonorVertex = GetnSlidingStates(iMarker, iVertex);
          
          /*--- Initialize Residual, this will serve to accumulate the average ---*/

          for (iVar = 0; iVar < nVar; iVar++)
            Residual[iVar] = 0.0;

          /*--- Loop over the nDonorVertexes and compute the averaged flux ---*/

          for (jVertex = 0; jVertex < nDonorVertex; jVertex++){

            Point_Normal = geometry->vertex[iMarker][iVertex]->GetNormal_Neighbor();

            for (iVar = 0; iVar < nPrimVar; iVar++) {
              PrimVar_i[iVar] = nodes->GetPrimitive(iPoint,iVar);
              PrimVar_j[iVar] = GetSlidingState(iMarker, iVertex, iVar, jVertex);
            }
            
            /*--- Get the weight computed in the interpolator class for the j-th donor vertex ---*/

            weight = GetSlidingState(iMarker, iVertex, nPrimVar, jVertex);

            /*--- Set primitive variables ---*/

            conv_numerics->SetPrimitive( PrimVar_i, PrimVar_j );
          
            /*--- Set the normal vector ---*/
 
            geometry->vertex[iMarker][iVertex]->GetNormal(Normal);
            for (iDim = 0; iDim < nDim; iDim++) 
              Normal[iDim] = -Normal[iDim];

            conv_numerics->SetNormal(Normal);

            if (dynamic_grid)
              conv_numerics->SetGridVel(geometry->node[iPoint]->GetGridVel(), geometry->node[iPoint]->GetGridVel());
            
            /*--- Compute the convective residual using an upwind scheme ---*/

            conv_numerics->ComputeResidual(tmp_residual, Jacobian_i, Jacobian_j, config);

            /*--- Accumulate the residuals to compute the average ---*/
            
            for (iVar = 0; iVar < nVar; iVar++)
              Residual[iVar] += weight*tmp_residual[iVar];

          }

          /*--- Add Residuals and Jacobians ---*/
  
          LinSysRes.AddBlock(iPoint, Residual);
          if (implicit) 
            Jacobian.AddBlock(iPoint, iPoint, Jacobian_i);

          if (viscous) {
            
            /*--- Initialize Residual, this will serve to accumulate the average ---*/
            
            for (iVar = 0; iVar < nVar; iVar++)
              Residual[iVar] = 0.0;
              
            /*--- Loop over the nDonorVertexes and compute the averaged flux ---*/
            
            for (jVertex = 0; jVertex < nDonorVertex; jVertex++){
              PrimVar_j[nDim+5] = GetSlidingState(iMarker, iVertex, nDim+5, jVertex); 
              PrimVar_j[nDim+6] = GetSlidingState(iMarker, iVertex, nDim+6, jVertex); 

              /*--- Get the weight computed in the interpolator class for the j-th donor vertex ---*/
              
              weight = GetSlidingState(iMarker, iVertex, nPrimVar, jVertex);
              
              /*--- Set the normal vector and the coordinates ---*/

              visc_numerics->SetNormal(Normal);
              visc_numerics->SetCoord(geometry->node[iPoint]->GetCoord(), geometry->node[Point_Normal]->GetCoord());

              /*--- Primitive variables, and gradient ---*/

              visc_numerics->SetPrimitive(PrimVar_i, PrimVar_j);
              visc_numerics->SetPrimVarGradient(nodes->GetGradient_Primitive(iPoint), nodes->GetGradient_Primitive(iPoint));

              /*--- Turbulent kinetic energy ---*/

              if ((config->GetKind_Turb_Model() == SST) || (config->GetKind_Turb_Model() == SST_SUST))
                visc_numerics->SetTurbKineticEnergy(solver_container[TURB_SOL]->GetNodes()->GetSolution(iPoint,0), solver_container[TURB_SOL]->GetNodes()->GetSolution(iPoint,0));

              /*--- Set the wall shear stress values (wall functions) to -1 (no evaluation using wall functions) ---*/
              
              visc_numerics->SetTauWall(-1.0, -1.0);

              /*--- Compute and update residual ---*/

              visc_numerics->ComputeResidual(tmp_residual, Jacobian_i, Jacobian_j, config);
              
              /*--- Accumulate the residuals to compute the average ---*/
              
              for (iVar = 0; iVar < nVar; iVar++)
                Residual[iVar] += weight*tmp_residual[iVar];
            }
          
            LinSysRes.SubtractBlock(iPoint, Residual);
 
            /*--- Jacobian contribution for implicit integration ---*/

            if (implicit)
              Jacobian.SubtractBlock(iPoint, iPoint, Jacobian_i);
            
          }
        }
      }
    }
  }

  /*--- Free locally allocated memory ---*/

  delete [] tmp_residual;
  delete [] Normal;
  delete [] PrimVar_i;
  delete [] PrimVar_j;
  
}

void CIncEulerSolver::BC_Periodic(CGeometry *geometry, CSolver **solver_container,
                               CNumerics *numerics, CConfig *config) {
  
  /*--- Complete residuals for periodic boundary conditions. We loop over
   the periodic BCs in matching pairs so that, in the event that there are
   adjacent periodic markers, the repeated points will have their residuals
   accumulated correctly during the communications. For implicit calculations,
   the Jacobians and linear system are also correctly adjusted here. ---*/
  
  for (unsigned short iPeriodic = 1; iPeriodic <= config->GetnMarker_Periodic()/2; iPeriodic++) {
    InitiatePeriodicComms(geometry, config, iPeriodic, PERIODIC_RESIDUAL);
    CompletePeriodicComms(geometry, config, iPeriodic, PERIODIC_RESIDUAL);
  }
  
}

void CIncEulerSolver::BC_Custom(CGeometry      *geometry,
                                CSolver        **solver_container,
                                CNumerics      *conv_numerics,
                                CNumerics      *visc_numerics,
                                CConfig        *config,
                                unsigned short val_marker) {
  
  /* Check for a verification solution. */
  
  if (VerificationSolution) {
    
    unsigned short iVar;
    unsigned long iVertex, iPoint, total_index;
    
    bool implicit = (config->GetKind_TimeIntScheme_Flow() == EULER_IMPLICIT);
    
    /*--- Get the physical time. ---*/
    
    su2double time = 0.0;
    if (config->GetTime_Marching()) time = config->GetPhysicalTime();
    
    /*--- Loop over all the vertices on this boundary marker ---*/
    
    for (iVertex = 0; iVertex < geometry->nVertex[val_marker]; iVertex++) {
      
      /*--- Get the point index for the current node. ---*/
      
      iPoint = geometry->vertex[val_marker][iVertex]->GetNode();
      
      /*--- Check if the node belongs to the domain (i.e, not a halo node) ---*/
      
      if (geometry->node[iPoint]->GetDomain()) {
        
        /*--- Get the coordinates for the current node. ---*/
        
        const su2double *coor = geometry->node[iPoint]->GetCoord();
        
        /*--- Get the conservative state from the verification solution. ---*/
        
        VerificationSolution->GetBCState(coor, time, Solution);
        
        /*--- For verification cases, we will apply a strong Dirichlet
         condition by setting the solution values at the boundary nodes
         directly and setting the residual to zero at those nodes. ---*/
        
        nodes->SetSolution_Old(iPoint,Solution);
        nodes->SetSolution(iPoint,Solution);
        nodes->SetRes_TruncErrorZero(iPoint);
        LinSysRes.SetBlock_Zero(iPoint);
        
        /*--- Adjust rows of the Jacobian (includes 1 in the diagonal) ---*/
        
        if (implicit){
          for (iVar = 0; iVar < nVar; iVar++) {
            total_index = iPoint*nVar+iVar;
            Jacobian.DeleteValsRowi(total_index);
          }
        }
        
      }
    }
    
  } else {
    
    /* The user must specify the custom BC's here. */
    SU2_MPI::Error("Implement customized boundary conditions here.", CURRENT_FUNCTION);
    
  }
  
}

void CIncEulerSolver::SetResidual_DualTime(CGeometry *geometry, CSolver **solver_container, CConfig *config,
                                        unsigned short iRKStep, unsigned short iMesh, unsigned short RunTime_EqSystem) {
  
  /*--- Local variables ---*/
  
  unsigned short iVar, jVar, iMarker, iDim;
  unsigned long iPoint, jPoint, iEdge, iVertex;
  
  su2double Density, Cp;
  su2double *V_time_nM1, *V_time_n, *V_time_nP1;
  su2double U_time_nM1[5], U_time_n[5], U_time_nP1[5];
  su2double Volume_nM1, Volume_nP1, TimeStep;
  su2double *Normal = NULL, *GridVel_i = NULL, *GridVel_j = NULL, Residual_GCL;
  
  bool implicit = (config->GetKind_TimeIntScheme_Flow() == EULER_IMPLICIT);
  bool energy   = config->GetEnergy_Equation();
  
  /*--- Store the physical time step ---*/
  
  TimeStep = config->GetDelta_UnstTimeND();
  
  /*--- Compute the dual time-stepping source term for static meshes ---*/
  
  if (!dynamic_grid) {
    
    /*--- Loop over all nodes (excluding halos) ---*/
    
    for (iPoint = 0; iPoint < nPointDomain; iPoint++) {
      
      /*--- Initialize the Residual / Jacobian container to zero. ---*/
      
      for (iVar = 0; iVar < nVar; iVar++) {
        Residual[iVar] = 0.0;
        if (implicit) {
        for (jVar = 0; jVar < nVar; jVar++)
          Jacobian_i[iVar][jVar] = 0.0;
        }
      }
      
      /*--- Retrieve the solution at time levels n-1, n, and n+1. Note that
       we are currently iterating on U^n+1 and that U^n & U^n-1 are fixed,
       previous solutions that are stored in memory. These are actually
       the primitive values, but we will convert to conservatives. ---*/
      
      V_time_nM1 = nodes->GetSolution_time_n1(iPoint);
      V_time_n   = nodes->GetSolution_time_n(iPoint);
      V_time_nP1 = nodes->GetSolution(iPoint);
      
      /*--- Access the density and Cp at this node (constant for now). ---*/
      
      Density     = nodes->GetDensity(iPoint);
      Cp          = nodes->GetSpecificHeatCp(iPoint);
      
      /*--- Compute the conservative variable vector for all time levels. ---*/
      
      U_time_nM1[0] = Density;
      U_time_n[0]   = Density;
      U_time_nP1[0] = Density;
      
      for (iDim = 0; iDim < nDim; iDim++) {
        U_time_nM1[iDim+1] = Density*V_time_nM1[iDim+1];
        U_time_n[iDim+1]   = Density*V_time_n[iDim+1];
        U_time_nP1[iDim+1] = Density*V_time_nP1[iDim+1];
      }
      
      U_time_nM1[nDim+1] = Density*Cp*V_time_nM1[nDim+1];
      U_time_n[nDim+1]   = Density*Cp*V_time_n[nDim+1];
      U_time_nP1[nDim+1] = Density*Cp*V_time_nP1[nDim+1];
      
      /*--- CV volume at time n+1. As we are on a static mesh, the volume
       of the CV will remained fixed for all time steps. ---*/
      
      Volume_nP1 = geometry->node[iPoint]->GetVolume();
      
      /*--- Compute the dual time-stepping source term based on the chosen
       time discretization scheme (1st- or 2nd-order). Note that for an
       incompressible problem, the pressure equation does not have a
       contribution, as the time derivative should always be zero. ---*/
      
      for (iVar = 0; iVar < nVar; iVar++) {
        if (config->GetTime_Marching() == DT_STEPPING_1ST)
          Residual[iVar] = (U_time_nP1[iVar] - U_time_n[iVar])*Volume_nP1 / TimeStep;
        if (config->GetTime_Marching() == DT_STEPPING_2ND)
          Residual[iVar] = ( 3.0*U_time_nP1[iVar] - 4.0*U_time_n[iVar]
                            +1.0*U_time_nM1[iVar])*Volume_nP1 / (2.0*TimeStep);
      }
      
      if (!energy) Residual[nDim+1] = 0.0;
      
      /*--- Store the residual and compute the Jacobian contribution due
       to the dual time source term. ---*/
      
      LinSysRes.AddBlock(iPoint, Residual);
      
      if (implicit) {

        SetPreconditioner(config, iPoint);
        for (iVar = 0; iVar < nVar; iVar++) {
          for (jVar = 0; jVar < nVar; jVar++) {
            Jacobian_i[iVar][jVar] = Preconditioner[iVar][jVar];
          }
        }

        for (iVar = 0; iVar < nVar; iVar++) {
          for (jVar = 0; jVar < nVar; jVar++) {
            if (config->GetTime_Marching() == DT_STEPPING_1ST)
              Jacobian_i[iVar][jVar] *= Volume_nP1 / TimeStep;
            if (config->GetTime_Marching() == DT_STEPPING_2ND)
              Jacobian_i[iVar][jVar] *= (Volume_nP1*3.0)/(2.0*TimeStep);
          }
        }

        if (!energy) {
            for (iVar = 0; iVar < nVar; iVar++) {
              Jacobian_i[iVar][nDim+1] = 0.0;
              Jacobian_i[nDim+1][iVar] = 0.0;
            }
        }
        
        Jacobian.AddBlock(iPoint, iPoint, Jacobian_i);
        
      }
    }
    
  }
  
  else {
    
    /*--- For unsteady flows on dynamic meshes (rigidly transforming or
     dynamically deforming), the Geometric Conservation Law (GCL) should be
     satisfied in conjunction with the ALE formulation of the governing
     equations. The GCL prevents accuracy issues caused by grid motion, i.e.
     a uniform free-stream should be preserved through a moving grid. First,
     we will loop over the edges and boundaries to compute the GCL component
     of the dual time source term that depends on grid velocities. ---*/
    
    for (iEdge = 0; iEdge < geometry->GetnEdge(); iEdge++) {
      
      /*--- Initialize the Residual / Jacobian container to zero. ---*/
      
      for (iVar = 0; iVar < nVar; iVar++) Residual[iVar] = 0.0;
      
      /*--- Get indices for nodes i & j plus the face normal ---*/
      
      iPoint = geometry->edge[iEdge]->GetNode(0);
      jPoint = geometry->edge[iEdge]->GetNode(1);
      Normal = geometry->edge[iEdge]->GetNormal();
      
      /*--- Grid velocities stored at nodes i & j ---*/
      
      GridVel_i = geometry->node[iPoint]->GetGridVel();
      GridVel_j = geometry->node[jPoint]->GetGridVel();
      
      /*--- Compute the GCL term by averaging the grid velocities at the
       edge mid-point and dotting with the face normal. ---*/
      
      Residual_GCL = 0.0;
      for (iDim = 0; iDim < nDim; iDim++)
        Residual_GCL += 0.5*(GridVel_i[iDim]+GridVel_j[iDim])*Normal[iDim];
      
      /*--- Compute the GCL component of the source term for node i ---*/
      
      V_time_n = nodes->GetSolution_time_n(iPoint);
      
      /*--- Access the density and Cp at this node (constant for now). ---*/
      
      Density     = nodes->GetDensity(iPoint);
      Cp          = nodes->GetSpecificHeatCp(iPoint);
      
      /*--- Compute the conservative variable vector for all time levels. ---*/
      
      U_time_n[0] = Density;
      for (iDim = 0; iDim < nDim; iDim++) {
        U_time_n[iDim+1] = Density*V_time_n[iDim+1];
      }
      U_time_n[nDim+1] = Density*Cp*V_time_n[nDim+1];
      
      for (iVar = 0; iVar < nVar; iVar++)
        Residual[iVar] = U_time_n[iVar]*Residual_GCL;
      
      if (!energy) Residual[nDim+1] = 0.0;
      LinSysRes.AddBlock(iPoint, Residual);
      
      /*--- Compute the GCL component of the source term for node j ---*/
      
      V_time_n = nodes->GetSolution_time_n(jPoint);
      
      U_time_n[0] = Density;
      for (iDim = 0; iDim < nDim; iDim++) {
        U_time_n[iDim+1] = Density*V_time_n[iDim+1];
      }
      U_time_n[nDim+1] = Density*Cp*V_time_n[nDim+1];
      
      for (iVar = 0; iVar < nVar; iVar++)
        Residual[iVar] = U_time_n[iVar]*Residual_GCL;
      
      if (!energy) Residual[nDim+1] = 0.0;
      LinSysRes.SubtractBlock(jPoint, Residual);
      
    }
    
    /*---  Loop over the boundary edges ---*/
    
    for (iMarker = 0; iMarker < geometry->GetnMarker(); iMarker++) {
      if ((config->GetMarker_All_KindBC(iMarker) != INTERNAL_BOUNDARY) &&
          (config->GetMarker_All_KindBC(iMarker) != PERIODIC_BOUNDARY)) {
      for (iVertex = 0; iVertex < geometry->GetnVertex(iMarker); iVertex++) {
        
        /*--- Initialize the Residual / Jacobian container to zero. ---*/
        
        for (iVar = 0; iVar < nVar; iVar++) Residual[iVar] = 0.0;
        
        /*--- Get the index for node i plus the boundary face normal ---*/
        
        iPoint = geometry->vertex[iMarker][iVertex]->GetNode();
        Normal = geometry->vertex[iMarker][iVertex]->GetNormal();
        
        /*--- Grid velocities stored at boundary node i ---*/
        
        GridVel_i = geometry->node[iPoint]->GetGridVel();
        
        /*--- Compute the GCL term by dotting the grid velocity with the face
         normal. The normal is negated to match the boundary convention. ---*/
        
        Residual_GCL = 0.0;
        for (iDim = 0; iDim < nDim; iDim++)
          Residual_GCL -= 0.5*(GridVel_i[iDim]+GridVel_i[iDim])*Normal[iDim];
        
        /*--- Compute the GCL component of the source term for node i ---*/
        
        V_time_n = nodes->GetSolution_time_n(iPoint);
        
        /*--- Access the density and Cp at this node (constant for now). ---*/
        
        Density     = nodes->GetDensity(iPoint);
        Cp          = nodes->GetSpecificHeatCp(iPoint);
        
        U_time_n[0] = Density;
        for (iDim = 0; iDim < nDim; iDim++) {
          U_time_n[iDim+1] = Density*V_time_n[iDim+1];
        }
        U_time_n[nDim+1] = Density*Cp*V_time_n[nDim+1];
        
        for (iVar = 0; iVar < nVar; iVar++)
          Residual[iVar] = U_time_n[iVar]*Residual_GCL;
        
        if (!energy) Residual[nDim+1] = 0.0;
        LinSysRes.AddBlock(iPoint, Residual);
        
      }
      }
    }
    
    /*--- Loop over all nodes (excluding halos) to compute the remainder
     of the dual time-stepping source term. ---*/
    
    for (iPoint = 0; iPoint < nPointDomain; iPoint++) {
      
      /*--- Initialize the Residual / Jacobian container to zero. ---*/
      
      for (iVar = 0; iVar < nVar; iVar++) {
        Residual[iVar] = 0.0;
        if (implicit) {
          for (jVar = 0; jVar < nVar; jVar++)
            Jacobian_i[iVar][jVar] = 0.0;
        }
      }
      
      /*--- Retrieve the solution at time levels n-1, n, and n+1. Note that
       we are currently iterating on U^n+1 and that U^n & U^n-1 are fixed,
       previous solutions that are stored in memory. ---*/
      
      V_time_nM1 = nodes->GetSolution_time_n1(iPoint);
      V_time_n   = nodes->GetSolution_time_n(iPoint);
      V_time_nP1 = nodes->GetSolution(iPoint);
      
      /*--- Access the density and Cp at this node (constant for now). ---*/
      
      Density     = nodes->GetDensity(iPoint);
      Cp          = nodes->GetSpecificHeatCp(iPoint);
      
      /*--- Compute the conservative variable vector for all time levels. ---*/
      
      U_time_nM1[0] = Density;
      U_time_n[0]   = Density;
      U_time_nP1[0] = Density;
      
      for (iDim = 0; iDim < nDim; iDim++) {
        U_time_nM1[iDim+1] = Density*V_time_nM1[iDim+1];
        U_time_n[iDim+1]   = Density*V_time_n[iDim+1];
        U_time_nP1[iDim+1] = Density*V_time_nP1[iDim+1];
      }
      
      U_time_nM1[nDim+1] = Density*Cp*V_time_nM1[nDim+1];
      U_time_n[nDim+1]   = Density*Cp*V_time_n[nDim+1];
      U_time_nP1[nDim+1] = Density*Cp*V_time_nP1[nDim+1];
      
      /*--- CV volume at time n-1 and n+1. In the case of dynamically deforming
       grids, the volumes will change. On rigidly transforming grids, the
       volumes will remain constant. ---*/
      
      Volume_nM1 = geometry->node[iPoint]->GetVolume_nM1();
      Volume_nP1 = geometry->node[iPoint]->GetVolume();
      
      /*--- Compute the dual time-stepping source residual. Due to the
       introduction of the GCL term above, the remainder of the source residual
       due to the time discretization has a new form.---*/
      
      for (iVar = 0; iVar < nVar; iVar++) {
        if (config->GetTime_Marching() == DT_STEPPING_1ST)
          Residual[iVar] = (U_time_nP1[iVar] - U_time_n[iVar])*(Volume_nP1/TimeStep);
        if (config->GetTime_Marching() == DT_STEPPING_2ND)
          Residual[iVar] = (U_time_nP1[iVar] - U_time_n[iVar])*(3.0*Volume_nP1/(2.0*TimeStep))
          + (U_time_nM1[iVar] - U_time_n[iVar])*(Volume_nM1/(2.0*TimeStep));
      }
      
      /*--- Store the residual and compute the Jacobian contribution due
       to the dual time source term. ---*/
      if (!energy) Residual[nDim+1] = 0.0;
      LinSysRes.AddBlock(iPoint, Residual);
      if (implicit) {
        SetPreconditioner(config, iPoint);
        for (iVar = 0; iVar < nVar; iVar++) {
          for (jVar = 0; jVar < nVar; jVar++) {
            Jacobian_i[iVar][jVar] = Preconditioner[iVar][jVar];
          }
        }

        for (iVar = 0; iVar < nVar; iVar++) {
          for (jVar = 0; jVar < nVar; jVar++) {
            if (config->GetTime_Marching() == DT_STEPPING_1ST)
              Jacobian_i[iVar][jVar] *= Volume_nP1 / TimeStep;
            if (config->GetTime_Marching() == DT_STEPPING_2ND)
              Jacobian_i[iVar][jVar] *= (Volume_nP1*3.0)/(2.0*TimeStep);
          }
        }

        if (!energy) {
          for (iVar = 0; iVar < nVar; iVar++) {
            Jacobian_i[iVar][nDim+1] = 0.0;
            Jacobian_i[nDim+1][iVar] = 0.0;
          }
        }
        Jacobian.AddBlock(iPoint, iPoint, Jacobian_i);
      }
    }
  }
  
}

void CIncEulerSolver::GetOutlet_Properties(CGeometry *geometry, CConfig *config, unsigned short iMesh, bool Output) {
  
  unsigned short iDim, iMarker;
  unsigned long iVertex, iPoint;
  su2double *V_outlet = NULL, Velocity[3], MassFlow,
  Velocity2, Density, Area, AxiFactor;
  unsigned short iMarker_Outlet, nMarker_Outlet;
  string Inlet_TagBound, Outlet_TagBound;
  
  bool axisymmetric = config->GetAxisymmetric();

  bool write_heads = ((((config->GetInnerIter() % (config->GetWrt_Con_Freq()*40)) == 0)
                       && (config->GetInnerIter()!= 0))
                      || (config->GetInnerIter() == 1));
  
  /*--- Get the number of outlet markers and check for any mass flow BCs. ---*/
  
  nMarker_Outlet = config->GetnMarker_Outlet();
  bool Evaluate_BC = false;
  for (iMarker_Outlet = 0; iMarker_Outlet < nMarker_Outlet; iMarker_Outlet++) {
    Outlet_TagBound = config->GetMarker_Outlet_TagBound(iMarker_Outlet);
    if (config->GetKind_Inc_Outlet(Outlet_TagBound) == MASS_FLOW_OUTLET)
      Evaluate_BC = true;
  }
  
  /*--- If we have a massflow outlet BC, then we need to compute and
   communicate the total massflow, density, and area through each outlet
   boundary, so that it can be used in the iterative procedure to update
   the back pressure until we converge to the desired mass flow. This
   routine is called only once per iteration as a preprocessing and the
   values for all outlets are stored and retrieved later in the BC_Outlet
   routines. ---*/
  
  if (Evaluate_BC) {
    
    su2double *Outlet_MassFlow = new su2double[config->GetnMarker_All()];
    su2double *Outlet_Density  = new su2double[config->GetnMarker_All()];
    su2double *Outlet_Area     = new su2double[config->GetnMarker_All()];
    
    /*--- Comute MassFlow, average temp, press, etc. ---*/
    
    for (iMarker = 0; iMarker < config->GetnMarker_All(); iMarker++) {
      
      Outlet_MassFlow[iMarker] = 0.0;
      Outlet_Density[iMarker]  = 0.0;
      Outlet_Area[iMarker]     = 0.0;
      
      if ((config->GetMarker_All_KindBC(iMarker) == OUTLET_FLOW) ) {
        
        for (iVertex = 0; iVertex < geometry->nVertex[iMarker]; iVertex++) {
          
          iPoint = geometry->vertex[iMarker][iVertex]->GetNode();
          
          if (geometry->node[iPoint]->GetDomain()) {
            
            V_outlet = nodes->GetPrimitive(iPoint);
            
            geometry->vertex[iMarker][iVertex]->GetNormal(Vector);
            
            if (axisymmetric) {
              if (geometry->node[iPoint]->GetCoord(1) != 0.0)
                AxiFactor = 2.0*PI_NUMBER*geometry->node[iPoint]->GetCoord(1);
              else
                AxiFactor = 1.0;
            } else {
              AxiFactor = 1.0;
            }
            
            Density      = V_outlet[nDim+2];
            
            Velocity2 = 0.0; Area = 0.0; MassFlow = 0.0;
            
            for (iDim = 0; iDim < nDim; iDim++) {
              Area += (Vector[iDim] * AxiFactor) * (Vector[iDim] * AxiFactor);
              Velocity[iDim] = V_outlet[iDim+1];
              Velocity2 += Velocity[iDim] * Velocity[iDim];
              MassFlow += Vector[iDim] * AxiFactor * Density * Velocity[iDim];
            }
            Area = sqrt (Area);
            
            Outlet_MassFlow[iMarker] += MassFlow;
            Outlet_Density[iMarker]  += Density*Area;
            Outlet_Area[iMarker]     += Area;
            
          }
        }
      }
    }
    
    /*--- Copy to the appropriate structure ---*/
    
    su2double *Outlet_MassFlow_Local = new su2double[nMarker_Outlet];
    su2double *Outlet_Density_Local  = new su2double[nMarker_Outlet];
    su2double *Outlet_Area_Local     = new su2double[nMarker_Outlet];
    
    su2double *Outlet_MassFlow_Total = new su2double[nMarker_Outlet];
    su2double *Outlet_Density_Total  = new su2double[nMarker_Outlet];
    su2double *Outlet_Area_Total     = new su2double[nMarker_Outlet];
    
    for (iMarker_Outlet = 0; iMarker_Outlet < nMarker_Outlet; iMarker_Outlet++) {
      Outlet_MassFlow_Local[iMarker_Outlet] = 0.0;
      Outlet_Density_Local[iMarker_Outlet]  = 0.0;
      Outlet_Area_Local[iMarker_Outlet]     = 0.0;
      
      Outlet_MassFlow_Total[iMarker_Outlet] = 0.0;
      Outlet_Density_Total[iMarker_Outlet]  = 0.0;
      Outlet_Area_Total[iMarker_Outlet]     = 0.0;
    }
    
    /*--- Copy the values to the local array for MPI ---*/
    
    for (iMarker = 0; iMarker < config->GetnMarker_All(); iMarker++) {
      if ((config->GetMarker_All_KindBC(iMarker) == OUTLET_FLOW)) {
        for (iMarker_Outlet = 0; iMarker_Outlet < nMarker_Outlet; iMarker_Outlet++) {
          Outlet_TagBound = config->GetMarker_Outlet_TagBound(iMarker_Outlet);
          if (config->GetMarker_All_TagBound(iMarker) == Outlet_TagBound) {
            Outlet_MassFlow_Local[iMarker_Outlet] += Outlet_MassFlow[iMarker];
            Outlet_Density_Local[iMarker_Outlet]  += Outlet_Density[iMarker];
            Outlet_Area_Local[iMarker_Outlet]     += Outlet_Area[iMarker];
          }
        }
      }
    }
    
    /*--- All the ranks to compute the total value ---*/
    
#ifdef HAVE_MPI
    
    SU2_MPI::Allreduce(Outlet_MassFlow_Local, Outlet_MassFlow_Total, nMarker_Outlet, MPI_DOUBLE, MPI_SUM, MPI_COMM_WORLD);
    SU2_MPI::Allreduce(Outlet_Density_Local, Outlet_Density_Total, nMarker_Outlet, MPI_DOUBLE, MPI_SUM, MPI_COMM_WORLD);
    SU2_MPI::Allreduce(Outlet_Area_Local, Outlet_Area_Total, nMarker_Outlet, MPI_DOUBLE, MPI_SUM, MPI_COMM_WORLD);
    
#else
    
    for (iMarker_Outlet = 0; iMarker_Outlet < nMarker_Outlet; iMarker_Outlet++) {
      Outlet_MassFlow_Total[iMarker_Outlet] = Outlet_MassFlow_Local[iMarker_Outlet];
      Outlet_Density_Total[iMarker_Outlet]  = Outlet_Density_Local[iMarker_Outlet];
      Outlet_Area_Total[iMarker_Outlet]     = Outlet_Area_Local[iMarker_Outlet];
    }
    
#endif
    
    for (iMarker_Outlet = 0; iMarker_Outlet < nMarker_Outlet; iMarker_Outlet++) {
      if (Outlet_Area_Total[iMarker_Outlet] != 0.0) {
        Outlet_Density_Total[iMarker_Outlet] /= Outlet_Area_Total[iMarker_Outlet];
      }
      else {
        Outlet_Density_Total[iMarker_Outlet] = 0.0;
      }
      
      if (iMesh == MESH_0) {
        config->SetOutlet_MassFlow(iMarker_Outlet, Outlet_MassFlow_Total[iMarker_Outlet]);
        config->SetOutlet_Density(iMarker_Outlet, Outlet_Density_Total[iMarker_Outlet]);
        config->SetOutlet_Area(iMarker_Outlet, Outlet_Area_Total[iMarker_Outlet]);
      }
    }
    
    /*--- Screen output using the values already stored in the config container ---*/
    
    if ((rank == MASTER_NODE) && (iMesh == MESH_0) ) {
      
      cout.precision(5);
      cout.setf(ios::fixed, ios::floatfield);
      
      if (write_heads && Output && !config->GetDiscrete_Adjoint()) {
        cout << endl   << "---------------------------- Outlet properties --------------------------" << endl;
      }
      
      for (iMarker_Outlet = 0; iMarker_Outlet < nMarker_Outlet; iMarker_Outlet++) {
        Outlet_TagBound = config->GetMarker_Outlet_TagBound(iMarker_Outlet);
        if (write_heads && Output && !config->GetDiscrete_Adjoint()) {
          
          /*--- Geometry defintion ---*/
          
          cout <<"Outlet surface: " << Outlet_TagBound << "." << endl;
          
          if ((nDim ==3) || axisymmetric) {
            cout <<"Area (m^2): " << config->GetOutlet_Area(Outlet_TagBound) << endl;
          }
          if (nDim == 2) {
            cout <<"Length (m): " << config->GetOutlet_Area(Outlet_TagBound) << "." << endl;
          }
          
          cout << setprecision(5) << "Outlet Avg. Density (kg/m^3): " <<  config->GetOutlet_Density(Outlet_TagBound) * config->GetDensity_Ref() << endl;
          su2double Outlet_mDot = fabs(config->GetOutlet_MassFlow(Outlet_TagBound)) * config->GetDensity_Ref() * config->GetVelocity_Ref();
          cout << "Outlet mass flow (kg/s): "; cout << setprecision(5) << Outlet_mDot;
          
        }
      }
      
      if (write_heads && Output && !config->GetDiscrete_Adjoint()) {cout << endl;
        cout << "-------------------------------------------------------------------------" << endl << endl;
      }
      
      cout.unsetf(ios_base::floatfield);
      
    }
    
    delete [] Outlet_MassFlow_Local;
    delete [] Outlet_Density_Local;
    delete [] Outlet_Area_Local;
    
    delete [] Outlet_MassFlow_Total;
    delete [] Outlet_Density_Total;
    delete [] Outlet_Area_Total;
    
    delete [] Outlet_MassFlow;
    delete [] Outlet_Density;
    delete [] Outlet_Area;
    
  }
  
}


void CIncEulerSolver::GetStreamwise_Periodic_Properties(CGeometry      *geometry,
                                                        CConfig        *config,
                                                        unsigned short iMesh,
                                                        bool           Output) {

  //if (rank == MASTER_NODE) { cout << "------------------------------- New Routine Start --------------------------" << endl; }
  /*---------------------------------------------------------------------------------------------*/
  // 1. evaluate massflow, avg_density, Area at streamwise periodic outlet. also bulk temp at in/outlet. Loop periodic markers. Communicate and set results
  // 2. Update delta_p is target massflow is chosen.
  // 3. Loop Heatflux (or all for real heatflux) markers. compute heatflux in domain via config or real heatflux, communicate and set results. only if energy equation is on.
  /*---------------------------------------------------------------------------------------------*/

  /*--- Initialization and allocation done here. ---*/
  unsigned short iDim, iMarker;
  unsigned long iVertex, iPoint;
  unsigned long InnerIter = config->GetInnerIter();
  unsigned long OuterIter = config->GetOuterIter();
  unsigned short nZone = geometry->GetnZone();

  bool axisymmetric = config->GetAxisymmetric();
  //bool write_heads = ((((config->GetInnerIter() % (config->GetWrt_Con_Freq()*1)) == 0) // TK output at every iteration
  //                     && (config->GetInnerIter()!= 0))
  //                    || (config->GetInnerIter() == 1));

  /*-------------------------------------------------------------------------------------------------*/
  /*--- 1. Evaluate Massflow [kg/s], area-averaged density [kg/m^3] and Area [m^2] at the         ---*/
  /*---    (there can be only one) streamwise periodic outlet/donor marker. Massflow is obviously ---*/
  /*---    needed for prescribed massflow but also for the additional source and heatflux         ---*/
  /*---    boundary terms of the energy equation. Area and the avg-density are used for the       ---*/
  /*---    Pressure-Drop update in case of a prescribed massflow.                                 ---*/
  /*-------------------------------------------------------------------------------------------------*/
  
  su2double Area_Local            = 0.0, Area_Global            = 0.0,
            MassFlow_Local        = 0.0, MassFlow_Global        = 0.0,
            Average_Density_Local = 0.0, Average_Density_Global = 0.0,
            FaceArea, AxiFactor;
  
  vector<su2double> AreaNormal(nDim);
  
  for (iMarker = 0; iMarker < config->GetnMarker_All(); iMarker++) {
    
    /*--- Only "outlet"/donor periodic marker ---*/
    if (config->GetMarker_All_KindBC(iMarker) == PERIODIC_BOUNDARY &&
        config->GetMarker_All_PerBound(iMarker) == 2) {
      
      for (iVertex = 0; iVertex < geometry->nVertex[iMarker]; iVertex++) {
        
        iPoint = geometry->vertex[iMarker][iVertex]->GetNode();
        
        if (geometry->node[iPoint]->GetDomain()) {
          
          geometry->vertex[iMarker][iVertex]->GetNormal(AreaNormal.data());
          
          if (axisymmetric) {
            if (geometry->node[iPoint]->GetCoord(1) != 0.0)
              AxiFactor = 2.0*PI_NUMBER*geometry->node[iPoint]->GetCoord(1);
            else
              AxiFactor = 1.0;
          } else {
            AxiFactor = 1.0;
          }

          /*--- A = dot_prod(n_A*n_A), with n_A beeing the area-normal. ---*/
          /*--- m_dot = dot_prod(n*v) * A * rho * Axifactor, with n beeing unit normal. ---*/
          FaceArea = 0.0;
          for (iDim = 0; iDim < nDim; iDim++) {
            FaceArea += pow(AreaNormal[iDim] * AxiFactor, 2);
            MassFlow_Local += AreaNormal[iDim] * nodes->GetVelocity(iPoint, iDim) * nodes->GetDensity(iPoint) * AxiFactor;
          }
          FaceArea = sqrt(FaceArea);
          Area_Local += FaceArea;

          Average_Density_Local += FaceArea * nodes->GetDensity(iPoint);

        } // if domain
      } // loop vertices
    } // loop periodic boundaries
  } // loop MarkerAll

  // MPI Communication: Sum Area, Sum rho*A and divide by AreaGlobbal, sum massflwo
  SU2_MPI::Allreduce(&Area_Local,            &Area_Global,            1, MPI_DOUBLE, MPI_SUM, MPI_COMM_WORLD);
  SU2_MPI::Allreduce(&Average_Density_Local, &Average_Density_Global, 1, MPI_DOUBLE, MPI_SUM, MPI_COMM_WORLD);
  SU2_MPI::Allreduce(&MassFlow_Local,        &MassFlow_Global,        1, MPI_DOUBLE, MPI_SUM, MPI_COMM_WORLD);

  // Set quantity by stringtag
  Average_Density_Global /= Area_Global;
  config->SetStreamwise_Periodic_MassFlow(MassFlow_Global);

  if (rank == MASTER_NODE) { cout << "MassFlow_Global: " << fabs(MassFlow_Global) * config->GetDensity_Ref() * config->GetVelocity_Ref() << endl; }
  if (rank == MASTER_NODE) { cout << "Average_Density_Global: " << Average_Density_Global << endl; }

  if (config->GetKind_Streamwise_Periodic() == STREAMWISE_MASSFLOW) {
    /*------------------------------------------------------------------------------------------------*/
    /*--- 2. Update the Pressure Drop [Pa] for the Momentum source term if Massflow is prescribed. ---*/ 
    /*---    The Pressure drop is iteratively adapted to result in the prescribed Target-Massflow. ---*/
    /*------------------------------------------------------------------------------------------------*/

    /*--- Load/define all necessary variables ---*/
    su2double Pressure_Drop  = config->GetStreamwise_Periodic_PressureDrop() / config->GetPressure_Ref(),
              TargetMassFlow = config->GetStreamwise_Periodic_TargetMassFlow() / (config->GetDensity_Ref() * config->GetVelocity_Ref()),
              damping_factor = config->GetInc_Outlet_Damping(),
              Pressure_Drop_new, 
              ddP;
    
    /*--- Compute update to Delta p based on massflow-difference ---*/
    ddP = 0.5 / ( Average_Density_Global * pow(Area_Global, 2)) * (pow(TargetMassFlow, 2) - pow(MassFlow_Global, 2));
    
    /*--- Store updated pressure difference ---*/
    Pressure_Drop_new = Pressure_Drop + damping_factor*ddP;
    /*--- During restarts, this routine GetStreamwise_Periodic_Properties can get called multiple times 
          (e.g. 4x for INC_RANS restart). Each time, the pressure drop gets updated. For INC_RANS restarts 
          it gets called 2x before the restart files are read such that the current massflow is 
          Area*inital-velocity which can be way off! 
          With this there is still a slight inconsitency wrt to a non-restarted simulation: The restarted "zero-th"
          iteration does not get a pressure-update but the continuing simulation would have an update here. This can be 
          fully neglected if the pressure drop is converged. And for all other cases it should be minor difference at 
          best ---*/
    if((nZone==1 && InnerIter > 0) ||
       (nZone>1  && OuterIter > 0))
      config->SetStreamwise_Periodic_PressureDrop(Pressure_Drop_new);
    
    /*--- Output the new value of Delta P and ddp ---*/
    if ((rank == MASTER_NODE) && (iMesh == MESH_0) ) { //TK:: Move whole computation up in front of output
    
      cout.precision(5);
      cout.setf(ios::fixed, ios::floatfield);
      
      cout << "Delta Delta P: " << ddP * config->GetPressure_Ref() << endl;
      cout << "New Delta P: " << Pressure_Drop_new * config->GetPressure_Ref() << endl;
      
      cout.unsetf(ios_base::floatfield);
      
    } // output
  } // if massflow
  
  if (config->GetEnergy_Equation()) {
    /*---------------------------------------------------------------------------------------------*/
    /*--- 3. Compute the integrated Heatflow [W] for the energy equation source term, heatflux  ---*/
    /*---    boundary term and recovered Temperature. The computation is not completely clear.  ---*/
    /*---    Here the Heatflux from all Bounary markers in the config-file is used.             ---*/
    /*---------------------------------------------------------------------------------------------*/

    su2double HeatFlux, 
              HeatFlow_Local = 0.0, 
              HeatFlow_Global = 0.0;
    string Marker_StringTag;

    /*--- Loop over all Marker ---*/
    for (iMarker = 0; iMarker < config->GetnMarker_All(); iMarker++) {
      // Loop over all Heatflux marker
      if (config->GetMarker_All_KindBC(iMarker) == HEAT_FLUX) {
        // Add up Heatflux
        /*--- Identify the boundary by string name ---*/
        Marker_StringTag = config->GetMarker_All_TagBound(iMarker);

        for (iVertex = 0; iVertex < geometry->nVertex[iMarker]; iVertex++) {

          iPoint = geometry->vertex[iMarker][iVertex]->GetNode();

          if (geometry->node[iPoint]->GetDomain()) {

            geometry->vertex[iMarker][iVertex]->GetNormal(AreaNormal.data());

            if (axisymmetric) {
              if (geometry->node[iPoint]->GetCoord(1) != 0.0)
                AxiFactor = 2.0*PI_NUMBER*geometry->node[iPoint]->GetCoord(1);
              else
                AxiFactor = 1.0;
            } else {
              AxiFactor = 1.0;
            }

            FaceArea = 0.0;
            for (iDim = 0; iDim < nDim; iDim++)
              FaceArea += pow(AreaNormal[iDim] * AxiFactor, 2);
            FaceArea = sqrt(FaceArea);

            /*--- OPTION 1 for Heatflux calculation from config file ---*/
            HeatFlux = -config->GetWall_HeatFlux(Marker_StringTag)/config->GetHeat_Flux_Ref();
            
            /*--- END OPTIONS ---*/
            HeatFlow_Local += HeatFlux * FaceArea; // /Area added due to real GradTemperature (Heatflux) computation.
          } // if Domain
        } // loop Vertices
      } // loop Heatflux marker
    } // loop AllMarker

    // Mpi Communication sum up integrated Heatfdlux from all processes
    SU2_MPI::Allreduce(&HeatFlow_Local, &HeatFlow_Global, 1, MPI_DOUBLE, MPI_SUM, MPI_COMM_WORLD);

    /*--- Set the Integrated Heatflux ---*/
    if (iMesh == MESH_0)
      config->SetStreamwise_Periodic_IntegratedHeatFlow(HeatFlow_Global);

    //if (rank == MASTER_NODE) { cout << "HeatFlow_Global: " << HeatFlow_Global * config->GetHeat_Flux_Ref() << endl; }
  } // if energy

  //if (rank == MASTER_NODE) { cout << "------------------------------- New Routine End --------------------------" << endl; }
}


void CIncEulerSolver::ComputeVerificationError(CGeometry *geometry,
                                               CConfig   *config) {

  /*--- The errors only need to be computed on the finest grid. ---*/
  if(MGLevel != MESH_0) return;
  
  /*--- If this is a verification case, we can compute the global
   error metrics by using the difference between the local error
   and the known solution at each DOF. This is then collected into
   RMS (L2) and maximum (Linf) global error norms. From these
   global measures, one can compute the order of accuracy. ---*/
  
  bool write_heads = ((((config->GetInnerIter() % (config->GetWrt_Con_Freq()*40)) == 0)
                       && (config->GetInnerIter()!= 0))
                      || (config->GetInnerIter() == 1));
  if( !write_heads ) return;
  
  /*--- Check if there actually is an exact solution for this
        verification case, if computed at all. ---*/
  if (VerificationSolution) {
    if (VerificationSolution->ExactSolutionKnown()) {
    
      /*--- Get the physical time if necessary. ---*/
      su2double time = 0.0;
      if (config->GetTime_Marching()) time = config->GetPhysicalTime();
    
      /*--- Reset the global error measures to zero. ---*/
      for (unsigned short iVar = 0; iVar < nVar; iVar++) {
        VerificationSolution->SetError_RMS(iVar, 0.0);
        VerificationSolution->SetError_Max(iVar, 0.0, 0);
      }
    
      /*--- Loop over all owned points. ---*/
      for (unsigned long iPoint = 0; iPoint < nPointDomain; iPoint++) {
      
        /* Set the pointers to the coordinates and solution of this DOF. */
        const su2double *coor = geometry->node[iPoint]->GetCoord();
        su2double *solDOF     = nodes->GetSolution(iPoint);
      
        /* Get local error from the verification solution class. */
        vector<su2double> error(nVar,0.0);
        VerificationSolution->GetLocalError(coor, time, solDOF, error.data());
      
        /* Increment the global error measures */
        for (unsigned short iVar = 0; iVar < nVar; iVar++) {
          VerificationSolution->AddError_RMS(iVar, error[iVar]*error[iVar]);
          VerificationSolution->AddError_Max(iVar, fabs(error[iVar]),
                                             geometry->node[iPoint]->GetGlobalIndex(),
                                             geometry->node[iPoint]->GetCoord());
        }
      }
    
      /* Finalize the calculation of the global error measures. */
      VerificationSolution->SetVerificationError(geometry->GetGlobal_nPointDomain(), config);
    
      /*--- Screen output of the error metrics. This can be improved
       once the new output classes are in place. ---*/
    
      if ((rank == MASTER_NODE) && (geometry->GetMGLevel() == MESH_0)) {
      
        cout.precision(6);
        cout.setf(ios::scientific, ios::floatfield);
      
        if (!config->GetDiscrete_Adjoint()) {
        
          cout << endl   << "------------------------ Global Error Analysis --------------------------" << endl;
        
          cout << setw(20) << "RMS Error [P]: " << setw(12) << VerificationSolution->GetError_RMS(0) << "     | ";
          cout << setw(20) << "Max Error [P]: " << setw(12) << VerificationSolution->GetError_Max(0);
          cout << endl;
        
          cout << setw(20) << "RMS Error [U]: " << setw(12) << VerificationSolution->GetError_RMS(1) << "     | ";
          cout << setw(20) << "Max Error [U]: " << setw(12) << VerificationSolution->GetError_Max(1);
          cout << endl;
        
          cout << setw(20) << "RMS Error [V]: " << setw(12) << VerificationSolution->GetError_RMS(2) << "     | ";
          cout << setw(20) << "Max Error [V]: " << setw(12) << VerificationSolution->GetError_Max(2);
          cout << endl;
        
          if (nDim == 3) {
            cout << setw(20) << "RMS Error [W]: " << setw(12) << VerificationSolution->GetError_RMS(3) << "     | ";
            cout << setw(20) << "Max Error [W]: " << setw(12) << VerificationSolution->GetError_Max(3);
            cout << endl;
          }
        
          if (config->GetEnergy_Equation()) {
            cout << setw(20) << "RMS Error [T]: " << setw(12) << VerificationSolution->GetError_RMS(nDim+1) << "     | ";
            cout << setw(20) << "Max Error [T]: " << setw(12) << VerificationSolution->GetError_Max(nDim+1);
            cout << endl;
          }
        
          cout << "-------------------------------------------------------------------------" << endl << endl;
          cout.unsetf(ios_base::floatfield);
        }
      }
    }
    
  }
  
}

void CIncEulerSolver::LoadRestart(CGeometry **geometry, CSolver ***solver, CConfig *config, int val_iter, bool val_update_geo) {
  
  /*--- Restart the solution from file information ---*/
  unsigned short iDim, iVar, iMesh, iMeshFine;
  unsigned long iPoint, index, iChildren, Point_Fine;
  unsigned short turb_model = config->GetKind_Turb_Model();
  su2double Area_Children, Area_Parent, *Coord, *Solution_Fine;
  bool static_fsi = ((config->GetTime_Marching() == STEADY) &&
                     (config->GetFSI_Simulation()));
  bool dual_time = ((config->GetTime_Marching() == DT_STEPPING_1ST) ||
                    (config->GetTime_Marching() == DT_STEPPING_2ND));
  bool steady_restart = config->GetSteadyRestart();
  bool turbulent     = (config->GetKind_Solver() == INC_RANS) || (config->GetKind_Solver() == DISC_ADJ_INC_RANS);
  
  string restart_filename = config->GetFilename(config->GetSolution_FileName(), "", val_iter);

  Coord = new su2double [nDim];
  for (iDim = 0; iDim < nDim; iDim++)
    Coord[iDim] = 0.0;
  
  int counter = 0;
  long iPoint_Local = 0; unsigned long iPoint_Global = 0;
  unsigned long iPoint_Global_Local = 0;
  unsigned short rbuf_NotMatching = 0, sbuf_NotMatching = 0;

  /*--- Skip coordinates ---*/

  unsigned short skipVars = geometry[MESH_0]->GetnDim();

  /*--- Store the number of variables for the turbulence model
   (that could appear in the restart file before the grid velocities). ---*/
  unsigned short turbVars = 0;
  if (turbulent){
    if ((turb_model == SST) || (turb_model == SST_SUST)) turbVars = 2;
    else turbVars = 1;
  }
  
  /*--- Adjust the number of solution variables in the restart. We always
   carry a space in nVar for the energy equation in the solver, but we only
   write it to the restart if it is active. Therefore, we must reduce nVar
   here if energy is inactive so that the restart is read correctly. ---*/
  
  bool energy               = config->GetEnergy_Equation();
  bool weakly_coupled_heat  = config->GetWeakly_Coupled_Heat();
  
  unsigned short nVar_Restart = nVar;
  if ((!energy) && (!weakly_coupled_heat)) nVar_Restart--;
  Solution[nVar-1] = GetTemperature_Inf();
  
  /*--- Read the restart data from either an ASCII or binary SU2 file. ---*/

  if (config->GetRead_Binary_Restart()) {
    Read_SU2_Restart_Binary(geometry[MESH_0], config, restart_filename);
  } else {
    Read_SU2_Restart_ASCII(geometry[MESH_0], config, restart_filename);
  }

  /*--- Load data from the restart into correct containers. ---*/

  counter = 0;
  for (iPoint_Global = 0; iPoint_Global < geometry[MESH_0]->GetGlobal_nPointDomain(); iPoint_Global++ ) {

    /*--- Retrieve local index. If this node from the restart file lives
     on the current processor, we will load and instantiate the vars. ---*/

    iPoint_Local = geometry[MESH_0]->GetGlobal_to_Local_Point(iPoint_Global);

    if (iPoint_Local > -1) {

      /*--- We need to store this point's data, so jump to the correct
       offset in the buffer of data from the restart file and load it. ---*/

      index = counter*Restart_Vars[1] + skipVars;
      for (iVar = 0; iVar < nVar_Restart; iVar++) Solution[iVar] = Restart_Data[index+iVar];
      nodes->SetSolution(iPoint_Local,Solution);
      iPoint_Global_Local++;

      /*--- For dynamic meshes, read in and store the
       grid coordinates and grid velocities for each node. ---*/

      if (dynamic_grid && val_update_geo) {

        /*--- Read in the next 2 or 3 variables which are the grid velocities ---*/
        /*--- If we are restarting the solution from a previously computed static calculation (no grid movement) ---*/
        /*--- the grid velocities are set to 0. This is useful for FSI computations ---*/

        su2double GridVel[3] = {0.0,0.0,0.0};
        if (!steady_restart) {

          /*--- Rewind the index to retrieve the Coords. ---*/
          index = counter*Restart_Vars[1];
          for (iDim = 0; iDim < nDim; iDim++) { Coord[iDim] = Restart_Data[index+iDim]; }

          /*--- Move the index forward to get the grid velocities. ---*/
          index = counter*Restart_Vars[1] + skipVars + nVar_Restart + turbVars;
          for (iDim = 0; iDim < nDim; iDim++) { GridVel[iDim] = Restart_Data[index+iDim]; }
        }

        for (iDim = 0; iDim < nDim; iDim++) {
          geometry[MESH_0]->node[iPoint_Local]->SetCoord(iDim, Coord[iDim]);
          geometry[MESH_0]->node[iPoint_Local]->SetGridVel(iDim, GridVel[iDim]);
        }
      }
      

      /*--- For static FSI problems, grid_movement is 0 but we need to read in and store the
       grid coordinates for each node (but not the grid velocities, as there are none). ---*/

      if (static_fsi && val_update_geo) {
       /*--- Rewind the index to retrieve the Coords. ---*/
        index = counter*Restart_Vars[1];
        for (iDim = 0; iDim < nDim; iDim++) { Coord[iDim] = Restart_Data[index+iDim];}

        for (iDim = 0; iDim < nDim; iDim++) {
          geometry[MESH_0]->node[iPoint_Local]->SetCoord(iDim, Coord[iDim]);
        }
      }

      /*--- Increment the overall counter for how many points have been loaded. ---*/
      counter++;
      
    }
  }

  /*--- Detect a wrong solution file ---*/

  if (iPoint_Global_Local < nPointDomain) { sbuf_NotMatching = 1; }

#ifndef HAVE_MPI
  rbuf_NotMatching = sbuf_NotMatching;
#else
  SU2_MPI::Allreduce(&sbuf_NotMatching, &rbuf_NotMatching, 1, MPI_UNSIGNED_SHORT, MPI_SUM, MPI_COMM_WORLD);
#endif
  if (rbuf_NotMatching != 0) {
    SU2_MPI::Error(string("The solution file ") + restart_filename + string(" doesn't match with the mesh file!\n") +
                   string("It could be empty lines at the end of the file."), CURRENT_FUNCTION);
  }
  
  /*--- Communicate the loaded solution on the fine grid before we transfer
   it down to the coarse levels. We alo call the preprocessing routine
   on the fine level in order to have all necessary quantities updated,
   especially if this is a turbulent simulation (eddy viscosity). ---*/
  
  solver[MESH_0][FLOW_SOL]->InitiateComms(geometry[MESH_0], config, SOLUTION);
  solver[MESH_0][FLOW_SOL]->CompleteComms(geometry[MESH_0], config, SOLUTION);
  
  solver[MESH_0][FLOW_SOL]->Preprocessing(geometry[MESH_0], solver[MESH_0], config, MESH_0, NO_RK_ITER, RUNTIME_FLOW_SYS, false);

  /*--- Interpolate the solution down to the coarse multigrid levels ---*/
  
  for (iMesh = 1; iMesh <= config->GetnMGLevels(); iMesh++) {
    for (iPoint = 0; iPoint < geometry[iMesh]->GetnPoint(); iPoint++) {
      Area_Parent = geometry[iMesh]->node[iPoint]->GetVolume();
      for (iVar = 0; iVar < nVar; iVar++) Solution[iVar] = 0.0;
      for (iChildren = 0; iChildren < geometry[iMesh]->node[iPoint]->GetnChildren_CV(); iChildren++) {
        Point_Fine = geometry[iMesh]->node[iPoint]->GetChildren_CV(iChildren);
        Area_Children = geometry[iMesh-1]->node[Point_Fine]->GetVolume();
        Solution_Fine = solver[iMesh-1][FLOW_SOL]->GetNodes()->GetSolution(Point_Fine);
        for (iVar = 0; iVar < nVar; iVar++) {
          Solution[iVar] += Solution_Fine[iVar]*Area_Children/Area_Parent;
        }
      }
      solver[iMesh][FLOW_SOL]->GetNodes()->SetSolution(iPoint,Solution);
    }
    solver[iMesh][FLOW_SOL]->InitiateComms(geometry[iMesh], config, SOLUTION);
    solver[iMesh][FLOW_SOL]->CompleteComms(geometry[iMesh], config, SOLUTION);
    solver[iMesh][FLOW_SOL]->Preprocessing(geometry[iMesh], solver[iMesh], config, iMesh, NO_RK_ITER, RUNTIME_FLOW_SYS, false);
  }
  
  /*--- Update the geometry for flows on dynamic meshes ---*/
  
  if (dynamic_grid && val_update_geo) {
    
    /*--- Communicate the new coordinates and grid velocities at the halos ---*/
    
    geometry[MESH_0]->InitiateComms(geometry[MESH_0], config, COORDINATES);
    geometry[MESH_0]->CompleteComms(geometry[MESH_0], config, COORDINATES);
    
    geometry[MESH_0]->InitiateComms(geometry[MESH_0], config, GRID_VELOCITY);
    geometry[MESH_0]->CompleteComms(geometry[MESH_0], config, GRID_VELOCITY);
    
    /*--- Recompute the edges and  dual mesh control volumes in the
     domain and on the boundaries. ---*/
    
    geometry[MESH_0]->SetCoord_CG();
    geometry[MESH_0]->SetControlVolume(config, UPDATE);
    geometry[MESH_0]->SetBoundControlVolume(config, UPDATE);
    
    /*--- Update the multigrid structure after setting up the finest grid,
     including computing the grid velocities on the coarser levels. ---*/
    
    for (iMesh = 1; iMesh <= config->GetnMGLevels(); iMesh++) {
      iMeshFine = iMesh-1;
      geometry[iMesh]->SetControlVolume(config, geometry[iMeshFine], UPDATE);
      geometry[iMesh]->SetBoundControlVolume(config, geometry[iMeshFine],UPDATE);
      geometry[iMesh]->SetCoord(geometry[iMeshFine]);
      geometry[iMesh]->SetRestricted_GridVelocity(geometry[iMeshFine], config);
    }
  }
  
  /*--- Update the geometry for flows on static FSI problems with moving meshes ---*/
  
  if (static_fsi && val_update_geo) {
    
    /*--- Communicate the new coordinates and grid velocities at the halos ---*/
    
    geometry[MESH_0]->InitiateComms(geometry[MESH_0], config, COORDINATES);
    geometry[MESH_0]->CompleteComms(geometry[MESH_0], config, COORDINATES);
    
    /*--- Recompute the edges and  dual mesh control volumes in the
     domain and on the boundaries. ---*/
    
    geometry[MESH_0]->SetCoord_CG();
    geometry[MESH_0]->SetControlVolume(config, UPDATE);
    geometry[MESH_0]->SetBoundControlVolume(config, UPDATE);
    geometry[MESH_0]->SetMaxLength(config);
    
    /*--- Update the multigrid structure after setting up the finest grid,
     including computing the grid velocities on the coarser levels. ---*/
    
    for (iMesh = 1; iMesh <= config->GetnMGLevels(); iMesh++) {
      iMeshFine = iMesh-1;
      geometry[iMesh]->SetControlVolume(config, geometry[iMeshFine], UPDATE);
      geometry[iMesh]->SetBoundControlVolume(config, geometry[iMeshFine],UPDATE);
      geometry[iMesh]->SetCoord(geometry[iMeshFine]);
      geometry[iMesh]->SetMaxLength(config);
    }
  }
  
  /*--- Update the old geometry (coordinates n and n-1) in dual time-stepping strategy ---*/
  if (dual_time && config->GetGrid_Movement() && (config->GetKind_GridMovement() != RIGID_MOTION))
    Restart_OldGeometry(geometry[MESH_0], config);

  delete [] Coord;

  /*--- Delete the class memory that is used to load the restart. ---*/

  if (Restart_Vars != NULL) delete [] Restart_Vars;
  if (Restart_Data != NULL) delete [] Restart_Data;
  Restart_Vars = NULL; Restart_Data = NULL;
  
}

void CIncEulerSolver::SetFreeStream_Solution(CConfig *config){

  unsigned long iPoint;
  unsigned short iDim;

  for (iPoint = 0; iPoint < nPoint; iPoint++){
    nodes->SetSolution(iPoint,0, Pressure_Inf);
    for (iDim = 0; iDim < nDim; iDim++){
      nodes->SetSolution(iPoint,iDim+1, Velocity_Inf[iDim]);
    }
    nodes->SetSolution(iPoint,nDim+1, Temperature_Inf);
  }
}

CIncNSSolver::CIncNSSolver(void) : CIncEulerSolver() {
  
  /*--- Basic array initialization ---*/
  
  CD_Visc = NULL; CL_Visc = NULL; CSF_Visc = NULL; CEff_Visc = NULL;
  CMx_Visc = NULL;   CMy_Visc = NULL;   CMz_Visc = NULL;
  CFx_Visc = NULL;   CFy_Visc = NULL;   CFz_Visc = NULL;
  CoPx_Visc = NULL;   CoPy_Visc = NULL;   CoPz_Visc = NULL;

  ForceViscous = NULL; MomentViscous = NULL; CSkinFriction = NULL;
  
  /*--- Surface based array initialization ---*/
  
  Surface_CL_Visc = NULL; Surface_CD_Visc = NULL; Surface_CSF_Visc = NULL; Surface_CEff_Visc = NULL;
  Surface_CFx_Visc = NULL;   Surface_CFy_Visc = NULL;   Surface_CFz_Visc = NULL;
  Surface_CMx_Visc = NULL;   Surface_CMy_Visc = NULL;   Surface_CMz_Visc = NULL;
  Surface_HF_Visc = NULL; Surface_MaxHF_Visc = NULL;

  /*--- Rotorcraft simulation array initialization ---*/
  
  CMerit_Visc = NULL; CT_Visc = NULL; CQ_Visc = NULL;
  
  SlidingState      = NULL;
  SlidingStateNodes = NULL;
  
}

CIncNSSolver::CIncNSSolver(CGeometry *geometry, CConfig *config, unsigned short iMesh) : CIncEulerSolver() {
  
  unsigned long iPoint, iVertex;
  unsigned short iVar, iDim, iMarker, nLineLets;
  ifstream restart_file;
  unsigned short nZone = geometry->GetnZone();
  bool restart   = (config->GetRestart() || config->GetRestart_Flow());
  int Unst_RestartIter;
  unsigned short iZone = config->GetiZone();
  bool dual_time = ((config->GetTime_Marching() == DT_STEPPING_1ST) ||
                    (config->GetTime_Marching() == DT_STEPPING_2ND));
  bool time_stepping = config->GetTime_Marching() == TIME_STEPPING;
  bool adjoint = (config->GetContinuous_Adjoint()) || (config->GetDiscrete_Adjoint());
  string filename_ = config->GetSolution_FileName();

  /* A grid is defined as dynamic if there's rigid grid movement or grid deformation AND the problem is time domain */
  dynamic_grid = config->GetDynamic_Grid();

  unsigned short direct_diff = config->GetDirectDiff();

  /*--- Store the multigrid level. ---*/
  MGLevel = iMesh;

  /*--- Check for a restart file to evaluate if there is a change in the angle of attack
   before computing all the non-dimesional quantities. ---*/

  if (!(!restart || (iMesh != MESH_0) || nZone > 1)) {

    /*--- Multizone problems require the number of the zone to be appended. ---*/

    if (nZone > 1) filename_ = config->GetMultizone_FileName(filename_, iZone, ".dat");

    /*--- Modify file name for a dual-time unsteady restart ---*/

    if (dual_time) {
      if (adjoint) Unst_RestartIter = SU2_TYPE::Int(config->GetUnst_AdjointIter())-1;
      else if (config->GetTime_Marching() == DT_STEPPING_1ST)
        Unst_RestartIter = SU2_TYPE::Int(config->GetRestart_Iter())-1;
      else Unst_RestartIter = SU2_TYPE::Int(config->GetRestart_Iter())-2;
      filename_ = config->GetUnsteady_FileName(filename_, Unst_RestartIter, ".dat");
    }

    /*--- Modify file name for a time stepping unsteady restart ---*/

    if (time_stepping) {
      if (adjoint) Unst_RestartIter = SU2_TYPE::Int(config->GetUnst_AdjointIter())-1;
      else Unst_RestartIter = SU2_TYPE::Int(config->GetRestart_Iter())-1;
      filename_ = config->GetUnsteady_FileName(filename_, Unst_RestartIter, ".dat");
    }

    /*--- Read and store the restart metadata. ---*/

//    Read_SU2_Restart_Metadata(geometry, config, false, filename_);
    
  }

  /*--- Array initialization ---*/
  
  CD_Visc = NULL; CL_Visc = NULL; CSF_Visc = NULL; CEff_Visc = NULL;
  CMx_Visc = NULL;   CMy_Visc = NULL;   CMz_Visc = NULL;
  CFx_Visc = NULL;   CFy_Visc = NULL;   CFz_Visc = NULL;
  CoPx_Visc = NULL;   CoPy_Visc = NULL;   CoPz_Visc = NULL;

  Surface_CL_Visc = NULL; Surface_CD_Visc = NULL; Surface_CSF_Visc = NULL; Surface_CEff_Visc = NULL;
  Surface_CFx_Visc = NULL;   Surface_CFy_Visc = NULL;   Surface_CFz_Visc = NULL;
  Surface_CMx_Visc = NULL;   Surface_CMy_Visc = NULL;   Surface_CMz_Visc = NULL;
  Surface_HF_Visc = NULL; Surface_MaxHF_Visc = NULL;

  CMerit_Visc = NULL;      CT_Visc = NULL;      CQ_Visc = NULL;
  MaxHF_Visc = NULL; ForceViscous = NULL; MomentViscous = NULL;
  CSkinFriction = NULL; HF_Visc = NULL;
  
  /*--- Set the gamma value ---*/
  
  Gamma = config->GetGamma();
  Gamma_Minus_One = Gamma - 1.0;
  
  /*--- Define geometry constants in the solver structure
   * Incompressible flow, primitive variables (P, vx, vy, vz, T, rho, beta, lamMu, EddyMu, Kt_eff, Cp, Cv) --- */

  nDim = geometry->GetnDim();
  
  nVar = nDim+2; nPrimVar = nDim+9; nPrimVarGrad = nDim+4;
  
  /*--- Initialize nVarGrad for deallocation ---*/
  
  nVarGrad = nPrimVarGrad;
  
  nMarker      = config->GetnMarker_All();
  nPoint       = geometry->GetnPoint();
  nPointDomain = geometry->GetnPointDomain();
 
  /*--- Store the number of vertices on each marker for deallocation later ---*/

  nVertex = new unsigned long[nMarker];
  for (iMarker = 0; iMarker < nMarker; iMarker++)
    nVertex[iMarker] = geometry->nVertex[iMarker];
 
  /*--- Fluid model intialization. ---*/

  FluidModel = NULL;
  
  /*--- Perform the non-dimensionalization for the flow equations using the
   specified reference values. ---*/
  
  SetNondimensionalization(config, iMesh);
  
  /*--- Check if we are executing a verification case. If so, the
   VerificationSolution object will be instantiated for a particular
   option from the available library of verification solutions. Note
   that this is done after SetNondim(), as problem-specific initial
   parameters are needed by the solution constructors. ---*/
  
  SetVerificationSolution(nDim, nVar, config);
  
  /*--- Define some auxiliar vector related with the residual ---*/
  
  Residual      = new su2double[nVar]; for (iVar = 0; iVar < nVar; iVar++) Residual[iVar]      = 0.0;
  Residual_RMS  = new su2double[nVar]; for (iVar = 0; iVar < nVar; iVar++) Residual_RMS[iVar]  = 0.0;
  Residual_Max  = new su2double[nVar]; for (iVar = 0; iVar < nVar; iVar++) Residual_Max[iVar]  = 0.0;
  Res_Conv      = new su2double[nVar]; for (iVar = 0; iVar < nVar; iVar++) Res_Conv[iVar]      = 0.0;
  Res_Visc      = new su2double[nVar]; for (iVar = 0; iVar < nVar; iVar++) Res_Visc[iVar]      = 0.0;
  Res_Sour      = new su2double[nVar]; for (iVar = 0; iVar < nVar; iVar++) Res_Sour[iVar]      = 0.0;
  
  /*--- Define some structures for locating max residuals ---*/
  
  Point_Max     = new unsigned long[nVar];  for (iVar = 0; iVar < nVar; iVar++) Point_Max[iVar]     = 0;
  Point_Max_Coord = new su2double*[nVar];
  for (iVar = 0; iVar < nVar; iVar++) {
    Point_Max_Coord[iVar] = new su2double[nDim];
    for (iDim = 0; iDim < nDim; iDim++) Point_Max_Coord[iVar][iDim] = 0.0;
  }
  
  /*--- Define some auxiliary vectors related to the solution ---*/
  
  Solution   = new su2double[nVar]; for (iVar = 0; iVar < nVar; iVar++) Solution[iVar]   = 0.0;
  Solution_i = new su2double[nVar]; for (iVar = 0; iVar < nVar; iVar++) Solution_i[iVar] = 0.0;
  Solution_j = new su2double[nVar]; for (iVar = 0; iVar < nVar; iVar++) Solution_j[iVar] = 0.0;
  
  /*--- Define some auxiliary vectors related to the geometry ---*/
  
  Vector   = new su2double[nDim]; for (iDim = 0; iDim < nDim; iDim++) Vector[iDim]   = 0.0;
  Vector_i = new su2double[nDim]; for (iDim = 0; iDim < nDim; iDim++) Vector_i[iDim] = 0.0;
  Vector_j = new su2double[nDim]; for (iDim = 0; iDim < nDim; iDim++) Vector_j[iDim] = 0.0;
  
  /*--- Define some auxiliary vectors related to the primitive solution ---*/
  
  Primitive   = new su2double[nPrimVar]; for (iVar = 0; iVar < nPrimVar; iVar++) Primitive[iVar]   = 0.0;
  Primitive_i = new su2double[nPrimVar]; for (iVar = 0; iVar < nPrimVar; iVar++) Primitive_i[iVar] = 0.0;
  Primitive_j = new su2double[nPrimVar]; for (iVar = 0; iVar < nPrimVar; iVar++) Primitive_j[iVar] = 0.0;
  
  /*--- Define some auxiliar vector related with the undivided lapalacian computation ---*/
  
  if (config->GetKind_ConvNumScheme_Flow() == SPACE_CENTERED) {
    iPoint_UndLapl = new su2double [nPoint];
    jPoint_UndLapl = new su2double [nPoint];
  }

  Preconditioner = new su2double* [nVar];
  for (iVar = 0; iVar < nVar; iVar ++)
    Preconditioner[iVar] = new su2double[nVar];

  /*--- Initialize the solution and right hand side vectors for storing
   the residuals and updating the solution (always needed even for
   explicit schemes). ---*/
  
  LinSysSol.Initialize(nPoint, nPointDomain, nVar, 0.0);
  LinSysRes.Initialize(nPoint, nPointDomain, nVar, 0.0);
  
  /*--- Jacobians and vector structures for implicit computations ---*/
  
  if (config->GetKind_TimeIntScheme_Flow() == EULER_IMPLICIT) {
    
    Jacobian_i = new su2double* [nVar];
    Jacobian_j = new su2double* [nVar];
    for (iVar = 0; iVar < nVar; iVar++) {
      Jacobian_i[iVar] = new su2double [nVar];
      Jacobian_j[iVar] = new su2double [nVar];
    }
    
    if (rank == MASTER_NODE) cout << "Initialize Jacobian structure (Navier-Stokes). MG level: " << iMesh <<"." << endl;
    Jacobian.Initialize(nPoint, nPointDomain, nVar, nVar, true, geometry, config);
    
    if (config->GetKind_Linear_Solver_Prec() == LINELET) {
      nLineLets = Jacobian.BuildLineletPreconditioner(geometry, config);
      if (rank == MASTER_NODE) cout << "Compute linelet structure. " << nLineLets << " elements in each line (average)." << endl;
    }
    
  }
  
  else {
    if (rank == MASTER_NODE)
      cout << "Explicit scheme. No Jacobian structure (Navier-Stokes). MG level: " << iMesh <<"." << endl;
  }
  
  /*--- Define some auxiliary vectors for computing flow variable
   gradients by least squares, S matrix := inv(R)*traspose(inv(R)),
   c vector := transpose(WA)*(Wb) ---*/
  
  Smatrix = new su2double* [nDim];
  for (iDim = 0; iDim < nDim; iDim++)
    Smatrix[iDim] = new su2double [nDim];
  
  Cvector = new su2double* [nPrimVarGrad];
  for (iVar = 0; iVar < nPrimVarGrad; iVar++)
    Cvector[iVar] = new su2double [nDim];
  
  /*--- Store the value of the characteristic primitive variables at the boundaries ---*/
  
  CharacPrimVar = new su2double** [nMarker];
  for (iMarker = 0; iMarker < nMarker; iMarker++) {
    CharacPrimVar[iMarker] = new su2double* [geometry->nVertex[iMarker]];
    for (iVertex = 0; iVertex < geometry->nVertex[iMarker]; iVertex++) {
      CharacPrimVar[iMarker][iVertex] = new su2double [nPrimVar];
      for (iVar = 0; iVar < nPrimVar; iVar++) {
        CharacPrimVar[iMarker][iVertex][iVar] = 0.0;
      }
    }
  }

  /*--- Store the values of the temperature and the heat flux density at the boundaries,
   used for coupling with a solid donor cell ---*/
  unsigned short nHeatConjugateVar = 4;

  HeatConjugateVar = new su2double** [nMarker];
  for (iMarker = 0; iMarker < nMarker; iMarker++) {
    HeatConjugateVar[iMarker] = new su2double* [geometry->nVertex[iMarker]];
    for (iVertex = 0; iVertex < geometry->nVertex[iMarker]; iVertex++) {

      HeatConjugateVar[iMarker][iVertex] = new su2double [nHeatConjugateVar];
      for (iVar = 1; iVar < nHeatConjugateVar ; iVar++) {
        HeatConjugateVar[iMarker][iVertex][iVar] = 0.0;
      }
      HeatConjugateVar[iMarker][iVertex][0] = config->GetTemperature_FreeStreamND();
    }
  }
  
  /*--- Inviscid force definition and coefficient in all the markers ---*/
  
  CPressure = new su2double* [nMarker];
  CPressureTarget = new su2double* [nMarker];
  for (iMarker = 0; iMarker < nMarker; iMarker++) {
    CPressure[iMarker] = new su2double [geometry->nVertex[iMarker]];
    CPressureTarget[iMarker] = new su2double [geometry->nVertex[iMarker]];
    for (iVertex = 0; iVertex < geometry->nVertex[iMarker]; iVertex++) {
      CPressure[iMarker][iVertex] = 0.0;
      CPressureTarget[iMarker][iVertex] = 0.0;
    }
  }
  
  /*--- Heat flux in all the markers ---*/
  
  HeatFlux = new su2double* [nMarker];
  HeatFluxTarget = new su2double* [nMarker];
  for (iMarker = 0; iMarker < nMarker; iMarker++) {
    HeatFlux[iMarker] = new su2double [geometry->nVertex[iMarker]];
    HeatFluxTarget[iMarker] = new su2double [geometry->nVertex[iMarker]];
    for (iVertex = 0; iVertex < geometry->nVertex[iMarker]; iVertex++) {
      HeatFlux[iMarker][iVertex] = 0.0;
      HeatFluxTarget[iMarker][iVertex] = 0.0;
    }
  }
  
  /*--- Y plus in all the markers ---*/
  
  YPlus = new su2double* [nMarker];
  for (iMarker = 0; iMarker < nMarker; iMarker++) {
    YPlus[iMarker] = new su2double [geometry->nVertex[iMarker]];
    for (iVertex = 0; iVertex < geometry->nVertex[iMarker]; iVertex++) {
      YPlus[iMarker][iVertex] = 0.0;
    }
  }
  
  /*--- Skin friction in all the markers ---*/
  
  CSkinFriction = new su2double** [nMarker];
  for (iMarker = 0; iMarker < nMarker; iMarker++) {
    CSkinFriction[iMarker] = new su2double*[nDim];
    for (iDim = 0; iDim < nDim; iDim++) {
      CSkinFriction[iMarker][iDim] = new su2double[geometry->nVertex[iMarker]];
      for (iVertex = 0; iVertex < geometry->nVertex[iMarker]; iVertex++) {
        CSkinFriction[iMarker][iDim][iVertex] = 0.0;
      }
    }
  }
  
  /*--- Store the value of the Total Pressure at the inlet BC ---*/
  
  Inlet_Ttotal = new su2double* [nMarker];
  for (iMarker = 0; iMarker < nMarker; iMarker++) {
    Inlet_Ttotal[iMarker] = new su2double [geometry->nVertex[iMarker]];
    for (iVertex = 0; iVertex < geometry->nVertex[iMarker]; iVertex++) {
      Inlet_Ttotal[iMarker][iVertex] = 0;
    }
  }
  
  /*--- Store the value of the Total Temperature at the inlet BC ---*/
  
  Inlet_Ptotal = new su2double* [nMarker];
  for (iMarker = 0; iMarker < nMarker; iMarker++) {
    Inlet_Ptotal[iMarker] = new su2double [geometry->nVertex[iMarker]];
    for (iVertex = 0; iVertex < geometry->nVertex[iMarker]; iVertex++) {
      Inlet_Ptotal[iMarker][iVertex] = 0;
    }
  }
  
  /*--- Store the value of the Flow direction at the inlet BC ---*/
  
  Inlet_FlowDir = new su2double** [nMarker];
  for (iMarker = 0; iMarker < nMarker; iMarker++) {
    Inlet_FlowDir[iMarker] = new su2double* [geometry->nVertex[iMarker]];
    for (iVertex = 0; iVertex < geometry->nVertex[iMarker]; iVertex++) {
      Inlet_FlowDir[iMarker][iVertex] = new su2double [nDim];
      for (iDim = 0; iDim < nDim; iDim++) {
        Inlet_FlowDir[iMarker][iVertex][iDim] = 0;
      }
    }
  }
  
  /*--- Non dimensional coefficients ---*/
  
  ForceInviscid  = new su2double[3];
  MomentInviscid = new su2double[3];
  CD_Inv      = new su2double[nMarker];
  CL_Inv      = new su2double[nMarker];
  CSF_Inv = new su2double[nMarker];
  CMx_Inv        = new su2double[nMarker];
  CMy_Inv        = new su2double[nMarker];
  CMz_Inv        = new su2double[nMarker];
  CEff_Inv       = new su2double[nMarker];
  CFx_Inv        = new su2double[nMarker];
  CFy_Inv        = new su2double[nMarker];
  CFz_Inv        = new su2double[nMarker];
  CoPx_Inv        = new su2double[nMarker];
  CoPy_Inv        = new su2double[nMarker];
  CoPz_Inv        = new su2double[nMarker];

  ForceMomentum  = new su2double[3];
  MomentMomentum = new su2double[3];
  CD_Mnt      = new su2double[nMarker];
  CL_Mnt      = new su2double[nMarker];
  CSF_Mnt = new su2double[nMarker];
  CMx_Mnt        = new su2double[nMarker];
  CMy_Mnt        = new su2double[nMarker];
  CMz_Mnt        = new su2double[nMarker];
  CEff_Mnt       = new su2double[nMarker];
  CFx_Mnt        = new su2double[nMarker];
  CFy_Mnt        = new su2double[nMarker];
  CFz_Mnt        = new su2double[nMarker];
  CoPx_Mnt        = new su2double[nMarker];
  CoPy_Mnt        = new su2double[nMarker];
  CoPz_Mnt        = new su2double[nMarker];

  ForceViscous     = new su2double[3];
  MomentViscous    = new su2double[3];
  CD_Visc       = new su2double[nMarker];
  CL_Visc       = new su2double[nMarker];
  CSF_Visc  = new su2double[nMarker];
  CMx_Visc         = new su2double[nMarker];
  CMy_Visc         = new su2double[nMarker];
  CMz_Visc         = new su2double[nMarker];
  CEff_Visc        = new su2double[nMarker];
  CFx_Visc         = new su2double[nMarker];
  CFy_Visc         = new su2double[nMarker];
  CFz_Visc         = new su2double[nMarker];
  CoPx_Visc         = new su2double[nMarker];
  CoPy_Visc         = new su2double[nMarker];
  CoPz_Visc         = new su2double[nMarker];

  Surface_CL_Inv      = new su2double[config->GetnMarker_Monitoring()];
  Surface_CD_Inv      = new su2double[config->GetnMarker_Monitoring()];
  Surface_CSF_Inv = new su2double[config->GetnMarker_Monitoring()];
  Surface_CEff_Inv       = new su2double[config->GetnMarker_Monitoring()];
  Surface_CFx_Inv        = new su2double[config->GetnMarker_Monitoring()];
  Surface_CFy_Inv        = new su2double[config->GetnMarker_Monitoring()];
  Surface_CFz_Inv        = new su2double[config->GetnMarker_Monitoring()];
  Surface_CMx_Inv        = new su2double[config->GetnMarker_Monitoring()];
  Surface_CMy_Inv        = new su2double[config->GetnMarker_Monitoring()];
  Surface_CMz_Inv        = new su2double[config->GetnMarker_Monitoring()];

  Surface_CL_Mnt      = new su2double[config->GetnMarker_Monitoring()];
  Surface_CD_Mnt      = new su2double[config->GetnMarker_Monitoring()];
  Surface_CSF_Mnt = new su2double[config->GetnMarker_Monitoring()];
  Surface_CEff_Mnt       = new su2double[config->GetnMarker_Monitoring()];
  Surface_CFx_Mnt        = new su2double[config->GetnMarker_Monitoring()];
  Surface_CFy_Mnt        = new su2double[config->GetnMarker_Monitoring()];
  Surface_CFz_Mnt        = new su2double[config->GetnMarker_Monitoring()];
  Surface_CMx_Mnt        = new su2double[config->GetnMarker_Monitoring()];
  Surface_CMy_Mnt        = new su2double[config->GetnMarker_Monitoring()];
  Surface_CMz_Mnt        = new su2double[config->GetnMarker_Monitoring()];

  Surface_CL          = new su2double[config->GetnMarker_Monitoring()];
  Surface_CD          = new su2double[config->GetnMarker_Monitoring()];
  Surface_CSF     = new su2double[config->GetnMarker_Monitoring()];
  Surface_CEff           = new su2double[config->GetnMarker_Monitoring()];
  Surface_CFx            = new su2double[config->GetnMarker_Monitoring()];
  Surface_CFy            = new su2double[config->GetnMarker_Monitoring()];
  Surface_CFz            = new su2double[config->GetnMarker_Monitoring()];
  Surface_CMx            = new su2double[config->GetnMarker_Monitoring()];
  Surface_CMy            = new su2double[config->GetnMarker_Monitoring()];
  Surface_CMz            = new su2double[config->GetnMarker_Monitoring()];

  Surface_CL_Visc      = new su2double[config->GetnMarker_Monitoring()];
  Surface_CD_Visc      = new su2double[config->GetnMarker_Monitoring()];
  Surface_CSF_Visc = new su2double[config->GetnMarker_Monitoring()];
  Surface_CEff_Visc       = new su2double[config->GetnMarker_Monitoring()];
  Surface_CFx_Visc        = new su2double[config->GetnMarker_Monitoring()];
  Surface_CFy_Visc        = new su2double[config->GetnMarker_Monitoring()];
  Surface_CFz_Visc        = new su2double[config->GetnMarker_Monitoring()];
  Surface_CMx_Visc        = new su2double[config->GetnMarker_Monitoring()];
  Surface_CMy_Visc        = new su2double[config->GetnMarker_Monitoring()];
  Surface_CMz_Visc        = new su2double[config->GetnMarker_Monitoring()];
  Surface_HF_Visc         = new su2double[config->GetnMarker_Monitoring()];
  Surface_MaxHF_Visc      = new su2double[config->GetnMarker_Monitoring()];
  
  /*--- Rotorcraft coefficients ---*/

  CT_Inv           = new su2double[nMarker];
  CQ_Inv           = new su2double[nMarker];
  CMerit_Inv       = new su2double[nMarker];

  CT_Mnt           = new su2double[nMarker];
  CQ_Mnt           = new su2double[nMarker];
  CMerit_Mnt       = new su2double[nMarker];

  CMerit_Visc      = new su2double[nMarker];
  CT_Visc          = new su2double[nMarker];
  CQ_Visc          = new su2double[nMarker];
  
  /*--- Heat based coefficients ---*/

  HF_Visc    = new su2double[nMarker];
  MaxHF_Visc = new su2double[nMarker];

  /*--- Init total coefficients ---*/

  Total_CD       = 0.0;  Total_CL           = 0.0;  Total_CSF            = 0.0;
  Total_CMx      = 0.0;  Total_CMy          = 0.0;  Total_CMz            = 0.0;
  Total_CoPx     = 0.0;  Total_CoPy         = 0.0;  Total_CoPz           = 0.0;
  Total_CEff     = 0.0;
  Total_CFx      = 0.0;  Total_CFy          = 0.0;  Total_CFz            = 0.0;
  Total_CT       = 0.0;  Total_CQ           = 0.0;  Total_CMerit         = 0.0;
  Total_MaxHeat  = 0.0;  Total_Heat         = 0.0;  Total_ComboObj       = 0.0;
  Total_CpDiff   = 0.0;  Total_HeatFluxDiff = 0.0;  Total_Custom_ObjFunc = 0.0;
  
  /*--- Read farfield conditions from config ---*/
  
  Density_Inf     = config->GetDensity_FreeStreamND();
  Pressure_Inf    = config->GetPressure_FreeStreamND();
  Temperature_Inf = config->GetTemperature_FreeStreamND();
  Velocity_Inf    = config->GetVelocity_FreeStreamND();
  Viscosity_Inf   = config->GetViscosity_FreeStreamND();
  Tke_Inf         = config->GetTke_FreeStreamND();
  
  /*--- Initialize the secondary values for direct derivative approxiations ---*/
  
  switch(direct_diff){
    case NO_DERIVATIVE:
      break;
    case D_DENSITY:
      SU2_TYPE::SetDerivative(Density_Inf, 1.0);
      break;
    case D_PRESSURE:
      SU2_TYPE::SetDerivative(Pressure_Inf, 1.0);
      break;
    case D_TEMPERATURE:
      SU2_TYPE::SetDerivative(Temperature_Inf, 1.0);
      break;
    case D_VISCOSITY:
      SU2_TYPE::SetDerivative(Viscosity_Inf, 1.0);
      break;
    case D_MACH: case D_AOA:
    case D_SIDESLIP: case D_REYNOLDS:
    case D_TURB2LAM: case D_DESIGN:
      /*--- Already done in postprocessing of config ---*/
      break;
    default:
      break;
  }

  /*--- Initializate quantities for SlidingMesh Interface ---*/
  
  SlidingState       = new su2double*** [nMarker];
  SlidingStateNodes  = new int*         [nMarker];
  
  for (iMarker = 0; iMarker < nMarker; iMarker++){

    SlidingState[iMarker]      = NULL;
    SlidingStateNodes[iMarker] = NULL;
    
    if (config->GetMarker_All_KindBC(iMarker) == FLUID_INTERFACE){

      SlidingState[iMarker]       = new su2double**[geometry->GetnVertex(iMarker)];
      SlidingStateNodes[iMarker]  = new int        [geometry->GetnVertex(iMarker)];

      for (iPoint = 0; iPoint < geometry->GetnVertex(iMarker); iPoint++){
        SlidingState[iMarker][iPoint] = new su2double*[nPrimVar+1];

        SlidingStateNodes[iMarker][iPoint] = 0;
        for (iVar = 0; iVar < nPrimVar+1; iVar++)
          SlidingState[iMarker][iPoint][iVar] = NULL;
      }

    }
  }

  /*--- Only initialize when there is a Marker_Fluid_Load defined
   *--- (this avoids overhead in all other cases while a more permanent structure is being developed) ---*/
  if((config->GetnMarker_Fluid_Load() > 0) && (MGLevel == MESH_0)){

    InitVertexTractionContainer(geometry, config);

    if (config->GetDiscrete_Adjoint())
      InitVertexTractionAdjointContainer(geometry, config);

  }

  /*--- Initialize the solution to the far-field state everywhere. ---*/

  nodes = new CIncNSVariable(Pressure_Inf, Velocity_Inf, Temperature_Inf, nPoint, nDim, nVar, config);
  SetBaseClassPointerToNodes();

  /*--- Initialize the BGS residuals in FSI problems. ---*/
  if (config->GetMultizone_Residual()){
    Residual_BGS      = new su2double[nVar];         for (iVar = 0; iVar < nVar; iVar++) Residual_RMS[iVar]  = 0.0;
    Residual_Max_BGS  = new su2double[nVar];         for (iVar = 0; iVar < nVar; iVar++) Residual_Max_BGS[iVar]  = 0.0;

    /*--- Define some structures for locating max residuals ---*/

    Point_Max_BGS       = new unsigned long[nVar];  for (iVar = 0; iVar < nVar; iVar++) Point_Max_BGS[iVar]  = 0;
    Point_Max_Coord_BGS = new su2double*[nVar];
    for (iVar = 0; iVar < nVar; iVar++) {
      Point_Max_Coord_BGS[iVar] = new su2double[nDim];
      for (iDim = 0; iDim < nDim; iDim++) Point_Max_Coord_BGS[iVar][iDim] = 0.0;
    }
  }

  /*--- Define solver parameters needed for execution of destructor ---*/

  if (config->GetKind_ConvNumScheme_Flow() == SPACE_CENTERED) space_centered = true;
  else space_centered = false;

  if (config->GetKind_TimeIntScheme_Flow() == EULER_IMPLICIT) euler_implicit = true;
  else euler_implicit = false;

  if (config->GetKind_Gradient_Method() == WEIGHTED_LEAST_SQUARES) least_squares = true;
  else least_squares = false;

  /*--- Communicate and store volume and the number of neighbors for
   any dual CVs that lie on on periodic markers. ---*/
  
  for (unsigned short iPeriodic = 1; iPeriodic <= config->GetnMarker_Periodic()/2; iPeriodic++) {
    InitiatePeriodicComms(geometry, config, iPeriodic, PERIODIC_VOLUME);
    CompletePeriodicComms(geometry, config, iPeriodic, PERIODIC_VOLUME);
    InitiatePeriodicComms(geometry, config, iPeriodic, PERIODIC_NEIGHBORS);
    CompletePeriodicComms(geometry, config, iPeriodic, PERIODIC_NEIGHBORS);
  }
  SetImplicitPeriodic(euler_implicit);
  if (iMesh == MESH_0) SetRotatePeriodic(true);
  
  /*--- Perform the MPI communication of the solution ---*/

  InitiateComms(geometry, config, SOLUTION);
  CompleteComms(geometry, config, SOLUTION);
  
  /* Store the initial CFL number for all grid points. */
  
  const su2double CFL = config->GetCFL(MGLevel);
  for (iPoint = 0; iPoint < nPoint; iPoint++) {
    nodes->SetLocalCFL(iPoint, CFL);
  }
  Min_CFL_Local = CFL;
  Max_CFL_Local = CFL;
  Avg_CFL_Local = CFL;
  
  /*--- Add the solver name (max 8 characters) ---*/
  SolverName = "INC.FLOW";

}

CIncNSSolver::~CIncNSSolver(void) {

  unsigned short iMarker, iDim;

  unsigned long iVertex;

  if (CD_Visc != NULL)       delete [] CD_Visc;
  if (CL_Visc != NULL)       delete [] CL_Visc;
  if (CSF_Visc != NULL)  delete [] CSF_Visc;
  if (CMx_Visc != NULL)         delete [] CMx_Visc;
  if (CMy_Visc != NULL)         delete [] CMy_Visc;
  if (CMz_Visc != NULL)         delete [] CMz_Visc;
  if (CoPx_Visc != NULL)        delete [] CoPx_Visc;
  if (CoPy_Visc != NULL)        delete [] CoPy_Visc;
  if (CoPz_Visc != NULL)        delete [] CoPz_Visc;
  if (CFx_Visc != NULL)         delete [] CFx_Visc;
  if (CFy_Visc != NULL)         delete [] CFy_Visc;
  if (CFz_Visc != NULL)         delete [] CFz_Visc;
  if (CEff_Visc != NULL)        delete [] CEff_Visc;
  if (CMerit_Visc != NULL)      delete [] CMerit_Visc;
  if (CT_Visc != NULL)          delete [] CT_Visc;
  if (CQ_Visc != NULL)          delete [] CQ_Visc;
  if (HF_Visc != NULL)        delete [] HF_Visc;
  if (MaxHF_Visc != NULL) delete [] MaxHF_Visc;
  if (ForceViscous != NULL)     delete [] ForceViscous;
  if (MomentViscous != NULL)    delete [] MomentViscous;

  if (Surface_CL_Visc != NULL)      delete [] Surface_CL_Visc;
  if (Surface_CD_Visc != NULL)      delete [] Surface_CD_Visc;
  if (Surface_CSF_Visc != NULL) delete [] Surface_CSF_Visc;
  if (Surface_CEff_Visc != NULL)       delete [] Surface_CEff_Visc;
  if (Surface_CFx_Visc != NULL)        delete [] Surface_CFx_Visc;
  if (Surface_CFy_Visc != NULL)        delete [] Surface_CFy_Visc;
  if (Surface_CFz_Visc != NULL)        delete [] Surface_CFz_Visc;
  if (Surface_CMx_Visc != NULL)        delete [] Surface_CMx_Visc;
  if (Surface_CMy_Visc != NULL)        delete [] Surface_CMy_Visc;
  if (Surface_CMz_Visc != NULL)        delete [] Surface_CMz_Visc;
  if (Surface_HF_Visc != NULL)      delete [] Surface_HF_Visc;
  if (Surface_MaxHF_Visc != NULL)   delete [] Surface_MaxHF_Visc;

  if (CSkinFriction != NULL) {
    for (iMarker = 0; iMarker < nMarker; iMarker++) {
      for (iDim = 0; iDim < nDim; iDim++) {
        delete [] CSkinFriction[iMarker][iDim];
      }
      delete [] CSkinFriction[iMarker];
    }
    delete [] CSkinFriction;
  }
  
  if (HeatConjugateVar != NULL) {
    for (iMarker = 0; iMarker < nMarker; iMarker++) {
      for (iVertex = 0; iVertex < nVertex[iMarker]; iVertex++) {
        delete [] HeatConjugateVar[iMarker][iVertex];
      }
      delete [] HeatConjugateVar[iMarker];
    }
    delete [] HeatConjugateVar;
  }
  
}

void CIncNSSolver::Preprocessing(CGeometry *geometry, CSolver **solver_container, CConfig *config, unsigned short iMesh, unsigned short iRKStep, unsigned short RunTime_EqSystem, bool Output) {
  
  unsigned long iPoint, ErrorCounter = 0;
  unsigned short iDim;
  su2double StrainMag = 0.0, Omega = 0.0, *Vorticity;
  
  unsigned long InnerIter     = config->GetInnerIter();
  bool cont_adjoint         = config->GetContinuous_Adjoint();
  bool disc_adjoint         = config->GetDiscrete_Adjoint();
  bool implicit             = (config->GetKind_TimeIntScheme_Flow() == EULER_IMPLICIT);
  bool center               = ((config->GetKind_ConvNumScheme_Flow() == SPACE_CENTERED) || (cont_adjoint && config->GetKind_ConvNumScheme_AdjFlow() == SPACE_CENTERED));
  bool center_jst           = center && config->GetKind_Centered_Flow() == JST;
  bool limiter_flow         = (config->GetKind_SlopeLimit_Flow() != NO_LIMITER) && (InnerIter <= config->GetLimiterIter());
  bool limiter_turb         = (config->GetKind_SlopeLimit_Turb() != NO_LIMITER) && (InnerIter <= config->GetLimiterIter());
  bool limiter_adjflow      = (cont_adjoint && (config->GetKind_SlopeLimit_AdjFlow() != NO_LIMITER) && (InnerIter <= config->GetLimiterIter()));
  bool van_albada           = config->GetKind_SlopeLimit_Flow() == VAN_ALBADA_EDGE;
  bool outlet               = ((config->GetnMarker_Outlet() != 0));
  bool energy               = config->GetEnergy_Equation();

  /*--- Set the primitive variables ---*/
  
  ErrorCounter = SetPrimitive_Variables(solver_container, config, Output);
  
  /*--- Compute gradient for MUSCL reconstruction. ---*/

if (config->GetReconstructionGradientRequired() && (iMesh == MESH_0)) {
  if (config->GetKind_Gradient_Method_Recon() == GREEN_GAUSS)
    SetPrimitive_Gradient_GG(geometry, config, true);
    if (config->GetKind_Gradient_Method_Recon() == LEAST_SQUARES)
      SetPrimitive_Gradient_LS(geometry, config, true);
    if (config->GetKind_Gradient_Method_Recon() == WEIGHTED_LEAST_SQUARES)
      SetPrimitive_Gradient_LS(geometry, config, true);
  }

  /*--- Compute gradient of the primitive variables ---*/
  
  if (config->GetKind_Gradient_Method() == GREEN_GAUSS) {
    SetPrimitive_Gradient_GG(geometry, config);
  }
  if (config->GetKind_Gradient_Method() == WEIGHTED_LEAST_SQUARES) {
    SetPrimitive_Gradient_LS(geometry, config);
  }

  /*--- Compute the limiter in case we need it in the turbulence model
   or to limit the viscous terms (check this logic with JST and 2nd order turbulence model) ---*/

  if ((iMesh == MESH_0) && (limiter_flow || limiter_turb || limiter_adjflow)
      && !Output && !van_albada) { SetPrimitive_Limiter(geometry, config); }
  
  /*--- Artificial dissipation for centered schemes. ---*/
  
  if (center && !Output) {
    SetMax_Eigenvalue(geometry, config);
    if ((center_jst) && (iMesh == MESH_0)) {
      SetCentered_Dissipation_Sensor(geometry, config);
      SetUndivided_Laplacian(geometry, config);
    }
  }
  
  /*--- Update the beta value based on the maximum velocity / viscosity. ---*/

  SetBeta_Parameter(geometry, solver_container, config, iMesh);

  /*--- Compute properties needed for mass flow BCs. ---*/
  
  if (outlet) GetOutlet_Properties(geometry, config, iMesh, Output);
  
  /*--- Compute recovered pressure and temperature for streamwise periodic BC
        Second conditional is there to avoid a zero (massflow) in the denominator for recovered temperature. ---*/
  
  if (config->GetKind_Streamwise_Periodic() != NONE) {
    
    /*--- Define and initialize helping variables ---*/
    su2double norm2_translation = 0.0,
              dot_product,
              Pressure_Recovered,
              Temperature_Recovered;

    su2double delta_p  = config->GetStreamwise_Periodic_PressureDrop() / config->GetPressure_Ref(),
              HeatFlow = config->GetStreamwise_Periodic_IntegratedHeatFlow(),
              MassFlow = config->GetStreamwise_Periodic_MassFlow();

    su2double *Reference_node = new su2double[nDim];
    
    /*--- Reference node on inlet periodic marker to compute relative distance along periodic translation vector
          and compute square of the distance between the 2 periodic surfaces. ---*/
    for (iDim = 0; iDim < nDim; iDim++) {
      Reference_node[iDim] = config->GetStreamwise_Periodic_RefNode()[iDim];
      norm2_translation += pow(config->GetPeriodicTranslation(0)[iDim],2);
    }
    
    /*--- Compute recoverd pressure and temperature for all points ---*/
    for (iPoint = 0; iPoint < nPoint; iPoint++) {
      
      /*--- First, compute helping terms based on relative distance (0,l) between periodic markers ---*/
      dot_product = 0.0;
      for (iDim = 0; iDim < nDim; iDim++)
        dot_product += fabs( (geometry->node[iPoint]->GetCoord(iDim) - Reference_node[iDim]) * config->GetPeriodicTranslation(0)[iDim]);
            
      /*--- Second, substract/add correction from reduced pressure/temperature to get recoverd pressure/temperature, TK added non-dimensionalization here - pres_ref=1 - how is pres_ref set? ---*/
      Pressure_Recovered = nodes->GetSolution(iPoint, 0) - delta_p / norm2_translation * dot_product;
      nodes->SetStreamwise_Periodic_RecoveredPressure(iPoint, Pressure_Recovered);
      if (rank==MASTER_NODE && false) {
        if (abs(Pressure_Recovered) > 1e-6) cout << "At iPoint: " << iPoint << " Pressure_Recovered " << Pressure_Recovered << endl;
      } 

      if (energy && InnerIter > 0) { //ExtIter > 0, hen egg problem
        Temperature_Recovered  = nodes->GetSolution(iPoint, nDim+1);
        Temperature_Recovered += HeatFlow / (MassFlow * nodes->GetSpecificHeatCp(iPoint) * norm2_translation) * dot_product;       
        nodes->SetStreamwise_Periodic_RecoveredTemperature(iPoint, Temperature_Recovered);
      }
    }
    
    /*--- Compute the integrated Heatflux Q into the domain, and massflow over periodic markers ---*/
    if(rank==MASTER_NODE) cout << "NSPrepsocessing GetStreamwise_Periodic_Properties." << endl;
    GetStreamwise_Periodic_Properties(geometry, config, iMesh, Output);

    /*--- Free allocated memory. ---*/
    delete [] Reference_node;
  }
    
  /*--- Evaluate the vorticity and strain rate magnitude ---*/
  
  solver_container[FLOW_SOL]->GetNodes()->SetVorticity_StrainMag();

  StrainMag_Max = 0.0; Omega_Max = 0.0;
  for (iPoint = 0; iPoint < nPoint; iPoint++) {
    
    StrainMag = solver_container[FLOW_SOL]->GetNodes()->GetStrainMag(iPoint);
    Vorticity = solver_container[FLOW_SOL]->GetNodes()->GetVorticity(iPoint);
    Omega = sqrt(Vorticity[0]*Vorticity[0]+ Vorticity[1]*Vorticity[1]+ Vorticity[2]*Vorticity[2]);
    
    StrainMag_Max = max(StrainMag_Max, StrainMag);
    Omega_Max = max(Omega_Max, Omega);
    
  }
  
  /*--- Initialize the Jacobian matrices ---*/
  
  if (implicit && !disc_adjoint) Jacobian.SetValZero();

  /*--- Error message ---*/
  
  if (config->GetComm_Level() == COMM_FULL) {
    
#ifdef HAVE_MPI
    unsigned long MyErrorCounter = ErrorCounter; ErrorCounter = 0;
    su2double MyOmega_Max = Omega_Max; Omega_Max = 0.0;
    su2double MyStrainMag_Max = StrainMag_Max; StrainMag_Max = 0.0;
    
    SU2_MPI::Allreduce(&MyErrorCounter, &ErrorCounter, 1, MPI_UNSIGNED_LONG, MPI_SUM, MPI_COMM_WORLD);
    SU2_MPI::Allreduce(&MyStrainMag_Max, &StrainMag_Max, 1, MPI_DOUBLE, MPI_MAX, MPI_COMM_WORLD);
    SU2_MPI::Allreduce(&MyOmega_Max, &Omega_Max, 1, MPI_DOUBLE, MPI_MAX, MPI_COMM_WORLD);
#endif

    if (iMesh == MESH_0) {
      config->SetNonphysical_Points(ErrorCounter);
      solver_container[FLOW_SOL]->SetStrainMag_Max(StrainMag_Max);
      solver_container[FLOW_SOL]->SetOmega_Max(Omega_Max);
    }
    
  }
  
}

unsigned long CIncNSSolver::SetPrimitive_Variables(CSolver **solver_container, CConfig *config, bool Output) {
  
  unsigned long iPoint, nonPhysicalPoints = 0;
  su2double eddy_visc = 0.0, turb_ke = 0.0, DES_LengthScale = 0.0;
  unsigned short turb_model = config->GetKind_Turb_Model();
  bool physical = true;
  
  bool tkeNeeded = ((turb_model == SST) || (turb_model == SST_SUST));
  
  for (iPoint = 0; iPoint < nPoint; iPoint++) {
    
    /*--- Retrieve the value of the kinetic energy (if needed) ---*/
    
    if (turb_model != NONE) {
      eddy_visc = solver_container[TURB_SOL]->GetNodes()->GetmuT(iPoint);
      if (tkeNeeded) turb_ke = solver_container[TURB_SOL]->GetNodes()->GetSolution(iPoint,0);
      
      if (config->GetKind_HybridRANSLES() != NO_HYBRIDRANSLES){
        DES_LengthScale = solver_container[TURB_SOL]->GetNodes()->GetDES_LengthScale(iPoint);
      }
    }

    /*--- Incompressible flow, primitive variables --- */

    physical = static_cast<CIncNSVariable*>(nodes)->SetPrimVar(iPoint,eddy_visc, turb_ke, FluidModel);
    
    /* Check for non-realizable states for reporting. */
<<<<<<< HEAD
    
=======

>>>>>>> 58f511af
    if (!physical) nonPhysicalPoints++;

    /*--- Set the DES length scale ---*/
    
    nodes->SetDES_LengthScale(iPoint,DES_LengthScale);    
    
    /*--- Initialize the convective, source and viscous residual vector ---*/
    
    if (!Output) LinSysRes.SetBlock_Zero(iPoint);
    
  }

  return nonPhysicalPoints;

}

void CIncNSSolver::SetTime_Step(CGeometry *geometry, CSolver **solver_container, CConfig *config, unsigned short iMesh, unsigned long Iteration) {
  
  su2double Mean_BetaInc2, *Normal, Area, Vol, Mean_SoundSpeed = 0.0, Mean_ProjVel = 0.0, Lambda, Local_Delta_Time, Local_Delta_Time_Visc,
  Global_Delta_Time = 1E6, Mean_LaminarVisc = 0.0, Mean_EddyVisc = 0.0, Mean_Density = 0.0, Mean_Thermal_Conductivity = 0.0, Mean_Cv = 0.0, Lambda_1, Lambda_2, K_v = 0.25, Global_Delta_UnstTimeND;
  unsigned long iEdge, iVertex, iPoint = 0, jPoint = 0;
  unsigned short iDim, iMarker;
  su2double ProjVel, ProjVel_i, ProjVel_j;
  
  bool implicit = (config->GetKind_TimeIntScheme_Flow() == EULER_IMPLICIT);
  bool dual_time = ((config->GetTime_Marching() == DT_STEPPING_1ST) ||
                    (config->GetTime_Marching() == DT_STEPPING_2ND));
  bool energy = config->GetEnergy_Equation();

  Min_Delta_Time = 1.E30; Max_Delta_Time = 0.0;
  
  /*--- Set maximum inviscid eigenvalue to zero, and compute sound speed and viscosity ---*/
  
  for (iPoint = 0; iPoint < nPointDomain; iPoint++) {
    nodes->SetMax_Lambda_Inv(iPoint,0.0);
    nodes->SetMax_Lambda_Visc(iPoint,0.0);
  }
  
  /*--- Loop interior edges ---*/
  
  for (iEdge = 0; iEdge < geometry->GetnEdge(); iEdge++) {
    
    /*--- Point identification, Normal vector and area ---*/
    
    iPoint = geometry->edge[iEdge]->GetNode(0);
    jPoint = geometry->edge[iEdge]->GetNode(1);
    
    Normal = geometry->edge[iEdge]->GetNormal();
    Area = 0; for (iDim = 0; iDim < nDim; iDim++) Area += Normal[iDim]*Normal[iDim]; Area = sqrt(Area);
    
    /*--- Mean Values ---*/
    
    Mean_ProjVel    = 0.5 * (nodes->GetProjVel(iPoint,Normal) + nodes->GetProjVel(jPoint,Normal));
    Mean_BetaInc2   = 0.5 * (nodes->GetBetaInc2(iPoint)       + nodes->GetBetaInc2(jPoint));
    Mean_Density    = 0.5 * (nodes->GetDensity(iPoint)        + nodes->GetDensity(jPoint));
    Mean_SoundSpeed = sqrt(Mean_BetaInc2*Area*Area);
    
    /*--- Adjustment for grid movement ---*/
    
    if (dynamic_grid) {
      su2double *GridVel_i = geometry->node[iPoint]->GetGridVel();
      su2double *GridVel_j = geometry->node[jPoint]->GetGridVel();
      ProjVel_i = 0.0; ProjVel_j =0.0;
      for (iDim = 0; iDim < nDim; iDim++) {
        ProjVel_i += GridVel_i[iDim]*Normal[iDim];
        ProjVel_j += GridVel_j[iDim]*Normal[iDim];
      }
      Mean_ProjVel -= 0.5 * (ProjVel_i + ProjVel_j);
    }
    
    /*--- Inviscid contribution ---*/
    
    Lambda = fabs(Mean_ProjVel) + Mean_SoundSpeed;
    if (geometry->node[iPoint]->GetDomain()) nodes->AddMax_Lambda_Inv(iPoint,Lambda);
    if (geometry->node[jPoint]->GetDomain()) nodes->AddMax_Lambda_Inv(jPoint,Lambda);
    
    /*--- Viscous contribution ---*/
    
    Mean_LaminarVisc          = 0.5*(nodes->GetLaminarViscosity(iPoint)    + nodes->GetLaminarViscosity(jPoint));
    Mean_EddyVisc             = 0.5*(nodes->GetEddyViscosity(iPoint)       + nodes->GetEddyViscosity(jPoint));
    Mean_Density              = 0.5*(nodes->GetDensity(iPoint)             + nodes->GetDensity(jPoint));
    Mean_Thermal_Conductivity = 0.5*(nodes->GetThermalConductivity(iPoint) + nodes->GetThermalConductivity(jPoint));
    Mean_Cv                   = 0.5*(nodes->GetSpecificHeatCv(iPoint)      + nodes->GetSpecificHeatCv(jPoint));

    Lambda_1 = (4.0/3.0)*(Mean_LaminarVisc + Mean_EddyVisc);
    Lambda_2 = 0.0;
    if (energy) Lambda_2 = (1.0/Mean_Cv)*Mean_Thermal_Conductivity;
    Lambda = (Lambda_1 + Lambda_2)*Area*Area/Mean_Density;
    
    if (geometry->node[iPoint]->GetDomain()) nodes->AddMax_Lambda_Visc(iPoint,Lambda);
    if (geometry->node[jPoint]->GetDomain()) nodes->AddMax_Lambda_Visc(jPoint,Lambda);
    
  }
  
  /*--- Loop boundary edges ---*/
  
  for (iMarker = 0; iMarker < geometry->GetnMarker(); iMarker++) {
    if ((config->GetMarker_All_KindBC(iMarker) != INTERNAL_BOUNDARY) &&
        (config->GetMarker_All_KindBC(iMarker) != PERIODIC_BOUNDARY)) {
    for (iVertex = 0; iVertex < geometry->GetnVertex(iMarker); iVertex++) {
      
      /*--- Point identification, Normal vector and area ---*/
      
      iPoint = geometry->vertex[iMarker][iVertex]->GetNode();
      Normal = geometry->vertex[iMarker][iVertex]->GetNormal();
      Area = 0.0; for (iDim = 0; iDim < nDim; iDim++) Area += Normal[iDim]*Normal[iDim]; Area = sqrt(Area);
      
      /*--- Mean Values ---*/
      
      Mean_ProjVel    = nodes->GetProjVel(iPoint,Normal);
      Mean_BetaInc2   = nodes->GetBetaInc2(iPoint);
      Mean_Density    = nodes->GetDensity(iPoint);
      Mean_SoundSpeed = sqrt(Mean_BetaInc2*Area*Area);

      /*--- Adjustment for grid movement ---*/
      
      if (dynamic_grid) {
        su2double *GridVel = geometry->node[iPoint]->GetGridVel();
        ProjVel = 0.0;
        for (iDim = 0; iDim < nDim; iDim++)
          ProjVel += GridVel[iDim]*Normal[iDim];
        Mean_ProjVel -= ProjVel;
      }
      
      /*--- Inviscid contribution ---*/
      
      Lambda = fabs(Mean_ProjVel) + Mean_SoundSpeed;
      if (geometry->node[iPoint]->GetDomain()) {
        nodes->AddMax_Lambda_Inv(iPoint,Lambda);
      }
      
      /*--- Viscous contribution ---*/

      Mean_LaminarVisc          = nodes->GetLaminarViscosity(iPoint);
      Mean_EddyVisc             = nodes->GetEddyViscosity(iPoint);
      Mean_Density              = nodes->GetDensity(iPoint);
      Mean_Thermal_Conductivity = nodes->GetThermalConductivity(iPoint);
      Mean_Cv                   = nodes->GetSpecificHeatCv(iPoint);

      Lambda_1 = (4.0/3.0)*(Mean_LaminarVisc + Mean_EddyVisc);
      Lambda_2 = 0.0;
      if (energy) Lambda_2 = (1.0/Mean_Cv)*Mean_Thermal_Conductivity;
      Lambda = (Lambda_1 + Lambda_2)*Area*Area/Mean_Density;
      
      if (geometry->node[iPoint]->GetDomain()) nodes->AddMax_Lambda_Visc(iPoint,Lambda);
      
    }
    }
  }
  
  /*--- Each element uses their own speed, steady state simulation ---*/
  
  for (iPoint = 0; iPoint < nPointDomain; iPoint++) {
    
    Vol = geometry->node[iPoint]->GetVolume();
    
    if (Vol != 0.0) {
      Local_Delta_Time = nodes->GetLocalCFL(iPoint)*Vol / nodes->GetMax_Lambda_Inv(iPoint);
      Local_Delta_Time_Visc = nodes->GetLocalCFL(iPoint)*K_v*Vol*Vol/ nodes->GetMax_Lambda_Visc(iPoint);
      Local_Delta_Time = min(Local_Delta_Time, Local_Delta_Time_Visc);
      Global_Delta_Time = min(Global_Delta_Time, Local_Delta_Time);
      Min_Delta_Time = min(Min_Delta_Time, Local_Delta_Time);
      Max_Delta_Time = max(Max_Delta_Time, Local_Delta_Time);
      if (Local_Delta_Time > config->GetMax_DeltaTime())
        Local_Delta_Time = config->GetMax_DeltaTime();
      nodes->SetDelta_Time(iPoint,Local_Delta_Time);
    }
    else {
      nodes->SetDelta_Time(iPoint,0.0);
    }
    
  }
  
  /*--- Compute the max and the min dt (in parallel) ---*/
  if (config->GetComm_Level() == COMM_FULL) {
#ifdef HAVE_MPI
    su2double rbuf_time, sbuf_time;
    sbuf_time = Min_Delta_Time;
    SU2_MPI::Reduce(&sbuf_time, &rbuf_time, 1, MPI_DOUBLE, MPI_MIN, MASTER_NODE, MPI_COMM_WORLD);
    SU2_MPI::Bcast(&rbuf_time, 1, MPI_DOUBLE, MASTER_NODE, MPI_COMM_WORLD);
    Min_Delta_Time = rbuf_time;
    
    sbuf_time = Max_Delta_Time;
    SU2_MPI::Reduce(&sbuf_time, &rbuf_time, 1, MPI_DOUBLE, MPI_MAX, MASTER_NODE, MPI_COMM_WORLD);
    SU2_MPI::Bcast(&rbuf_time, 1, MPI_DOUBLE, MASTER_NODE, MPI_COMM_WORLD);
    Max_Delta_Time = rbuf_time;
#endif
  }
  
  /*--- For exact time solution use the minimum delta time of the whole mesh ---*/
  if (config->GetTime_Marching() == TIME_STEPPING) {
#ifdef HAVE_MPI
    su2double rbuf_time, sbuf_time;
    sbuf_time = Global_Delta_Time;
    SU2_MPI::Reduce(&sbuf_time, &rbuf_time, 1, MPI_DOUBLE, MPI_MIN, MASTER_NODE, MPI_COMM_WORLD);
    SU2_MPI::Bcast(&rbuf_time, 1, MPI_DOUBLE, MASTER_NODE, MPI_COMM_WORLD);
    Global_Delta_Time = rbuf_time;
#endif
    /*--- If the unsteady CFL is set to zero, it uses the defined
     unsteady time step, otherwise it computes the time step based
     on the unsteady CFL ---*/
    
    if (config->GetUnst_CFL() == 0.0) {
      Global_Delta_Time = config->GetDelta_UnstTime();
    }
    config->SetDelta_UnstTimeND(Global_Delta_Time);
    for (iPoint = 0; iPoint < nPointDomain; iPoint++){
      
      /*--- Sets the regular CFL equal to the unsteady CFL ---*/
      
      nodes->SetLocalCFL(iPoint, config->GetUnst_CFL());
      nodes->SetDelta_Time(iPoint, Global_Delta_Time);
      Min_Delta_Time = Global_Delta_Time;
      Max_Delta_Time = Global_Delta_Time;
      
    }
  }
  
  /*--- Recompute the unsteady time step for the dual time strategy
   if the unsteady CFL is diferent from 0 ---*/
  if ((dual_time) && (Iteration == 0) && (config->GetUnst_CFL() != 0.0) && (iMesh == MESH_0)) {

    Global_Delta_UnstTimeND = 1e30;
    for (iPoint = 0; iPoint < nPointDomain; iPoint++){
      Global_Delta_UnstTimeND = min(Global_Delta_UnstTimeND,config->GetUnst_CFL()*Global_Delta_Time/nodes->GetLocalCFL(iPoint));
    }
    
#ifdef HAVE_MPI
    su2double rbuf_time, sbuf_time;
    sbuf_time = Global_Delta_UnstTimeND;
    SU2_MPI::Reduce(&sbuf_time, &rbuf_time, 1, MPI_DOUBLE, MPI_MIN, MASTER_NODE, MPI_COMM_WORLD);
    SU2_MPI::Bcast(&rbuf_time, 1, MPI_DOUBLE, MASTER_NODE, MPI_COMM_WORLD);
    Global_Delta_UnstTimeND = rbuf_time;
#endif
    config->SetDelta_UnstTimeND(Global_Delta_UnstTimeND);
  }
  
  /*--- The pseudo local time (explicit integration) cannot be greater than the physical time ---*/
  if (dual_time)
    for (iPoint = 0; iPoint < nPointDomain; iPoint++) {
      if (!implicit) {
        Local_Delta_Time = min((2.0/3.0)*config->GetDelta_UnstTimeND(), nodes->GetDelta_Time(iPoint));
        nodes->SetDelta_Time(iPoint,Local_Delta_Time);
      }
    }
  
}

void CIncNSSolver::Viscous_Residual(CGeometry *geometry, CSolver **solver_container, CNumerics *numerics,
                                 CConfig *config, unsigned short iMesh, unsigned short iRKStep) {
  
  unsigned long iPoint, jPoint, iEdge;
  
  bool implicit = (config->GetKind_TimeIntScheme_Flow() == EULER_IMPLICIT);
  
  for (iEdge = 0; iEdge < geometry->GetnEdge(); iEdge++) {
    
    /*--- Points, coordinates and normal vector in edge ---*/
    
    iPoint = geometry->edge[iEdge]->GetNode(0);
    jPoint = geometry->edge[iEdge]->GetNode(1);
    numerics->SetCoord(geometry->node[iPoint]->GetCoord(),
                       geometry->node[jPoint]->GetCoord());
    numerics->SetNormal(geometry->edge[iEdge]->GetNormal());
    
    /*--- Primitive and secondary variables ---*/
    
    numerics->SetPrimitive(nodes->GetPrimitive(iPoint),
                           nodes->GetPrimitive(jPoint));
    
    /*--- Gradient and limiters ---*/
    
    numerics->SetPrimVarGradient(nodes->GetGradient_Primitive(iPoint),
                                 nodes->GetGradient_Primitive(jPoint));
    
    /*--- Turbulent kinetic energy ---*/
    
    if ((config->GetKind_Turb_Model() == SST) || (config->GetKind_Turb_Model() == SST_SUST))
      numerics->SetTurbKineticEnergy(solver_container[TURB_SOL]->GetNodes()->GetSolution(iPoint,0),
                                     solver_container[TURB_SOL]->GetNodes()->GetSolution(jPoint,0));
    
    /*--- Compute and update residual ---*/
    
    numerics->ComputeResidual(Res_Visc, Jacobian_i, Jacobian_j, config);

    LinSysRes.SubtractBlock(iPoint, Res_Visc);
    LinSysRes.AddBlock(jPoint, Res_Visc);
    
    /*--- Implicit part ---*/
    
    if (implicit) {
      Jacobian.SubtractBlock(iPoint, iPoint, Jacobian_i);
      Jacobian.SubtractBlock(iPoint, jPoint, Jacobian_j);
      Jacobian.AddBlock(jPoint, iPoint, Jacobian_i);
      Jacobian.AddBlock(jPoint, jPoint, Jacobian_j);
    }
    
  }
  
}

void CIncNSSolver::Friction_Forces(CGeometry *geometry, CConfig *config) {

  unsigned long iVertex, iPoint, iPointNormal;
  unsigned short Boundary, Monitoring, iMarker, iMarker_Monitoring, iDim, jDim;
  su2double Viscosity = 0.0, div_vel, *Normal, MomentDist[3] = {0.0, 0.0, 0.0}, WallDist[3] = {0.0, 0.0, 0.0},
  *Coord, *Coord_Normal, Area, WallShearStress, TauNormal, factor, RefVel2 = 0.0,
  RefDensity = 0.0, Density = 0.0, WallDistMod, FrictionVel, UnitNormal[3] = {0.0, 0.0, 0.0}, TauElem[3] = {0.0, 0.0, 0.0}, TauTangent[3] = {0.0, 0.0, 0.0},
  Tau[3][3] = {{0.0, 0.0, 0.0},{0.0, 0.0, 0.0},{0.0, 0.0, 0.0}}, Force[3] = {0.0, 0.0, 0.0},
  Grad_Vel[3][3] = {{0.0, 0.0, 0.0},{0.0, 0.0, 0.0},{0.0, 0.0, 0.0}},
  delta[3][3] = {{1.0, 0.0, 0.0},{0.0,1.0,0.0},{0.0,0.0,1.0}},
  Grad_Temp[3] = {0.0, 0.0, 0.0}, GradTemperature, thermal_conductivity, MaxNorm = 8.0;
  su2double MomentX_Force[3] = {0.0,0.0,0.0}, MomentY_Force[3] = {0.0,0.0,0.0}, MomentZ_Force[3] = {0.0,0.0,0.0};
  su2double AxiFactor;

#ifdef HAVE_MPI
  su2double MyAllBound_CD_Visc, MyAllBound_CL_Visc, MyAllBound_CSF_Visc, MyAllBound_CMx_Visc, MyAllBound_CMy_Visc, MyAllBound_CMz_Visc, MyAllBound_CoPx_Visc, MyAllBound_CoPy_Visc, MyAllBound_CoPz_Visc, MyAllBound_CFx_Visc, MyAllBound_CFy_Visc, MyAllBound_CFz_Visc, MyAllBound_CT_Visc, MyAllBound_CQ_Visc, MyAllBound_HF_Visc, MyAllBound_MaxHF_Visc, *MySurface_CL_Visc = NULL, *MySurface_CD_Visc = NULL, *MySurface_CSF_Visc = NULL, *MySurface_CEff_Visc = NULL, *MySurface_CFx_Visc = NULL, *MySurface_CFy_Visc = NULL, *MySurface_CFz_Visc = NULL, *MySurface_CMx_Visc = NULL, *MySurface_CMy_Visc = NULL, *MySurface_CMz_Visc = NULL, *MySurface_HF_Visc = NULL, *MySurface_MaxHF_Visc = NULL;
#endif

  string Marker_Tag, Monitoring_Tag;

  su2double Alpha       = config->GetAoA()*PI_NUMBER/180.0;
  su2double Beta        = config->GetAoS()*PI_NUMBER/180.0;
  su2double RefArea     = config->GetRefArea();
  su2double RefLength   = config->GetRefLength();
  su2double RefHeatFlux = config->GetHeat_Flux_Ref();
  su2double *Origin = NULL;

  if (config->GetnMarker_Monitoring() != 0) { Origin = config->GetRefOriginMoment(0); }

  bool axisymmetric = config->GetAxisymmetric();
  bool energy       = config->GetEnergy_Equation();

  /*--- Evaluate reference values for non-dimensionalization.
   For dimensional or non-dim based on initial values, use
   the far-field state (inf). For a custom non-dim based
   on user-provided reference values, use the ref values
   to compute the forces. ---*/

  if ((config->GetRef_Inc_NonDim() == DIMENSIONAL) || 
      (config->GetRef_Inc_NonDim() == INITIAL_VALUES)) {
    RefDensity  = Density_Inf;
    RefVel2 = 0.0;
    for (iDim = 0; iDim < nDim; iDim++)
      RefVel2  += Velocity_Inf[iDim]*Velocity_Inf[iDim];
  }
  else if (config->GetRef_Inc_NonDim() == REFERENCE_VALUES) {
    RefDensity = config->GetInc_Density_Ref();
    RefVel2    = config->GetInc_Velocity_Ref()*config->GetInc_Velocity_Ref();
  }

  /*--- Compute factor for force coefficients. ---*/

  factor = 1.0 / (0.5*RefDensity*RefArea*RefVel2);

  /*--- Variables initialization ---*/

  AllBound_CD_Visc = 0.0;    AllBound_CL_Visc = 0.0;       AllBound_CSF_Visc = 0.0;
  AllBound_CMx_Visc = 0.0;      AllBound_CMy_Visc = 0.0;         AllBound_CMz_Visc = 0.0;
  AllBound_CFx_Visc = 0.0;      AllBound_CFy_Visc = 0.0;         AllBound_CFz_Visc = 0.0;
  AllBound_CoPx_Visc = 0.0;      AllBound_CoPy_Visc = 0.0;         AllBound_CoPz_Visc = 0.0;
  AllBound_CT_Visc = 0.0;       AllBound_CQ_Visc = 0.0;          AllBound_CMerit_Visc = 0.0;
  AllBound_HF_Visc = 0.0; AllBound_MaxHF_Visc = 0.0; AllBound_CEff_Visc = 0.0;

  for (iMarker_Monitoring = 0; iMarker_Monitoring < config->GetnMarker_Monitoring(); iMarker_Monitoring++) {
    Surface_CL_Visc[iMarker_Monitoring]      = 0.0; Surface_CD_Visc[iMarker_Monitoring]      = 0.0;
    Surface_CSF_Visc[iMarker_Monitoring] = 0.0; Surface_CEff_Visc[iMarker_Monitoring]       = 0.0;
    Surface_CFx_Visc[iMarker_Monitoring]        = 0.0; Surface_CFy_Visc[iMarker_Monitoring]        = 0.0;
    Surface_CFz_Visc[iMarker_Monitoring]        = 0.0; Surface_CMx_Visc[iMarker_Monitoring]        = 0.0;
    Surface_CMy_Visc[iMarker_Monitoring]        = 0.0; Surface_CMz_Visc[iMarker_Monitoring]        = 0.0;
    Surface_HF_Visc[iMarker_Monitoring]              = 0.0; Surface_MaxHF_Visc[iMarker_Monitoring]           = 0.0;
  }

  /*--- Loop over the Navier-Stokes markers ---*/

  for (iMarker = 0; iMarker < nMarker; iMarker++) {

    Boundary = config->GetMarker_All_KindBC(iMarker);
    Monitoring = config->GetMarker_All_Monitoring(iMarker);

    /*--- Obtain the origin for the moment computation for a particular marker ---*/

    if (Monitoring == YES) {
      for (iMarker_Monitoring = 0; iMarker_Monitoring < config->GetnMarker_Monitoring(); iMarker_Monitoring++) {
        Monitoring_Tag = config->GetMarker_Monitoring_TagBound(iMarker_Monitoring);
        Marker_Tag = config->GetMarker_All_TagBound(iMarker);
        if (Marker_Tag == Monitoring_Tag)
          Origin = config->GetRefOriginMoment(iMarker_Monitoring);
      }
    }

    if ((Boundary == HEAT_FLUX) || (Boundary == ISOTHERMAL) || (Boundary == CHT_WALL_INTERFACE)) {

      /*--- Forces initialization at each Marker ---*/

      CD_Visc[iMarker] = 0.0; CL_Visc[iMarker] = 0.0;       CSF_Visc[iMarker] = 0.0;
      CMx_Visc[iMarker] = 0.0;   CMy_Visc[iMarker] = 0.0;         CMz_Visc[iMarker] = 0.0;
      CFx_Visc[iMarker] = 0.0;   CFy_Visc[iMarker] = 0.0;         CFz_Visc[iMarker] = 0.0;
      CoPx_Visc[iMarker] = 0.0;  CoPy_Visc[iMarker] = 0.0;       CoPz_Visc[iMarker] = 0.0;
      CT_Visc[iMarker] = 0.0;    CQ_Visc[iMarker] = 0.0;          CMerit_Visc[iMarker] = 0.0;
      HF_Visc[iMarker] = 0.0;  MaxHF_Visc[iMarker] = 0.0; CEff_Visc[iMarker] = 0.0;

      for (iDim = 0; iDim < nDim; iDim++) ForceViscous[iDim] = 0.0;
      MomentViscous[0] = 0.0; MomentViscous[1] = 0.0; MomentViscous[2] = 0.0;
      MomentX_Force[0] = 0.0; MomentX_Force[1] = 0.0; MomentX_Force[2] = 0.0;
      MomentY_Force[0] = 0.0; MomentY_Force[1] = 0.0; MomentY_Force[2] = 0.0;
      MomentZ_Force[0] = 0.0; MomentZ_Force[1] = 0.0; MomentZ_Force[2] = 0.0;

      /*--- Loop over the vertices to compute the forces ---*/

      for (iVertex = 0; iVertex < geometry->nVertex[iMarker]; iVertex++) {

        iPoint = geometry->vertex[iMarker][iVertex]->GetNode();
        iPointNormal = geometry->vertex[iMarker][iVertex]->GetNormal_Neighbor();

        Coord = geometry->node[iPoint]->GetCoord();
        Coord_Normal = geometry->node[iPointNormal]->GetCoord();

        Normal = geometry->vertex[iMarker][iVertex]->GetNormal();

        for (iDim = 0; iDim < nDim; iDim++) {
          for (jDim = 0 ; jDim < nDim; jDim++) {
            Grad_Vel[iDim][jDim] = nodes->GetGradient_Primitive(iPoint,iDim+1, jDim);
          }
          Grad_Temp[iDim] = nodes->GetGradient_Primitive(iPoint,nDim+1, iDim);
        }

        Viscosity = nodes->GetLaminarViscosity(iPoint);
        Density = nodes->GetDensity(iPoint);

        Area = 0.0; for (iDim = 0; iDim < nDim; iDim++) Area += Normal[iDim]*Normal[iDim]; Area = sqrt(Area);
        for (iDim = 0; iDim < nDim; iDim++) {
          UnitNormal[iDim] = Normal[iDim]/Area;
        }

        /*--- Evaluate Tau ---*/

        div_vel = 0.0; for (iDim = 0; iDim < nDim; iDim++) div_vel += Grad_Vel[iDim][iDim];

        for (iDim = 0; iDim < nDim; iDim++) {
          for (jDim = 0 ; jDim < nDim; jDim++) {
            Tau[iDim][jDim] = Viscosity*(Grad_Vel[jDim][iDim] + Grad_Vel[iDim][jDim]) - TWO3*Viscosity*div_vel*delta[iDim][jDim];
          }
        }

        /*--- Project Tau in each surface element ---*/

        for (iDim = 0; iDim < nDim; iDim++) {
          TauElem[iDim] = 0.0;
          for (jDim = 0; jDim < nDim; jDim++) {
            TauElem[iDim] += Tau[iDim][jDim]*UnitNormal[jDim];
          }
        }

        /*--- Compute wall shear stress (using the stress tensor). Compute wall skin friction coefficient, and heat flux on the wall ---*/

        TauNormal = 0.0;
        for (iDim = 0; iDim < nDim; iDim++)
          TauNormal += TauElem[iDim] * UnitNormal[iDim];

        WallShearStress = 0.0;
        for (iDim = 0; iDim < nDim; iDim++) {
          TauTangent[iDim] = TauElem[iDim] - TauNormal * UnitNormal[iDim];
          CSkinFriction[iMarker][iDim][iVertex] = TauTangent[iDim] / (0.5*RefDensity*RefVel2);
          WallShearStress += TauTangent[iDim] * TauTangent[iDim];
        }
        WallShearStress = sqrt(WallShearStress);

        for (iDim = 0; iDim < nDim; iDim++) WallDist[iDim] = (Coord[iDim] - Coord_Normal[iDim]);
        WallDistMod = 0.0; for (iDim = 0; iDim < nDim; iDim++) WallDistMod += WallDist[iDim]*WallDist[iDim]; WallDistMod = sqrt(WallDistMod);

        /*--- Compute y+ and non-dimensional velocity ---*/

        FrictionVel = sqrt(fabs(WallShearStress)/Density);
        YPlus[iMarker][iVertex] = WallDistMod*FrictionVel/(Viscosity/Density);

        /*--- Compute total and maximum heat flux on the wall ---*/

        GradTemperature = 0.0;
        if (energy) {
        for (iDim = 0; iDim < nDim; iDim++)
          GradTemperature -= Grad_Temp[iDim]*UnitNormal[iDim];
        }
        
        thermal_conductivity       = nodes->GetThermalConductivity(iPoint);
        HeatFlux[iMarker][iVertex] = -thermal_conductivity*GradTemperature*RefHeatFlux;

        /*--- Note that y+, and heat are computed at the
         halo cells (for visualization purposes), but not the forces ---*/

        if ((geometry->node[iPoint]->GetDomain()) && (Monitoring == YES)) {

          /*--- Axisymmetric simulations ---*/

          if (axisymmetric) AxiFactor = 2.0*PI_NUMBER*geometry->node[iPoint]->GetCoord(1);
          else AxiFactor = 1.0;

          /*--- Force computation ---*/

          for (iDim = 0; iDim < nDim; iDim++) {
            Force[iDim] = TauElem[iDim] * Area * factor * AxiFactor;
            ForceViscous[iDim] += Force[iDim];
            MomentDist[iDim] = Coord[iDim] - Origin[iDim];
          }

          /*--- Moment with respect to the reference axis ---*/

          if (iDim == 3) {
            MomentViscous[0] += (Force[2]*MomentDist[1] - Force[1]*MomentDist[2])/RefLength;
            MomentX_Force[1] += (-Force[1]*Coord[2]);
            MomentX_Force[2] += (Force[2]*Coord[1]);

            MomentViscous[1] += (Force[0]*MomentDist[2] - Force[2]*MomentDist[0])/RefLength;
            MomentY_Force[2] += (-Force[2]*Coord[0]);
            MomentY_Force[0] += (Force[0]*Coord[2]);
          }
          MomentViscous[2] += (Force[1]*MomentDist[0] - Force[0]*MomentDist[1])/RefLength;
          MomentZ_Force[0] += (-Force[0]*Coord[1]);
          MomentZ_Force[1] += (Force[1]*Coord[0]);
          
          HF_Visc[iMarker]          += HeatFlux[iMarker][iVertex]*Area;
          MaxHF_Visc[iMarker]       += pow(HeatFlux[iMarker][iVertex], MaxNorm);
          
        }

      }

      /*--- Project forces and store the non-dimensional coefficients ---*/

      if (Monitoring == YES) {
        if (nDim == 2) {
          CD_Visc[iMarker]       =  ForceViscous[0]*cos(Alpha) + ForceViscous[1]*sin(Alpha);
          CL_Visc[iMarker]       = -ForceViscous[0]*sin(Alpha) + ForceViscous[1]*cos(Alpha);
          CEff_Visc[iMarker]        = CL_Visc[iMarker] / (CD_Visc[iMarker]+EPS);
          CMz_Visc[iMarker]         = MomentViscous[2];
          CFx_Visc[iMarker]         = ForceViscous[0];
          CFy_Visc[iMarker]         = ForceViscous[1];
          CoPx_Visc[iMarker]        = MomentZ_Force[1];
          CoPy_Visc[iMarker]        = -MomentZ_Force[0];
          CT_Visc[iMarker]          = -CFx_Visc[iMarker];
          CQ_Visc[iMarker]          = -CMz_Visc[iMarker];
          CMerit_Visc[iMarker]      = CT_Visc[iMarker] / (CQ_Visc[iMarker]+EPS);
          MaxHF_Visc[iMarker] = pow(MaxHF_Visc[iMarker], 1.0/MaxNorm);
        }
        if (nDim == 3) {
          CD_Visc[iMarker]       =  ForceViscous[0]*cos(Alpha)*cos(Beta) + ForceViscous[1]*sin(Beta) + ForceViscous[2]*sin(Alpha)*cos(Beta);
          CL_Visc[iMarker]       = -ForceViscous[0]*sin(Alpha) + ForceViscous[2]*cos(Alpha);
          CSF_Visc[iMarker]  = -ForceViscous[0]*sin(Beta)*cos(Alpha) + ForceViscous[1]*cos(Beta) - ForceViscous[2]*sin(Beta)*sin(Alpha);
          CEff_Visc[iMarker]        = CL_Visc[iMarker]/(CD_Visc[iMarker] + EPS);
          CMx_Visc[iMarker]         = MomentViscous[0];
          CMy_Visc[iMarker]         = MomentViscous[1];
          CMz_Visc[iMarker]         = MomentViscous[2];
          CFx_Visc[iMarker]         = ForceViscous[0];
          CFy_Visc[iMarker]         = ForceViscous[1];
          CFz_Visc[iMarker]         = ForceViscous[2];
          CoPx_Visc[iMarker]        =  -MomentY_Force[0];
          CoPz_Visc[iMarker]        = MomentY_Force[2];
          CT_Visc[iMarker]          = -CFz_Visc[iMarker];
          CQ_Visc[iMarker]          = -CMz_Visc[iMarker];
          CMerit_Visc[iMarker]      = CT_Visc[iMarker] / (CQ_Visc[iMarker] + EPS);
          MaxHF_Visc[iMarker] = pow(MaxHF_Visc[iMarker], 1.0/MaxNorm);
        }

        AllBound_CD_Visc       += CD_Visc[iMarker];
        AllBound_CL_Visc       += CL_Visc[iMarker];
        AllBound_CSF_Visc  += CSF_Visc[iMarker];
        AllBound_CMx_Visc         += CMx_Visc[iMarker];
        AllBound_CMy_Visc         += CMy_Visc[iMarker];
        AllBound_CMz_Visc         += CMz_Visc[iMarker];
        AllBound_CFx_Visc         += CFx_Visc[iMarker];
        AllBound_CFy_Visc         += CFy_Visc[iMarker];
        AllBound_CFz_Visc         += CFz_Visc[iMarker];
        AllBound_CoPx_Visc        += CoPx_Visc[iMarker];
        AllBound_CoPy_Visc        += CoPy_Visc[iMarker];
        AllBound_CoPz_Visc        += CoPz_Visc[iMarker];
        AllBound_CT_Visc          += CT_Visc[iMarker];
        AllBound_CQ_Visc          += CQ_Visc[iMarker];
        AllBound_HF_Visc    += HF_Visc[iMarker];
        AllBound_MaxHF_Visc += pow(MaxHF_Visc[iMarker], MaxNorm);

        /*--- Compute the coefficients per surface ---*/

        for (iMarker_Monitoring = 0; iMarker_Monitoring < config->GetnMarker_Monitoring(); iMarker_Monitoring++) {
          Monitoring_Tag = config->GetMarker_Monitoring_TagBound(iMarker_Monitoring);
          Marker_Tag = config->GetMarker_All_TagBound(iMarker);
          if (Marker_Tag == Monitoring_Tag) {
            Surface_CL_Visc[iMarker_Monitoring]      += CL_Visc[iMarker];
            Surface_CD_Visc[iMarker_Monitoring]      += CD_Visc[iMarker];
            Surface_CSF_Visc[iMarker_Monitoring] += CSF_Visc[iMarker];
            Surface_CEff_Visc[iMarker_Monitoring]       += CEff_Visc[iMarker];
            Surface_CFx_Visc[iMarker_Monitoring]        += CFx_Visc[iMarker];
            Surface_CFy_Visc[iMarker_Monitoring]        += CFy_Visc[iMarker];
            Surface_CFz_Visc[iMarker_Monitoring]        += CFz_Visc[iMarker];
            Surface_CMx_Visc[iMarker_Monitoring]        += CMx_Visc[iMarker];
            Surface_CMy_Visc[iMarker_Monitoring]        += CMy_Visc[iMarker];
            Surface_CMz_Visc[iMarker_Monitoring]        += CMz_Visc[iMarker];
            Surface_HF_Visc[iMarker_Monitoring]         += HF_Visc[iMarker];
            Surface_MaxHF_Visc[iMarker_Monitoring]      += pow(MaxHF_Visc[iMarker],MaxNorm);
          }
        }

      }

    }
  }

  /*--- Update some global coeffients ---*/

  AllBound_CEff_Visc = AllBound_CL_Visc / (AllBound_CD_Visc + EPS);
  AllBound_CMerit_Visc = AllBound_CT_Visc / (AllBound_CQ_Visc + EPS);
  AllBound_MaxHF_Visc = pow(AllBound_MaxHF_Visc, 1.0/MaxNorm);


#ifdef HAVE_MPI

  /*--- Add AllBound information using all the nodes ---*/

  MyAllBound_CD_Visc        = AllBound_CD_Visc;                      AllBound_CD_Visc = 0.0;
  MyAllBound_CL_Visc        = AllBound_CL_Visc;                      AllBound_CL_Visc = 0.0;
  MyAllBound_CSF_Visc   = AllBound_CSF_Visc;                 AllBound_CSF_Visc = 0.0;
  AllBound_CEff_Visc = 0.0;
  MyAllBound_CMx_Visc          = AllBound_CMx_Visc;                        AllBound_CMx_Visc = 0.0;
  MyAllBound_CMy_Visc          = AllBound_CMy_Visc;                        AllBound_CMy_Visc = 0.0;
  MyAllBound_CMz_Visc          = AllBound_CMz_Visc;                        AllBound_CMz_Visc = 0.0;
  MyAllBound_CFx_Visc          = AllBound_CFx_Visc;                        AllBound_CFx_Visc = 0.0;
  MyAllBound_CFy_Visc          = AllBound_CFy_Visc;                        AllBound_CFy_Visc = 0.0;
  MyAllBound_CFz_Visc          = AllBound_CFz_Visc;                        AllBound_CFz_Visc = 0.0;
  MyAllBound_CoPx_Visc          = AllBound_CoPx_Visc;                        AllBound_CoPx_Visc = 0.0;
  MyAllBound_CoPy_Visc          = AllBound_CoPy_Visc;                        AllBound_CoPy_Visc = 0.0;
  MyAllBound_CoPz_Visc          = AllBound_CoPz_Visc;                        AllBound_CoPz_Visc = 0.0;
  MyAllBound_CT_Visc           = AllBound_CT_Visc;                         AllBound_CT_Visc = 0.0;
  MyAllBound_CQ_Visc           = AllBound_CQ_Visc;                         AllBound_CQ_Visc = 0.0;
  AllBound_CMerit_Visc = 0.0;
  MyAllBound_HF_Visc     = AllBound_HF_Visc;                   AllBound_HF_Visc = 0.0;
  MyAllBound_MaxHF_Visc  = pow(AllBound_MaxHF_Visc, MaxNorm);  AllBound_MaxHF_Visc = 0.0;

  if (config->GetComm_Level() == COMM_FULL) {
    SU2_MPI::Allreduce(&MyAllBound_CD_Visc, &AllBound_CD_Visc, 1, MPI_DOUBLE, MPI_SUM, MPI_COMM_WORLD);
    SU2_MPI::Allreduce(&MyAllBound_CL_Visc, &AllBound_CL_Visc, 1, MPI_DOUBLE, MPI_SUM, MPI_COMM_WORLD);
    SU2_MPI::Allreduce(&MyAllBound_CSF_Visc, &AllBound_CSF_Visc, 1, MPI_DOUBLE, MPI_SUM, MPI_COMM_WORLD);
    AllBound_CEff_Visc = AllBound_CL_Visc / (AllBound_CD_Visc + EPS);
    SU2_MPI::Allreduce(&MyAllBound_CMx_Visc, &AllBound_CMx_Visc, 1, MPI_DOUBLE, MPI_SUM, MPI_COMM_WORLD);
    SU2_MPI::Allreduce(&MyAllBound_CMy_Visc, &AllBound_CMy_Visc, 1, MPI_DOUBLE, MPI_SUM, MPI_COMM_WORLD);
    SU2_MPI::Allreduce(&MyAllBound_CMz_Visc, &AllBound_CMz_Visc, 1, MPI_DOUBLE, MPI_SUM, MPI_COMM_WORLD);
    SU2_MPI::Allreduce(&MyAllBound_CFx_Visc, &AllBound_CFx_Visc, 1, MPI_DOUBLE, MPI_SUM, MPI_COMM_WORLD);
    SU2_MPI::Allreduce(&MyAllBound_CFy_Visc, &AllBound_CFy_Visc, 1, MPI_DOUBLE, MPI_SUM, MPI_COMM_WORLD);
    SU2_MPI::Allreduce(&MyAllBound_CFz_Visc, &AllBound_CFz_Visc, 1, MPI_DOUBLE, MPI_SUM, MPI_COMM_WORLD);
    SU2_MPI::Allreduce(&MyAllBound_CoPx_Visc, &AllBound_CoPx_Visc, 1, MPI_DOUBLE, MPI_SUM, MPI_COMM_WORLD);
    SU2_MPI::Allreduce(&MyAllBound_CoPy_Visc, &AllBound_CoPy_Visc, 1, MPI_DOUBLE, MPI_SUM, MPI_COMM_WORLD);
    SU2_MPI::Allreduce(&MyAllBound_CoPz_Visc, &AllBound_CoPz_Visc, 1, MPI_DOUBLE, MPI_SUM, MPI_COMM_WORLD);
    SU2_MPI::Allreduce(&MyAllBound_CT_Visc, &AllBound_CT_Visc, 1, MPI_DOUBLE, MPI_SUM, MPI_COMM_WORLD);
    SU2_MPI::Allreduce(&MyAllBound_CQ_Visc, &AllBound_CQ_Visc, 1, MPI_DOUBLE, MPI_SUM, MPI_COMM_WORLD);
    AllBound_CMerit_Visc = AllBound_CT_Visc / (AllBound_CQ_Visc + EPS);
    SU2_MPI::Allreduce(&MyAllBound_HF_Visc, &AllBound_HF_Visc, 1, MPI_DOUBLE, MPI_SUM, MPI_COMM_WORLD);
    SU2_MPI::Allreduce(&MyAllBound_MaxHF_Visc, &AllBound_MaxHF_Visc, 1, MPI_DOUBLE, MPI_SUM, MPI_COMM_WORLD);
    AllBound_MaxHF_Visc = pow(AllBound_MaxHF_Visc, 1.0/MaxNorm);
  }
  
  /*--- Add the forces on the surfaces using all the nodes ---*/

  MySurface_CL_Visc      = new su2double[config->GetnMarker_Monitoring()];
  MySurface_CD_Visc      = new su2double[config->GetnMarker_Monitoring()];
  MySurface_CSF_Visc = new su2double[config->GetnMarker_Monitoring()];
  MySurface_CEff_Visc       = new su2double[config->GetnMarker_Monitoring()];
  MySurface_CFx_Visc        = new su2double[config->GetnMarker_Monitoring()];
  MySurface_CFy_Visc        = new su2double[config->GetnMarker_Monitoring()];
  MySurface_CFz_Visc        = new su2double[config->GetnMarker_Monitoring()];
  MySurface_CMx_Visc        = new su2double[config->GetnMarker_Monitoring()];
  MySurface_CMy_Visc        = new su2double[config->GetnMarker_Monitoring()];
  MySurface_CMz_Visc        = new su2double[config->GetnMarker_Monitoring()];
  MySurface_HF_Visc         = new su2double[config->GetnMarker_Monitoring()];
  MySurface_MaxHF_Visc      = new su2double[config->GetnMarker_Monitoring()];

  for (iMarker_Monitoring = 0; iMarker_Monitoring < config->GetnMarker_Monitoring(); iMarker_Monitoring++) {

    MySurface_CL_Visc[iMarker_Monitoring]      = Surface_CL_Visc[iMarker_Monitoring];
    MySurface_CD_Visc[iMarker_Monitoring]      = Surface_CD_Visc[iMarker_Monitoring];
    MySurface_CSF_Visc[iMarker_Monitoring] = Surface_CSF_Visc[iMarker_Monitoring];
    MySurface_CEff_Visc[iMarker_Monitoring]       = Surface_CEff_Visc[iMarker_Monitoring];
    MySurface_CFx_Visc[iMarker_Monitoring]        = Surface_CFx_Visc[iMarker_Monitoring];
    MySurface_CFy_Visc[iMarker_Monitoring]        = Surface_CFy_Visc[iMarker_Monitoring];
    MySurface_CFz_Visc[iMarker_Monitoring]        = Surface_CFz_Visc[iMarker_Monitoring];
    MySurface_CMx_Visc[iMarker_Monitoring]        = Surface_CMx_Visc[iMarker_Monitoring];
    MySurface_CMy_Visc[iMarker_Monitoring]        = Surface_CMy_Visc[iMarker_Monitoring];
    MySurface_CMz_Visc[iMarker_Monitoring]        = Surface_CMz_Visc[iMarker_Monitoring];
    MySurface_HF_Visc[iMarker_Monitoring]         = Surface_HF_Visc[iMarker_Monitoring];
    MySurface_MaxHF_Visc[iMarker_Monitoring]      = Surface_MaxHF_Visc[iMarker_Monitoring];

    Surface_CL_Visc[iMarker_Monitoring]      = 0.0;
    Surface_CD_Visc[iMarker_Monitoring]      = 0.0;
    Surface_CSF_Visc[iMarker_Monitoring] = 0.0;
    Surface_CEff_Visc[iMarker_Monitoring]       = 0.0;
    Surface_CFx_Visc[iMarker_Monitoring]        = 0.0;
    Surface_CFy_Visc[iMarker_Monitoring]        = 0.0;
    Surface_CFz_Visc[iMarker_Monitoring]        = 0.0;
    Surface_CMx_Visc[iMarker_Monitoring]        = 0.0;
    Surface_CMy_Visc[iMarker_Monitoring]        = 0.0;
    Surface_CMz_Visc[iMarker_Monitoring]        = 0.0;
    Surface_HF_Visc[iMarker_Monitoring]         = 0.0;
    Surface_MaxHF_Visc[iMarker_Monitoring]      = 0.0;
  }

  if (config->GetComm_Level() == COMM_FULL) {
    SU2_MPI::Allreduce(MySurface_CL_Visc, Surface_CL_Visc, config->GetnMarker_Monitoring(), MPI_DOUBLE, MPI_SUM, MPI_COMM_WORLD);
    SU2_MPI::Allreduce(MySurface_CD_Visc, Surface_CD_Visc, config->GetnMarker_Monitoring(), MPI_DOUBLE, MPI_SUM, MPI_COMM_WORLD);
    SU2_MPI::Allreduce(MySurface_CSF_Visc, Surface_CSF_Visc, config->GetnMarker_Monitoring(), MPI_DOUBLE, MPI_SUM, MPI_COMM_WORLD);
    for (iMarker_Monitoring = 0; iMarker_Monitoring < config->GetnMarker_Monitoring(); iMarker_Monitoring++)
      Surface_CEff_Visc[iMarker_Monitoring] = Surface_CL_Visc[iMarker_Monitoring] / (Surface_CD_Visc[iMarker_Monitoring] + EPS);
    SU2_MPI::Allreduce(MySurface_CFx_Visc, Surface_CFx_Visc, config->GetnMarker_Monitoring(), MPI_DOUBLE, MPI_SUM, MPI_COMM_WORLD);
    SU2_MPI::Allreduce(MySurface_CFy_Visc, Surface_CFy_Visc, config->GetnMarker_Monitoring(), MPI_DOUBLE, MPI_SUM, MPI_COMM_WORLD);
    SU2_MPI::Allreduce(MySurface_CFz_Visc, Surface_CFz_Visc, config->GetnMarker_Monitoring(), MPI_DOUBLE, MPI_SUM, MPI_COMM_WORLD);
    SU2_MPI::Allreduce(MySurface_CMx_Visc, Surface_CMx_Visc, config->GetnMarker_Monitoring(), MPI_DOUBLE, MPI_SUM, MPI_COMM_WORLD);
    SU2_MPI::Allreduce(MySurface_CMy_Visc, Surface_CMy_Visc, config->GetnMarker_Monitoring(), MPI_DOUBLE, MPI_SUM, MPI_COMM_WORLD);
    SU2_MPI::Allreduce(MySurface_CMz_Visc, Surface_CMz_Visc, config->GetnMarker_Monitoring(), MPI_DOUBLE, MPI_SUM, MPI_COMM_WORLD);
    SU2_MPI::Allreduce(MySurface_HF_Visc, Surface_HF_Visc, config->GetnMarker_Monitoring(), MPI_DOUBLE, MPI_SUM, MPI_COMM_WORLD);
    SU2_MPI::Allreduce(MySurface_MaxHF_Visc, Surface_MaxHF_Visc, config->GetnMarker_Monitoring(), MPI_DOUBLE, MPI_SUM, MPI_COMM_WORLD);
  }
  
  delete [] MySurface_CL_Visc; delete [] MySurface_CD_Visc; delete [] MySurface_CSF_Visc;
  delete [] MySurface_CEff_Visc;  delete [] MySurface_CFx_Visc;   delete [] MySurface_CFy_Visc;
  delete [] MySurface_CFz_Visc;   delete [] MySurface_CMx_Visc;   delete [] MySurface_CMy_Visc;
  delete [] MySurface_CMz_Visc; delete [] MySurface_HF_Visc; delete [] MySurface_MaxHF_Visc;

#endif

  /*--- Update the total coefficients (note that all the nodes have the same value)---*/

  Total_CD          += AllBound_CD_Visc;
  Total_CL          += AllBound_CL_Visc;
  Total_CSF         += AllBound_CSF_Visc;
  Total_CEff        = Total_CL / (Total_CD + EPS);
  Total_CMx         += AllBound_CMx_Visc;
  Total_CMy         += AllBound_CMy_Visc;
  Total_CMz         += AllBound_CMz_Visc;
  Total_CFx         += AllBound_CFx_Visc;
  Total_CFy         += AllBound_CFy_Visc;
  Total_CFz         += AllBound_CFz_Visc;
  Total_CoPx        += AllBound_CoPx_Visc;
  Total_CoPy        += AllBound_CoPy_Visc;
  Total_CoPz        += AllBound_CoPz_Visc;
  Total_CT          += AllBound_CT_Visc;
  Total_CQ          += AllBound_CQ_Visc;
  Total_CMerit      = AllBound_CT_Visc / (AllBound_CQ_Visc + EPS);
  Total_Heat        = AllBound_HF_Visc;
  Total_MaxHeat     = AllBound_MaxHF_Visc;

  /*--- Update the total coefficients per surface (note that all the nodes have the same value)---*/

  for (iMarker_Monitoring = 0; iMarker_Monitoring < config->GetnMarker_Monitoring(); iMarker_Monitoring++) {
    Surface_CL[iMarker_Monitoring]      += Surface_CL_Visc[iMarker_Monitoring];
    Surface_CD[iMarker_Monitoring]      += Surface_CD_Visc[iMarker_Monitoring];
    Surface_CSF[iMarker_Monitoring] += Surface_CSF_Visc[iMarker_Monitoring];
    Surface_CEff[iMarker_Monitoring]       = Surface_CL[iMarker_Monitoring] / (Surface_CD[iMarker_Monitoring] + EPS);
    Surface_CFx[iMarker_Monitoring]        += Surface_CFx_Visc[iMarker_Monitoring];
    Surface_CFy[iMarker_Monitoring]        += Surface_CFy_Visc[iMarker_Monitoring];
    Surface_CFz[iMarker_Monitoring]        += Surface_CFz_Visc[iMarker_Monitoring];
    Surface_CMx[iMarker_Monitoring]        += Surface_CMx_Visc[iMarker_Monitoring];
    Surface_CMy[iMarker_Monitoring]        += Surface_CMy_Visc[iMarker_Monitoring];
    Surface_CMz[iMarker_Monitoring]        += Surface_CMz_Visc[iMarker_Monitoring];
  }

}

void CIncNSSolver::BC_HeatFlux_Wall(CGeometry *geometry, CSolver **solver_container, CNumerics *conv_numerics, CNumerics *visc_numerics, CConfig *config, unsigned short val_marker) {
  
  unsigned short iDim, iVar, jVar;// Wall_Function;
  unsigned long iVertex, iPoint, total_index;
  
  su2double *GridVel, *Normal, Area, Wall_HeatFlux;

  bool implicit            = (config->GetKind_TimeIntScheme_Flow() == EULER_IMPLICIT);
  bool energy              = config->GetEnergy_Equation();
  bool streamwise_periodic = (config->GetKind_Streamwise_Periodic() != NONE);
  bool streamwise_periodic_temperature = config->GetStreamwise_Periodic_Temperature();

  /*--- Variable allocation for streamwise periodicity ---*/
  su2double Cp, 
            thermal_conductivity, 
            dot_product, 
            norm2_translation, 
            scalar_factor,
            massflow,
            integratedHeatFlow;

  /*--- Variable initialization for streamwise periodicity ---*/
  if(energy && streamwise_periodic && streamwise_periodic_temperature) {
    massflow = config->GetStreamwise_Periodic_MassFlow();
    integratedHeatFlow = config->GetStreamwise_Periodic_IntegratedHeatFlow();

    norm2_translation = 0.0;
    for (iDim = 0; iDim < nDim; iDim++) {
      norm2_translation += pow(config->GetPeriodicTranslation(0)[iDim],2);
    }
  }

  /*--- Identify the boundary by string name ---*/
  
  string Marker_Tag = config->GetMarker_All_TagBound(val_marker);
  
  /*--- Get the specified wall heat flux from config ---*/
  
  Wall_HeatFlux = config->GetWall_HeatFlux(Marker_Tag)/config->GetHeat_Flux_Ref();

//  /*--- Get wall function treatment from config. ---*/
//
//  Wall_Function = config->GetWallFunction_Treatment(Marker_Tag);
//  if (Wall_Function != NO_WALL_FUNCTION) {
//    SU2_MPI::Error("Wall function treament not implemented yet", CURRENT_FUNCTION);
//  }

  /*--- Loop over all of the vertices on this boundary marker ---*/
  
  for (iVertex = 0; iVertex < geometry->nVertex[val_marker]; iVertex++) {
    iPoint = geometry->vertex[val_marker][iVertex]->GetNode();
    
    /*--- Check if the node belongs to the domain (i.e, not a halo node) ---*/
    
    if (geometry->node[iPoint]->GetDomain()) {
      
      /*--- Compute dual-grid area and boundary normal ---*/
      
      Normal = geometry->vertex[val_marker][iVertex]->GetNormal();
      
      Area = 0.0;
      for (iDim = 0; iDim < nDim; iDim++)
        Area += Normal[iDim]*Normal[iDim];
      Area = sqrt (Area);

      /*--- Initialize the convective & viscous residuals to zero ---*/
      
      for (iVar = 0; iVar < nVar; iVar++) {
        Res_Conv[iVar] = 0.0;
        Res_Visc[iVar] = 0.0;
        if (implicit) {
          for (jVar = 0; jVar < nVar; jVar++)
            Jacobian_i[iVar][jVar] = 0.0;
        }
      }

      /*--- Store the corrected velocity at the wall which will
       be zero (v = 0), unless there are moving walls (v = u_wall)---*/
      
      if (dynamic_grid) {
        GridVel = geometry->node[iPoint]->GetGridVel();
        for (iDim = 0; iDim < nDim; iDim++) Vector[iDim] = GridVel[iDim];
      } else {
        for (iDim = 0; iDim < nDim; iDim++) Vector[iDim] = 0.0;
      }
      
      /*--- Impose the value of the velocity as a strong boundary
       condition (Dirichlet). Fix the velocity and remove any
       contribution to the residual at this node. ---*/
      
      nodes->SetVelocity_Old(iPoint,Vector); // TK Why _Old? Is there a solution copying directly afterwards? 
      
      for (iDim = 0; iDim < nDim; iDim++)
        LinSysRes.SetBlock_Zero(iPoint, iDim+1);
      nodes->SetVel_ResTruncError_Zero(iPoint);
      
      if (energy) {

        /*--- Apply a weak boundary condition for the energy equation.
        Compute the residual due to the prescribed heat flux. ---*/

        Res_Visc[nDim+1] = Wall_HeatFlux*Area;
        
        /*--- With streamwise periodic BC and heatflux walls an additional
              term is introduced in the boundary formulation ---*/    
        if (streamwise_periodic && streamwise_periodic_temperature) {
          
          Cp = nodes->GetSpecificHeatCp(iPoint);
          thermal_conductivity = nodes->GetThermalConductivity(iPoint);

          /*--- Scalar part of the contribution ---*/
          scalar_factor = integratedHeatFlow*thermal_conductivity / (massflow * Cp * norm2_translation);
          
          /*--- Scalar product ---*/
          dot_product = 0.0;
          for (iDim = 0; iDim < nDim; iDim++) {
            dot_product += config->GetPeriodicTranslation(0)[iDim]*Normal[iDim];
          }
          
          Res_Visc[nDim+1] -= scalar_factor*dot_product;
        }//if streamwise_periodic

        /*--- Viscous contribution to the residual at the wall ---*/

        LinSysRes.SubtractBlock(iPoint, Res_Visc);

      }

      /*--- Enforce the no-slip boundary condition in a strong way by
       modifying the velocity-rows of the Jacobian (1 on the diagonal). ---*/
      
      if (implicit) {
        for (iVar = 1; iVar <= nDim; iVar++) {
          total_index = iPoint*nVar+iVar;
          Jacobian.DeleteValsRowi(total_index);
        }
      }
      
    }
  }
}

void CIncNSSolver::BC_Isothermal_Wall(CGeometry *geometry, CSolver **solver_container, CNumerics *conv_numerics, CNumerics *visc_numerics, CConfig *config, unsigned short val_marker) {
  
  unsigned short iDim, iVar, jVar, Wall_Function;
  unsigned long iVertex, iPoint, Point_Normal, total_index;
  
  su2double *GridVel;
  su2double *Normal, *Coord_i, *Coord_j, Area, dist_ij;
  su2double Twall, dTdn;
  su2double thermal_conductivity;

  bool implicit      = (config->GetKind_TimeIntScheme_Flow() == EULER_IMPLICIT);
  bool energy        = config->GetEnergy_Equation();

  /*--- Identify the boundary by string name ---*/
  
  string Marker_Tag = config->GetMarker_All_TagBound(val_marker);
  
  /*--- Retrieve the specified wall temperature ---*/
  
  Twall = config->GetIsothermal_Temperature(Marker_Tag)/config->GetTemperature_Ref();

  /*--- Get wall function treatment from config. ---*/

  Wall_Function = config->GetWallFunction_Treatment(Marker_Tag);
  if (Wall_Function != NO_WALL_FUNCTION) {
    SU2_MPI::Error("Wall function treatment not implemented yet.", CURRENT_FUNCTION);
  }

  /*--- Loop over all of the vertices on this boundary marker ---*/
  
  for (iVertex = 0; iVertex < geometry->nVertex[val_marker]; iVertex++) {

    iPoint = geometry->vertex[val_marker][iVertex]->GetNode();
    
    /*--- Check if the node belongs to the domain (i.e, not a halo node) ---*/
    
    if (geometry->node[iPoint]->GetDomain()) {
      
      /*--- Initialize the convective & viscous residuals to zero ---*/
      
      for (iVar = 0; iVar < nVar; iVar++) {
        Res_Conv[iVar] = 0.0;
        Res_Visc[iVar] = 0.0;
        if (implicit) {
          for (jVar = 0; jVar < nVar; jVar++)
            Jacobian_i[iVar][jVar] = 0.0;
        }
      }

      /*--- Store the corrected velocity at the wall which will
       be zero (v = 0), unless there are moving walls (v = u_wall)---*/
      
      if (dynamic_grid) {
        GridVel = geometry->node[iPoint]->GetGridVel();
        for (iDim = 0; iDim < nDim; iDim++) Vector[iDim] = GridVel[iDim];
      } else {
        for (iDim = 0; iDim < nDim; iDim++) Vector[iDim] = 0.0;
      }
      
      /*--- Impose the value of the velocity as a strong boundary
       condition (Dirichlet). Fix the velocity and remove any
       contribution to the residual at this node. ---*/
      
      nodes->SetVelocity_Old(iPoint,Vector);
      
      for (iDim = 0; iDim < nDim; iDim++)
        LinSysRes.SetBlock_Zero(iPoint, iDim+1);
      nodes->SetVel_ResTruncError_Zero(iPoint);
      
      if (energy) {

        /*--- Compute dual grid area and boundary normal ---*/
        
        Normal = geometry->vertex[val_marker][iVertex]->GetNormal();
        
        Area = 0.0; 
        for (iDim = 0; iDim < nDim; iDim++) 
          Area += Normal[iDim]*Normal[iDim]; 
        Area = sqrt (Area);
        
        /*--- Compute closest normal neighbor ---*/
        
        Point_Normal = geometry->vertex[val_marker][iVertex]->GetNormal_Neighbor();
        
        /*--- Get coordinates of i & nearest normal and compute distance ---*/
        
        Coord_i = geometry->node[iPoint]->GetCoord();
        Coord_j = geometry->node[Point_Normal]->GetCoord();
        dist_ij = 0;
        for (iDim = 0; iDim < nDim; iDim++)
          dist_ij += (Coord_j[iDim]-Coord_i[iDim])*(Coord_j[iDim]-Coord_i[iDim]);
        dist_ij = sqrt(dist_ij);

        /*--- Compute the normal gradient in temperature using Twall ---*/
        
        dTdn = -(nodes->GetTemperature(Point_Normal) - Twall)/dist_ij;
        
        /*--- Get thermal conductivity ---*/

        thermal_conductivity = nodes->GetThermalConductivity(iPoint);

        /*--- Apply a weak boundary condition for the energy equation.
        Compute the residual due to the prescribed heat flux. ---*/

        Res_Visc[nDim+1] = thermal_conductivity*dTdn*Area;

        /*--- Jacobian contribution for temperature equation. ---*/
    
        if (implicit) {
          su2double Edge_Vector[3];
          su2double dist_ij_2 = 0, proj_vector_ij = 0;
          for (iDim = 0; iDim < nDim; iDim++) {
            Edge_Vector[iDim] = Coord_j[iDim]-Coord_i[iDim];
            dist_ij_2 += Edge_Vector[iDim]*Edge_Vector[iDim];
            proj_vector_ij += Edge_Vector[iDim]*Normal[iDim];
          }
          if (dist_ij_2 == 0.0) proj_vector_ij = 0.0;
          else proj_vector_ij = proj_vector_ij/dist_ij_2;

          Jacobian_i[nDim+1][nDim+1] = -thermal_conductivity*proj_vector_ij;

          Jacobian.SubtractBlock(iPoint, iPoint, Jacobian_i);
        }

        /*--- Viscous contribution to the residual at the wall ---*/
        
        LinSysRes.SubtractBlock(iPoint, Res_Visc);

      }

      /*--- Enforce the no-slip boundary condition in a strong way by
       modifying the velocity-rows of the Jacobian (1 on the diagonal). ---*/
      
      if (implicit) {
        for (iVar = 1; iVar <= nDim; iVar++) {
          total_index = iPoint*nVar+iVar;
          Jacobian.DeleteValsRowi(total_index);
        }
      }
      
    }
  }
}


void CIncNSSolver::BC_ConjugateHeat_Interface(CGeometry *geometry, CSolver **solver_container, CNumerics *conv_numerics, CConfig *config, unsigned short val_marker) {

  unsigned short iVar, jVar, iDim, Wall_Function;
  unsigned long iVertex, iPoint, total_index;

  su2double *GridVel, Tconjugate;
  su2double Temperature_Ref = config->GetTemperature_Ref();

  bool implicit      = (config->GetKind_TimeIntScheme_Flow() == EULER_IMPLICIT);
  bool energy        = config->GetEnergy_Equation();

  /*--- Identify the boundary ---*/

  string Marker_Tag = config->GetMarker_All_TagBound(val_marker);

  /*--- Retrieve the specified wall function treatment.---*/

  Wall_Function = config->GetWallFunction_Treatment(Marker_Tag);
  if(Wall_Function != NO_WALL_FUNCTION) {
      SU2_MPI::Error("Wall function treament not implemented yet", CURRENT_FUNCTION);
  }

  /*--- Loop over boundary points ---*/

  for (iVertex = 0; iVertex < geometry->nVertex[val_marker]; iVertex++) {

    iPoint = geometry->vertex[val_marker][iVertex]->GetNode();

    if (geometry->node[iPoint]->GetDomain()) {

      /*--- Initialize the convective & viscous residuals to zero ---*/

      for (iVar = 0; iVar < nVar; iVar++) {
        Res_Conv[iVar] = 0.0;
        Res_Visc[iVar] = 0.0;
        if (implicit) {
          for (jVar = 0; jVar < nVar; jVar++)
            Jacobian_i[iVar][jVar] = 0.0;
        }
      }

      /*--- Store the corrected velocity at the wall which will
       be zero (v = 0), unless there are moving walls (v = u_wall)---*/

      if (dynamic_grid) {
        GridVel = geometry->node[iPoint]->GetGridVel();
        for (iDim = 0; iDim < nDim; iDim++) Vector[iDim] = GridVel[iDim];
      } else {
        for (iDim = 0; iDim < nDim; iDim++) Vector[iDim] = 0.0;
      }

      /*--- Impose the value of the velocity as a strong boundary
       condition (Dirichlet). Fix the velocity and remove any
       contribution to the residual at this node. ---*/

      nodes->SetVelocity_Old(iPoint,Vector);

      for (iDim = 0; iDim < nDim; iDim++)
        LinSysRes.SetBlock_Zero(iPoint, iDim+1);
      nodes->SetVel_ResTruncError_Zero(iPoint);

      if (energy) {

        Tconjugate = GetConjugateHeatVariable(val_marker, iVertex, 0)/Temperature_Ref;

        /*--- Strong imposition of the temperature on the fluid zone. ---*/

        LinSysRes.SetBlock_Zero(iPoint, nDim+1);
        nodes->SetSolution_Old(iPoint, nDim+1, Tconjugate);
        nodes->SetEnergy_ResTruncError_Zero(iPoint);

      }

      /*--- Enforce the no-slip boundary condition in a strong way by
       modifying the velocity-rows of the Jacobian (1 on the diagonal). ---*/

      if (implicit) {
        for (iVar = 1; iVar <= nDim; iVar++) {
          total_index = iPoint*nVar+iVar;
          Jacobian.DeleteValsRowi(total_index);
        }
        if(energy) {
          total_index = iPoint*nVar+nDim+1;
          Jacobian.DeleteValsRowi(total_index);
        }
      }

    }
  }
}<|MERGE_RESOLUTION|>--- conflicted
+++ resolved
@@ -1603,11 +1603,7 @@
     physical = nodes->SetPrimVar(iPoint,FluidModel);
 
     /* Check for non-realizable states for reporting. */
-<<<<<<< HEAD
-    
-=======
-
->>>>>>> 58f511af
+
     if (!physical) nonPhysicalPoints++;
     
     /*--- Initialize the convective, source and viscous residual vector ---*/
@@ -7863,11 +7859,7 @@
     physical = static_cast<CIncNSVariable*>(nodes)->SetPrimVar(iPoint,eddy_visc, turb_ke, FluidModel);
     
     /* Check for non-realizable states for reporting. */
-<<<<<<< HEAD
-    
-=======
-
->>>>>>> 58f511af
+
     if (!physical) nonPhysicalPoints++;
 
     /*--- Set the DES length scale ---*/
