/*!
 * \file CTransLMSolver.cpp
 * \brief Main subrotuines for Transition model solver.
 * \author A. Aranake
 * \version 7.0.4 "Blackbird"
 *
 * SU2 Project Website: https://su2code.github.io
 *
 * The SU2 Project is maintained by the SU2 Foundation
 * (http://su2foundation.org)
 *
 * Copyright 2012-2020, SU2 Contributors (cf. AUTHORS.md)
 *
 * SU2 is free software; you can redistribute it and/or
 * modify it under the terms of the GNU Lesser General Public
 * License as published by the Free Software Foundation; either
 * version 2.1 of the License, or (at your option) any later version.
 *
 * SU2 is distributed in the hope that it will be useful,
 * but WITHOUT ANY WARRANTY; without even the implied warranty of
 * MERCHANTABILITY or FITNESS FOR A PARTICULAR PURPOSE. See the GNU
 * Lesser General Public License for more details.
 *
 * You should have received a copy of the GNU Lesser General Public
 * License along with SU2. If not, see <http://www.gnu.org/licenses/>.
 */
#include "../../include/solvers/CTransLMSolver.hpp"
#include "../../include/numerics/transition.hpp"
#include "../../include/variables/CTransLMVariable.hpp"
#include "../../include/variables/CTurbSAVariable.hpp"
#include "../../include/variables/CTurbSSTVariable.hpp"

CTransLMSolver::CTransLMSolver(void) : CTurbSolver() {

  /*--- Array initialization ---*/
  constants = NULL;
  Inlet_TurbVars = NULL;

  /*--- Indicate that this is a solver for the transition model,
        not for the turbulence model. ---*/
  transitionSolver = true;
}

CTransLMSolver::CTransLMSolver(CGeometry *geometry, CConfig *config, unsigned short iMesh)
    : CTurbSolver() {

  unsigned short iDim, iVar;
  
  /*--- Array initialization ---*/
  constants = NULL;

  /*--- Indicate that this is a solver for the transition model,
        not for the turbulence model. ---*/
  transitionSolver = true;

  Gamma = config->GetGamma();
  Gamma_Minus_One = Gamma - 1.0;

  /*--- Dimension of the problem --> dependent on the turbulence model. ---*/
  nVar = 2;
  nPrimVar = 2;
  nPoint = geometry->GetnPoint();
  nPointDomain = geometry->GetnPointDomain();

  /*--- Initialize nVarGrad for deallocation ---*/
  nVarGrad = nVar;

  /*--- Determine the number of variables in the corresponding turbulence model. ---*/
  nVarTurbModel = 0;
  switch (config->GetKind_Turb_Model()) {
    case SA: case SA_NEG: case SA_E: case SA_COMP: case SA_E_COMP:
      nVarTurbModel = 1;
      break;
    case SST: case SST_SUST:
      nVarTurbModel = 2;
      break;
  }

  /*--- Define geometry constants in the solver structure ---*/
  nDim = geometry->GetnDim();

  /*--- Single grid simulation ---*/ 
  if (iMesh == MESH_0) {

    /*--- Define some auxiliary vector related with the residual ---*/
    Residual = new su2double[nVar];     for (iVar = 0; iVar < nVar; iVar++) Residual[iVar]  = 0.0;
    Residual_RMS = new su2double[nVar]; for (iVar = 0; iVar < nVar; iVar++) Residual_RMS[iVar]  = 0.0;
    Residual_i = new su2double[nVar];   for (iVar = 0; iVar < nVar; iVar++) Residual_i[iVar]  = 0.0;
    Residual_j = new su2double[nVar];   for (iVar = 0; iVar < nVar; iVar++) Residual_j[iVar]  = 0.0;
    Residual_Max = new su2double[nVar]; for (iVar = 0; iVar < nVar; iVar++) Residual_Max[iVar]  = 0.0;

    /*--- Define some structures for locating max residuals ---*/
    Point_Max = new unsigned long[nVar];
    for (iVar = 0; iVar < nVar; iVar++) Point_Max[iVar] = 0;
    Point_Max_Coord = new su2double*[nVar];
    for (iVar = 0; iVar < nVar; iVar++) {
      Point_Max_Coord[iVar] = new su2double[nDim];
      for (iDim = 0; iDim < nDim; iDim++) Point_Max_Coord[iVar][iDim] = 0.0;
    }

    /*--- Define some auxiliary vector related with the solution ---*/
    Solution = new su2double[nVar];
    Solution_i = new su2double[nVar]; Solution_j = new su2double[nVar];

    /*--- Define some auxiliary vector related with the geometry ---*/
    Vector_i = new su2double[nDim]; Vector_j = new su2double[nDim];

    /*--- Define some auxiliary vector related with the flow solution ---*/
    //FlowPrimVar_i = new su2double [nDim+9]; FlowPrimVar_j = new su2double [nDim+9];

    /*--- Jacobians and vector structures for implicit computations ---*/
    Jacobian_i = new su2double* [nVar];
    Jacobian_j = new su2double* [nVar];
    for (iVar = 0; iVar < nVar; iVar++) {
      Jacobian_i[iVar] = new su2double [nVar];
      Jacobian_j[iVar] = new su2double [nVar];
    }

    /*--- Initialization of the structure of the whole Jacobian ---*/
    if (rank == MASTER_NODE) cout << "Initialize Jacobian structure (LM model)." << endl;
    Jacobian.Initialize(nPoint, nPointDomain, nVar, nVar, true, geometry, config);

/*    if ((config->GetKind_Linear_Solver_Prec() == LINELET) ||
        (config->GetKind_Linear_Solver() == SMOOTHER_LINELET)) {*/
    if (config->GetKind_Linear_Solver_Prec() == LINELET) {
      const unsigned short nLineLets = Jacobian.BuildLineletPreconditioner(geometry, config);
      if (rank == MASTER_NODE) cout << "Compute linelet structure. " << nLineLets << " elements in each line (average)." << endl;
    }

    LinSysSol.Initialize(nPoint, nPointDomain, nVar, 0.0);
    LinSysRes.Initialize(nPoint, nPointDomain, nVar, 0.0);
  }

  /*--- Define some auxiliary vectors for computing flow variable
   gradients by least squares, S matrix := inv(R)*traspose(inv(R)),
   c vector := transpose(WA)*(Wb) ---*/

  if (config->GetLeastSquaresRequired()) {

    Smatrix = new su2double* [nDim];
    for (iDim = 0; iDim < nDim; iDim++)
      Smatrix[iDim] = new su2double [nDim];

    Cvector = new su2double* [nPrimVarGrad];
    for (iVar = 0; iVar < nPrimVarGrad; iVar++)
      Cvector[iVar] = new su2double [nDim];

  }

  /*--- Allocate the memory for the model constants. The actual
        number depends on the cross flow model used. ---*/
  switch( config->GetKind_LM_CrossFlowModel() ) {
    case NO_CROSS_FLOW_MODEL:        constants = new su2double[8];  break;
    case LANGTRY_GENERAL_CROSS_FLOW: constants = new su2double[9];  break;
    case GRABE_WING_ONLY_CROSS_FLOW: constants = new su2double[10]; break;
    case GRABE_GENERAL_CROSS_FLOW:   constants = new su2double[11]; break;
  }

  /*--- Set the model constants for the baseline model. ---*/
  constants[0] =  2.0;    // ca1
  constants[1] =  0.06;   // ca2
  constants[2] =  1.0;    // ce1
  constants[3] = 50.0;    // ce2
  constants[4] =  0.03;   // cthetat
  constants[5] =  2.0;    // s1
  constants[6] =  1.0;    // sigmaf
  constants[7] =  2.0;    // sigmathetat

  /*--- The additional constants for the different cross
        flow models. ---*/
  switch( config->GetKind_LM_CrossFlowModel() ) {
    case LANGTRY_GENERAL_CROSS_FLOW:
      constants[8] = 0.6;    // ccrossflow
      break;
      
    case GRABE_WING_ONLY_CROSS_FLOW:
      constants[8] = 5.0;    // Flength_CF
      constants[9] = 0.75;   // C_Fonset1_CF
      break;

    case GRABE_GENERAL_CROSS_FLOW:
      constants[8]  = 5.0;    // Flength_CF
      constants[9]  = 0.75;   // C_Fonset1_CF
      constants[10] = 0.6944; // CHe_max
      break;
  }

  lowerlimit[0] = 0.0;
  upperlimit[0] = 1.0;

  lowerlimit[1] = 20.0;
  upperlimit[1] = 1.0e5;

  /*--- Store the far-field values of the intermittency and Re_theta. */
  Intermittency_Inf = 1.0;
  REth_Inf          = CSourcePieceWise_TransLM::GetREth(config->GetTurbulenceIntensity_FreeStream());

  /*--- Initialize the solution to the far-field state everywhere. ---*/

  nodes = new CTransLMVariable(Intermittency_Inf, REth_Inf, nPoint, nDim, nVar, config);
  SetBaseClassPointerToNodes();

  /*--- MPI solution ---*/

//TODO fix order of comunication the periodic should be first otherwise you have wrong values on the halo cell after restart
  InitiateComms(geometry, config, SOLUTION);
  CompleteComms(geometry, config, SOLUTION);

  /*--- Initializate quantities for SlidingMesh Interface ---*/
  SlidingState       = new su2double*** [nMarker];
  SlidingStateNodes  = new int*         [nMarker];

  for (unsigned long iMarker = 0; iMarker < nMarker; iMarker++) {

    SlidingState[iMarker]      = NULL;
    SlidingStateNodes[iMarker] = NULL;

    if (config->GetMarker_All_KindBC(iMarker) == FLUID_INTERFACE) {

      SlidingState[iMarker]       = new su2double**[geometry->GetnVertex(iMarker)];
      SlidingStateNodes[iMarker]  = new int        [geometry->GetnVertex(iMarker)];

      for (unsigned long iPoint = 0; iPoint < geometry->GetnVertex(iMarker); iPoint++) {
        SlidingState[iMarker][iPoint] = new su2double*[nPrimVar+1];

        SlidingStateNodes[iMarker][iPoint] = 0;
        for (unsigned short iVar = 0; iVar < nPrimVar+1; iVar++)
          SlidingState[iMarker][iPoint][iVar] = NULL;
      }
    }
  }

  /*-- Allocation of inlets has to happen in derived classes (not CTurbSolver),
       due to arbitrary number of turbulence variables ---*/
  Inlet_TurbVars = new su2double**[nMarker];
  for (unsigned long iMarker = 0; iMarker < nMarker; iMarker++) {
    Inlet_TurbVars[iMarker] = new su2double*[nVertex[iMarker]];
    for(unsigned long iVertex=0; iVertex < nVertex[iMarker]; iVertex++){
      Inlet_TurbVars[iMarker][iVertex] = new su2double[nVar];
      Inlet_TurbVars[iMarker][iVertex][0] = Intermittency_Inf;
      Inlet_TurbVars[iMarker][iVertex][1] = REth_Inf;
    }
  }
  
  
  /*--- The turbulence models are always solved implicitly, so set the
  implicit flag in case we have periodic BCs. ---*/

  SetImplicitPeriodic(true);

  /* Store the initial CFL number for all grid points. */

  const su2double CFL = config->GetCFL(MGLevel);
  for (unsigned long iPoint = 0; iPoint < nPoint; iPoint++) {
    nodes->SetLocalCFL(iPoint, CFL);
  }
  Min_CFL_Local = CFL;
  Max_CFL_Local = CFL;
  Avg_CFL_Local = CFL;
}

CTransLMSolver::~CTransLMSolver(void) {
 
  if (constants != NULL) delete [] constants;

  if (SlidingState != NULL) {
    for (unsigned long iMarker = 0; iMarker < nMarker; iMarker++) {
      if (SlidingState[iMarker] != NULL) {
        for (unsigned long iVertex = 0; iVertex < nVertex[iMarker]; iVertex++)
          if (SlidingState[iMarker][iVertex] != NULL) {
            for (unsigned short iVar = 0; iVar < nPrimVar+1; iVar++)
              delete [] SlidingState[iMarker][iVertex][iVar];
            delete [] SlidingState[iMarker][iVertex];
          }
        delete [] SlidingState[iMarker];
      }
    }
    delete [] SlidingState;
  }

  if (SlidingStateNodes != NULL) {
    for (unsigned long iMarker = 0; iMarker < nMarker; iMarker++) {
      if (SlidingStateNodes[iMarker] != NULL)
        delete [] SlidingStateNodes[iMarker];
    }
    delete [] SlidingStateNodes;
  }
}

void CTransLMSolver::LoadRestart(CGeometry **geometry, CSolver ***solver, CConfig *config, int val_iter, bool val_update_geo) {

  /*--- Restart the solution from file information ---*/
  //string restart_filename = config->GetSolution_FlowFileName();
  string restart_filename = config->GetFilename(config->GetSolution_FileName(), "", val_iter);

  /*--- Modify file name for multizone problems ---*/
  /*if (config->GetnZone() > 1)
    restart_filename = config->GetMultizone_FileName(restart_filename, config->GetiZone(),'.dat');*/

  /*--- Modify file name for an unsteady restart ---*/
  /*bool dual_time = ((config->GetTime_Marching() == DT_STEPPING_1ST) ||
                    (config->GetTime_Marching() == DT_STEPPING_2ND));
  bool time_stepping = (config->GetTime_Marching() == TIME_STEPPING);

  if (dual_time|| time_stepping)
    restart_filename = config->GetUnsteady_FileName(restart_filename, val_iter);*/

  /*--- Read the restart data from either an ASCII or binary SU2 file. ---*/
  if (config->GetRead_Binary_Restart())
    Read_SU2_Restart_Binary(geometry[MESH_0], config, restart_filename);
  else
    Read_SU2_Restart_ASCII(geometry[MESH_0], config, restart_filename);

  /*--- Skip flow and turbulence variables. ---*/
  unsigned short skipVars = solver[MESH_0][FLOW_SOL]->GetnVar()
                          + solver[MESH_0][TURB_SOL]->GetnVar() + nDim;

  /*--- Adjust the number of solution variables in the incompressible
   restart. We always carry a space in nVar for the energy equation in the
   mean flow solver, but we only write it to the restart if it is active.
   Therefore, we must reduce skipVars here if energy is inactive so that
   the turbulent variables are read correctly. ---*/
  bool incompressible       = (config->GetKind_Regime() == INCOMPRESSIBLE);
  bool energy               = config->GetEnergy_Equation();
  bool weakly_coupled_heat  = config->GetWeakly_Coupled_Heat();

  if (incompressible && ((!energy) && (!weakly_coupled_heat))) skipVars--;

  /*--- Load data from the restart into correct containers. ---*/
  unsigned long iPoint_Global_Local = 0;
  for (unsigned long iPoint_Global = 0; iPoint_Global < geometry[MESH_0]->GetGlobal_nPointDomain(); iPoint_Global++) {

    /*--- Retrieve local index. If this node from the restart file lives
     on the current processor, we will load and instantiate the vars. ---*/
    long iPoint_Local = geometry[MESH_0]->GetGlobal_to_Local_Point(iPoint_Global);

    if (iPoint_Local > -1) {

      /*--- We need to store this point's data, so jump to the correct
       offset in the buffer of data from the restart file and load it. ---*/
      unsigned long index = iPoint_Global_Local*Restart_Vars[1] + skipVars;
      for (unsigned short iVar = 0; iVar < nVar; iVar++) Solution[iVar] = Restart_Data[index+iVar];
      nodes->SetSolution(iPoint_Local,Solution);

      /*--- Increment the overall counter for how many points have been loaded. ---*/
      iPoint_Global_Local++;
    }
  }

  /*--- Detect a wrong solution file ---*/
  unsigned short rbuf_NotMatching = 0, sbuf_NotMatching = 0;
  if (iPoint_Global_Local < nPointDomain) sbuf_NotMatching = 1;

#ifndef HAVE_MPI
  rbuf_NotMatching = sbuf_NotMatching;
#else
  SU2_MPI::Allreduce(&sbuf_NotMatching, &rbuf_NotMatching, 1, MPI_UNSIGNED_SHORT, MPI_SUM, MPI_COMM_WORLD);
#endif
  if (rbuf_NotMatching != 0)
    SU2_MPI::Error(string("The solution file ") + restart_filename + string(" doesn't match with the mesh file!\n") +
                   string("It could be empty lines at the end of the file."), CURRENT_FUNCTION);

  /*--- MPI solution and compute the separation intermittency. ---*/

//TODO fix order of comunication the periodic should be first otherwise you have wrong values on the halo cell after restart.
  solver[MESH_0][TRANS_SOL]->InitiateComms(geometry[MESH_0], config, SOLUTION);
  solver[MESH_0][TRANS_SOL]->CompleteComms(geometry[MESH_0], config, SOLUTION);

  solver[MESH_0][TRANS_SOL]->Postprocessing(geometry[MESH_0], solver[MESH_0], config, MESH_0);

  /*--- I don't think it is necessary to interpolate the transition variables to the coarser
        grids, because the transition and turbulence equations are only solved on the finest
        grid and the transition variables only interact with the turbulence solver, not with
        the mean flow solver. ---*/
}

void CTransLMSolver::Preprocessing(CGeometry *geometry, CSolver **solver_container, CConfig *config, unsigned short iMesh, unsigned short iRKStep, unsigned short RunTime_EqSystem, bool Output) {

  bool disc_adjoint     = config->GetDiscrete_Adjoint();
  bool limiter_flow     = (config->GetKind_SlopeLimit_Flow() != NO_LIMITER) && (config->GetInnerIter() <= config->GetLimiterIter());
  bool limiter_turb     = (config->GetKind_SlopeLimit_Turb() != NO_LIMITER) && (config->GetInnerIter() <= config->GetLimiterIter());

  /*--- Clear residual and system matrix. ---*/
  LinSysRes.SetValZero();
  Jacobian.SetValZero();

  /*--- Gradient computation for MUSCL reconstruction. ---*/
  if (config->GetKind_Gradient_Method_Recon() == GREEN_GAUSS)
    SetPrimitive_Gradient_GG(geometry, config, true);
  if (config->GetKind_Gradient_Method_Recon() == LEAST_SQUARES)
    SetPrimitive_Gradient_LS(geometry, config, true);
  if (config->GetKind_Gradient_Method_Recon() == WEIGHTED_LEAST_SQUARES)
    SetPrimitive_Gradient_LS(geometry, config, true);

  /*--- come back and fix this AK---*/
  if (limiter_turb) SetSolution_Limiter(geometry, config);

  //if (limiter_flow) solver_container[FLOW_SOL]->SetPrimitive_Limiter(geometry, config);
}

void CTransLMSolver::Postprocessing(CGeometry *geometry, CSolver **solver_container, CConfig *config, unsigned short iMesh) {

  /*--- Determine whether a Spalart-Allmaras type turbulence model is used. ---*/
  const unsigned short turbModel = config->GetKind_Turb_Model();
  const bool SA_turb  = (turbModel == SA) || (turbModel == SA_NEG) || (turbModel == SA_E) ||
                        (turbModel == SA_COMP) || (turbModel == SA_E_COMP);

  /*--- Easier storage of some of the model constants. */
  const su2double ce2 = constants[3];
  const su2double s1  = constants[5];

  /*--- Compute the value of gamma_sep, which models separation-induced transition. ---*/
  for (unsigned int iPoint = 0; iPoint < geometry->GetnPoint(); iPoint ++) {

    /*--- Get the required variables for the mean flow, turbulence and transition
          variables. Note that it is not needed to recompute the gradients of the
          flow variables, because these have not been altered (assuming that the
          transition solver is called after the turbulence solver). ---*/
    const su2double dist = geometry->node[iPoint]->GetWall_Distance();

    const su2double rho        = solver_container[FLOW_SOL]->GetNodes()->GetDensity(iPoint);
    const su2double vel2       = solver_container[FLOW_SOL]->GetNodes()->GetVelocity2(iPoint);
    const su2double mu         = solver_container[FLOW_SOL]->GetNodes()->GetLaminarViscosity(iPoint);
    const su2double strMag     = solver_container[FLOW_SOL]->GetNodes()->GetStrainMag(iPoint);
    const su2double *vorticity = solver_container[FLOW_SOL]->GetNodes()->GetVorticity(iPoint);
    const su2double Omega      = sqrt(vorticity[0]*vorticity[0] + vorticity[1]*vorticity[1]
                               +      vorticity[2]*vorticity[2]);

    const su2double muT   = solver_container[TURB_SOL]->GetNodes()->GetmuT(iPoint);
    const su2double kine  = SA_turb ? 0.0 : solver_container[TURB_SOL]->GetNodes()->GetSolution(iPoint,0);
    const su2double omega = SA_turb ? 1.0 : solver_container[TURB_SOL]->GetNodes()->GetSolution(iPoint,1);

    const su2double intermittency = nodes->GetSolution(iPoint,0);
    const su2double Re_theta      = nodes->GetSolution(iPoint,1);

    /*--- Compute the different Reynolds numbers that appear in the formulation. ---*/
    const su2double Rev           = rho*strMag*dist*dist/mu;
    const su2double Re_theta_crit = CSourcePieceWise_TransLM::GetREth_crit(Re_theta);
    const su2double Re_omega      = rho*omega*dist*dist/mu;

    /*--- Compute the values of Fwake and RT. Here a distinction must be made between
          Spalart-Allmaras type models and the SST model. ---*/
    su2double Fwake, RT;
    if( SA_turb ) {
      Fwake = 1.0;
      RT    = muT/mu;
    } else {
      const su2double val = 1.e-5*Re_omega;
      Fwake = exp(-val*val);
      RT    = rho*kine/(mu*omega);
    }

    /*--- Compute the ratio d over delta and Freattach. ---*/
    const su2double dOverDelta = rho*vel2/(375.0*Omega*mu*Re_theta);
    const su2double valR       = 0.05*RT;
    const su2double FReattach  = exp(-valR*valR*valR*valR);

    /*--- Compute the value of Ftheta_t. */
    su2double val1 = Fwake*exp(-dOverDelta*dOverDelta*dOverDelta*dOverDelta);
    su2double val2 = (ce2*intermittency-1.0)/(ce2-1.0);
    su2double val3 = 1.0 - val2*val2;

    const su2double Ftheta_t = min(max(val1,val3),1.0);

    /*--- Compute the value of gamma_sep and store it. ---*/
    val1 = Rev/(3.235*Re_theta_crit) - 1.0;
    val2 = max(0.0,val1)*FReattach;
    val3 = min(s1*val2,2.0)*Ftheta_t;

    nodes->SetGammaSep(iPoint,val3);
  }
}

void CTransLMSolver::Source_Residual(CGeometry *geometry, CSolver **solver_container, CNumerics **numerics_container,
                                       CConfig *config, unsigned short iMesh) {

<<<<<<< HEAD
  CNumerics* numerics = numerics_container[SOURCE_FIRST_TERM];
  
  for (unsigned long iPoint = 0; iPoint < nPointDomain; iPoint++) {
=======
  for (iPoint = 0; iPoint < geometry->GetnPointDomain(); iPoint++) {
    Vol = geometry->nodes->GetVolume(iPoint);
>>>>>>> f8d46030

    /*--- Primitive variables w/o reconstruction and their gradients. ---*/
    numerics->SetPrimitive(solver_container[FLOW_SOL]->GetNodes()->GetPrimitive(iPoint), NULL);
    numerics->SetPrimVarGradient(solver_container[FLOW_SOL]->GetNodes()->GetGradient_Primitive(iPoint), NULL);

    /*--- Set vorticity and strain rate magnitude ---*/
    numerics->SetVorticity(solver_container[FLOW_SOL]->GetNodes()->GetVorticity(iPoint), NULL);
    numerics->SetStrainMag(solver_container[FLOW_SOL]->GetNodes()->GetStrainMag(iPoint), 0.0);

    /*--- Laminar and eddy viscosity ---*/
    numerics->SetLaminarViscosity(solver_container[FLOW_SOL]->GetNodes()->GetLaminarViscosity(iPoint), 0.0);
    numerics->SetEddyViscosity(solver_container[FLOW_SOL]->GetNodes()->GetEddyViscosity(iPoint),0.0);

    /*--- Turbulence and transition variables. No gradients are needed for the source terms. ---*/
    numerics->SetTurbVar(solver_container[TURB_SOL]->GetNodes()->GetSolution(iPoint), NULL);
    numerics->SetTransVar(nodes->GetSolution(iPoint), NULL);

<<<<<<< HEAD
    /*--- Set the volume and the distance to the wall. ---*/
    numerics->SetVolume(geometry->node[iPoint]->GetVolume());
    numerics->SetDistance(geometry->node[iPoint]->GetWall_Distance(), 0.0);
    
    /*--- Compute the source term ---*/
    numerics->ComputeResidual(Residual, Jacobian_i, NULL, config);
    
    /*--- Subtract residual and the Jacobian ---*/
    LinSysRes.SubtractBlock(iPoint, Residual);
    Jacobian.SubtractBlock2Diag(iPoint, Jacobian_i);
=======
      LinSysRes[total_index] = -LinSysRes[total_index];
      LinSysSol[total_index] = 0.0;
      AddRes_RMS(iVar, LinSysRes[total_index]*LinSysRes[total_index]*Vol);
      AddRes_Max(iVar, fabs(LinSysRes[total_index]), geometry->nodes->GetGlobalIndex(iPoint), geometry->nodes->GetCoord(iPoint));
    }
>>>>>>> f8d46030
  }
}

void CTransLMSolver::BC_Far_Field(CGeometry      *geometry,
                                  CSolver        **solver_container,
                                  CNumerics      *conv_numerics,
                                  CNumerics      *visc_numerics,
                                  CConfig        *config,
                                  unsigned short val_marker) {

  /*--- Easier storage whether or not grid movement takes place. ---*/
  const bool grid_movement = config->GetGrid_Movement();

  /*--- Loop over the vertices of this domain and check if
        it belongs to this domain (i.e. not a halo node). ---*/
  for (unsigned long iVertex = 0; iVertex < geometry->nVertex[val_marker]; iVertex++) {
    const unsigned long iPoint = geometry->vertex[val_marker][iVertex]->GetNode();

    if (geometry->node[iPoint]->GetDomain()) {

      /*--- Set the value of the flow solution at the infinity
            as well as at the node of the farfield boundary. ---*/
      su2double *V_infty  = solver_container[FLOW_SOL]->GetCharacPrimVar(val_marker, iVertex);
      su2double *V_domain = solver_container[FLOW_SOL]->GetNodes()->GetPrimitive(iPoint);

      /*--- Do the same for the transition variables. ---*/
      Solution_i[0] = nodes->GetSolution(iPoint,0);
      Solution_i[1] = nodes->GetSolution(iPoint,1);

      Solution_j[0] = Intermittency_Inf;
      Solution_j[1] = REth_Inf;

      /*--- Get Normal (it is necessary to change the sign) ---*/
      su2double Normal[] = {0.0, 0.0, 0.0};
      geometry->vertex[val_marker][iVertex]->GetNormal(Normal);

      Normal[0] = -Normal[0]; Normal[1] = -Normal[1]; Normal[2] = -Normal[2];

      /*--- Store the necessary info in conv_numerics, including the
            grid velocities, if necessary. Note that transition variables
            are stored as turbulent variables. ---*/
      conv_numerics->SetPrimitive(V_domain, V_infty);
      conv_numerics->SetTurbVar(Solution_i, Solution_j);
      conv_numerics->SetNormal(Normal);

      if (grid_movement)
        conv_numerics->SetGridVel(geometry->node[iPoint]->GetGridVel(),
                                  geometry->node[iPoint]->GetGridVel());

      /*--- Compute residuals and Jacobians ---*/
      auto residual = conv_numerics->ComputeResidual(config);

      /*--- Add residuals and Jacobians ---*/
      LinSysRes.AddBlock(iPoint, residual);
      Jacobian.AddBlock2Diag(iPoint, residual.jacobian_i);
    }
  }
}

void CTransLMSolver::BC_Inlet(CGeometry      *geometry,
                              CSolver        **solver_container,
                              CNumerics      *conv_numerics,
                              CNumerics      *visc_numerics,
                              CConfig        *config,
                              unsigned short val_marker) {

  /*--- Call BC_Far_Field to do the actual work. ---*/
  BC_Far_Field(geometry, solver_container, conv_numerics, visc_numerics, config, val_marker);
}

void CTransLMSolver::BC_Outlet(CGeometry      *geometry,
                               CSolver        **solver_container,
                               CNumerics      *conv_numerics,
                               CNumerics      *visc_numerics,
                               CConfig        *config,
                               unsigned short val_marker) {

<<<<<<< HEAD
  /*--- Call BC_Far_Field to do the actual work. ---*/
  BC_Far_Field(geometry, solver_container, conv_numerics, visc_numerics, config, val_marker);
}
=======
    /*--- Points in edge and normal vectors ---*/
    iPoint = geometry->edges->GetNode(iEdge,0);
    jPoint = geometry->edges->GetNode(iEdge,1);
    numerics->SetNormal(geometry->edges->GetNormal(iEdge));
>>>>>>> f8d46030

void CTransLMSolver::BC_HeatFlux_Wall(CGeometry      *geometry,
                                      CSolver        **solver_container,
                                      CNumerics      *numerics,
                                      CNumerics      *visc_numerics,
                                      CConfig        *config,
                                      unsigned short val_marker) {

  /*--- Convective and diffusive fluxes are zero for the transition
        variables on a wall boundary. ---*/
}

void CTransLMSolver::BC_Isothermal_Wall(CGeometry      *geometry,
                                        CSolver        **solver_container,
                                        CNumerics      *conv_numerics,
                                        CNumerics      *visc_numerics,
                                        CConfig        *config,
                                        unsigned short val_marker) {

  /*--- Convective and diffusive fluxes are zero for the transition
        variables on a wall boundary. ---*/
}

void CTransLMSolver::BC_Inlet_MixingPlane(CGeometry      *geometry,
                                          CSolver        **solver_container,
                                          CNumerics      *conv_numerics,
                                          CNumerics      *visc_numerics,
                                          CConfig        *config,
                                          unsigned short val_marker) {

  SU2_MPI::Error("Not implemented yet", CURRENT_FUNCTION);
}

void CTransLMSolver::BC_Inlet_Turbo(CGeometry      *geometry,
                                    CSolver        **solver_container,
                                    CNumerics      *conv_numerics,
                                    CNumerics      *visc_numerics,
                                    CConfig        *config,
                                    unsigned short val_marker) {

  /*--- Get the required information from config. ---*/
  const unsigned short nSpanWiseSections = config->GetnSpanWiseSections();
  const bool           grid_movement     = config->GetGrid_Movement();

  /*--- Loop over the number of spanwise sections. ---*/
  for (unsigned short iSpan= 0; iSpan < nSpanWiseSections ; iSpan++) {

    /*--- Loop over all the vertices on this boundary marker ---*/
    for (long iVertex = 0; iVertex < geometry->GetnVertexSpan(val_marker,iSpan); iVertex++) {

      /*--- Find the node related to the vertex ---*/
      const unsigned long iPoint = geometry->turbovertex[val_marker][iSpan][iVertex]->GetNode();

<<<<<<< HEAD
      /*--- using the other vertex information for retrieving some information ---*/
      const unsigned long oldVertex = geometry->turbovertex[val_marker][iSpan][iVertex]->GetOldVertex();

      /*--- Index of the closest interior node ---*/
      const unsigned long Point_Normal = geometry->vertex[val_marker][oldVertex]->GetNormal_Neighbor();

      /*--- Normal vector for this vertex (negate for outward convention) ---*/
      su2double Normal[3];
      geometry->vertex[val_marker][oldVertex]->GetNormal(Normal);
      for (unsigned short iDim = 0; iDim < nDim; iDim++) Normal[iDim] = -Normal[iDim];
=======
    /*--- Points in edge ---*/
    iPoint = geometry->edges->GetNode(iEdge,0);
    jPoint = geometry->edges->GetNode(iEdge,1);

    /*--- Points coordinates, and normal vector ---*/
    numerics->SetCoord(geometry->nodes->GetCoord(iPoint),
                     geometry->nodes->GetCoord(jPoint));

    numerics->SetNormal(geometry->edges->GetNormal(iEdge));
>>>>>>> f8d46030

      /*--- Retrieve the primitive variables and set them in the numerics class. ---*/
      su2double *V_inlet  = solver_container[FLOW_SOL]->GetCharacPrimVar(val_marker, oldVertex);
      su2double *V_domain = solver_container[FLOW_SOL]->GetNodes()->GetPrimitive(iPoint);

      conv_numerics->SetPrimitive(V_domain, V_inlet);

      /*--- Store the transition variables in the turbulence variables. The reason
            is that a lot of work of the transition solver is carried out by its
            base class, which is the base class of the turbulence solvers. ---*/
      Solution_i[0] = nodes->GetSolution(iPoint,0);
      Solution_i[1] = nodes->GetSolution(iPoint,1);

      Solution_j[0] = Intermittency_Inf;
      Solution_j[1] = REth_Inf;

      conv_numerics->SetTurbVar(Solution_i, Solution_j);

      /*--- Set the normal and the grid velocities, if needed. ---*/
      conv_numerics->SetNormal(Normal);

      if (grid_movement)
        conv_numerics->SetGridVel(geometry->node[iPoint]->GetGridVel(),
                                  geometry->node[iPoint]->GetGridVel());

      /*--- Compute the residual using an upwind scheme ---*/
      // conv_numerics->ComputeResidual(Residual, Jacobian_i, Jacobian_j, config);
      auto residual = conv_numerics->ComputeResidual(config);
      LinSysRes.AddBlock(iPoint, residual);

      Jacobian.AddBlock2Diag(iPoint, residual.jacobian_i);

      /*--- Viscous contribution ---*/
      visc_numerics->SetCoord(geometry->node[iPoint]->GetCoord(), geometry->node[Point_Normal]->GetCoord());
      visc_numerics->SetNormal(Normal);

      /*--- Primitive variables w/o reconstruction ---*/
      visc_numerics->SetPrimitive(V_domain, V_inlet);

      /*--- Turbulent variables w/o reconstruction, and its gradients ---*/
      visc_numerics->SetTurbVar(Solution_i, Solution_j);
      visc_numerics->SetTurbVarGradient(nodes->GetGradient(iPoint), nodes->GetGradient(iPoint));

      /*--- Compute residual, and Jacobians ---*/
      //visc_numerics->ComputeResidual(Residual, Jacobian_i, Jacobian_j, config);
      auto viscresidual = visc_numerics->ComputeResidual(config);

      /*--- Subtract residual, and update Jacobians ---*/
      LinSysRes.SubtractBlock(iPoint, viscresidual);
      Jacobian.SubtractBlock2Diag(iPoint, viscresidual.jacobian_i);
    }
  }
}

<<<<<<< HEAD
void CTransLMSolver::BC_Fluid_Interface(CGeometry *geometry,
                                        CSolver   **solver_container,
                                        CNumerics *conv_numerics,
                                        CNumerics *visc_numerics,
                                        CConfig   *config) {
=======
    numerics->SetConservative(solver_container[FLOW_SOL]->GetNodes()->GetSolution(iPoint), nullptr);
>>>>>>> f8d46030

  /*--- Determine whether or not grid movement is present and
        the number of primitive flow variables. ---*/
  const bool grid_movement      = config->GetGrid_Movement();
  const unsigned short nPrimVar = solver_container[FLOW_SOL]->GetnPrimVar();

<<<<<<< HEAD
  /*--- Allocate the memory of some local variables. ---*/
  su2double *PrimVar_i = new su2double[nPrimVar];
  su2double *PrimVar_j = new su2double[nPrimVar];
  su2double *tmp_residual = new su2double[nVar];
=======
    numerics->SetPrimVarGradient(solver_container[FLOW_SOL]->GetNodes()->GetGradient_Primitive(iPoint), nullptr);
>>>>>>> f8d46030

  /*--- Loop over the markers and select the fluid interfaces. ---*/
  for (unsigned short iMarker = 0; iMarker < config->GetnMarker_All(); iMarker++) {

    if (config->GetMarker_All_KindBC(iMarker) == FLUID_INTERFACE) {

      /*--- Loop over the vertices of this marker. ---*/
      for (unsigned long iVertex = 0; iVertex < geometry->nVertex[iMarker]; iVertex++) {

<<<<<<< HEAD
        /*--- Get the point ID and determine if it is owned by this rank. ---*/
        const unsigned long iPoint = geometry->vertex[iMarker][iVertex]->GetNode();
        if (geometry->node[iPoint]->GetDomain()) {
=======
    numerics->SetTransVar(nodes->GetSolution(iPoint), nullptr);
    // numerics->SetTransVarGradient(nodes->GetGradient(iPoint), NULL);  // Is this needed??
>>>>>>> f8d46030

          /*--- Determine the number of donor vertices for this point. ---*/
          const unsigned long nDonorVertex = GetnSlidingStates(iMarker, iVertex);
 
          /*--- Initialize Residual, this will serve to accumulate the average ---*/
          for (unsigned short iVar = 0; iVar < nVar; iVar++)
            Residual[iVar] = 0.0;

<<<<<<< HEAD
          /*--- Loop over the nDonorVertices and compute the averaged flux ---*/
          su2double Normal[3];
          for (unsigned long jVertex = 0; jVertex < nDonorVertex; jVertex++){
=======
    numerics->SetVolume(geometry->nodes->GetVolume(iPoint));
>>>>>>> f8d46030

            /*--- Get the normal and negate it. ---*/
            geometry->vertex[iMarker][iVertex]->GetNormal(Normal);
            for (unsigned short iDim = 0; iDim < nDim; iDim++) Normal[iDim] = -Normal[iDim];

<<<<<<< HEAD
            /*--- Get the primitive flow variables. ---*/
            for (unsigned short iVar = 0; iVar < nPrimVar; iVar++) {
              PrimVar_i[iVar] = solver_container[FLOW_SOL]->GetNodes()->GetPrimitive(iPoint,iVar);
              PrimVar_j[iVar] = solver_container[FLOW_SOL]->GetSlidingState(iMarker, iVertex, iVar, jVertex);
            }
=======
    numerics->SetDistance(geometry->nodes->GetWall_Distance(iPoint), 0.0);
>>>>>>> f8d46030

            /*--- Get the weight computed in the interpolator class for the j-th donor vertex ---*/
            const su2double weight = solver_container[FLOW_SOL]->GetSlidingState(iMarker, iVertex, nPrimVar, jVertex);

<<<<<<< HEAD
            /*--- Set the primitive and transition (turbulent) variables. ---*/
            conv_numerics->SetPrimitive( PrimVar_i, PrimVar_j );
=======
    numerics->ComputeResidual_TransLM(Residual, Jacobian_i, nullptr, config, gamma_sep);
>>>>>>> f8d46030

            Solution_i[0] = nodes->GetSolution(iPoint,0);
            Solution_i[1] = nodes->GetSolution(iPoint,1);

            Solution_j[0] = GetSlidingState(iMarker, iVertex, 0, jVertex);
            Solution_j[1] = GetSlidingState(iMarker, iVertex, 1, jVertex);

            conv_numerics->SetTurbVar(Solution_i, Solution_j);

            /*--- Set the normal vector and the grid velocities, if needed. ---*/
            conv_numerics->SetNormal(Normal);

            if (grid_movement)
              conv_numerics->SetGridVel(geometry->node[iPoint]->GetGridVel(), geometry->node[iPoint]->GetGridVel());

            /*--- Compute the residual, which is stored in tmp_residual. ---*/
            //conv_numerics->ComputeResidual(tmp_residual, Jacobian_i, Jacobian_j, config);
            auto residual = conv_numerics->ComputeResidual(config);

            /*--- Accumulate the residuals to compute the average ---*/
            for (unsigned short iVar = 0; iVar < nVar; iVar++)
              Residual[iVar] += weight*residual.residual[iVar];
            
            for (unsigned short iVar = 0; iVar < nVar; iVar++)
              for (unsigned short jVar = 0; iVar < nVar; jVar++)
                 Jacobian_i[iVar][jVar] = 2.0*residual.jacobian_i[iVar][jVar];
          }

		  /*--- Add Residuals and Jacobians ---*/ 
		  //LinSysRes.AddBlock(iPoint, Residual); 
		  //Jacobian.AddBlock(iPoint, iPoint, Jacobian_i); 
		  LinSysRes.AddBlock(iPoint, Residual); 
		  Jacobian.AddBlock2Diag(iPoint, Jacobian_i);

          /*--- Get the point ID for the coordinates of the normal vector. ---*/
          const unsigned long Point_Normal = geometry->vertex[iMarker][iVertex]->GetNormal_Neighbor();

          /*--- Set the normal vector and the coordinates ---*/
          visc_numerics->SetNormal(Normal);
          visc_numerics->SetCoord(geometry->node[iPoint]->GetCoord(), geometry->node[Point_Normal]->GetCoord());

<<<<<<< HEAD
          /*--- Primitive variables ---*/
          visc_numerics->SetPrimitive(PrimVar_i, PrimVar_j);
=======
    /*--- Check if the node belongs to the domain (i.e., not a halo node) ---*/
    if (geometry->nodes->GetDomain(iPoint)) {
>>>>>>> f8d46030

          /*--- Transition (turbulent) variables and its gradients  ---*/
          visc_numerics->SetTurbVar(Solution_i, Solution_j);
          visc_numerics->SetTurbVarGradient(nodes->GetGradient(iPoint), nodes->GetGradient(iPoint));

          /*--- Compute and update residual ---*/
          //visc_numerics->ComputeResidual(Residual, Jacobian_i, Jacobian_j, config);
          auto viscresidual = visc_numerics->ComputeResidual(config);

          LinSysRes.SubtractBlock(iPoint, viscresidual);

          /*--- Jacobian contribution for implicit integration ---*/
          //Jacobian.SubtractBlock(iPoint, iPoint, Jacobian_i);
          Jacobian.SubtractBlock2Diag(iPoint, viscresidual.jacobian_i);
        }
      }
    }
  }

<<<<<<< HEAD
  /*--- Free locally allocated memory ---*/
  delete [] tmp_residual;
  delete [] PrimVar_i;
  delete [] PrimVar_j;
=======
// Diriclet BC
//  for (iVertex = 0; iVertex < geometry->nVertex[val_marker]; iVertex++) {
//    iPoint = geometry->vertex[val_marker][iVertex]->GetNode();
//
//    /*--- Check if the node belongs to the domain (i.e, not a halo node) ---*/
//    if (geometry->nodes->GetDomain(iPoint)) {
//
//      /*--- Impose boundary values (Dirichlet) ---*/
//      Solution[0] = 0.0;
//      Solution[1] = 0.0;
//      nodes->SetSolution_Old(iPoint,Solution);
//      LinSysRes.SetBlock_Zero(iPoint);
//
//      /*--- includes 1 in the diagonal ---*/
//      for (iVar = 0; iVar < nVar; iVar++) {
//        total_index = iPoint*nVar+iVar;
//        Jacobian.DeleteValsRowi(total_index);
//      }
//    }
//  }

  delete [] U_domain;
  delete [] U_wall;
  delete [] Normal;
  delete [] Residual;

>>>>>>> f8d46030
}


void CTransLMSolver::SetInletAtVertex(su2double *val_inlet,
                                     unsigned short iMarker,
                                     unsigned long iVertex) {

<<<<<<< HEAD
  const unsigned short intermit_pos = nDim+2+nDim+nVarTurbModel;
  const unsigned short Re_theta_pos = intermit_pos+1;
=======
    /*--- Check if the node belongs to the domain (i.e, not a halo node) ---*/
    if (geometry->nodes->GetDomain(iPoint)) {
>>>>>>> f8d46030

  Inlet_TurbVars[iMarker][iVertex][0] = val_inlet[intermit_pos];
  Inlet_TurbVars[iMarker][iVertex][1] = val_inlet[Re_theta_pos];
}

su2double CTransLMSolver::GetInletAtVertex(su2double *val_inlet,
                                           unsigned long val_inlet_point,
                                           unsigned short val_kind_marker,
                                           string val_marker,
                                           CGeometry *geometry,
                                           CConfig *config) {

  /*--- Initialize the return value to zero. ---*/
  su2double Area = 0.0;

  /*--- Test for an inlet. ---*/
  if (val_kind_marker == INLET_FLOW) {

    /*--- Alias positions within inlet file for readability ---*/
    const unsigned short intermit_pos = nDim+2+nDim+nVarTurbModel;
    const unsigned short Re_theta_pos = intermit_pos+1;

    /*--- Loop over all markers and select the correct one. ---*/
    for (unsigned short iMarker = 0; iMarker < config->GetnMarker_All(); iMarker++) {
      if ((config->GetMarker_All_KindBC(iMarker) == INLET_FLOW) &&
          (config->GetMarker_All_TagBound(iMarker) == val_marker)) {

        /*--- Loop over all the vertices belonging to this marker. ---*/
        for (unsigned long iVertex = 0; iVertex < nVertex[iMarker]; iVertex++) {

          /*--- Check for the correct inlet point. ---*/
          const unsigned long iPoint = geometry->vertex[iMarker][iVertex]->GetNode();
          if (iPoint == val_inlet_point) {

            /*-- Compute boundary face area for this vertex. ---*/
            su2double Normal[3];
            geometry->vertex[iMarker][iVertex]->GetNormal(Normal);
            Area = 0.0;
            for (unsigned short iDim = 0; iDim < nDim; iDim++)
              Area += Normal[iDim]*Normal[iDim];
            Area = sqrt(Area);

            /*--- Access and store the inlet variables for this vertex. ---*/
            val_inlet[intermit_pos]  = Inlet_TurbVars[iMarker][iVertex][0];
            val_inlet[Re_theta_pos] = Inlet_TurbVars[iMarker][iVertex][1];

            /*--- Exit once we find the point. ---*/
            return Area;
          }
        }
      }
    }
  }

  /*--- If we don't find a match, then the child point is not on the
        current inlet boundary marker. Return zero area so this point does
        not contribute to the restriction operator and continue. ---*/
  return Area;
}

void CTransLMSolver::SetUniformInlet(CConfig* config, unsigned short iMarker) {

  for(unsigned long iVertex=0; iVertex < nVertex[iMarker]; iVertex++){
    Inlet_TurbVars[iMarker][iVertex][0] = Intermittency_Inf;
    Inlet_TurbVars[iMarker][iVertex][1] = REth_Inf;
  }
}<|MERGE_RESOLUTION|>--- conflicted
+++ resolved
@@ -2,7 +2,7 @@
  * \file CTransLMSolver.cpp
  * \brief Main subrotuines for Transition model solver.
  * \author A. Aranake
- * \version 7.0.4 "Blackbird"
+ * \version 7.0.2 "Blackbird"
  *
  * SU2 Project Website: https://su2code.github.io
  *
@@ -301,7 +301,6 @@
   /*bool dual_time = ((config->GetTime_Marching() == DT_STEPPING_1ST) ||
                     (config->GetTime_Marching() == DT_STEPPING_2ND));
   bool time_stepping = (config->GetTime_Marching() == TIME_STEPPING);
-
   if (dual_time|| time_stepping)
     restart_filename = config->GetUnsteady_FileName(restart_filename, val_iter);*/
 
@@ -416,7 +415,7 @@
           variables. Note that it is not needed to recompute the gradients of the
           flow variables, because these have not been altered (assuming that the
           transition solver is called after the turbulence solver). ---*/
-    const su2double dist = geometry->node[iPoint]->GetWall_Distance();
+    const su2double dist = geometry->nodes->GetWall_Distance(iPoint);
 
     const su2double rho        = solver_container[FLOW_SOL]->GetNodes()->GetDensity(iPoint);
     const su2double vel2       = solver_container[FLOW_SOL]->GetNodes()->GetVelocity2(iPoint);
@@ -474,14 +473,9 @@
 void CTransLMSolver::Source_Residual(CGeometry *geometry, CSolver **solver_container, CNumerics **numerics_container,
                                        CConfig *config, unsigned short iMesh) {
 
-<<<<<<< HEAD
   CNumerics* numerics = numerics_container[SOURCE_FIRST_TERM];
   
   for (unsigned long iPoint = 0; iPoint < nPointDomain; iPoint++) {
-=======
-  for (iPoint = 0; iPoint < geometry->GetnPointDomain(); iPoint++) {
-    Vol = geometry->nodes->GetVolume(iPoint);
->>>>>>> f8d46030
 
     /*--- Primitive variables w/o reconstruction and their gradients. ---*/
     numerics->SetPrimitive(solver_container[FLOW_SOL]->GetNodes()->GetPrimitive(iPoint), NULL);
@@ -499,10 +493,9 @@
     numerics->SetTurbVar(solver_container[TURB_SOL]->GetNodes()->GetSolution(iPoint), NULL);
     numerics->SetTransVar(nodes->GetSolution(iPoint), NULL);
 
-<<<<<<< HEAD
     /*--- Set the volume and the distance to the wall. ---*/
-    numerics->SetVolume(geometry->node[iPoint]->GetVolume());
-    numerics->SetDistance(geometry->node[iPoint]->GetWall_Distance(), 0.0);
+    numerics->SetVolume(geometry->nodes->GetVolume(iPoint));
+    numerics->SetDistance(geometry->nodes->GetWall_Distance(iPoint), 0.0);
     
     /*--- Compute the source term ---*/
     numerics->ComputeResidual(Residual, Jacobian_i, NULL, config);
@@ -510,13 +503,6 @@
     /*--- Subtract residual and the Jacobian ---*/
     LinSysRes.SubtractBlock(iPoint, Residual);
     Jacobian.SubtractBlock2Diag(iPoint, Jacobian_i);
-=======
-      LinSysRes[total_index] = -LinSysRes[total_index];
-      LinSysSol[total_index] = 0.0;
-      AddRes_RMS(iVar, LinSysRes[total_index]*LinSysRes[total_index]*Vol);
-      AddRes_Max(iVar, fabs(LinSysRes[total_index]), geometry->nodes->GetGlobalIndex(iPoint), geometry->nodes->GetCoord(iPoint));
-    }
->>>>>>> f8d46030
   }
 }
 
@@ -535,7 +521,7 @@
   for (unsigned long iVertex = 0; iVertex < geometry->nVertex[val_marker]; iVertex++) {
     const unsigned long iPoint = geometry->vertex[val_marker][iVertex]->GetNode();
 
-    if (geometry->node[iPoint]->GetDomain()) {
+    if (geometry->nodes->GetDomain(iPoint)) {
 
       /*--- Set the value of the flow solution at the infinity
             as well as at the node of the farfield boundary. ---*/
@@ -563,8 +549,8 @@
       conv_numerics->SetNormal(Normal);
 
       if (grid_movement)
-        conv_numerics->SetGridVel(geometry->node[iPoint]->GetGridVel(),
-                                  geometry->node[iPoint]->GetGridVel());
+        conv_numerics->SetGridVel(geometry->nodes->GetGridVel(iPoint),
+                                  geometry->nodes->GetGridVel(iPoint));
 
       /*--- Compute residuals and Jacobians ---*/
       auto residual = conv_numerics->ComputeResidual(config);
@@ -594,16 +580,9 @@
                                CConfig        *config,
                                unsigned short val_marker) {
 
-<<<<<<< HEAD
   /*--- Call BC_Far_Field to do the actual work. ---*/
   BC_Far_Field(geometry, solver_container, conv_numerics, visc_numerics, config, val_marker);
 }
-=======
-    /*--- Points in edge and normal vectors ---*/
-    iPoint = geometry->edges->GetNode(iEdge,0);
-    jPoint = geometry->edges->GetNode(iEdge,1);
-    numerics->SetNormal(geometry->edges->GetNormal(iEdge));
->>>>>>> f8d46030
 
 void CTransLMSolver::BC_HeatFlux_Wall(CGeometry      *geometry,
                                       CSolver        **solver_container,
@@ -657,7 +636,6 @@
       /*--- Find the node related to the vertex ---*/
       const unsigned long iPoint = geometry->turbovertex[val_marker][iSpan][iVertex]->GetNode();
 
-<<<<<<< HEAD
       /*--- using the other vertex information for retrieving some information ---*/
       const unsigned long oldVertex = geometry->turbovertex[val_marker][iSpan][iVertex]->GetOldVertex();
 
@@ -668,17 +646,6 @@
       su2double Normal[3];
       geometry->vertex[val_marker][oldVertex]->GetNormal(Normal);
       for (unsigned short iDim = 0; iDim < nDim; iDim++) Normal[iDim] = -Normal[iDim];
-=======
-    /*--- Points in edge ---*/
-    iPoint = geometry->edges->GetNode(iEdge,0);
-    jPoint = geometry->edges->GetNode(iEdge,1);
-
-    /*--- Points coordinates, and normal vector ---*/
-    numerics->SetCoord(geometry->nodes->GetCoord(iPoint),
-                     geometry->nodes->GetCoord(jPoint));
-
-    numerics->SetNormal(geometry->edges->GetNormal(iEdge));
->>>>>>> f8d46030
 
       /*--- Retrieve the primitive variables and set them in the numerics class. ---*/
       su2double *V_inlet  = solver_container[FLOW_SOL]->GetCharacPrimVar(val_marker, oldVertex);
@@ -701,8 +668,8 @@
       conv_numerics->SetNormal(Normal);
 
       if (grid_movement)
-        conv_numerics->SetGridVel(geometry->node[iPoint]->GetGridVel(),
-                                  geometry->node[iPoint]->GetGridVel());
+        conv_numerics->SetGridVel(geometry->nodes->GetGridVel(iPoint),
+                                  geometry->nodes->GetGridVel(iPoint));
 
       /*--- Compute the residual using an upwind scheme ---*/
       // conv_numerics->ComputeResidual(Residual, Jacobian_i, Jacobian_j, config);
@@ -712,7 +679,7 @@
       Jacobian.AddBlock2Diag(iPoint, residual.jacobian_i);
 
       /*--- Viscous contribution ---*/
-      visc_numerics->SetCoord(geometry->node[iPoint]->GetCoord(), geometry->node[Point_Normal]->GetCoord());
+      visc_numerics->SetCoord(geometry->nodes->GetCoord(iPoint), geometry->nodes->GetCoord(Point_Normal));
       visc_numerics->SetNormal(Normal);
 
       /*--- Primitive variables w/o reconstruction ---*/
@@ -733,29 +700,21 @@
   }
 }
 
-<<<<<<< HEAD
 void CTransLMSolver::BC_Fluid_Interface(CGeometry *geometry,
                                         CSolver   **solver_container,
                                         CNumerics *conv_numerics,
                                         CNumerics *visc_numerics,
                                         CConfig   *config) {
-=======
-    numerics->SetConservative(solver_container[FLOW_SOL]->GetNodes()->GetSolution(iPoint), nullptr);
->>>>>>> f8d46030
 
   /*--- Determine whether or not grid movement is present and
         the number of primitive flow variables. ---*/
   const bool grid_movement      = config->GetGrid_Movement();
   const unsigned short nPrimVar = solver_container[FLOW_SOL]->GetnPrimVar();
 
-<<<<<<< HEAD
   /*--- Allocate the memory of some local variables. ---*/
   su2double *PrimVar_i = new su2double[nPrimVar];
   su2double *PrimVar_j = new su2double[nPrimVar];
   su2double *tmp_residual = new su2double[nVar];
-=======
-    numerics->SetPrimVarGradient(solver_container[FLOW_SOL]->GetNodes()->GetGradient_Primitive(iPoint), nullptr);
->>>>>>> f8d46030
 
   /*--- Loop over the markers and select the fluid interfaces. ---*/
   for (unsigned short iMarker = 0; iMarker < config->GetnMarker_All(); iMarker++) {
@@ -765,14 +724,9 @@
       /*--- Loop over the vertices of this marker. ---*/
       for (unsigned long iVertex = 0; iVertex < geometry->nVertex[iMarker]; iVertex++) {
 
-<<<<<<< HEAD
         /*--- Get the point ID and determine if it is owned by this rank. ---*/
         const unsigned long iPoint = geometry->vertex[iMarker][iVertex]->GetNode();
-        if (geometry->node[iPoint]->GetDomain()) {
-=======
-    numerics->SetTransVar(nodes->GetSolution(iPoint), nullptr);
-    // numerics->SetTransVarGradient(nodes->GetGradient(iPoint), NULL);  // Is this needed??
->>>>>>> f8d46030
+        if (geometry->nodes->GetDomain(iPoint)) {
 
           /*--- Determine the number of donor vertices for this point. ---*/
           const unsigned long nDonorVertex = GetnSlidingStates(iMarker, iVertex);
@@ -781,37 +735,25 @@
           for (unsigned short iVar = 0; iVar < nVar; iVar++)
             Residual[iVar] = 0.0;
 
-<<<<<<< HEAD
           /*--- Loop over the nDonorVertices and compute the averaged flux ---*/
           su2double Normal[3];
           for (unsigned long jVertex = 0; jVertex < nDonorVertex; jVertex++){
-=======
-    numerics->SetVolume(geometry->nodes->GetVolume(iPoint));
->>>>>>> f8d46030
 
             /*--- Get the normal and negate it. ---*/
             geometry->vertex[iMarker][iVertex]->GetNormal(Normal);
             for (unsigned short iDim = 0; iDim < nDim; iDim++) Normal[iDim] = -Normal[iDim];
 
-<<<<<<< HEAD
             /*--- Get the primitive flow variables. ---*/
             for (unsigned short iVar = 0; iVar < nPrimVar; iVar++) {
               PrimVar_i[iVar] = solver_container[FLOW_SOL]->GetNodes()->GetPrimitive(iPoint,iVar);
               PrimVar_j[iVar] = solver_container[FLOW_SOL]->GetSlidingState(iMarker, iVertex, iVar, jVertex);
             }
-=======
-    numerics->SetDistance(geometry->nodes->GetWall_Distance(iPoint), 0.0);
->>>>>>> f8d46030
 
             /*--- Get the weight computed in the interpolator class for the j-th donor vertex ---*/
             const su2double weight = solver_container[FLOW_SOL]->GetSlidingState(iMarker, iVertex, nPrimVar, jVertex);
 
-<<<<<<< HEAD
             /*--- Set the primitive and transition (turbulent) variables. ---*/
             conv_numerics->SetPrimitive( PrimVar_i, PrimVar_j );
-=======
-    numerics->ComputeResidual_TransLM(Residual, Jacobian_i, nullptr, config, gamma_sep);
->>>>>>> f8d46030
 
             Solution_i[0] = nodes->GetSolution(iPoint,0);
             Solution_i[1] = nodes->GetSolution(iPoint,1);
@@ -825,7 +767,7 @@
             conv_numerics->SetNormal(Normal);
 
             if (grid_movement)
-              conv_numerics->SetGridVel(geometry->node[iPoint]->GetGridVel(), geometry->node[iPoint]->GetGridVel());
+              conv_numerics->SetGridVel(geometry->nodes->GetGridVel(iPoint), geometry->nodes->GetGridVel(iPoint));
 
             /*--- Compute the residual, which is stored in tmp_residual. ---*/
             //conv_numerics->ComputeResidual(tmp_residual, Jacobian_i, Jacobian_j, config);
@@ -851,15 +793,10 @@
 
           /*--- Set the normal vector and the coordinates ---*/
           visc_numerics->SetNormal(Normal);
-          visc_numerics->SetCoord(geometry->node[iPoint]->GetCoord(), geometry->node[Point_Normal]->GetCoord());
-
-<<<<<<< HEAD
+          visc_numerics->SetCoord(geometry->nodes->GetCoord(iPoint), geometry->nodes->GetCoord(Point_Normal));
+
           /*--- Primitive variables ---*/
           visc_numerics->SetPrimitive(PrimVar_i, PrimVar_j);
-=======
-    /*--- Check if the node belongs to the domain (i.e., not a halo node) ---*/
-    if (geometry->nodes->GetDomain(iPoint)) {
->>>>>>> f8d46030
 
           /*--- Transition (turbulent) variables and its gradients  ---*/
           visc_numerics->SetTurbVar(Solution_i, Solution_j);
@@ -879,39 +816,10 @@
     }
   }
 
-<<<<<<< HEAD
   /*--- Free locally allocated memory ---*/
   delete [] tmp_residual;
   delete [] PrimVar_i;
   delete [] PrimVar_j;
-=======
-// Diriclet BC
-//  for (iVertex = 0; iVertex < geometry->nVertex[val_marker]; iVertex++) {
-//    iPoint = geometry->vertex[val_marker][iVertex]->GetNode();
-//
-//    /*--- Check if the node belongs to the domain (i.e, not a halo node) ---*/
-//    if (geometry->nodes->GetDomain(iPoint)) {
-//
-//      /*--- Impose boundary values (Dirichlet) ---*/
-//      Solution[0] = 0.0;
-//      Solution[1] = 0.0;
-//      nodes->SetSolution_Old(iPoint,Solution);
-//      LinSysRes.SetBlock_Zero(iPoint);
-//
-//      /*--- includes 1 in the diagonal ---*/
-//      for (iVar = 0; iVar < nVar; iVar++) {
-//        total_index = iPoint*nVar+iVar;
-//        Jacobian.DeleteValsRowi(total_index);
-//      }
-//    }
-//  }
-
-  delete [] U_domain;
-  delete [] U_wall;
-  delete [] Normal;
-  delete [] Residual;
-
->>>>>>> f8d46030
 }
 
 
@@ -919,13 +827,8 @@
                                      unsigned short iMarker,
                                      unsigned long iVertex) {
 
-<<<<<<< HEAD
   const unsigned short intermit_pos = nDim+2+nDim+nVarTurbModel;
   const unsigned short Re_theta_pos = intermit_pos+1;
-=======
-    /*--- Check if the node belongs to the domain (i.e, not a halo node) ---*/
-    if (geometry->nodes->GetDomain(iPoint)) {
->>>>>>> f8d46030
 
   Inlet_TurbVars[iMarker][iVertex][0] = val_inlet[intermit_pos];
   Inlet_TurbVars[iMarker][iVertex][1] = val_inlet[Re_theta_pos];
