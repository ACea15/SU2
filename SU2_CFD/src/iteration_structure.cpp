/*!
 * \file iteration_structure.cpp
 * \brief Main subroutines used by SU2_CFD
 * \author F. Palacios, T. Economon
 * \version 7.0.3 "Blackbird"
 *
 * SU2 Project Website: https://su2code.github.io
 *
 * The SU2 Project is maintained by the SU2 Foundation
 * (http://su2foundation.org)
 *
 * Copyright 2012-2020, SU2 Contributors (cf. AUTHORS.md)
 *
 * SU2 is free software; you can redistribute it and/or
 * modify it under the terms of the GNU Lesser General Public
 * License as published by the Free Software Foundation; either
 * version 2.1 of the License, or (at your option) any later version.
 *
 * SU2 is distributed in the hope that it will be useful,
 * but WITHOUT ANY WARRANTY; without even the implied warranty of
 * MERCHANTABILITY or FITNESS FOR A PARTICULAR PURPOSE. See the GNU
 * Lesser General Public License for more details.
 *
 * You should have received a copy of the GNU Lesser General Public
 * License along with SU2. If not, see <http://www.gnu.org/licenses/>.
 */


#include "../include/iteration_structure.hpp"
#include "../include/solvers/CFEASolver.hpp"

CIteration::CIteration(CConfig *config) {
  rank = SU2_MPI::GetRank();
  size = SU2_MPI::GetSize();

  nInst = config->GetnTimeInstances();
  nZone = config->GetnZone();

  multizone = config->GetMultizone_Problem();
  singlezone = !(config->GetMultizone_Problem());

}

CIteration::~CIteration(void) { }

void CIteration::SetGrid_Movement(CGeometry **geometry,
          CSurfaceMovement *surface_movement,
          CVolumetricMovement *grid_movement,
          CSolver ***solver,
          CConfig *config,
          unsigned long IntIter,
          unsigned long TimeIter)   {

  unsigned short Kind_Grid_Movement = config->GetKind_GridMovement();
  unsigned long nIterMesh;
  bool stat_mesh = true;
  bool adjoint = config->GetContinuous_Adjoint();

  /*--- Only write to screen if this option is enabled ---*/
  bool Screen_Output = config->GetDeform_Output();

  unsigned short val_iZone = config->GetiZone();

  /*--- Perform mesh movement depending on specified type ---*/
  switch (Kind_Grid_Movement) {

  case RIGID_MOTION:

    if (rank == MASTER_NODE)
      cout << endl << " Performing rigid mesh transformation." << endl;

    /*--- Move each node in the volume mesh using the specified type
     of rigid mesh motion. These routines also compute analytic grid
     velocities for the fine mesh. ---*/

    grid_movement->Rigid_Translation(geometry[MESH_0], config, val_iZone, TimeIter);
    grid_movement->Rigid_Plunging(geometry[MESH_0], config, val_iZone, TimeIter);
    grid_movement->Rigid_Pitching(geometry[MESH_0], config, val_iZone, TimeIter);
    grid_movement->Rigid_Rotation(geometry[MESH_0], config, val_iZone, TimeIter);

    /*--- Update the multigrid structure after moving the finest grid,
     including computing the grid velocities on the coarser levels. ---*/

    grid_movement->UpdateMultiGrid(geometry, config);

    break;

 	/*--- Already initialized in the static mesh movement routine at driver level. ---*/
  case STEADY_TRANSLATION:
  case ROTATING_FRAME:
    break;

  }

  if (config->GetSurface_Movement(AEROELASTIC) ||
      config->GetSurface_Movement(AEROELASTIC_RIGID_MOTION)) {

    /*--- Apply rigid mesh transformation to entire grid first, if necessary ---*/
    if (IntIter == 0) {
      if (Kind_Grid_Movement == AEROELASTIC_RIGID_MOTION) {

<<<<<<< HEAD
      // CVC: To do: For deformation with new mesh solver, need to access solver[MESH_0][MESH_SOL] for SetBound_Disp
      // inside Surface_Movement functions, rest of code is identical to grid_movement_structure.cpp
      // Either enable solver[MESH_0][MESH_SOL] inside grid_movement_structure.cpp 
      // or move Surface_Movement functions to inside CMeshSolver

      if (!config->GetDeform_Mesh()) {
        surface_movement->Surface_Translating(geometry[MESH_0],
                                          config, TimeIter, val_iZone);
      }
      else {
        solver[MESH_0][MESH_SOL]->Surface_Translating(geometry[MESH_0],
                                          config, TimeIter, val_iZone);
      }

      /*--- Deform the volume grid around the new boundary locations ---*/
      /*--- Set volume deformation if new elastic mesh solver is not used ---*/
      /*--- If Deform_Mesh true, the mesh deformation is handled by SetMesh_Deformation ---*/
      // CVC: Debug: To Do: What if multiple prescribed movements? E.g., Pitching + Plunging?

      if (rank == MASTER_NODE && !config->GetDeform_Mesh()) {
        cout << " Deforming the volume grid." << endl;
        grid_movement->SetVolume_Deformation(geometry[MESH_0],
                                           config, true);
      }
=======
        if (rank == MASTER_NODE)
          cout << endl << " Performing rigid mesh transformation." << endl;
>>>>>>> 58bc0dc8

        /*--- Move each node in the volume mesh using the specified type
         of rigid mesh motion. These routines also compute analytic grid
         velocities for the fine mesh. ---*/

        grid_movement->Rigid_Translation(geometry[MESH_0], config, val_iZone, TimeIter);
        grid_movement->Rigid_Plunging(geometry[MESH_0], config, val_iZone, TimeIter);
        grid_movement->Rigid_Pitching(geometry[MESH_0], config, val_iZone, TimeIter);
        grid_movement->Rigid_Rotation(geometry[MESH_0], config, val_iZone, TimeIter);

<<<<<<< HEAD
      if (!config->GetDeform_Mesh()) {
        surface_movement->Surface_Plunging(geometry[MESH_0],
                                          config, TimeIter, val_iZone);
      }
      else {
        solver[MESH_0][MESH_SOL]->Surface_Plunging(geometry[MESH_0],
                                          config, TimeIter, val_iZone);
      }

      /*--- Deform the volume grid around the new boundary locations ---*/
      /*--- Set volume deformation if new elastic mesh solver is not used ---*/
      /*--- If Deform_Mesh true, the mesh deformation is handled by SetMesh_Deformation ---*/
      // CVC: Debug: To Do: What if multiple prescribed movements? E.g., Pitching + Plunging?

      if (rank == MASTER_NODE && !config->GetDeform_Mesh()) {
        cout << " Deforming the volume grid." << endl;
        grid_movement->SetVolume_Deformation(geometry[MESH_0],
                                           config, true);
=======
        /*--- Update the multigrid structure after moving the finest grid,
         including computing the grid velocities on the coarser levels. ---*/

        grid_movement->UpdateMultiGrid(geometry, config);
>>>>>>> 58bc0dc8
      }

    }

<<<<<<< HEAD
      /*--- Compute the new node locations for moving markers ---*/

      if (!config->GetDeform_Mesh()) {
        surface_movement->Surface_Pitching(geometry[MESH_0],
                                          config, TimeIter, val_iZone);
      }
      else {
        solver[MESH_0][MESH_SOL]->Surface_Pitching(geometry[MESH_0],
                                          config, TimeIter, val_iZone);
      }

      /*--- Deform the volume grid around the new boundary locations ---*/
      /*--- Set volume deformation if new elastic mesh solver is not used ---*/
      /*--- If Deform_Mesh true, the mesh deformation is handled by SetMesh_Deformation ---*/
      // CVC: Debug: To Do: What if multiple prescribed movements? E.g., Pitching + Plunging?

      if (rank == MASTER_NODE && !config->GetDeform_Mesh()) {
        cout << " Deforming the volume grid." << endl;
        grid_movement->SetVolume_Deformation(geometry[MESH_0],
                                           config, true);
      }
=======
    /*--- Use the if statement to move the grid only at selected dual time step iterations. ---*/
    else if (IntIter % config->GetAeroelasticIter() == 0) {

      if (rank == MASTER_NODE)
        cout << endl << " Solving aeroelastic equations and updating surface positions." << endl;
>>>>>>> 58bc0dc8

      /*--- Solve the aeroelastic equations for the new node locations of the moving markers(surfaces) ---*/

      solver[MESH_0][FLOW_SOL]->Aeroelastic(surface_movement, geometry[MESH_0], config, TimeIter);

<<<<<<< HEAD
      if (!config->GetDeform_Mesh()) {
        surface_movement->Surface_Rotating(geometry[MESH_0],
                                          config, TimeIter, val_iZone);
      }
      else {
        solver[MESH_0][MESH_SOL]->Surface_Rotating(geometry[MESH_0],
                                          config, TimeIter, val_iZone);
      }

      /*--- Deform the volume grid around the new boundary locations ---*/
      /*--- Set volume deformation if new elastic mesh solver is not used ---*/
      /*--- If Deform_Mesh true, the mesh deformation is handled by SetMesh_Deformation ---*/
      // CVC: Debug: To Do: What if multiple prescribed movements? E.g., Pitching + Plunging?
      if (rank == MASTER_NODE && !config->GetDeform_Mesh()) {
        cout << " Deforming the volume grid." << endl;
        grid_movement->SetVolume_Deformation(geometry[MESH_0],
                                           config, true);
      }
=======
      /*--- Deform the volume grid around the new boundary locations ---*/

      if (rank == MASTER_NODE)
        cout << " Deforming the volume grid due to the aeroelastic movement." << endl;
      grid_movement->SetVolume_Deformation(geometry[MESH_0], config, true);
>>>>>>> 58bc0dc8

      /*--- Update the grid velocities on the fine mesh using finite
       differencing based on node coordinates at previous times. ---*/

      if (rank == MASTER_NODE)
        cout << " Computing grid velocities by finite differencing." << endl;
      geometry[MESH_0]->SetGridVelocity(config, TimeIter);

      /*--- Update the multigrid structure after moving the finest grid,
       including computing the grid velocities on the coarser levels. ---*/

      grid_movement->UpdateMultiGrid(geometry, config);
    }

  }

  if (config->GetSurface_Movement(FLUID_STRUCTURE)) {
    if (rank == MASTER_NODE && Screen_Output)
      cout << endl << "Deforming the grid for Fluid-Structure Interaction applications." << endl;

    /*--- Deform the volume grid around the new boundary locations ---*/

    if (rank == MASTER_NODE && Screen_Output)
      cout << "Deforming the volume grid." << endl;
    grid_movement->SetVolume_Deformation(geometry[MESH_0], config, true, false);

    nIterMesh = grid_movement->Get_nIterMesh();
    stat_mesh = (nIterMesh == 0);

    if (!adjoint && !stat_mesh) {
      if (rank == MASTER_NODE && Screen_Output)
<<<<<<< HEAD
        cout << "Deforming the volume grid." << endl;
      grid_movement->SetVolume_Deformation(geometry[MESH_0],
                                           config, true, false);

      nIterMesh = grid_movement->Get_nIterMesh();
      stat_mesh = (nIterMesh == 0);

      //if (!adjoint && !stat_mesh) {
      if (!discrete_adjoint && !stat_mesh) {
=======
        cout << "Computing grid velocities by finite differencing." << endl;
      geometry[MESH_0]->SetGridVelocity(config, TimeIter);
    }
    else if (stat_mesh) {
>>>>>>> 58bc0dc8
        if (rank == MASTER_NODE && Screen_Output)
          cout << "The mesh is up-to-date. Using previously stored grid velocities." << endl;
    }

    /*--- Update the multigrid structure after moving the finest grid,
     including computing the grid velocities on the coarser levels. ---*/

    grid_movement->UpdateMultiGrid(geometry, config);

  }

  if (config->GetSurface_Movement(EXTERNAL) ||
      config->GetSurface_Movement(EXTERNAL_ROTATION)) {

    /*--- Apply rigid rotation to entire grid first, if necessary ---*/

    if (Kind_Grid_Movement == EXTERNAL_ROTATION) {
      if (rank == MASTER_NODE)
        cout << " Updating node locations by rigid rotation." << endl;
      grid_movement->Rigid_Rotation(geometry[MESH_0], config, val_iZone, TimeIter);
    }

    /*--- Load new surface node locations from external files ---*/

    if (rank == MASTER_NODE)
      cout << " Updating surface locations from file." << endl;
    surface_movement->SetExternal_Deformation(geometry[MESH_0], config, val_iZone, TimeIter);

    /*--- Deform the volume grid around the new boundary locations ---*/

    if (rank == MASTER_NODE)
      cout << " Deforming the volume grid." << endl;
    grid_movement->SetVolume_Deformation(geometry[MESH_0], config, true);

    /*--- Update the grid velocities on the fine mesh using finite
       differencing based on node coordinates at previous times. ---*/

    if (!adjoint) {
      if (rank == MASTER_NODE)
        cout << " Computing grid velocities by finite differencing." << endl;
      geometry[MESH_0]->SetGridVelocity(config, TimeIter);
    }

    /*--- Update the multigrid structure after moving the finest grid,
       including computing the grid velocities on the coarser levels. ---*/

    grid_movement->UpdateMultiGrid(geometry, config);

  }

}

void CIteration::SetMesh_Deformation(CGeometry **geometry,
                                     CSolver **solver,
                                     CNumerics ***numerics,
                                     CConfig *config,
                                     unsigned short kind_recording) {

  if (!config->GetDeform_Mesh()) return;

  /*--- Perform the elasticity mesh movement ---*/
<<<<<<< HEAD
  if (config->GetDeform_Mesh()) {

    if ((kind_recording != MESH_DEFORM) && (!config->GetMultizone_Problem())) {
      /*--- In a primal run, AD::TapeActive returns a false ---*/
      /*--- In any other recordings, the tape is passive during the deformation ---*/
      ActiveTape = AD::TapeActive();
      AD::StopRecording();
    }
=======
>>>>>>> 58bc0dc8

  bool ActiveTape = AD::TapeActive();

  if ((kind_recording != MESH_DEFORM) && !config->GetMultizone_Problem()) {
    /*--- In a primal run, AD::TapeActive returns a false ---*/
    /*--- In any other recordings, the tape is passive during the deformation. ---*/
    AD::StopRecording();
  }

  /*--- Set the stiffness of each element mesh into the mesh numerics ---*/

  solver[MESH_SOL]->SetMesh_Stiffness(geometry, numerics[MESH_SOL], config);

  /*--- Deform the volume grid around the new boundary locations ---*/

  solver[MESH_SOL]->DeformMesh(geometry, numerics[MESH_SOL], config);

  /*--- Continue recording. ---*/
  if (ActiveTape) AD::StartRecording();

}

void CIteration::Preprocess(COutput *output,
                            CIntegration ****integration,
                            CGeometry ****geometry,
                            CSolver *****solver,
                            CNumerics ******numerics,
                            CConfig **config,
                            CSurfaceMovement **surface_movement,
                            CVolumetricMovement ***grid_movement,
                            CFreeFormDefBox*** FFDBox,
                            unsigned short val_iZone,
                            unsigned short val_iInst) { }
void CIteration::Iterate(COutput *output,
                         CIntegration ****integration,
                         CGeometry ****geometry,
                         CSolver *****solver,
                         CNumerics ******numerics,
                         CConfig **config,
                         CSurfaceMovement **surface_movement,
                         CVolumetricMovement ***grid_movement,
                         CFreeFormDefBox*** FFDBox,
                         unsigned short val_iZone,
                         unsigned short val_iInst,
                         bool CrossTerm) { }
void CIteration::Solve(COutput *output,
                         CIntegration ****integration,
                         CGeometry ****geometry,
                         CSolver *****solver,
                         CNumerics ******numerics,
                         CConfig **config,
                         CSurfaceMovement **surface_movement,
                         CVolumetricMovement ***grid_movement,
                         CFreeFormDefBox*** FFDBox,
                         unsigned short val_iZone,
                         unsigned short val_iInst) { }
void CIteration::Update(COutput *output,
                        CIntegration ****integration,
                        CGeometry ****geometry,
                        CSolver *****solver,
                        CNumerics ******numerics,
                        CConfig **config,
                        CSurfaceMovement **surface_movement,
                        CVolumetricMovement ***grid_movement,
                        CFreeFormDefBox*** FFDBox,
                        unsigned short val_iZone,
                        unsigned short val_iInst)      { }
void CIteration::Predictor(COutput *output,
                        CIntegration ****integration,
                        CGeometry ****geometry,
                        CSolver *****solver,
                        CNumerics ******numerics,
                        CConfig **config,
                        CSurfaceMovement **surface_movement,
                        CVolumetricMovement ***grid_movement,
                        CFreeFormDefBox*** FFDBox,
                        unsigned short val_iZone,
                        unsigned short val_iInst)      { }
void CIteration::Relaxation(COutput *output,
                        CIntegration ****integration,
                        CGeometry ****geometry,
                        CSolver *****solver,
                        CNumerics ******numerics,
                        CConfig **config,
                        CSurfaceMovement **surface_movement,
                        CVolumetricMovement ***grid_movement,
                        CFreeFormDefBox*** FFDBox,
                        unsigned short val_iZone,
                        unsigned short val_iInst)      { }
bool CIteration::Monitor(COutput *output,
                        CIntegration ****integration,
                        CGeometry ****geometry,
                        CSolver *****solver,
                        CNumerics ******numerics,
                        CConfig **config,
                        CSurfaceMovement **surface_movement,
                        CVolumetricMovement ***grid_movement,
                        CFreeFormDefBox*** FFDBox,
                        unsigned short val_iZone,
                        unsigned short val_iInst) { return false; }

void CIteration::Output(COutput *output,
                        CGeometry ****geometry,
                        CSolver *****solver,
                        CConfig **config,
                        unsigned long InnerIter,
                        bool StopCalc,
                        unsigned short val_iZone,
                        unsigned short val_iInst) {

  output->SetResult_Files(geometry[val_iZone][INST_0][MESH_0],
                          config[val_iZone],
                          solver[val_iZone][INST_0][MESH_0],
                          InnerIter);

}
void CIteration::Postprocess(COutput *output,
                             CIntegration ****integration,
                             CGeometry ****geometry,
                             CSolver *****solver,
                             CNumerics ******numerics,
                             CConfig **config,
                             CSurfaceMovement **surface_movement,
                             CVolumetricMovement ***grid_movement,
                             CFreeFormDefBox*** FFDBox,
                             unsigned short val_iZone,
                             unsigned short val_iInst) { }



CFluidIteration::CFluidIteration(CConfig *config) : CIteration(config) { }
CFluidIteration::~CFluidIteration(void) { }

void CFluidIteration::Preprocess(COutput *output,
                                    CIntegration ****integration,
                                    CGeometry ****geometry,
                                    CSolver *****solver,
                                    CNumerics ******numerics,
                                    CConfig **config,
                                    CSurfaceMovement **surface_movement,
                                    CVolumetricMovement ***grid_movement,
                                    CFreeFormDefBox*** FFDBox,
                                    unsigned short val_iZone,
                                    unsigned short val_iInst) {

  unsigned long TimeIter = config[val_iZone]->GetTimeIter();

  bool fsi = config[val_iZone]->GetFSI_Simulation();
  unsigned long OuterIter = config[val_iZone]->GetOuterIter();
  bool adjoint = (config[val_iZone]->GetContinuous_Adjoint() || config[val_iZone]->GetDiscrete_Adjoint());


  /*--- Set the initial condition for FSI problems with subiterations ---*/
  /*--- This is done only in the first block subiteration.---*/
  /*--- From then on, the solver reuses the partially converged solution obtained in the previous subiteration ---*/
  if( fsi && !adjoint && ( OuterIter == 0 ) ){
    solver[val_iZone][val_iInst][MESH_0][FLOW_SOL]->SetInitialCondition(geometry[val_iZone][val_iInst], solver[val_iZone][val_iInst], config[val_iZone], TimeIter);
  }

  /*--- Apply a Wind Gust ---*/

  if (config[val_iZone]->GetWind_Gust()) {
    SetWind_GustField(config[val_iZone], geometry[val_iZone][val_iInst], solver[val_iZone][val_iInst]);
  }

}

void CFluidIteration::Iterate(COutput *output,
                                 CIntegration ****integration,
                                 CGeometry ****geometry,
                                 CSolver *****solver,
                                 CNumerics ******numerics,
                                 CConfig **config,
                                 CSurfaceMovement **surface_movement,
                                 CVolumetricMovement ***grid_movement,
                                 CFreeFormDefBox*** FFDBox,
                                 unsigned short val_iZone,
                                 unsigned short val_iInst,
                                 bool CrossTerm) {
  unsigned long InnerIter, TimeIter;

  bool unsteady = (config[val_iZone]->GetTime_Marching() == DT_STEPPING_1ST) || (config[val_iZone]->GetTime_Marching() == DT_STEPPING_2ND);
  bool frozen_visc = (config[val_iZone]->GetContinuous_Adjoint() && config[val_iZone]->GetFrozen_Visc_Cont()) ||
                     (config[val_iZone]->GetDiscrete_Adjoint() && config[val_iZone]->GetFrozen_Visc_Disc());
  TimeIter = config[val_iZone]->GetTimeIter();

  /* --- Setting up iteration values depending on if this is a
   steady or an unsteady simulaiton */

  InnerIter = config[val_iZone]->GetInnerIter();

  /*--- Update global parameters ---*/

  switch( config[val_iZone]->GetKind_Solver() ) {

    case EULER: case DISC_ADJ_EULER: case INC_EULER: case DISC_ADJ_INC_EULER:
      config[val_iZone]->SetGlobalParam(EULER, RUNTIME_FLOW_SYS); break;

    case NAVIER_STOKES: case DISC_ADJ_NAVIER_STOKES: case INC_NAVIER_STOKES: case DISC_ADJ_INC_NAVIER_STOKES:
      config[val_iZone]->SetGlobalParam(NAVIER_STOKES, RUNTIME_FLOW_SYS); break;

    case RANS: case DISC_ADJ_RANS: case INC_RANS: case DISC_ADJ_INC_RANS:
      config[val_iZone]->SetGlobalParam(RANS, RUNTIME_FLOW_SYS); break;

  }


  /*--- Solve the Euler, Navier-Stokes or Reynolds-averaged Navier-Stokes (RANS) equations (one iteration) ---*/

  integration[val_iZone][val_iInst][FLOW_SOL]->MultiGrid_Iteration(geometry, solver, numerics,
                                                                  config, RUNTIME_FLOW_SYS, val_iZone, val_iInst);

  if ((config[val_iZone]->GetKind_Solver() == RANS ||
       config[val_iZone]->GetKind_Solver() == DISC_ADJ_RANS ||
       config[val_iZone]->GetKind_Solver() == INC_RANS ||
       config[val_iZone]->GetKind_Solver() == DISC_ADJ_INC_RANS ) && !frozen_visc) {

    /*--- Solve the turbulence model ---*/

    config[val_iZone]->SetGlobalParam(RANS, RUNTIME_TURB_SYS);
    integration[val_iZone][val_iInst][TURB_SOL]->SingleGrid_Iteration(geometry, solver, numerics,
                                                                     config, RUNTIME_TURB_SYS, val_iZone, val_iInst);

    /*--- Solve transition model ---*/

    if (config[val_iZone]->GetKind_Trans_Model() == LM) {
      config[val_iZone]->SetGlobalParam(RANS, RUNTIME_TRANS_SYS);
      integration[val_iZone][val_iInst][TRANS_SOL]->SingleGrid_Iteration(geometry, solver, numerics,
                                                                        config, RUNTIME_TRANS_SYS, val_iZone, val_iInst);
    }

  }

  if (config[val_iZone]->GetWeakly_Coupled_Heat()){
    config[val_iZone]->SetGlobalParam(RANS, RUNTIME_HEAT_SYS);
    integration[val_iZone][val_iInst][HEAT_SOL]->SingleGrid_Iteration(geometry, solver, numerics,
                                                                     config, RUNTIME_HEAT_SYS, val_iZone, val_iInst);
  }

  /*--- Incorporate a weakly-coupled radiation model to the analysis ---*/
  if (config[val_iZone]->AddRadiation()){
    config[val_iZone]->SetGlobalParam(RANS, RUNTIME_RADIATION_SYS);
    integration[val_iZone][val_iInst][RAD_SOL]->SingleGrid_Iteration(geometry, solver, numerics, config,
                                                                     RUNTIME_RADIATION_SYS, val_iZone, val_iInst);
  }

  /*--- Adapt the CFL number using an exponential progression
   with under-relaxation approach. ---*/

  if (config[val_iZone]->GetCFL_Adapt() == YES) {
    solver[val_iZone][val_iInst][MESH_0][FLOW_SOL]->AdaptCFLNumber(geometry[val_iZone][val_iInst], solver[val_iZone][val_iInst], config[val_iZone]);
  }

  /*--- Call Dynamic mesh update if AEROELASTIC motion was specified ---*/

  if ((config[val_iZone]->GetGrid_Movement()) && (config[val_iZone]->GetAeroelastic_Simulation()) && unsteady) {

    SetGrid_Movement(geometry[val_iZone][val_iInst], surface_movement[val_iZone], grid_movement[val_iZone][val_iInst],
                     solver[val_iZone][val_iInst], config[val_iZone], InnerIter, TimeIter);

    /*--- Apply a Wind Gust ---*/

    if (config[val_iZone]->GetWind_Gust()) {
      if (InnerIter % config[val_iZone]->GetAeroelasticIter() == 0 && InnerIter != 0)
        SetWind_GustField(config[val_iZone], geometry[val_iZone][val_iInst], solver[val_iZone][val_iInst]);
    }

  }
}

void CFluidIteration::Update(COutput *output,
                                CIntegration ****integration,
                                CGeometry ****geometry,
                                CSolver *****solver,
                                CNumerics ******numerics,
                                CConfig **config,
                                CSurfaceMovement **surface_movement,
                                CVolumetricMovement ***grid_movement,
                                CFreeFormDefBox*** FFDBox,
                                unsigned short val_iZone,
                                unsigned short val_iInst)      {

  unsigned short iMesh;

  /*--- Dual time stepping strategy ---*/

  if ((config[val_iZone]->GetTime_Marching() == DT_STEPPING_1ST) ||
      (config[val_iZone]->GetTime_Marching() == DT_STEPPING_2ND)) {

    /*--- Update dual time solver on all mesh levels ---*/

    for (iMesh = 0; iMesh <= config[val_iZone]->GetnMGLevels(); iMesh++) {
      integration[val_iZone][val_iInst][FLOW_SOL]->SetDualTime_Solver(geometry[val_iZone][val_iInst][iMesh], solver[val_iZone][val_iInst][iMesh][FLOW_SOL], config[val_iZone], iMesh);
      integration[val_iZone][val_iInst][FLOW_SOL]->SetConvergence(false);
    }

    /*--- Update dual time solver for the dynamic mesh solver ---*/
    if (config[val_iZone]->GetDeform_Mesh()) {
      solver[val_iZone][val_iInst][MESH_0][MESH_SOL]->SetDualTime_Mesh();
    }

    /*--- Update dual time solver for the turbulence model ---*/

    if ((config[val_iZone]->GetKind_Solver() == RANS) ||
        (config[val_iZone]->GetKind_Solver() == DISC_ADJ_RANS) ||
        (config[val_iZone]->GetKind_Solver() == INC_RANS) ||
        (config[val_iZone]->GetKind_Solver() == DISC_ADJ_INC_RANS)) {
      integration[val_iZone][val_iInst][TURB_SOL]->SetDualTime_Solver(geometry[val_iZone][val_iInst][MESH_0], solver[val_iZone][val_iInst][MESH_0][TURB_SOL], config[val_iZone], MESH_0);
      integration[val_iZone][val_iInst][TURB_SOL]->SetConvergence(false);
    }

    /*--- Update dual time solver for the transition model ---*/

    if (config[val_iZone]->GetKind_Trans_Model() == LM) {
      integration[val_iZone][val_iInst][TRANS_SOL]->SetDualTime_Solver(geometry[val_iZone][val_iInst][MESH_0], solver[val_iZone][val_iInst][MESH_0][TRANS_SOL], config[val_iZone], MESH_0);
      integration[val_iZone][val_iInst][TRANS_SOL]->SetConvergence(false);
    }
  }
}

bool CFluidIteration::Monitor(COutput *output,
    CIntegration ****integration,
    CGeometry ****geometry,
    CSolver *****solver,
    CNumerics ******numerics,
    CConfig **config,
    CSurfaceMovement **surface_movement,
    CVolumetricMovement ***grid_movement,
    CFreeFormDefBox*** FFDBox,
    unsigned short val_iZone,
    unsigned short val_iInst)     {

  bool StopCalc = false;

  StopTime = SU2_MPI::Wtime();

  UsedTime = StopTime - StartTime;


  if (config[val_iZone]->GetMultizone_Problem() || config[val_iZone]->GetSinglezone_Driver()){
    output->SetHistory_Output(geometry[val_iZone][INST_0][MESH_0],
                              solver[val_iZone][INST_0][MESH_0],
                              config[val_iZone],
                              config[val_iZone]->GetTimeIter(),
                              config[val_iZone]->GetOuterIter(),
                              config[val_iZone]->GetInnerIter());
  }

  /*--- If convergence was reached --*/
  StopCalc =  output->GetConvergence();

  /* --- Checking convergence of Fixed CL mode to target CL, and perform finite differencing if needed  --*/

  if (config[val_iZone]->GetFixed_CL_Mode()){
    StopCalc = MonitorFixed_CL(output, geometry[val_iZone][INST_0][MESH_0], solver[val_iZone][INST_0][MESH_0], config[val_iZone]);
  }

  return StopCalc;

}

void CFluidIteration::Postprocess(COutput *output,
                                  CIntegration ****integration,
                                  CGeometry ****geometry,
                                  CSolver *****solver,
                                  CNumerics ******numerics,
                                  CConfig **config,
                                  CSurfaceMovement **surface_movement,
                                  CVolumetricMovement ***grid_movement,
                                  CFreeFormDefBox*** FFDBox,
                                  unsigned short val_iZone,
                                  unsigned short val_iInst) {

  /*--- Temporary: enable only for single-zone driver. This should be removed eventually when generalized. ---*/

  if(config[val_iZone]->GetSinglezone_Driver()){

    /*--- Compute the tractions at the vertices ---*/
    solver[val_iZone][val_iInst][MESH_0][FLOW_SOL]->ComputeVertexTractions(
          geometry[val_iZone][val_iInst][MESH_0], config[val_iZone]);

    if (config[val_iZone]->GetKind_Solver() == DISC_ADJ_EULER ||
        config[val_iZone]->GetKind_Solver() == DISC_ADJ_NAVIER_STOKES ||
        config[val_iZone]->GetKind_Solver() == DISC_ADJ_RANS){

      /*--- Read the target pressure ---*/

//      if (config[val_iZone]->GetInvDesign_Cp() == YES)
//        output->SetCp_InverseDesign(solver[val_iZone][val_iInst][MESH_0][FLOW_SOL],geometry[val_iZone][val_iInst][MESH_0], config[val_iZone], config[val_iZone]->GetExtIter());

//      /*--- Read the target heat flux ---*/

//      if (config[val_iZone]->GetInvDesign_HeatFlux() == YES)
//        output->SetHeatFlux_InverseDesign(solver[val_iZone][val_iInst][MESH_0][FLOW_SOL],geometry[val_iZone][val_iInst][MESH_0], config[val_iZone], config[val_iZone]->GetExtIter());

    }

  }


}

void CFluidIteration::Solve(COutput *output,
                                 CIntegration ****integration,
                                 CGeometry ****geometry,
                                 CSolver *****solver,
                                 CNumerics ******numerics,
                                 CConfig **config,
                                 CSurfaceMovement **surface_movement,
                                 CVolumetricMovement ***grid_movement,
                                 CFreeFormDefBox*** FFDBox,
                                 unsigned short val_iZone,
                                 unsigned short val_iInst) {

  /*--- Boolean to determine if we are running a static or dynamic case ---*/
  bool steady = !config[val_iZone]->GetTime_Domain();

  unsigned long Inner_Iter, nInner_Iter = config[val_iZone]->GetnInner_Iter();
  bool StopCalc = false;

  /*--- Synchronization point before a single solver iteration.
        Compute the wall clock time required. ---*/

  StartTime = SU2_MPI::Wtime();

  /*--- Preprocess the solver ---*/
  Preprocess(output, integration, geometry, solver, numerics, config,
            surface_movement, grid_movement, FFDBox, val_iZone, INST_0);

  /*--- For steady-state flow simulations, we need to loop over ExtIter for the number of time steps ---*/
  /*--- However, ExtIter is the number of FSI iterations, so nIntIter is used in this case ---*/

  for (Inner_Iter = 0; Inner_Iter < nInner_Iter; Inner_Iter++){

    config[val_iZone]->SetInnerIter(Inner_Iter);

    /*--- Run a single iteration of the solver ---*/
    Iterate(output, integration, geometry, solver, numerics, config,
            surface_movement, grid_movement, FFDBox, val_iZone, INST_0, false);

    /*--- Monitor the pseudo-time ---*/
    StopCalc = Monitor(output, integration, geometry, solver, numerics, config,
                       surface_movement, grid_movement, FFDBox, val_iZone, INST_0);

    /*--- Output files at intermediate iterations if the problem is single zone ---*/

    if (singlezone && steady) {
      Output(output, geometry, solver, config, Inner_Iter, StopCalc, val_iZone, val_iInst);
    }

    /*--- If the iteration has converged, break the loop ---*/
    if (StopCalc) break;
  }

  if (multizone && steady) {
    Output(output, geometry, solver, config,
           config[val_iZone]->GetOuterIter(),
           StopCalc, val_iZone, val_iInst);

    /*--- Set the fluid convergence to false (to make sure outer subiterations converge) ---*/

    integration[val_iZone][INST_0][FLOW_SOL]->SetConvergence(false);
  }
}

void CFluidIteration::SetWind_GustField(CConfig *config, CGeometry **geometry, CSolver ***solver) {
  // The gust is imposed on the flow field via the grid velocities. This method called the Field Velocity Method is described in the
  // NASA TM–2012-217771 - Development, Verification and Use of Gust Modeling in the NASA Computational Fluid Dynamics Code FUN3D
  // the desired gust is prescribed as the negative of the grid velocity.

  // If a source term is included to account for the gust field, the method is described by Jones et al. as the Split Velocity Method in
  // Simulation of Airfoil Gust Responses Using Prescribed Velocities.
  // In this routine the gust derivatives needed for the source term are calculated when applicable.
  // If the gust derivatives are zero the source term is also zero.
  // The source term itself is implemented in the class CSourceWindGust

  if (rank == MASTER_NODE)
    cout << endl << "Running simulation with a Wind Gust." << endl;
  unsigned short iDim, nDim = geometry[MESH_0]->GetnDim(); //We assume nDim = 2
  if (nDim != 2) {
    if (rank == MASTER_NODE) {
      cout << endl << "WARNING - Wind Gust capability is only verified for 2 dimensional simulations." << endl;
    }
  }

  /*--- Gust Parameters from config ---*/
  unsigned short Gust_Type = config->GetGust_Type();
  su2double xbegin = config->GetGust_Begin_Loc();    // Location at which the gust begins.
  su2double L = config->GetGust_WaveLength();        // Gust size
  su2double tbegin = config->GetGust_Begin_Time();   // Physical time at which the gust begins.
  su2double gust_amp = config->GetGust_Ampl();       // Gust amplitude
  su2double n = config->GetGust_Periods();           // Number of gust periods
  unsigned short GustDir = config->GetGust_Dir(); // Gust direction

  /*--- Variables needed to compute the gust ---*/
  unsigned short Kind_Grid_Movement = config->GetKind_GridMovement();
  unsigned long iPoint;
  unsigned short iMGlevel, nMGlevel = config->GetnMGLevels();

  su2double x, y, x_gust, dgust_dx, dgust_dy, dgust_dt;
  su2double *Gust, *GridVel, *NewGridVel, *GustDer;

  su2double Physical_dt = config->GetDelta_UnstTime();
  unsigned long TimeIter = config->GetTimeIter();
  su2double Physical_t = TimeIter*Physical_dt;

  su2double Uinf = solver[MESH_0][FLOW_SOL]->GetVelocity_Inf(0); // Assumption gust moves at infinity velocity

  Gust = new su2double [nDim];
  NewGridVel = new su2double [nDim];
  for (iDim = 0; iDim < nDim; iDim++) {
    Gust[iDim] = 0.0;
    NewGridVel[iDim] = 0.0;
  }

  GustDer = new su2double [3];
  for (unsigned short i = 0; i < 3; i++) {
    GustDer[i] = 0.0;
  }

  // Vortex variables
  unsigned long nVortex = 0;
  vector<su2double> x0, y0, vort_strenth, r_core; //vortex is positive in clockwise direction.
  if (Gust_Type == VORTEX) {
    InitializeVortexDistribution(nVortex, x0, y0, vort_strenth, r_core);
  }

  /*--- Check to make sure gust lenght is not zero or negative (vortex gust doesn't use this). ---*/
  if (L <= 0.0 && Gust_Type != VORTEX) {
    SU2_MPI::Error("The gust length needs to be positive", CURRENT_FUNCTION);
  }

  /*--- Loop over all multigrid levels ---*/

  for (iMGlevel = 0; iMGlevel <= nMGlevel; iMGlevel++) {

    /*--- Loop over each node in the volume mesh ---*/

    for (iPoint = 0; iPoint < geometry[iMGlevel]->GetnPoint(); iPoint++) {

      /*--- Reset the Grid Velocity to zero if there is no grid movement ---*/
      if (Kind_Grid_Movement == GUST) {
        for (iDim = 0; iDim < nDim; iDim++)
          geometry[iMGlevel]->node[iPoint]->SetGridVel(iDim, 0.0);
      }

      /*--- initialize the gust and derivatives to zero everywhere ---*/

      for (iDim = 0; iDim < nDim; iDim++) {Gust[iDim]=0.0;}
      dgust_dx = 0.0; dgust_dy = 0.0; dgust_dt = 0.0;

      /*--- Begin applying the gust ---*/

      if (Physical_t >= tbegin) {

        x = geometry[iMGlevel]->node[iPoint]->GetCoord()[0]; // x-location of the node.
        y = geometry[iMGlevel]->node[iPoint]->GetCoord()[1]; // y-location of the node.

        // Gust coordinate
        x_gust = (x - xbegin - Uinf*(Physical_t-tbegin))/L;

        /*--- Calculate the specified gust ---*/
        switch (Gust_Type) {

          case TOP_HAT:
            // Check if we are in the region where the gust is active
            if (x_gust > 0 && x_gust < n) {
              Gust[GustDir] = gust_amp;
              // Still need to put the gust derivatives. Think about this.
            }
            break;

          case SINE:
            // Check if we are in the region where the gust is active
            if (x_gust > 0 && x_gust < n) {
              Gust[GustDir] = gust_amp*(sin(2*PI_NUMBER*x_gust));

              // Gust derivatives
              //dgust_dx = gust_amp*2*PI_NUMBER*(cos(2*PI_NUMBER*x_gust))/L;
              //dgust_dy = 0;
              //dgust_dt = gust_amp*2*PI_NUMBER*(cos(2*PI_NUMBER*x_gust))*(-Uinf)/L;
            }
            break;

          case ONE_M_COSINE:
            // Check if we are in the region where the gust is active
            if (x_gust > 0 && x_gust < n) {
              Gust[GustDir] = gust_amp*(1-cos(2*PI_NUMBER*x_gust));

              // Gust derivatives
              //dgust_dx = gust_amp*2*PI_NUMBER*(sin(2*PI_NUMBER*x_gust))/L;
              //dgust_dy = 0;
              //dgust_dt = gust_amp*2*PI_NUMBER*(sin(2*PI_NUMBER*x_gust))*(-Uinf)/L;
            }
            break;

          case EOG:
            // Check if we are in the region where the gust is active
            if (x_gust > 0 && x_gust < n) {
              Gust[GustDir] = -0.37*gust_amp*sin(3*PI_NUMBER*x_gust)*(1-cos(2*PI_NUMBER*x_gust));
            }
            break;

          case VORTEX:

            /*--- Use vortex distribution ---*/
            // Algebraic vortex equation.
            for (unsigned long i=0; i<nVortex; i++) {
              su2double r2 = pow(x-(x0[i]+Uinf*(Physical_t-tbegin)), 2) + pow(y-y0[i], 2);
              su2double r = sqrt(r2);
              su2double v_theta = vort_strenth[i]/(2*PI_NUMBER) * r/(r2+pow(r_core[i],2));
              Gust[0] = Gust[0] + v_theta*(y-y0[i])/r;
              Gust[1] = Gust[1] - v_theta*(x-(x0[i]+Uinf*(Physical_t-tbegin)))/r;
            }
            break;

          case NONE: default:

            /*--- There is no wind gust specified. ---*/
            if (rank == MASTER_NODE) {
              cout << "No wind gust specified." << endl;
            }
            break;

        }
      }

      /*--- Set the Wind Gust, Wind Gust Derivatives and the Grid Velocities ---*/

      GustDer[0] = dgust_dx;
      GustDer[1] = dgust_dy;
      GustDer[2] = dgust_dt;

      solver[iMGlevel][FLOW_SOL]->GetNodes()->SetWindGust(iPoint, Gust);
      solver[iMGlevel][FLOW_SOL]->GetNodes()->SetWindGustDer(iPoint, GustDer);

      GridVel = geometry[iMGlevel]->node[iPoint]->GetGridVel();

      /*--- Store new grid velocity ---*/

      for (iDim = 0; iDim < nDim; iDim++) {
        NewGridVel[iDim] = GridVel[iDim] - Gust[iDim];
        geometry[iMGlevel]->node[iPoint]->SetGridVel(iDim, NewGridVel[iDim]);
      }

    }
  }

  delete [] Gust;
  delete [] GustDer;
  delete [] NewGridVel;

}

void CFluidIteration::InitializeVortexDistribution(unsigned long &nVortex, vector<su2double>& x0, vector<su2double>& y0, vector<su2double>& vort_strength, vector<su2double>& r_core) {
  /*--- Read in Vortex Distribution ---*/
  std::string line;
  std::ifstream file;
  su2double x_temp, y_temp, vort_strength_temp, r_core_temp;
  file.open("vortex_distribution.txt");
  /*--- In case there is no vortex file ---*/
  if (file.fail()) {
    SU2_MPI::Error("There is no vortex data file!!", CURRENT_FUNCTION);
  }

  // Ignore line containing the header
  getline(file, line);
  // Read in the information of the vortices (xloc, yloc, lambda(strength), eta(size, gradient))
  while (file.good())
  {
    getline(file, line);
    std::stringstream ss(line);
    if (line.size() != 0) { //ignore blank lines if they exist.
      ss >> x_temp;
      ss >> y_temp;
      ss >> vort_strength_temp;
      ss >> r_core_temp;
      x0.push_back(x_temp);
      y0.push_back(y_temp);
      vort_strength.push_back(vort_strength_temp);
      r_core.push_back(r_core_temp);
    }
  }
  file.close();
  // number of vortices
  nVortex = x0.size();

}

bool CFluidIteration::MonitorFixed_CL(COutput *output, CGeometry *geometry, CSolver **solver, CConfig *config) {

  CSolver* flow_solver= solver[FLOW_SOL];

  bool fixed_cl_convergence = flow_solver->FixedCL_Convergence(config, output->GetConvergence());

  /* --- If Fixed CL mode has ended and Finite Differencing has started: --- */

  if (flow_solver->GetStart_AoA_FD() && flow_solver->GetIter_Update_AoA() == config->GetInnerIter()){

    /* --- Print convergence history and volume files since fixed CL mode has converged--- */
    if (rank == MASTER_NODE) output->PrintConvergenceSummary();

    output->SetResult_Files(geometry, config, solver,
                            config->GetInnerIter(), true);

    /* --- Set finite difference mode in config (disables output) --- */
    config->SetFinite_Difference_Mode(true);
  }

  /* --- Set convergence based on fixed CL convergence  --- */
  return fixed_cl_convergence;
}

CTurboIteration::CTurboIteration(CConfig *config) : CFluidIteration(config) { }
CTurboIteration::~CTurboIteration(void) { }
void CTurboIteration::Preprocess(COutput *output,
                                    CIntegration ****integration,
                                    CGeometry ****geometry,
                                    CSolver *****solver,
                                    CNumerics ******numerics,
                                    CConfig **config,
                                    CSurfaceMovement **surface_movement,
                                    CVolumetricMovement ***grid_movement,
                                    CFreeFormDefBox*** FFDBox,
                                    unsigned short val_iZone,
                                    unsigned short val_iInst) {

  /*--- Average quantities at the inflow and outflow boundaries ---*/
  solver[val_iZone][val_iInst][MESH_0][FLOW_SOL]->TurboAverageProcess(solver[val_iZone][val_iInst][MESH_0], geometry[val_iZone][val_iInst][MESH_0],config[val_iZone],INFLOW);
  solver[val_iZone][val_iInst][MESH_0][FLOW_SOL]->TurboAverageProcess(solver[val_iZone][val_iInst][MESH_0], geometry[val_iZone][val_iInst][MESH_0],config[val_iZone],OUTFLOW);

}

void CTurboIteration::Postprocess( COutput *output,
                                   CIntegration ****integration,
                                   CGeometry ****geometry,
                                   CSolver *****solver,
                                   CNumerics ******numerics,
                                   CConfig **config,
                                   CSurfaceMovement **surface_movement,
                                   CVolumetricMovement ***grid_movement,
                                   CFreeFormDefBox*** FFDBox,
                                   unsigned short val_iZone,
                                   unsigned short val_iInst) {

  /*--- Average quantities at the inflow and outflow boundaries ---*/
  solver[val_iZone][val_iInst][MESH_0][FLOW_SOL]->TurboAverageProcess(solver[val_iZone][val_iInst][MESH_0], geometry[val_iZone][val_iInst][MESH_0],config[val_iZone],INFLOW);
  solver[val_iZone][val_iInst][MESH_0][FLOW_SOL]->TurboAverageProcess(solver[val_iZone][val_iInst][MESH_0], geometry[val_iZone][val_iInst][MESH_0],config[val_iZone],OUTFLOW);

  /*--- Gather Inflow and Outflow quantities on the Master Node to compute performance ---*/
  solver[val_iZone][val_iInst][MESH_0][FLOW_SOL]->GatherInOutAverageValues(config[val_iZone], geometry[val_iZone][val_iInst][MESH_0]);

}

CFEMFluidIteration::CFEMFluidIteration(CConfig *config) : CFluidIteration(config) { }
CFEMFluidIteration::~CFEMFluidIteration(void) { }

void CFEMFluidIteration::Preprocess(COutput *output,
                                    CIntegration ****integration,
                                    CGeometry ****geometry,
                                    CSolver *****solver,
                                    CNumerics ******numerics,
                                    CConfig **config,
                                    CSurfaceMovement **surface_movement,
                                    CVolumetricMovement ***grid_movement,
                                    CFreeFormDefBox*** FFDBox,
                                    unsigned short val_iZone,
                                    unsigned short val_iInst) {

  unsigned long TimeIter = config[ZONE_0]->GetTimeIter();
  const bool restart = (config[ZONE_0]->GetRestart() ||
                        config[ZONE_0]->GetRestart_Flow());

  /*--- Set the initial condition if this is not a restart. ---*/
  if (TimeIter == 0 && !restart)
    solver[val_iZone][val_iInst][MESH_0][FLOW_SOL]->SetInitialCondition(geometry[val_iZone][val_iInst],
                                                                       solver[val_iZone][val_iInst],
                                                                       config[val_iZone],
                                                                       TimeIter);

}

void CFEMFluidIteration::Iterate(COutput *output,
                                 CIntegration ****integration,
                                 CGeometry ****geometry,
                                 CSolver *****solver,
                                 CNumerics ******numerics,
                                 CConfig **config,
                                 CSurfaceMovement **surface_movement,
                                 CVolumetricMovement ***grid_movement,
                                 CFreeFormDefBox*** FFDBox,
                                 unsigned short val_iZone,
<<<<<<< HEAD
                                 unsigned short val_iInst,
                                 bool CrossTerm) {
    
=======
                                 unsigned short val_iInst) {

>>>>>>> 58bc0dc8
  /*--- Update global parameters ---*/

  if (config[val_iZone]->GetKind_Solver() == FEM_EULER || config[val_iZone]->GetKind_Solver() == DISC_ADJ_FEM_EULER)
    config[val_iZone]->SetGlobalParam(FEM_EULER, RUNTIME_FLOW_SYS);

  if (config[val_iZone]->GetKind_Solver() == FEM_NAVIER_STOKES || config[val_iZone]->GetKind_Solver() == DISC_ADJ_FEM_NS)
    config[val_iZone]->SetGlobalParam(FEM_NAVIER_STOKES, RUNTIME_FLOW_SYS);

  if (config[val_iZone]->GetKind_Solver() == FEM_RANS || config[val_iZone]->GetKind_Solver() == DISC_ADJ_FEM_RANS)
    config[val_iZone]->SetGlobalParam(FEM_RANS, RUNTIME_FLOW_SYS);

  if (config[val_iZone]->GetKind_Solver() == FEM_LES)
    config[val_iZone]->SetGlobalParam(FEM_LES, RUNTIME_FLOW_SYS);

  /*--- Solve the Euler, Navier-Stokes, RANS or LES equations (one iteration) ---*/

  integration[val_iZone][val_iInst][FLOW_SOL]->SingleGrid_Iteration(geometry,
                                                                              solver,
                                                                              numerics,
                                                                              config,
                                                                              RUNTIME_FLOW_SYS,
                                                                              val_iZone,
                                                                              val_iInst);
}

void CFEMFluidIteration::Update(COutput *output,
                                CIntegration ****integration,
                                CGeometry ****geometry,
                                CSolver *****solver,
                                CNumerics ******numerics,
                                CConfig **config,
                                CSurfaceMovement **surface_movement,
                                CVolumetricMovement ***grid_movement,
                                CFreeFormDefBox*** FFDBox,
                                unsigned short val_iZone,
                                unsigned short val_iInst)      { }

void CFEMFluidIteration::Postprocess(COutput *output,
                 CIntegration ****integration,
                 CGeometry ****geometry,
                 CSolver *****solver,
                 CNumerics ******numerics,
                 CConfig **config,
                 CSurfaceMovement **surface_movement,
                 CVolumetricMovement ***grid_movement,
                 CFreeFormDefBox*** FFDBox,
                 unsigned short val_iZone,
                 unsigned short val_iInst){}

CHeatIteration::CHeatIteration(CConfig *config) : CFluidIteration(config) { }

CHeatIteration::~CHeatIteration(void) { }

void CHeatIteration::Iterate(COutput *output,
                             CIntegration ****integration,
                             CGeometry ****geometry,
                             CSolver *****solver,
                             CNumerics ******numerics,
                             CConfig **config,
                             CSurfaceMovement **surface_movement,
                             CVolumetricMovement ***grid_movement,
                             CFreeFormDefBox*** FFDBox,
                             unsigned short val_iZone,
                             unsigned short val_iInst,
                             bool CrossTerm) {

  /*--- Update global parameters ---*/

  config[val_iZone]->SetGlobalParam(HEAT_EQUATION, RUNTIME_HEAT_SYS);

  integration[val_iZone][val_iInst][HEAT_SOL]->SingleGrid_Iteration(geometry, solver, numerics, config, RUNTIME_HEAT_SYS, val_iZone, val_iInst);

}

void CHeatIteration::Solve(COutput *output,
                           CIntegration ****integration,
                           CGeometry ****geometry,
                           CSolver *****solver,
                           CNumerics ******numerics,
                           CConfig **config,
                           CSurfaceMovement **surface_movement,
                           CVolumetricMovement ***grid_movement,
                           CFreeFormDefBox*** FFDBox,
                           unsigned short val_iZone,
                           unsigned short val_iInst) {

  /*--- Boolean to determine if we are running a static or dynamic case ---*/
  bool steady = !config[val_iZone]->GetTime_Domain();

  unsigned long Inner_Iter, nInner_Iter = config[val_iZone]->GetnInner_Iter();
  bool StopCalc = false;

  /*--- Synchronization point before a single solver iteration.
        Compute the wall clock time required. ---*/

  StartTime = SU2_MPI::Wtime();

  /*--- Preprocess the solver ---*/

  Preprocess(output, integration, geometry, solver, numerics, config,
            surface_movement, grid_movement, FFDBox, val_iZone, INST_0);

  /*--- For steady-state flow simulations, we need to loop over ExtIter for the number of time steps ---*/
  /*--- However, ExtIter is the number of FSI iterations, so nIntIter is used in this case ---*/

  for (Inner_Iter = 0; Inner_Iter < nInner_Iter; Inner_Iter++){

    config[val_iZone]->SetInnerIter(Inner_Iter);

<<<<<<< HEAD
    Iterate(output, integration, geometry,
        solver, numerics, config,
        surface_movement, grid_movement, FFDBox, val_iZone, INST_0, false);
=======
    /*--- Run a single iteration of the solver ---*/
    Iterate(output, integration, geometry, solver, numerics, config,
            surface_movement, grid_movement, FFDBox, val_iZone, INST_0);

    /*--- Monitor the pseudo-time ---*/
    StopCalc = Monitor(output, integration, geometry, solver, numerics, config,
                       surface_movement, grid_movement, FFDBox, val_iZone, INST_0);

    /*--- Output files at intermediate iterations if the problem is single zone ---*/
>>>>>>> 58bc0dc8

    if (singlezone && steady) {
      Output(output, geometry, solver, config, Inner_Iter, StopCalc, val_iZone, val_iInst);
    }

    /*--- If the iteration has converged, break the loop ---*/
    if (StopCalc) break;
  }

  if (multizone && steady) {
    Output(output, geometry, solver, config,
           config[val_iZone]->GetOuterIter(),
           StopCalc, val_iZone, val_iInst);

    /*--- Set the fluid convergence to false (to make sure outer subiterations converge) ---*/

    integration[val_iZone][INST_0][HEAT_SOL]->SetConvergence(false);
  }
}

<<<<<<< HEAD
CFEAIteration::CFEAIteration(CConfig *config) : CIteration(config) { }
CFEAIteration::~CFEAIteration(void) { }
void CFEAIteration::Preprocess() { }
void CFEAIteration::Iterate(COutput *output,
                                CIntegration ****integration,
                                CGeometry ****geometry,
                                CSolver *****solver,
                                CNumerics ******numerics,
                                CConfig **config,
                                CSurfaceMovement **surface_movement,
                                CVolumetricMovement ***grid_movement,
                                CFreeFormDefBox*** FFDBox,
                                unsigned short val_iZone,
                                unsigned short val_iInst,
                                bool CrossTerm) {

  su2double loadIncrement;
  unsigned long IntIter = 0;
  unsigned long TimeIter = config[val_iZone]->GetTimeIter();
  bool StopCalc;
  unsigned long iIncrement;
  unsigned long nIncrements = config[val_iZone]->GetNumberIncrements();

  bool nonlinear = (config[val_iZone]->GetGeometricConditions() == LARGE_DEFORMATIONS);  // Geometrically non-linear problems
  bool linear = (config[val_iZone]->GetGeometricConditions() == SMALL_DEFORMATIONS);  // Geometrically non-linear problems

  bool disc_adj_fem = (config[val_iZone]->GetKind_Solver() == DISC_ADJ_FEM);

  bool incremental_load = config[val_iZone]->GetIncrementalLoad();              // If an incremental load is applied

  /*--- This is to prevent problems when running a linear solver ---*/
  if (!nonlinear) incremental_load = false;

  /*--- Set the convergence monitor to false, to prevent the solver to stop in intermediate FSI subiterations ---*/
  integration[val_iZone][val_iInst][FEA_SOL]->SetConvergence(false);

  if (linear) {
    
    config[val_iZone]->SetInnerIter(0);
    
    /*--- FEA equations ---*/
=======
void CHeatIteration::Update(COutput *output,
                            CIntegration ****integration,
                            CGeometry ****geometry,
                            CSolver *****solver,
                            CNumerics ******numerics,
                            CConfig **config,
                            CSurfaceMovement **surface_movement,
                            CVolumetricMovement ***grid_movement,
                            CFreeFormDefBox*** FFDBox,
                            unsigned short val_iZone,
                            unsigned short val_iInst)      {
>>>>>>> 58bc0dc8

  unsigned short iMesh;

  /*--- Dual time stepping strategy ---*/

  if ((config[val_iZone]->GetTime_Marching() == DT_STEPPING_1ST) ||
      (config[val_iZone]->GetTime_Marching() == DT_STEPPING_2ND)) {

    /*--- Update dual time solver ---*/

    for (iMesh = 0; iMesh <= config[val_iZone]->GetnMGLevels(); iMesh++) {
      integration[val_iZone][val_iInst][HEAT_SOL]->SetDualTime_Solver(geometry[val_iZone][val_iInst][iMesh], solver[val_iZone][val_iInst][iMesh][HEAT_SOL], config[val_iZone], iMesh);
      integration[val_iZone][val_iInst][HEAT_SOL]->SetConvergence(false);
    }
  }
}

CFEAIteration::CFEAIteration(CConfig *config) : CIteration(config) { }
CFEAIteration::~CFEAIteration(void) { }
void CFEAIteration::Preprocess() { }
void CFEAIteration::Iterate(COutput *output,
                            CIntegration ****integration,
                            CGeometry ****geometry,
                            CSolver *****solver,
                            CNumerics ******numerics,
                            CConfig **config,
                            CSurfaceMovement **surface_movement,
                            CVolumetricMovement ***grid_movement,
                            CFreeFormDefBox*** FFDBox,
                            unsigned short val_iZone,
                            unsigned short val_iInst) {

  bool StopCalc = false;
  unsigned long IntIter = 0;

  const unsigned long TimeIter = config[val_iZone]->GetTimeIter();
  const unsigned long nIncrements = config[val_iZone]->GetNumberIncrements();

  const bool nonlinear = (config[val_iZone]->GetGeometricConditions() == LARGE_DEFORMATIONS);
  const bool linear = (config[val_iZone]->GetGeometricConditions() == SMALL_DEFORMATIONS);
  const bool disc_adj_fem = config[val_iZone]->GetDiscrete_Adjoint();

  /*--- Loads applied in steps (not used for discrete adjoint). ---*/
  const bool incremental_load = config[val_iZone]->GetIncrementalLoad() && !disc_adj_fem;

  CIntegration* feaIntegration = integration[val_iZone][val_iInst][FEA_SOL];
  CSolver* feaSolver = solver[val_iZone][val_iInst][MESH_0][FEA_SOL];

  /*--- Set the convergence monitor to false, to prevent the solver to stop in intermediate FSI subiterations ---*/
  feaIntegration->SetConvergence(false);

  /*--- FEA equations ---*/
  config[val_iZone]->SetGlobalParam(FEM_ELASTICITY, RUNTIME_FEA_SYS);

  if (linear) {
    /*--- Run the (one) iteration ---*/

    config[val_iZone]->SetInnerIter(0);

    feaIntegration->Structural_Iteration(geometry, solver, numerics, config,
                                         RUNTIME_FEA_SYS, val_iZone, val_iInst);

    if (!disc_adj_fem) {
      Monitor(output, integration, geometry,  solver, numerics, config,
              surface_movement, grid_movement, FFDBox, val_iZone, INST_0);

      /*--- Set the convergence monitor to true, to prevent the solver to stop in intermediate FSI subiterations ---*/
      output->SetConvergence(true);
    }

  }
  else if (nonlinear && !incremental_load) {

    /*--- THIS IS THE DIRECT APPROACH (NO INCREMENTAL LOAD APPLIED) ---*/

    /*--- Keep the current inner iter, we need to restore it in discrete adjoint cases as file output depends on it ---*/
    const auto CurIter = config[val_iZone]->GetInnerIter();

    /*--- Newton-Raphson subiterations ---*/

    for (IntIter = 0; IntIter < config[val_iZone]->GetnInner_Iter(); IntIter++) {

      config[val_iZone]->SetInnerIter(IntIter);

      feaIntegration->Structural_Iteration(geometry, solver, numerics, config,
                                           RUNTIME_FEA_SYS, val_iZone, val_iInst);

      /*--- Limit to only one iteration for the discrete adjoint recording, restore inner iter (see above) ---*/
      if (disc_adj_fem) {
        config[val_iZone]->SetInnerIter(CurIter);
        break;
      }
      else {
        StopCalc = Monitor(output, integration, geometry,  solver, numerics, config,
                           surface_movement, grid_movement, FFDBox, val_iZone, INST_0);

        if (StopCalc && (IntIter > 0)) break;
      }
    }

  }
  else {

    /*--- THIS IS THE INCREMENTAL LOAD APPROACH (only makes sense for nonlinear) ---*/

    /*--- Assume the initial load increment as 1.0 ---*/

    feaSolver->SetLoad_Increment(0, 1.0);
    feaSolver->SetForceCoeff(1.0);

    /*--- Run two nonlinear iterations to check if incremental loading can be skipped ---*/

    for (IntIter = 0; IntIter < 2; ++IntIter) {

      config[val_iZone]->SetInnerIter(IntIter);

      feaIntegration->Structural_Iteration(geometry, solver, numerics, config,
                                           RUNTIME_FEA_SYS, val_iZone, val_iInst);

      StopCalc = Monitor(output, integration, geometry, solver, numerics, config,
                         surface_movement, grid_movement, FFDBox, val_iZone, INST_0);
    }

    /*--- Early return if we already meet the convergence criteria. ---*/
    if (StopCalc) return;

    /*--- Check user-defined criteria to either increment loads or continue with NR iterations. ---*/

    bool meetCriteria = true;
    for (int i = 0; i < 3; ++i)
      meetCriteria &= (log10(feaSolver->GetRes_FEM(i)) < config[val_iZone]->GetIncLoad_Criteria(i));

    /*--- If the criteria is met, i.e. the load is not too large, continue the regular calculation. ---*/

    if (meetCriteria) {

      /*--- Newton-Raphson subiterations ---*/

      for (IntIter = 2; IntIter < config[val_iZone]->GetnInner_Iter(); IntIter++) {

        config[val_iZone]->SetInnerIter(IntIter);

        feaIntegration->Structural_Iteration(geometry, solver, numerics, config,
                                             RUNTIME_FEA_SYS, val_iZone, val_iInst);

        StopCalc = Monitor(output, integration, geometry,  solver, numerics, config,
                           surface_movement, grid_movement, FFDBox, val_iZone, INST_0);

        if (StopCalc) break;
      }

    }

    /*--- If the criteria is not met, a whole set of subiterations for the different loads must be done. ---*/

    else {

      /*--- Restore solution to initial. Because we ramp the load from zero, in multizone cases it is not
       * adequate to take "old values" as those will be for maximum loading on the previous outer iteration. ---*/

      feaSolver->SetInitialCondition(geometry[val_iZone][val_iInst],
                                     solver[val_iZone][val_iInst],
                                     config[val_iZone], TimeIter);

      /*--- For the number of increments ---*/
      for (auto iIncrement = 1ul; iIncrement <= nIncrements; iIncrement++) {

        /*--- Set the load increment and the initial condition, and output the
         *    parameters of UTOL, RTOL, ETOL for the previous iteration ---*/

        su2double loadIncrement = su2double(iIncrement) / nIncrements;
        feaSolver->SetLoad_Increment(iIncrement, loadIncrement);

        /*--- Set the convergence monitor to false, to force the solver to converge every subiteration ---*/
        output->SetConvergence(false);

        if (rank == MASTER_NODE)
          cout << "\nIncremental load: increment " << iIncrement << endl;

        /*--- Newton-Raphson subiterations ---*/

        for (IntIter = 0; IntIter < config[val_iZone]->GetnInner_Iter(); IntIter++) {

          config[val_iZone]->SetInnerIter(IntIter);

          feaIntegration->Structural_Iteration(geometry, solver, numerics, config,
                                               RUNTIME_FEA_SYS, val_iZone, val_iInst);

          StopCalc = Monitor(output, integration, geometry,  solver, numerics, config,
                             surface_movement, grid_movement, FFDBox, val_iZone, INST_0);

          if (StopCalc && (IntIter > 0)) break;

        }

      }
      /*--- Just to be sure, set default increment settings. ---*/
      feaSolver->SetLoad_Increment(0, 1.0);
    }

  }

}

void CFEAIteration::Update(COutput *output,
                           CIntegration ****integration,
                           CGeometry ****geometry,
                           CSolver *****solver,
                           CNumerics ******numerics,
                           CConfig **config,
                           CSurfaceMovement **surface_movement,
                           CVolumetricMovement ***grid_movement,
                           CFreeFormDefBox*** FFDBox,
                           unsigned short val_iZone,
                           unsigned short val_iInst) {

  const auto TimeIter = config[val_iZone]->GetTimeIter();
  const bool dynamic = (config[val_iZone]->GetTime_Domain());
  const bool fsi = config[val_iZone]->GetFSI_Simulation();

  CSolver* feaSolver = solver[val_iZone][val_iInst][MESH_0][FEA_SOL];

  /*----------------- Update structural solver ----------------------*/

  if (dynamic) {

    integration[val_iZone][val_iInst][FEA_SOL]->SetStructural_Solver(geometry[val_iZone][val_iInst][MESH_0],
                                                solver[val_iZone][val_iInst][MESH_0], config[val_iZone], MESH_0);
    integration[val_iZone][val_iInst][FEA_SOL]->SetConvergence(false);

    /*--- Verify convergence criteria (based on total time) ---*/

    const su2double Physical_dt = config[val_iZone]->GetDelta_DynTime();
    const su2double Physical_t  = (TimeIter+1)*Physical_dt;
    if (Physical_t >= config[val_iZone]->GetTotal_DynTime())
      integration[val_iZone][val_iInst][FEA_SOL]->SetConvergence(true);

  } else if (fsi) {

    /*--- For FSI problems, output the relaxed result, which is the one transferred into the fluid domain (for restart purposes) ---*/
    if (config[val_iZone]->GetKind_TimeIntScheme_FEA() == NEWMARK_IMPLICIT) {
      feaSolver->ImplicitNewmark_Relaxation(geometry[val_iZone][val_iInst][MESH_0], config[val_iZone]);
    }
  }

}

void CFEAIteration::Predictor(COutput *output,
                              CIntegration ****integration,
                              CGeometry ****geometry,
                              CSolver *****solver,
                              CNumerics ******numerics,
                              CConfig **config,
                              CSurfaceMovement **surface_movement,
                              CVolumetricMovement ***grid_movement,
                              CFreeFormDefBox*** FFDBox,
                              unsigned short val_iZone,
                              unsigned short val_iInst) {

  CSolver* feaSolver = solver[val_iZone][val_iInst][MESH_0][FEA_SOL];

  feaSolver->PredictStruct_Displacement(geometry[val_iZone][val_iInst][MESH_0], config[val_iZone]);

}

void CFEAIteration::Relaxation(COutput *output,
                               CIntegration ****integration,
                               CGeometry ****geometry,
                               CSolver *****solver,
                               CNumerics ******numerics,
                               CConfig **config,
                               CSurfaceMovement **surface_movement,
                               CVolumetricMovement ***grid_movement,
                               CFreeFormDefBox*** FFDBox,
                               unsigned short val_iZone,
                               unsigned short val_iInst) {

  CSolver* feaSolver = solver[val_iZone][val_iInst][MESH_0][FEA_SOL];

  /*-------------------- Aitken's relaxation ------------------------*/

  /*------------------- Compute the coefficient ---------------------*/

  feaSolver->ComputeAitken_Coefficient(geometry[val_iZone][val_iInst][MESH_0], config[val_iZone],
                                       config[val_iZone]->GetOuterIter());

  /*----------------- Set the relaxation parameter ------------------*/

  feaSolver->SetAitken_Relaxation(geometry[val_iZone][val_iInst][MESH_0], config[val_iZone]);

}

bool CFEAIteration::Monitor(COutput *output,
                            CIntegration ****integration,
                            CGeometry ****geometry,
                            CSolver *****solver,
                            CNumerics ******numerics,
                            CConfig **config,
                            CSurfaceMovement **surface_movement,
                            CVolumetricMovement ***grid_movement,
                            CFreeFormDefBox*** FFDBox,
                            unsigned short val_iZone,
                            unsigned short val_iInst) {

  StopTime = SU2_MPI::Wtime();

  UsedTime = StopTime - StartTime;

  if (config[val_iZone]->GetMultizone_Problem() || config[val_iZone]->GetSinglezone_Driver()){
    output->SetHistory_Output(geometry[val_iZone][val_iInst][MESH_0],
                              solver[val_iZone][val_iInst][MESH_0],
                              config[val_iZone], config[val_iZone]->GetTimeIter(),
                              config[val_iZone]->GetOuterIter(), config[val_iZone]->GetInnerIter());
  }

  return output->GetConvergence();

}

void CFEAIteration::Postprocess(COutput *output,
                                CIntegration ****integration,
                                CGeometry ****geometry,
                                CSolver *****solver,
                                CNumerics ******numerics,
                                CConfig **config,
                                CSurfaceMovement **surface_movement,
                                CVolumetricMovement ***grid_movement,
                                CFreeFormDefBox*** FFDBox,
                                unsigned short val_iZone,
                                unsigned short val_iInst) { }

<<<<<<< HEAD
  /*------------------ Structural subiteration ----------------------*/
  Iterate(output, integration, geometry,
      solver, numerics, config,
      surface_movement, grid_movement, FFDBox, val_iZone, INST_0, false);
=======
void CFEAIteration::Solve(COutput *output,
                          CIntegration ****integration,
                          CGeometry ****geometry,
                          CSolver *****solver,
                          CNumerics ******numerics,
                          CConfig **config,
                          CSurfaceMovement **surface_movement,
                          CVolumetricMovement ***grid_movement,
                          CFreeFormDefBox*** FFDBox,
                          unsigned short val_iZone,
                          unsigned short val_iInst
                          ) {
>>>>>>> 58bc0dc8

  /*------------------ Structural subiteration ----------------------*/
  Iterate(output, integration, geometry, solver, numerics, config,
          surface_movement, grid_movement, FFDBox, val_iZone, val_iInst);

  /*--- Write the convergence history for the structure (only screen output) ---*/
//  if (multizone) output->SetConvHistory_Body(geometry, solver, config, integration, false, 0.0, val_iZone, INST_0);

  /*--- Set the structural convergence to false (to make sure outer subiterations converge) ---*/
  integration[val_iZone][val_iInst][FEA_SOL]->SetConvergence(false);

}

CAdjFluidIteration::CAdjFluidIteration(CConfig *config) : CFluidIteration(config) { }
CAdjFluidIteration::~CAdjFluidIteration(void) { }
void CAdjFluidIteration::Preprocess(COutput *output,
                                       CIntegration ****integration,
                                       CGeometry ****geometry,
                                       CSolver *****solver,
                                       CNumerics ******numerics,
                                       CConfig **config,
                                       CSurfaceMovement **surface_movement,
                                       CVolumetricMovement ***grid_movement,
                                       CFreeFormDefBox*** FFDBox,
                                       unsigned short val_iZone,
                                       unsigned short val_iInst) {

  unsigned short iMesh;
  bool harmonic_balance = (config[ZONE_0]->GetTime_Marching() == HARMONIC_BALANCE);
  bool dynamic_mesh = config[ZONE_0]->GetGrid_Movement();
  unsigned long InnerIter = 0;
  unsigned long TimeIter = config[ZONE_0]->GetTimeIter();

  /*--- For the unsteady adjoint, load a new direct solution from a restart file. ---*/

  if (((dynamic_mesh && TimeIter == 0) || config[val_iZone]->GetTime_Marching()) && !harmonic_balance) {
    int Direct_Iter = SU2_TYPE::Int(config[val_iZone]->GetUnst_AdjointIter()) - SU2_TYPE::Int(TimeIter) - 1;
    if (rank == MASTER_NODE && val_iZone == ZONE_0 && config[val_iZone]->GetTime_Marching())
      cout << endl << " Loading flow solution from direct iteration " << Direct_Iter << "." << endl;
    solver[val_iZone][val_iInst][MESH_0][FLOW_SOL]->LoadRestart(geometry[val_iZone][val_iInst], solver[val_iZone][val_iInst], config[val_iZone], Direct_Iter, true);
  }

  /*--- Continuous adjoint Euler, Navier-Stokes or Reynolds-averaged Navier-Stokes (RANS) equations ---*/

  if ((InnerIter == 0) || config[val_iZone]->GetTime_Marching()) {

    if (config[val_iZone]->GetKind_Solver() == ADJ_EULER)
      config[val_iZone]->SetGlobalParam(ADJ_EULER, RUNTIME_FLOW_SYS);
    if (config[val_iZone]->GetKind_Solver() == ADJ_NAVIER_STOKES)
      config[val_iZone]->SetGlobalParam(ADJ_NAVIER_STOKES, RUNTIME_FLOW_SYS);
    if (config[val_iZone]->GetKind_Solver() == ADJ_RANS)
      config[val_iZone]->SetGlobalParam(ADJ_RANS, RUNTIME_FLOW_SYS);

    /*--- Solve the Euler, Navier-Stokes or Reynolds-averaged Navier-Stokes (RANS) equations (one iteration) ---*/

    if (rank == MASTER_NODE && val_iZone == ZONE_0)
      cout << "Begin direct solver to store flow data (single iteration)." << endl;

    if (rank == MASTER_NODE && val_iZone == ZONE_0)
      cout << "Compute residuals to check the convergence of the direct problem." << endl;

    integration[val_iZone][val_iInst][FLOW_SOL]->MultiGrid_Iteration(geometry, solver, numerics,
                                                                    config, RUNTIME_FLOW_SYS, val_iZone, val_iInst);

    if (config[val_iZone]->GetKind_Solver() == ADJ_RANS) {

      /*--- Solve the turbulence model ---*/

      config[val_iZone]->SetGlobalParam(ADJ_RANS, RUNTIME_TURB_SYS);
      integration[val_iZone][val_iInst][TURB_SOL]->SingleGrid_Iteration(geometry, solver, numerics,
                                                                       config, RUNTIME_TURB_SYS, val_iZone, val_iInst);

      /*--- Solve transition model ---*/

      if (config[val_iZone]->GetKind_Trans_Model() == LM) {
        config[val_iZone]->SetGlobalParam(RANS, RUNTIME_TRANS_SYS);
        integration[val_iZone][val_iInst][TRANS_SOL]->SingleGrid_Iteration(geometry, solver, numerics,
                                                                          config, RUNTIME_TRANS_SYS, val_iZone, val_iInst);
      }

    }

    /*--- Output the residual (visualization purpouses to identify if
     the direct solution is converged)---*/
    if (rank == MASTER_NODE && val_iZone == ZONE_0)
      cout << "log10[Maximum residual]: " << log10(solver[val_iZone][val_iInst][MESH_0][FLOW_SOL]->GetRes_Max(0))
      <<", located at point "<< solver[val_iZone][val_iInst][MESH_0][FLOW_SOL]->GetPoint_Max(0) << "." << endl;

    /*--- Compute gradients of the flow variables, this is necessary for sensitivity computation,
     note that in the direct Euler problem we are not computing the gradients of the primitive variables ---*/

    if (config[val_iZone]->GetKind_Gradient_Method() == GREEN_GAUSS)
      solver[val_iZone][val_iInst][MESH_0][FLOW_SOL]->SetPrimitive_Gradient_GG(geometry[val_iZone][val_iInst][MESH_0], config[val_iZone]);
    if (config[val_iZone]->GetKind_Gradient_Method() == WEIGHTED_LEAST_SQUARES)
      solver[val_iZone][val_iInst][MESH_0][FLOW_SOL]->SetPrimitive_Gradient_LS(geometry[val_iZone][val_iInst][MESH_0], config[val_iZone]);

    /*--- Set contribution from cost function for boundary conditions ---*/

    for (iMesh = 0; iMesh <= config[val_iZone]->GetnMGLevels(); iMesh++) {

      /*--- Set the value of the non-dimensional coefficients in the coarse levels, using the fine level solution ---*/

      solver[val_iZone][val_iInst][iMesh][FLOW_SOL]->SetTotal_CD(solver[val_iZone][val_iInst][MESH_0][FLOW_SOL]->GetTotal_CD());
      solver[val_iZone][val_iInst][iMesh][FLOW_SOL]->SetTotal_CL(solver[val_iZone][val_iInst][MESH_0][FLOW_SOL]->GetTotal_CL());
      solver[val_iZone][val_iInst][iMesh][FLOW_SOL]->SetTotal_CT(solver[val_iZone][val_iInst][MESH_0][FLOW_SOL]->GetTotal_CT());
      solver[val_iZone][val_iInst][iMesh][FLOW_SOL]->SetTotal_CQ(solver[val_iZone][val_iInst][MESH_0][FLOW_SOL]->GetTotal_CQ());

      /*--- Compute the adjoint boundary condition on Euler walls ---*/

      solver[val_iZone][val_iInst][iMesh][ADJFLOW_SOL]->SetForceProj_Vector(geometry[val_iZone][val_iInst][iMesh], solver[val_iZone][val_iInst][iMesh], config[val_iZone]);

      /*--- Set the internal boundary condition on nearfield surfaces ---*/

      if ((config[val_iZone]->GetKind_ObjFunc() == EQUIVALENT_AREA) ||
          (config[val_iZone]->GetKind_ObjFunc() == NEARFIELD_PRESSURE))
        solver[val_iZone][val_iInst][iMesh][ADJFLOW_SOL]->SetIntBoundary_Jump(geometry[val_iZone][val_iInst][iMesh], solver[val_iZone][val_iInst][iMesh], config[val_iZone]);

    }

    if (rank == MASTER_NODE && val_iZone == ZONE_0)
      cout << "End direct solver, begin adjoint problem." << endl;

  }

}
void CAdjFluidIteration::Iterate(COutput *output,
                                    CIntegration ****integration,
                                    CGeometry ****geometry,
                                    CSolver *****solver,
                                    CNumerics ******numerics,
                                    CConfig **config,
                                    CSurfaceMovement **surface_movement,
                                    CVolumetricMovement ***grid_movement,
                                    CFreeFormDefBox*** FFDBox,
                                    unsigned short val_iZone,
<<<<<<< HEAD
                                    unsigned short val_iInst,
                                    bool CrossTerm) {
  
=======
                                    unsigned short val_iInst) {

>>>>>>> 58bc0dc8
  switch( config[val_iZone]->GetKind_Solver() ) {

  case ADJ_EULER:
    config[val_iZone]->SetGlobalParam(ADJ_EULER, RUNTIME_ADJFLOW_SYS); break;

  case ADJ_NAVIER_STOKES:
    config[val_iZone]->SetGlobalParam(ADJ_NAVIER_STOKES, RUNTIME_ADJFLOW_SYS); break;

  case ADJ_RANS:
    config[val_iZone]->SetGlobalParam(ADJ_RANS, RUNTIME_ADJFLOW_SYS); break;
  }

  /*--- Iteration of the flow adjoint problem ---*/

  integration[val_iZone][val_iInst][ADJFLOW_SOL]->MultiGrid_Iteration(geometry, solver, numerics,
                                                                     config, RUNTIME_ADJFLOW_SYS, val_iZone, val_iInst);

  /*--- Iteration of the turbulence model adjoint ---*/

  if ((config[val_iZone]->GetKind_Solver() == ADJ_RANS) && (!config[val_iZone]->GetFrozen_Visc_Cont())) {

    /*--- Adjoint turbulence model solution ---*/

    config[val_iZone]->SetGlobalParam(ADJ_RANS, RUNTIME_ADJTURB_SYS);
    integration[val_iZone][val_iInst][ADJTURB_SOL]->SingleGrid_Iteration(geometry, solver, numerics,
                                                                        config, RUNTIME_ADJTURB_SYS, val_iZone, val_iInst);

  }

}
void CAdjFluidIteration::Update(COutput *output,
                                   CIntegration ****integration,
                                   CGeometry ****geometry,
                                   CSolver *****solver,
                                   CNumerics ******numerics,
                                   CConfig **config,
                                   CSurfaceMovement **surface_movement,
                                   CVolumetricMovement ***grid_movement,
                                   CFreeFormDefBox*** FFDBox,
                                   unsigned short val_iZone,
                                   unsigned short val_iInst)      {

  su2double Physical_dt, Physical_t;
  unsigned short iMesh;
  unsigned long TimeIter = config[ZONE_0]->GetTimeIter();

  /*--- Dual time stepping strategy ---*/

  if ((config[val_iZone]->GetTime_Marching() == DT_STEPPING_1ST) ||
      (config[val_iZone]->GetTime_Marching() == DT_STEPPING_2ND)) {

    /*--- Update dual time solver ---*/

    for (iMesh = 0; iMesh <= config[val_iZone]->GetnMGLevels(); iMesh++) {
      integration[val_iZone][val_iInst][ADJFLOW_SOL]->SetDualTime_Solver(geometry[val_iZone][val_iInst][iMesh], solver[val_iZone][val_iInst][iMesh][ADJFLOW_SOL], config[val_iZone], iMesh);
      integration[val_iZone][val_iInst][ADJFLOW_SOL]->SetConvergence(false);
    }

    Physical_dt = config[val_iZone]->GetDelta_UnstTime(); Physical_t  = (TimeIter+1)*Physical_dt;
    if (Physical_t >=  config[val_iZone]->GetTotal_UnstTime()) integration[val_iZone][val_iInst][ADJFLOW_SOL]->SetConvergence(true);

  }
}


CDiscAdjFluidIteration::CDiscAdjFluidIteration(CConfig *config) : CIteration(config) {

  turbulent = ( config->GetKind_Solver() == DISC_ADJ_RANS || config->GetKind_Solver() == DISC_ADJ_INC_RANS);

}

CDiscAdjFluidIteration::~CDiscAdjFluidIteration(void) { }

void CDiscAdjFluidIteration::Preprocess(COutput *output,
                                           CIntegration ****integration,
                                           CGeometry ****geometry,
                                           CSolver *****solver,
                                           CNumerics ******numerics,
                                           CConfig **config,
                                           CSurfaceMovement **surface_movement,
                                           CVolumetricMovement ***grid_movement,
                                           CFreeFormDefBox*** FFDBox,
                                           unsigned short val_iZone,
                                           unsigned short val_iInst) {
  StartTime = SU2_MPI::Wtime();

  unsigned long iPoint;
  unsigned short TimeIter = config[val_iZone]->GetTimeIter();
  bool dual_time_1st = (config[val_iZone]->GetTime_Marching() == DT_STEPPING_1ST);
  bool dual_time_2nd = (config[val_iZone]->GetTime_Marching() == DT_STEPPING_2ND);
  bool dual_time = (dual_time_1st || dual_time_2nd);
  unsigned short iMesh;
  int Direct_Iter;
  bool heat = config[val_iZone]->GetWeakly_Coupled_Heat();
  bool grid_IsMoving = config[val_iZone]->GetGrid_Movement();

//  /*--- Read the target pressure for inverse design. ---------------------------------------------*/
//  if (config[val_iZone]->GetInvDesign_Cp() == YES)
//    output->SetCp_InverseDesign(solver[val_iZone][val_iInst][MESH_0][FLOW_SOL], geometry[val_iZone][val_iInst][MESH_0], config[val_iZone], ExtIter);

//  /*--- Read the target heat flux ----------------------------------------------------------------*/
//  if (config[ZONE_0]->GetInvDesign_HeatFlux() == YES)
//    output->SetHeatFlux_InverseDesign(solver[val_iZone][val_iInst][MESH_0][FLOW_SOL], geometry[val_iZone][val_iInst][MESH_0], config[val_iZone], ExtIter);

  /*--- For the unsteady adjoint, load direct solutions from restart files. ---*/

  if (config[val_iZone]->GetTime_Marching()) {

    Direct_Iter = SU2_TYPE::Int(config[val_iZone]->GetUnst_AdjointIter()) - SU2_TYPE::Int(TimeIter) - 2;

    /*--- For dual-time stepping we want to load the already converged solution at timestep n ---*/

    if (dual_time) {
      Direct_Iter += 1;
    }

    if (TimeIter == 0){

      if (dual_time_2nd) {

        /*--- Load solution at timestep n-2 ---*/
        LoadUnsteady_Solution(geometry, solver,config, val_iZone, val_iInst, Direct_Iter-2);

        /*--- Push solution back to correct array ---*/

        for (iMesh=0; iMesh<=config[val_iZone]->GetnMGLevels();iMesh++) {
          solver[val_iZone][val_iInst][iMesh][FLOW_SOL]->GetNodes()->Set_Solution_time_n();
          solver[val_iZone][val_iInst][iMesh][FLOW_SOL]->GetNodes()->Set_Solution_time_n1();
          if (turbulent) {
            solver[val_iZone][val_iInst][iMesh][TURB_SOL]->GetNodes()->Set_Solution_time_n();
            solver[val_iZone][val_iInst][iMesh][TURB_SOL]->GetNodes()->Set_Solution_time_n1();
          }
          if (heat) {
            solver[val_iZone][val_iInst][iMesh][HEAT_SOL]->GetNodes()->Set_Solution_time_n();
            solver[val_iZone][val_iInst][iMesh][HEAT_SOL]->GetNodes()->Set_Solution_time_n1();
          }
          if (grid_IsMoving) {
            for(iPoint=0; iPoint<geometry[val_iZone][val_iInst][iMesh]->GetnPoint();iPoint++) {
              geometry[val_iZone][val_iInst][iMesh]->node[iPoint]->SetCoord_n();
              geometry[val_iZone][val_iInst][iMesh]->node[iPoint]->SetCoord_n1();
            }
          }
        }
      }
      if (dual_time) {

        /*--- Load solution at timestep n-1 ---*/
        LoadUnsteady_Solution(geometry, solver,config, val_iZone, val_iInst, Direct_Iter-1);

        /*--- Push solution back to correct array ---*/

        for (iMesh=0; iMesh<=config[val_iZone]->GetnMGLevels();iMesh++) {
          solver[val_iZone][val_iInst][iMesh][FLOW_SOL]->GetNodes()->Set_Solution_time_n();
          if (turbulent) {
            solver[val_iZone][val_iInst][iMesh][TURB_SOL]->GetNodes()->Set_Solution_time_n();
          }
          if (heat) {
            solver[val_iZone][val_iInst][iMesh][HEAT_SOL]->GetNodes()->Set_Solution_time_n();
          }
          if (grid_IsMoving) {
            for(iPoint=0; iPoint<geometry[val_iZone][val_iInst][iMesh]->GetnPoint();iPoint++) {
              geometry[val_iZone][val_iInst][iMesh]->node[iPoint]->SetCoord_n();
            }
          }
        }
      }

      /*--- Load solution timestep n ---*/

      LoadUnsteady_Solution(geometry, solver,config, val_iZone, val_iInst, Direct_Iter);

      if (config[val_iZone]->GetDeform_Mesh()) {
        solver[val_iZone][val_iInst][MESH_0][MESH_SOL]->LoadRestart(geometry[val_iZone][val_iInst], solver[val_iZone][val_iInst], config[val_iZone], Direct_Iter, true);
      }
<<<<<<< HEAD

    } else if ((TimeIter > 0) && dual_time) {
      
      /*--- 
=======

    } else if ((TimeIter > 0) && dual_time) {

      /*---
>>>>>>> 58bc0dc8
      Here the primal solutions (only working variables) are loaded and put in the correct order
      into containers. For ALE the mesh coordinates have to be put into the
      correct containers as well, i.e. follow the same logic for the solution.
      Afterwards the GridVelocity is computed based on the Coordinates.
      ---*/

      if (config[val_iZone]->GetDeform_Mesh()) {
        solver[val_iZone][val_iInst][MESH_0][MESH_SOL]->LoadRestart(geometry[val_iZone][val_iInst], solver[val_iZone][val_iInst], config[val_iZone], Direct_Iter, true);
      }

      /*--- Load solution timestep n-1 | n-2 for DualTimestepping 1st | 2nd order ---*/
      if (dual_time_1st){
        LoadUnsteady_Solution(geometry, solver,config, val_iZone, val_iInst, Direct_Iter - 1);
      } else {
        LoadUnsteady_Solution(geometry, solver,config, val_iZone, val_iInst, Direct_Iter - 2);
      }


      /*--- Temporarily store the loaded solution in the Solution_Old array ---*/

      for (iMesh=0; iMesh<=config[val_iZone]->GetnMGLevels();iMesh++) {
        solver[val_iZone][val_iInst][iMesh][FLOW_SOL]->GetNodes()->Set_OldSolution();
        if (turbulent) {
          solver[val_iZone][val_iInst][iMesh][TURB_SOL]->GetNodes()->Set_OldSolution();
        }
        if (heat) {
          solver[val_iZone][val_iInst][iMesh][HEAT_SOL]->GetNodes()->Set_OldSolution();
        }
        if (grid_IsMoving) {
          for(iPoint=0; iPoint<geometry[val_iZone][val_iInst][iMesh]->GetnPoint();iPoint++) {
            geometry[val_iZone][val_iInst][iMesh]->node[iPoint]->SetCoord_Old();
          }
        }
      }

      /*--- Set Solution at timestep n to solution at n-1 ---*/

      for (iMesh=0; iMesh<=config[val_iZone]->GetnMGLevels();iMesh++) {
        for(iPoint=0; iPoint<geometry[val_iZone][val_iInst][iMesh]->GetnPoint();iPoint++) {
          solver[val_iZone][val_iInst][iMesh][FLOW_SOL]->GetNodes()->SetSolution(iPoint, solver[val_iZone][val_iInst][iMesh][FLOW_SOL]->GetNodes()->GetSolution_time_n(iPoint));

          if (grid_IsMoving) {
            geometry[val_iZone][val_iInst][iMesh]->node[iPoint]->SetCoord(geometry[val_iZone][val_iInst][iMesh]->node[iPoint]->GetCoord_n());
          }
          if (turbulent) {
            solver[val_iZone][val_iInst][iMesh][TURB_SOL]->GetNodes()->SetSolution(iPoint, solver[val_iZone][val_iInst][iMesh][TURB_SOL]->GetNodes()->GetSolution_time_n(iPoint));
          }
          if (heat) {
            solver[val_iZone][val_iInst][iMesh][HEAT_SOL]->GetNodes()->SetSolution(iPoint, solver[val_iZone][val_iInst][iMesh][HEAT_SOL]->GetNodes()->GetSolution_time_n(iPoint));
          }
        }
      }
      if (dual_time_1st){
        /*--- Set Solution at timestep n-1 to the previously loaded solution ---*/
        for (iMesh=0; iMesh<=config[val_iZone]->GetnMGLevels();iMesh++) {
          for(iPoint=0; iPoint<geometry[val_iZone][val_iInst][iMesh]->GetnPoint();iPoint++) {
            solver[val_iZone][val_iInst][iMesh][FLOW_SOL]->GetNodes()->Set_Solution_time_n(iPoint, solver[val_iZone][val_iInst][iMesh][FLOW_SOL]->GetNodes()->GetSolution_Old(iPoint));

            if (grid_IsMoving) {
              geometry[val_iZone][val_iInst][iMesh]->node[iPoint]->SetCoord_n(geometry[val_iZone][val_iInst][iMesh]->node[iPoint]->GetCoord_Old());
            }
            if (turbulent) {
              solver[val_iZone][val_iInst][iMesh][TURB_SOL]->GetNodes()->Set_Solution_time_n(iPoint, solver[val_iZone][val_iInst][iMesh][TURB_SOL]->GetNodes()->GetSolution_Old(iPoint));
            }
            if (heat) {
              solver[val_iZone][val_iInst][iMesh][HEAT_SOL]->GetNodes()->Set_Solution_time_n(iPoint, solver[val_iZone][val_iInst][iMesh][HEAT_SOL]->GetNodes()->GetSolution_Old(iPoint));
            }
          }
        }
      }
      if (dual_time_2nd){
        /*--- Set Solution at timestep n-1 to solution at n-2 ---*/
        for (iMesh=0; iMesh<=config[val_iZone]->GetnMGLevels();iMesh++) {
          for(iPoint=0; iPoint<geometry[val_iZone][val_iInst][iMesh]->GetnPoint();iPoint++) {
            solver[val_iZone][val_iInst][iMesh][FLOW_SOL]->GetNodes()->Set_Solution_time_n(iPoint, solver[val_iZone][val_iInst][iMesh][FLOW_SOL]->GetNodes()->GetSolution_time_n1(iPoint));

            if (grid_IsMoving) {
              geometry[val_iZone][val_iInst][iMesh]->node[iPoint]->SetCoord_n(geometry[val_iZone][val_iInst][iMesh]->node[iPoint]->GetCoord_n1());
            }
            if (turbulent) {
              solver[val_iZone][val_iInst][iMesh][TURB_SOL]->GetNodes()->Set_Solution_time_n(iPoint, solver[val_iZone][val_iInst][iMesh][TURB_SOL]->GetNodes()->GetSolution_time_n1(iPoint));
            }
            if (heat) {
              solver[val_iZone][val_iInst][iMesh][HEAT_SOL]->GetNodes()->Set_Solution_time_n(iPoint, solver[val_iZone][val_iInst][iMesh][HEAT_SOL]->GetNodes()->GetSolution_time_n1(iPoint));
            }
          }
        }
        /*--- Set Solution at timestep n-2 to the previously loaded solution ---*/
        for (iMesh=0; iMesh<=config[val_iZone]->GetnMGLevels();iMesh++) {
          for(iPoint=0; iPoint<geometry[val_iZone][val_iInst][iMesh]->GetnPoint();iPoint++) {
            solver[val_iZone][val_iInst][iMesh][FLOW_SOL]->GetNodes()->Set_Solution_time_n1(iPoint, solver[val_iZone][val_iInst][iMesh][FLOW_SOL]->GetNodes()->GetSolution_Old(iPoint));

            if (grid_IsMoving) {
              geometry[val_iZone][val_iInst][iMesh]->node[iPoint]->SetCoord_n1(geometry[val_iZone][val_iInst][iMesh]->node[iPoint]->GetCoord_Old());
            }
            if (turbulent) {
              solver[val_iZone][val_iInst][iMesh][TURB_SOL]->GetNodes()->Set_Solution_time_n1(iPoint, solver[val_iZone][val_iInst][iMesh][TURB_SOL]->GetNodes()->GetSolution_Old(iPoint));
            }
            if (heat) {
              solver[val_iZone][val_iInst][iMesh][HEAT_SOL]->GetNodes()->Set_Solution_time_n1(iPoint, solver[val_iZone][val_iInst][iMesh][HEAT_SOL]->GetNodes()->GetSolution_Old(iPoint));
            }
          }
        }
      }

    }//else if Ext_Iter > 0

    /*--- Compute & set Grid Velocity via finite differences of the Coordinates. ---*/
    if (grid_IsMoving)
      for (iMesh=0; iMesh<=config[val_iZone]->GetnMGLevels();iMesh++)
        geometry[val_iZone][val_iInst][iMesh]->SetGridVelocity(config[val_iZone], TimeIter);

  }//if unsteady

  /*--- Store flow solution also in the adjoint solver in order to be able to reset it later ---*/

  if (TimeIter == 0 || dual_time) {
    for (iMesh=0; iMesh<=config[val_iZone]->GetnMGLevels();iMesh++) {
      for (iPoint = 0; iPoint < geometry[val_iZone][val_iInst][iMesh]->GetnPoint(); iPoint++) {
        solver[val_iZone][val_iInst][iMesh][ADJFLOW_SOL]->GetNodes()->SetSolution_Direct(iPoint, solver[val_iZone][val_iInst][iMesh][FLOW_SOL]->GetNodes()->GetSolution(iPoint));
      }
    }
    if (turbulent && !config[val_iZone]->GetFrozen_Visc_Disc()) {
      for (iPoint = 0; iPoint < geometry[val_iZone][val_iInst][MESH_0]->GetnPoint(); iPoint++) {
        solver[val_iZone][val_iInst][MESH_0][ADJTURB_SOL]->GetNodes()->SetSolution_Direct(iPoint, solver[val_iZone][val_iInst][MESH_0][TURB_SOL]->GetNodes()->GetSolution(iPoint));
      }
    }
    if (heat) {
      for (iPoint = 0; iPoint < geometry[val_iZone][val_iInst][MESH_0]->GetnPoint(); iPoint++) {
        solver[val_iZone][val_iInst][MESH_0][ADJHEAT_SOL]->GetNodes()->SetSolution_Direct(iPoint, solver[val_iZone][val_iInst][MESH_0][HEAT_SOL]->GetNodes()->GetSolution(iPoint));
      }
    }
    if (config[val_iZone]->AddRadiation()) {
      for (iPoint = 0; iPoint < geometry[val_iZone][val_iInst][MESH_0]->GetnPoint(); iPoint++) {
        solver[val_iZone][val_iInst][MESH_0][ADJRAD_SOL]->GetNodes()->SetSolution_Direct(iPoint, solver[val_iZone][val_iInst][MESH_0][RAD_SOL]->GetNodes()->GetSolution(iPoint));
      }
    }
  }

  solver[val_iZone][val_iInst][MESH_0][ADJFLOW_SOL]->Preprocessing(geometry[val_iZone][val_iInst][MESH_0], solver[val_iZone][val_iInst][MESH_0],  config[val_iZone] , MESH_0, 0, RUNTIME_ADJFLOW_SYS, false);
  if (turbulent && !config[val_iZone]->GetFrozen_Visc_Disc()){
    solver[val_iZone][val_iInst][MESH_0][ADJTURB_SOL]->Preprocessing(geometry[val_iZone][val_iInst][MESH_0], solver[val_iZone][val_iInst][MESH_0],  config[val_iZone] , MESH_0, 0, RUNTIME_ADJTURB_SYS, false);
  }
  if (heat) {
    solver[val_iZone][val_iInst][MESH_0][ADJHEAT_SOL]->Preprocessing(geometry[val_iZone][val_iInst][MESH_0], solver[val_iZone][val_iInst][MESH_0],  config[val_iZone] , MESH_0, 0, RUNTIME_ADJHEAT_SYS, false);
  }
  if (config[val_iZone]->AddRadiation()){
    solver[val_iZone][val_iInst][MESH_0][ADJRAD_SOL]->Preprocessing(geometry[val_iZone][val_iInst][MESH_0], solver[val_iZone][val_iInst][MESH_0],  config[val_iZone] , MESH_0, 0, RUNTIME_ADJRAD_SYS, false);
  }

}



void CDiscAdjFluidIteration::LoadUnsteady_Solution(CGeometry ****geometry,
                                           CSolver *****solver,
                                           CConfig **config,
                                           unsigned short val_iZone,
                                           unsigned short val_iInst,
                                           int val_DirectIter) {
  unsigned short iMesh;
  bool heat = config[val_iZone]->GetWeakly_Coupled_Heat();

  if (val_DirectIter >= 0) {
    if (rank == MASTER_NODE && val_iZone == ZONE_0)
      cout << " Loading flow solution from direct iteration " << val_DirectIter  << "." << endl;
    solver[val_iZone][val_iInst][MESH_0][FLOW_SOL]->LoadRestart(geometry[val_iZone][val_iInst], solver[val_iZone][val_iInst], config[val_iZone], val_DirectIter, true);
    if (turbulent) {
      solver[val_iZone][val_iInst][MESH_0][TURB_SOL]->LoadRestart(geometry[val_iZone][val_iInst], solver[val_iZone][val_iInst], config[val_iZone], val_DirectIter, false);
    }
    if (heat) {
      solver[val_iZone][val_iInst][MESH_0][HEAT_SOL]->LoadRestart(geometry[val_iZone][val_iInst], solver[val_iZone][val_iInst], config[val_iZone], val_DirectIter, false);
    }
  } else {
    /*--- If there is no solution file we set the freestream condition ---*/
    if (rank == MASTER_NODE && val_iZone == ZONE_0)
      cout << " Setting freestream conditions at direct iteration " << val_DirectIter << "." << endl;
    for (iMesh=0; iMesh<=config[val_iZone]->GetnMGLevels();iMesh++) {
      solver[val_iZone][val_iInst][iMesh][FLOW_SOL]->SetFreeStream_Solution(config[val_iZone]);
      solver[val_iZone][val_iInst][iMesh][FLOW_SOL]->Preprocessing(geometry[val_iZone][val_iInst][iMesh],solver[val_iZone][val_iInst][iMesh], config[val_iZone], iMesh, val_DirectIter, RUNTIME_FLOW_SYS, false);
      if (turbulent) {
        solver[val_iZone][val_iInst][iMesh][TURB_SOL]->SetFreeStream_Solution(config[val_iZone]);
        solver[val_iZone][val_iInst][iMesh][TURB_SOL]->Postprocessing(geometry[val_iZone][val_iInst][iMesh],solver[val_iZone][val_iInst][iMesh], config[val_iZone], iMesh);
      }
      if (heat) {
        solver[val_iZone][val_iInst][iMesh][HEAT_SOL]->SetFreeStream_Solution(config[val_iZone]);
        solver[val_iZone][val_iInst][iMesh][HEAT_SOL]->Postprocessing(geometry[val_iZone][val_iInst][iMesh],solver[val_iZone][val_iInst][iMesh], config[val_iZone], iMesh);
      }
    }
  }
}


void CDiscAdjFluidIteration::Iterate(COutput *output,
                                        CIntegration ****integration,
                                        CGeometry ****geometry,
                                        CSolver *****solver,
                                        CNumerics ******numerics,
                                        CConfig **config,
                                        CSurfaceMovement **surface_movement,
                                        CVolumetricMovement ***volume_grid_movement,
                                        CFreeFormDefBox*** FFDBox,
<<<<<<< HEAD
                                        unsigned short val_iZone,
                                        unsigned short val_iInst,
                                        bool CrossTerm) {
  
  unsigned short Kind_Solver = config[val_iZone]->GetKind_Solver();
  bool frozen_visc = config[val_iZone]->GetFrozen_Visc_Disc();
  bool heat = config[val_iZone]->GetWeakly_Coupled_Heat();
=======
                                        unsigned short iZone,
                                        unsigned short iInst) {
>>>>>>> 58bc0dc8

  bool frozen_visc = config[iZone]->GetFrozen_Visc_Disc();
  bool heat = config[iZone]->GetWeakly_Coupled_Heat();

  /*--- Extract the adjoints of the conservative input variables and store them for the next iteration ---*/

<<<<<<< HEAD
  if ((Kind_Solver == DISC_ADJ_NAVIER_STOKES) || (Kind_Solver == DISC_ADJ_RANS) || (Kind_Solver == DISC_ADJ_EULER) ||
      (Kind_Solver == DISC_ADJ_INC_NAVIER_STOKES) || (Kind_Solver == DISC_ADJ_INC_RANS) || (Kind_Solver == DISC_ADJ_INC_EULER)) {

    solver[val_iZone][val_iInst][MESH_0][ADJFLOW_SOL]->ExtractAdjoint_Solution(geometry[val_iZone][val_iInst][MESH_0], config[val_iZone], CrossTerm);

    solver[val_iZone][val_iInst][MESH_0][ADJFLOW_SOL]->ExtractAdjoint_Variables(geometry[val_iZone][val_iInst][MESH_0], config[val_iZone]);

    /*--- If mesh deformation defined in config, extract here as well ---*/
    if (config[val_iZone]->GetDeform_Mesh()) {
      solver[val_iZone][val_iInst][MESH_0][ADJMESH_SOL]->ExtractAdjoint_Solution(geometry[val_iZone][val_iInst][MESH_0], config[val_iZone]);

      solver[val_iZone][val_iInst][MESH_0][ADJMESH_SOL]->ExtractAdjoint_Variables(geometry[val_iZone][val_iInst][MESH_0], config[val_iZone]);
    }
=======
  if (config[iZone]->GetFluidProblem()) {
    solver[iZone][iInst][MESH_0][ADJFLOW_SOL]->ExtractAdjoint_Solution(geometry[iZone][iInst][MESH_0], config[iZone]);

    solver[iZone][iInst][MESH_0][ADJFLOW_SOL]->ExtractAdjoint_Variables(geometry[iZone][iInst][MESH_0], config[iZone]);
>>>>>>> 58bc0dc8
  }
  if (turbulent && !frozen_visc) {

    solver[iZone][iInst][MESH_0][ADJTURB_SOL]->ExtractAdjoint_Solution(geometry[iZone][iInst][MESH_0], config[iZone]);
  }
  if (heat) {
    solver[iZone][iInst][MESH_0][ADJHEAT_SOL]->ExtractAdjoint_Solution(geometry[iZone][iInst][MESH_0], config[iZone]);
  }
  if (config[iZone]->AddRadiation()) {
    solver[iZone][iInst][MESH_0][ADJRAD_SOL]->ExtractAdjoint_Solution(geometry[iZone][iInst][MESH_0], config[iZone]);

    solver[iZone][iInst][MESH_0][ADJRAD_SOL]->ExtractAdjoint_Variables(geometry[iZone][iInst][MESH_0], config[iZone]);
  }

}


void CDiscAdjFluidIteration::InitializeAdjoint(CSolver *****solver, CGeometry ****geometry, CConfig **config, unsigned short iZone, unsigned short iInst){

  bool frozen_visc = config[iZone]->GetFrozen_Visc_Disc();
  bool heat = config[iZone]->GetWeakly_Coupled_Heat();
  bool interface_boundary = (config[iZone]->GetnMarker_Fluid_Load() > 0);

  /*--- Initialize the adjoints the conservative variables ---*/

  if (config[iZone]->GetFluidProblem()) {
    solver[iZone][iInst][MESH_0][ADJFLOW_SOL]->SetAdjoint_Output(geometry[iZone][iInst][MESH_0], config[iZone]);
  }

  if (turbulent && !frozen_visc) {
    solver[iZone][iInst][MESH_0][ADJTURB_SOL]->SetAdjoint_Output(geometry[iZone][iInst][MESH_0], config[iZone]);
  }

  if (heat) {
    solver[iZone][iInst][MESH_0][ADJHEAT_SOL]->SetAdjoint_Output(geometry[iZone][iInst][MESH_0], config[iZone]);
  }

  if (config[iZone]->AddRadiation()) {
    solver[iZone][iInst][MESH_0][ADJRAD_SOL]->SetAdjoint_Output(geometry[iZone][iInst][MESH_0], config[iZone]);
  }

  if (interface_boundary) {
    solver[iZone][iInst][MESH_0][FLOW_SOL]->SetVertexTractionsAdjoint(geometry[iZone][iInst][MESH_0], config[iZone]);
  }

}


void CDiscAdjFluidIteration::RegisterInput(CSolver *****solver, CGeometry ****geometry, CConfig **config, unsigned short iZone, unsigned short iInst, unsigned short kind_recording){

  bool frozen_visc = config[iZone]->GetFrozen_Visc_Disc();
  bool heat = config[iZone]->GetWeakly_Coupled_Heat();

  if (kind_recording == SOLUTION_VARIABLES || kind_recording == SOLUTION_AND_MESH) {

    /*--- Register flow and turbulent variables as input ---*/

    if (config[iZone]->GetFluidProblem()) {
      solver[iZone][iInst][MESH_0][ADJFLOW_SOL]->RegisterSolution(geometry[iZone][iInst][MESH_0], config[iZone]);

      solver[iZone][iInst][MESH_0][ADJFLOW_SOL]->RegisterVariables(geometry[iZone][iInst][MESH_0], config[iZone]);

      /*--- If mesh deformation defined in config, register here as well ---*/
      if (config[iZone]->GetDeform_Mesh()) {

        /*--- Undeformed mesh coordinates ---*/
        solver[iZone][iInst][MESH_0][ADJMESH_SOL]->RegisterSolution(geometry[iZone][iInst][MESH_0], config[iZone]);

        /*--- Boundary displacements ---*/
        solver[iZone][iInst][MESH_0][ADJMESH_SOL]->RegisterVariables(geometry[iZone][iInst][MESH_0], config[iZone]);
      }
    }

    if (turbulent && !frozen_visc) {
      solver[iZone][iInst][MESH_0][ADJTURB_SOL]->RegisterSolution(geometry[iZone][iInst][MESH_0], config[iZone]);
    }
    if (heat) {
      solver[iZone][iInst][MESH_0][ADJHEAT_SOL]->RegisterSolution(geometry[iZone][iInst][MESH_0], config[iZone]);
    }
    if (config[iZone]->AddRadiation()) {
      solver[iZone][iInst][MESH_0][ADJRAD_SOL]->RegisterSolution(geometry[iZone][iInst][MESH_0], config[iZone]);

      solver[iZone][iInst][MESH_0][ADJRAD_SOL]->RegisterVariables(geometry[iZone][iInst][MESH_0], config[iZone]);
    }
  }

  if (kind_recording == MESH_COORDS){

    /*--- Register node coordinates as input ---*/

    geometry[iZone][iInst][MESH_0]->RegisterCoordinates(config[iZone]);

  }

  /*--- Register the variables of the mesh deformation ---*/
  if (kind_recording == MESH_DEFORM){

    /*--- Undeformed mesh coordinates ---*/
    solver[iZone][iInst][MESH_0][ADJMESH_SOL]->RegisterSolution(geometry[iZone][iInst][MESH_0], config[iZone]);

    /*--- Boundary displacements ---*/
    solver[iZone][iInst][MESH_0][ADJMESH_SOL]->RegisterVariables(geometry[iZone][iInst][MESH_0], config[iZone]);

  }

}

void CDiscAdjFluidIteration::SetRecording(CSolver *****solver,
                                          CGeometry ****geometry,
                                          CConfig **config,
                                          unsigned short iZone,
                                          unsigned short iInst,
                                          unsigned short kind_recording) {

  bool frozen_visc = config[iZone]->GetFrozen_Visc_Disc();

  /*--- Prepare for recording by resetting the solution to the initial converged solution ---*/

  if (solver[iZone][iInst][MESH_0][ADJFEA_SOL]) {
    solver[iZone][iInst][MESH_0][ADJFEA_SOL]->SetRecording(geometry[iZone][iInst][MESH_0], config[iZone]);
  }

  for (auto iMesh = 0u; iMesh <= config[iZone]->GetnMGLevels(); iMesh++){
    solver[iZone][iInst][iMesh][ADJFLOW_SOL]->SetRecording(geometry[iZone][iInst][iMesh], config[iZone]);
  }
  if (turbulent && !frozen_visc) {
    solver[iZone][iInst][MESH_0][ADJTURB_SOL]->SetRecording(geometry[iZone][iInst][MESH_0], config[iZone]);
  }
  if (config[iZone]->GetWeakly_Coupled_Heat()) {
    solver[iZone][iInst][MESH_0][ADJHEAT_SOL]->SetRecording(geometry[iZone][iInst][MESH_0], config[iZone]);
  }
  if (config[iZone]->AddRadiation()) {
    solver[iZone][INST_0][MESH_0][ADJRAD_SOL]->SetRecording(geometry[iZone][INST_0][MESH_0], config[iZone]);
  }

}

void CDiscAdjFluidIteration::SetDependencies(CSolver *****solver,
                                             CGeometry ****geometry,
                                             CNumerics ******numerics,
                                             CConfig **config,
                                             unsigned short iZone,
                                             unsigned short iInst,
                                             unsigned short kind_recording){

  bool frozen_visc = config[iZone]->GetFrozen_Visc_Disc();
  bool heat = config[iZone]->GetWeakly_Coupled_Heat();

  if ((kind_recording == MESH_COORDS) || (kind_recording == NONE) || (kind_recording == SOLUTION_AND_MESH)){

    /*--- Update geometry to get the influence on other geometry variables (normals, volume etc) ---*/

    geometry[iZone][iInst][MESH_0]->UpdateGeometry(geometry[iZone][iInst], config[iZone]);

    CGeometry::ComputeWallDistance(config, geometry);

  }

  /*--- Compute coupling between flow and turbulent equations ---*/
  solver[iZone][iInst][MESH_0][FLOW_SOL]->Preprocessing(geometry[iZone][iInst][MESH_0], solver[iZone][iInst][MESH_0], config[iZone], MESH_0, NO_RK_ITER, RUNTIME_FLOW_SYS, true);
  solver[iZone][iInst][MESH_0][FLOW_SOL]->InitiateComms(geometry[iZone][iInst][MESH_0], config[iZone], SOLUTION);
  solver[iZone][iInst][MESH_0][FLOW_SOL]->CompleteComms(geometry[iZone][iInst][MESH_0], config[iZone], SOLUTION);

  if (turbulent && !frozen_visc){
    solver[iZone][iInst][MESH_0][TURB_SOL]->Postprocessing(geometry[iZone][iInst][MESH_0],solver[iZone][iInst][MESH_0], config[iZone], MESH_0);
    solver[iZone][iInst][MESH_0][TURB_SOL]->InitiateComms(geometry[iZone][iInst][MESH_0], config[iZone], SOLUTION);
    solver[iZone][iInst][MESH_0][TURB_SOL]->CompleteComms(geometry[iZone][iInst][MESH_0], config[iZone], SOLUTION);
  }

  if (heat){
    solver[iZone][iInst][MESH_0][HEAT_SOL]->Set_Heatflux_Areas(geometry[iZone][iInst][MESH_0], config[iZone]);
    solver[iZone][iInst][MESH_0][HEAT_SOL]->Preprocessing(geometry[iZone][iInst][MESH_0],solver[iZone][iInst][MESH_0], config[iZone], MESH_0, NO_RK_ITER, RUNTIME_HEAT_SYS, true);
    solver[iZone][iInst][MESH_0][HEAT_SOL]->Postprocessing(geometry[iZone][iInst][MESH_0],solver[iZone][iInst][MESH_0], config[iZone], MESH_0);
    solver[iZone][iInst][MESH_0][HEAT_SOL]->InitiateComms(geometry[iZone][iInst][MESH_0], config[iZone], SOLUTION);
    solver[iZone][iInst][MESH_0][HEAT_SOL]->CompleteComms(geometry[iZone][iInst][MESH_0], config[iZone], SOLUTION);
  }
  if (config[iZone]->AddRadiation()){
    solver[iZone][iInst][MESH_0][RAD_SOL]->Postprocessing(geometry[iZone][iInst][MESH_0],solver[iZone][iInst][MESH_0], config[iZone], MESH_0);
    solver[iZone][iInst][MESH_0][RAD_SOL]->InitiateComms(geometry[iZone][iInst][MESH_0], config[iZone], SOLUTION);
    solver[iZone][iInst][MESH_0][RAD_SOL]->CompleteComms(geometry[iZone][iInst][MESH_0], config[iZone], SOLUTION);
  }
}

void CDiscAdjFluidIteration::RegisterOutput(CSolver *****solver, CGeometry ****geometry, CConfig **config, COutput* output, unsigned short iZone, unsigned short iInst){

<<<<<<< HEAD
  unsigned short Kind_Solver = config[iZone]->GetKind_Solver();
=======
>>>>>>> 58bc0dc8
  bool frozen_visc = config[iZone]->GetFrozen_Visc_Disc();
  bool heat = config[iZone]->GetWeakly_Coupled_Heat();
  bool interface_boundary = (config[iZone]->GetnMarker_Fluid_Load() > 0);

  /*--- Register conservative variables as output of the iteration ---*/

  if (config[iZone]->GetFluidProblem()){
    solver[iZone][iInst][MESH_0][ADJFLOW_SOL]->RegisterOutput(geometry[iZone][iInst][MESH_0], config[iZone]);
  }
  if (turbulent && !frozen_visc){
    solver[iZone][iInst][MESH_0][ADJTURB_SOL]->RegisterOutput(geometry[iZone][iInst][MESH_0], config[iZone]);
  }
  if (heat){
    solver[iZone][iInst][MESH_0][ADJHEAT_SOL]->RegisterOutput(geometry[iZone][iInst][MESH_0], config[iZone]);
  }
  if (config[iZone]->AddRadiation()){
    solver[iZone][iInst][MESH_0][ADJRAD_SOL]->RegisterOutput(geometry[iZone][iInst][MESH_0], config[iZone]);
  }
  if (interface_boundary){
    solver[iZone][iInst][MESH_0][FLOW_SOL]->RegisterVertexTractions(geometry[iZone][iInst][MESH_0], config[iZone]);
  }
}

void CDiscAdjFluidIteration::Update(COutput *output,
                                       CIntegration ****integration,
                                       CGeometry ****geometry,
                                       CSolver *****solver,
                                       CNumerics ******numerics,
                                       CConfig **config,
                                       CSurfaceMovement **surface_movement,
                                       CVolumetricMovement ***grid_movement,
                                       CFreeFormDefBox*** FFDBox,
                                       unsigned short val_iZone,
                                       unsigned short val_iInst)      {

  unsigned short iMesh;

  /*--- Dual time stepping strategy ---*/

  if ((config[val_iZone]->GetTime_Marching() == DT_STEPPING_1ST) ||
      (config[val_iZone]->GetTime_Marching() == DT_STEPPING_2ND)) {

    for (iMesh = 0; iMesh <= config[val_iZone]->GetnMGLevels(); iMesh++) {
      integration[val_iZone][val_iInst][ADJFLOW_SOL]->SetConvergence(false);
    }
  }
}

bool CDiscAdjFluidIteration::Monitor(COutput *output,
    CIntegration ****integration,
    CGeometry ****geometry,
    CSolver *****solver,
    CNumerics ******numerics,
    CConfig **config,
    CSurfaceMovement **surface_movement,
    CVolumetricMovement ***grid_movement,
    CFreeFormDefBox*** FFDBox,
    unsigned short val_iZone,
    unsigned short val_iInst)     {

  StopTime = SU2_MPI::Wtime();

  UsedTime = StopTime - StartTime;

  /*--- Write the convergence history for the fluid (only screen output) ---*/

  output->SetHistory_Output(geometry[val_iZone][INST_0][MESH_0],
                            solver[val_iZone][INST_0][MESH_0],
                            config[val_iZone],
                            config[val_iZone]->GetTimeIter(),
                            config[val_iZone]->GetOuterIter(),
                            config[val_iZone]->GetInnerIter());

  return output->GetConvergence();

}
void CDiscAdjFluidIteration::Postprocess(COutput *output,
                                         CIntegration ****integration,
                                         CGeometry ****geometry,
                                         CSolver *****solver,
                                         CNumerics ******numerics,
                                         CConfig **config,
                                         CSurfaceMovement **surface_movement,
                                         CVolumetricMovement ***grid_movement,
                                         CFreeFormDefBox*** FFDBox,
                                         unsigned short val_iZone,
                                         unsigned short val_iInst) { }


CDiscAdjFEAIteration::CDiscAdjFEAIteration(CConfig *config) : CIteration(config), CurrentRecording(NONE){

  fem_iteration = new CFEAIteration(config);

  // TEMPORARY output only for standalone structural problems
  if ((!config->GetFSI_Simulation()) && (rank == MASTER_NODE)){

    bool de_effects = config->GetDE_Effects();
    unsigned short iVar;

    /*--- Header of the temporary output file ---*/
    ofstream myfile_res;
    myfile_res.open ("Results_Reverse_Adjoint.txt");

    myfile_res << "Obj_Func" << " ";
    for (iVar = 0; iVar < config->GetnElasticityMod(); iVar++)
        myfile_res << "Sens_E_" << iVar << "\t";

    for (iVar = 0; iVar < config->GetnPoissonRatio(); iVar++)
      myfile_res << "Sens_Nu_" << iVar << "\t";

    if (config->GetTime_Domain()){
        for (iVar = 0; iVar < config->GetnMaterialDensity(); iVar++)
          myfile_res << "Sens_Rho_" << iVar << "\t";
    }

    if (de_effects){
        for (iVar = 0; iVar < config->GetnElectric_Field(); iVar++)
          myfile_res << "Sens_EField_" << iVar << "\t";
    }

    myfile_res << endl;

    myfile_res.close();
  }

}

CDiscAdjFEAIteration::~CDiscAdjFEAIteration(void) { }
void CDiscAdjFEAIteration::Preprocess(COutput *output,
                                           CIntegration ****integration,
                                           CGeometry ****geometry,
                                           CSolver *****solver,
                                           CNumerics ******numerics,
                                           CConfig **config,
                                           CSurfaceMovement **surface_movement,
                                           CVolumetricMovement ***grid_movement,
                                           CFreeFormDefBox*** FFDBox,
                                           unsigned short val_iZone,
                                           unsigned short val_iInst) {

  unsigned long iPoint;
  unsigned short TimeIter = config[val_iZone]->GetTimeIter();
  bool dynamic = (config[val_iZone]->GetTime_Domain());

  int Direct_Iter;

  /*--- For the dynamic adjoint, load direct solutions from restart files. ---*/

  if (dynamic) {

    Direct_Iter = SU2_TYPE::Int(config[val_iZone]->GetUnst_AdjointIter()) - SU2_TYPE::Int(TimeIter) - 1;

    /*--- We want to load the already converged solution at timesteps n and n-1 ---*/

    /*--- Load solution at timestep n-1 ---*/

    LoadDynamic_Solution(geometry, solver,config, val_iZone, val_iInst, Direct_Iter-1);

    /*--- Push solution back to correct array ---*/

    solver[val_iZone][val_iInst][MESH_0][FEA_SOL]->GetNodes()->Set_Solution_time_n();

    /*--- Push solution back to correct array ---*/

    solver[val_iZone][val_iInst][MESH_0][FEA_SOL]->GetNodes()->SetSolution_Accel_time_n();

    /*--- Push solution back to correct array ---*/

    solver[val_iZone][val_iInst][MESH_0][FEA_SOL]->GetNodes()->SetSolution_Vel_time_n();

    /*--- Load solution timestep n ---*/

    LoadDynamic_Solution(geometry, solver,config, val_iZone, val_iInst, Direct_Iter);

    /*--- Store FEA solution also in the adjoint solver in order to be able to reset it later ---*/

    for (iPoint = 0; iPoint < geometry[val_iZone][val_iInst][MESH_0]->GetnPoint(); iPoint++){
      solver[val_iZone][val_iInst][MESH_0][ADJFEA_SOL]->GetNodes()->SetSolution_Direct(iPoint, solver[val_iZone][val_iInst][MESH_0][FEA_SOL]->GetNodes()->GetSolution(iPoint));
    }

    for (iPoint = 0; iPoint < geometry[val_iZone][val_iInst][MESH_0]->GetnPoint(); iPoint++){
      solver[val_iZone][val_iInst][MESH_0][ADJFEA_SOL]->GetNodes()->SetSolution_Accel_Direct(iPoint, solver[val_iZone][val_iInst][MESH_0][FEA_SOL]->GetNodes()->GetSolution_Accel(iPoint));
    }

    for (iPoint = 0; iPoint < geometry[val_iZone][val_iInst][MESH_0]->GetnPoint(); iPoint++){
      solver[val_iZone][val_iInst][MESH_0][ADJFEA_SOL]->GetNodes()->SetSolution_Vel_Direct(iPoint, solver[val_iZone][val_iInst][MESH_0][FEA_SOL]->GetNodes()->GetSolution_Vel(iPoint));
    }

  }
  else{
    /*--- Store FEA solution also in the adjoint solver in order to be able to reset it later ---*/

    for (iPoint = 0; iPoint < geometry[val_iZone][val_iInst][MESH_0]->GetnPoint(); iPoint++){
      solver[val_iZone][val_iInst][MESH_0][ADJFEA_SOL]->GetNodes()->SetSolution_Direct(iPoint, solver[val_iZone][val_iInst][MESH_0][FEA_SOL]->GetNodes()->GetSolution(iPoint));
    }

  }

  solver[val_iZone][val_iInst][MESH_0][ADJFEA_SOL]->Preprocessing(geometry[val_iZone][val_iInst][MESH_0], solver[val_iZone][val_iInst][MESH_0],  config[val_iZone] , MESH_0, 0, RUNTIME_ADJFEA_SYS, false);

}



void CDiscAdjFEAIteration::LoadDynamic_Solution(CGeometry ****geometry,
                                               CSolver *****solver,
                                               CConfig **config,
                                               unsigned short val_iZone,
                                               unsigned short val_iInst,
                                               int val_DirectIter) {
  unsigned short iVar;
  unsigned long iPoint;
  bool update_geo = false;  //TODO: check

  if (val_DirectIter >= 0){
    if (rank == MASTER_NODE && val_iZone == ZONE_0)
      cout << " Loading FEA solution from direct iteration " << val_DirectIter  << "." << endl;
    solver[val_iZone][val_iInst][MESH_0][FEA_SOL]->LoadRestart(geometry[val_iZone][val_iInst], solver[val_iZone][val_iInst], config[val_iZone], val_DirectIter, update_geo);
  } else {
    /*--- If there is no solution file we set the freestream condition ---*/
    if (rank == MASTER_NODE && val_iZone == ZONE_0)
      cout << " Setting static conditions at direct iteration " << val_DirectIter << "." << endl;
    /*--- Push solution back to correct array ---*/
    for(iPoint=0; iPoint < geometry[val_iZone][val_iInst][MESH_0]->GetnPoint();iPoint++){
      for (iVar = 0; iVar < solver[val_iZone][val_iInst][MESH_0][FEA_SOL]->GetnVar(); iVar++){
        solver[val_iZone][val_iInst][MESH_0][FEA_SOL]->GetNodes()->SetSolution(iPoint, iVar, 0.0);
        solver[val_iZone][val_iInst][MESH_0][FEA_SOL]->GetNodes()->SetSolution_Accel(iPoint, iVar, 0.0);
        solver[val_iZone][val_iInst][MESH_0][FEA_SOL]->GetNodes()->SetSolution_Vel(iPoint, iVar, 0.0);
      }
    }
  }
}


void CDiscAdjFEAIteration::Iterate(COutput *output,
                                        CIntegration ****integration,
                                        CGeometry ****geometry,
                                        CSolver *****solver,
                                        CNumerics ******numerics,
                                        CConfig **config,
                                        CSurfaceMovement **surface_movement,
                                        CVolumetricMovement ***volume_grid_movement,
                                        CFreeFormDefBox*** FFDBox,
                                        unsigned short val_iZone,
                                        unsigned short val_iInst,
                                        bool CrossTerm) {


  bool dynamic = (config[val_iZone]->GetTime_Domain());

  /*--- Extract the adjoints of the conservative input variables and store them for the next iteration ---*/

  solver[val_iZone][val_iInst][MESH_0][ADJFEA_SOL]->ExtractAdjoint_Solution(geometry[val_iZone][val_iInst][MESH_0],
                                                                                      config[val_iZone]);

  solver[val_iZone][val_iInst][MESH_0][ADJFEA_SOL]->ExtractAdjoint_Variables(geometry[val_iZone][val_iInst][MESH_0],
                                                                                       config[val_iZone]);
  if (dynamic){
    integration[val_iZone][val_iInst][ADJFEA_SOL]->SetConvergence(false);
  }

}

void CDiscAdjFEAIteration::SetRecording(COutput *output,
                                             CIntegration ****integration,
                                             CGeometry ****geometry,
                                             CSolver *****solver,
                                             CNumerics ******numerics,
                                             CConfig **config,
                                             CSurfaceMovement **surface_movement,
                                             CVolumetricMovement ***grid_movement,
                                             CFreeFormDefBox*** FFDBox,
                                             unsigned short val_iZone,
                                             unsigned short val_iInst,
                                             unsigned short kind_recording)      {

  unsigned long InnerIter = config[ZONE_0]->GetInnerIter();
  unsigned long TimeIter = config[val_iZone]->GetTimeIter(), DirectTimeIter;
  bool dynamic = (config[val_iZone]->GetTime_Domain());

  DirectTimeIter = 0;
  if (dynamic){
    DirectTimeIter = SU2_TYPE::Int(config[val_iZone]->GetUnst_AdjointIter()) - SU2_TYPE::Int(TimeIter) - 1;
  }

  /*--- Reset the tape ---*/

  AD::Reset();

  /*--- We only need to reset the indices if the current recording is different from the recording we want to have ---*/

  if (CurrentRecording != kind_recording && (CurrentRecording != NONE) ){

    solver[val_iZone][val_iInst][MESH_0][ADJFEA_SOL]->SetRecording(geometry[val_iZone][val_iInst][MESH_0], config[val_iZone]);

    /*--- Clear indices of coupling variables ---*/

    SetDependencies(solver, geometry, numerics, config, val_iZone, val_iInst, SOLUTION_AND_MESH);

    /*--- Run one iteration while tape is passive - this clears all indices ---*/

    fem_iteration->Iterate(output,integration,geometry,solver,numerics,
                                config,surface_movement,grid_movement,FFDBox,val_iZone, val_iInst, false);

  }

  /*--- Prepare for recording ---*/

  solver[val_iZone][val_iInst][MESH_0][ADJFEA_SOL]->SetRecording(geometry[val_iZone][val_iInst][MESH_0], config[val_iZone]);

  /*--- Start the recording of all operations ---*/

  AD::StartRecording();

  /*--- Register FEA variables ---*/

  RegisterInput(solver, geometry, config, val_iZone, val_iInst, kind_recording);

  /*--- Compute coupling or update the geometry ---*/

  SetDependencies(solver, geometry, numerics, config, val_iZone, val_iInst, kind_recording);

  /*--- Set the correct direct iteration number ---*/

  if (dynamic){
    config[val_iZone]->SetTimeIter(DirectTimeIter);
  }

  /*--- Run the direct iteration ---*/

  fem_iteration->Iterate(output,integration,geometry,solver,numerics,
                              config,surface_movement,grid_movement,FFDBox, val_iZone, val_iInst, false);

  config[val_iZone]->SetTimeIter(TimeIter);

  /*--- Register structural variables and objective function as output ---*/

  RegisterOutput(solver, geometry, config, val_iZone, val_iInst);

  /*--- Stop the recording ---*/

  AD::StopRecording();

  /*--- Set the recording status ---*/

  CurrentRecording = kind_recording;

  /* --- Reset the number of the internal iterations---*/

  config[ZONE_0]->SetInnerIter(InnerIter);

}


void CDiscAdjFEAIteration::SetRecording(CSolver *****solver,
                                        CGeometry ****geometry,
                                        CConfig **config,
                                        unsigned short val_iZone,
                                        unsigned short val_iInst,
                                        unsigned short kind_recording) {

  /*--- Set correct time iteration for recording if dynamic simulation ---*/

  if (config[val_iZone]->GetTime_Domain()) {
    unsigned long TimeIter = config[val_iZone]->GetTimeIter();
    config[val_iZone]->SetTimeIter(TimeIter);
  }

  /*--- Prepare for recording by resetting the solution to the initial converged solution ---*/

  solver[val_iZone][val_iInst][MESH_0][ADJFEA_SOL]->SetRecording(geometry[val_iZone][val_iInst][MESH_0], config[val_iZone]);

}

void CDiscAdjFEAIteration::RegisterInput(CSolver *****solver, CGeometry ****geometry, CConfig **config, unsigned short iZone, unsigned short iInst, unsigned short kind_recording){

  if(kind_recording != MESH_COORDS && kind_recording != MESH_DEFORM) {

    /*--- Register structural displacements as input ---*/

    solver[iZone][iInst][MESH_0][ADJFEA_SOL]->RegisterSolution(geometry[iZone][iInst][MESH_0], config[iZone]);

    /*--- Register variables as input ---*/

    solver[iZone][iInst][MESH_0][ADJFEA_SOL]->RegisterVariables(geometry[iZone][iInst][MESH_0], config[iZone]);
  }
  else if (kind_recording == MESH_COORDS) {
    /*--- Register topology optimization densities (note direct solver) ---*/

    solver[iZone][iInst][MESH_0][FEA_SOL]->RegisterVariables(geometry[iZone][iInst][MESH_0], config[iZone]);

    /*--- Register mesh coordinates for geometric sensitivities ---*/

    geometry[iZone][iInst][MESH_0]->RegisterCoordinates(config[iZone]);
  }
  else if (kind_recording == MESH_DEFORM) {

    /*--- Undeformed mesh coordinates ---*/
    solver[iZone][iInst][MESH_0][ADJMESH_SOL]->RegisterSolution(geometry[iZone][iInst][MESH_0], config[iZone]);

    /*--- Boundary displacements ---*/
    solver[iZone][iInst][MESH_0][ADJMESH_SOL]->RegisterVariables(geometry[iZone][iInst][MESH_0], config[iZone]);
  }
}

void CDiscAdjFEAIteration::SetDependencies(CSolver *****solver, CGeometry ****geometry, CNumerics ******numerics, CConfig **config,
                                           unsigned short iZone, unsigned short iInst, unsigned short kind_recording){

  auto dir_solver = solver[iZone][iInst][MESH_0][FEA_SOL];
  auto adj_solver = solver[iZone][iInst][MESH_0][ADJFEA_SOL];
  auto structural_geometry = geometry[iZone][iInst][MESH_0];
  auto structural_numerics = numerics[iZone][iInst][MESH_0][FEA_SOL];

  /*--- Some numerics are only instanciated under these conditions ---*/
  bool fsi = config[iZone]->GetFSI_Simulation();
  bool nonlinear = config[iZone]->GetGeometricConditions() == LARGE_DEFORMATIONS;
  bool de_effects = config[iZone]->GetDE_Effects() && nonlinear;
  bool element_based = dir_solver->IsElementBased() && nonlinear;

  for (unsigned short iProp = 0; iProp < config[iZone]->GetnElasticityMod(); iProp++){

    su2double E = adj_solver->GetVal_Young(iProp);
    su2double nu = adj_solver->GetVal_Poisson(iProp);
    su2double rho = adj_solver->GetVal_Rho(iProp);
    su2double rhoDL = adj_solver->GetVal_Rho_DL(iProp);

    /*--- Add dependencies for E and Nu ---*/

    structural_numerics[FEA_TERM]->SetMaterial_Properties(iProp, E, nu);

    /*--- Add dependencies for Rho and Rho_DL ---*/

    structural_numerics[FEA_TERM]->SetMaterial_Density(iProp, rho, rhoDL);

    /*--- Add dependencies for element-based simulations. ---*/

    if (element_based){

      /*--- Neo Hookean Compressible ---*/
      structural_numerics[MAT_NHCOMP]->SetMaterial_Properties(iProp, E, nu);
      structural_numerics[MAT_NHCOMP]->SetMaterial_Density(iProp, rho, rhoDL);

      /*--- Ideal DE ---*/
      structural_numerics[MAT_IDEALDE]->SetMaterial_Properties(iProp, E, nu);
      structural_numerics[MAT_IDEALDE]->SetMaterial_Density(iProp, rho, rhoDL);

      /*--- Knowles ---*/
      structural_numerics[MAT_KNOWLES]->SetMaterial_Properties(iProp, E, nu);
      structural_numerics[MAT_KNOWLES]->SetMaterial_Density(iProp, rho, rhoDL);
    }
  }

  if (de_effects){
    for (unsigned short iEField = 0; iEField < adj_solver->GetnEField(); iEField++){
      structural_numerics[FEA_TERM]->Set_ElectricField(iEField, adj_solver->GetVal_EField(iEField));
      structural_numerics[DE_TERM]->Set_ElectricField(iEField, adj_solver->GetVal_EField(iEField));
    }
  }

  /*--- Add dependencies for element-based simulations. ---*/

  switch (config[iZone]->GetDV_FEA()) {
    case YOUNG_MODULUS:
    case POISSON_RATIO:
    case DENSITY_VAL:
    case DEAD_WEIGHT:
    case ELECTRIC_FIELD:

      for (unsigned short iDV = 0; iDV < adj_solver->GetnDVFEA(); iDV++) {

        su2double dvfea = adj_solver->GetVal_DVFEA(iDV);

        structural_numerics[FEA_TERM]->Set_DV_Val(iDV, dvfea);

        if (de_effects)
          structural_numerics[DE_TERM]->Set_DV_Val(iDV, dvfea);

        if (element_based){
          structural_numerics[MAT_NHCOMP]->Set_DV_Val(iDV, dvfea);
          structural_numerics[MAT_IDEALDE]->Set_DV_Val(iDV, dvfea);
          structural_numerics[MAT_KNOWLES]->Set_DV_Val(iDV, dvfea);
        }
      }
    break;
  }

  /*--- FSI specific dependencies. ---*/
  if (fsi) {
    /*--- Set relation between solution and predicted displacements, which are the transferred ones. ---*/
    dir_solver->PredictStruct_Displacement(structural_geometry, config[iZone]);
  }

  /*--- MPI dependencies. ---*/

  dir_solver->InitiateComms(structural_geometry, config[iZone], SOLUTION_FEA);
  dir_solver->CompleteComms(structural_geometry, config[iZone], SOLUTION_FEA);

  structural_geometry->InitiateComms(structural_geometry, config[iZone], COORDINATES);
  structural_geometry->CompleteComms(structural_geometry, config[iZone], COORDINATES);

  /*--- Topology optimization dependencies. ---*/

  /*--- We only differentiate wrt to this variable in the adjoint secondary recording. ---*/
  if (config[iZone]->GetTopology_Optimization() && (kind_recording == MESH_COORDS)) {
    /*--- The filter may require the volumes of the elements. ---*/
    structural_geometry->SetElemVolume(config[iZone]);
    /// TODO: Ideally there would be a way to capture this dependency without the `static_cast`, but
    ///       making it a virtual method of CSolver does not feel "right" as its purpose could be confused.
    static_cast<CFEASolver*>(dir_solver)->FilterElementDensities(structural_geometry, config[iZone]);
  }

}

void CDiscAdjFEAIteration::RegisterOutput(CSolver *****solver, CGeometry ****geometry, CConfig **config, unsigned short iZone, unsigned short iInst){

  /*--- Register conservative variables as output of the iteration ---*/

  solver[iZone][iInst][MESH_0][ADJFEA_SOL]->RegisterOutput(geometry[iZone][iInst][MESH_0],config[iZone]);

}

void CDiscAdjFEAIteration::InitializeAdjoint(CSolver *****solver, CGeometry ****geometry, CConfig **config, unsigned short iZone, unsigned short iInst){

  /*--- Initialize the adjoint of the objective function (typically with 1.0) ---*/

  solver[iZone][iInst][MESH_0][ADJFEA_SOL]->SetAdj_ObjFunc(geometry[iZone][iInst][MESH_0], config[iZone]);

  /*--- Initialize the adjoints the conservative variables ---*/

  solver[iZone][iInst][MESH_0][ADJFEA_SOL]->SetAdjoint_Output(geometry[iZone][iInst][MESH_0], config[iZone]);

}

void CDiscAdjFEAIteration::Update(COutput *output,
                                  CIntegration ****integration,
                                  CGeometry ****geometry,
                                  CSolver *****solver,
                                  CNumerics ******numerics,
                                  CConfig **config,
                                  CSurfaceMovement **surface_movement,
                                  CVolumetricMovement ***grid_movement,
                                  CFreeFormDefBox*** FFDBox,
                                  unsigned short val_iZone,
                                  unsigned short val_iInst) { }

bool CDiscAdjFEAIteration::Monitor(COutput *output,
                                   CIntegration ****integration,
                                   CGeometry ****geometry,
                                   CSolver *****solver,
                                   CNumerics ******numerics,
                                   CConfig **config,
                                   CSurfaceMovement **surface_movement,
                                   CVolumetricMovement ***grid_movement,
                                   CFreeFormDefBox*** FFDBox,
                                   unsigned short val_iZone,
                                   unsigned short val_iInst) {

  /*--- Write the convergence history (only screen output) ---*/

  output->SetHistory_Output(geometry[val_iZone][INST_0][MESH_0],
                            solver[val_iZone][INST_0][MESH_0],
                            config[val_iZone],
                            config[val_iZone]->GetTimeIter(),
                            config[val_iZone]->GetOuterIter(),
                            config[val_iZone]->GetInnerIter());

  return output->GetConvergence();

}
void CDiscAdjFEAIteration::Postprocess(COutput *output,
    CIntegration ****integration,
    CGeometry ****geometry,
    CSolver *****solver,
    CNumerics ******numerics,
    CConfig **config,
    CSurfaceMovement **surface_movement,
    CVolumetricMovement ***grid_movement,
    CFreeFormDefBox*** FFDBox,
    unsigned short val_iZone,
    unsigned short val_iInst) {

  bool dynamic = (config[val_iZone]->GetTime_Domain());

  // TEMPORARY output only for standalone structural problems
  if ((!config[val_iZone]->GetFSI_Simulation()) && (rank == MASTER_NODE)){

    unsigned short iVar;

    bool de_effects = config[val_iZone]->GetDE_Effects();

    /*--- Header of the temporary output file ---*/
    ofstream myfile_res;
    myfile_res.open ("Results_Reverse_Adjoint.txt", ios::app);

    myfile_res.precision(15);

    myfile_res << config[val_iZone]->GetTimeIter() << "\t";

    switch (config[val_iZone]->GetKind_ObjFunc()){
    case REFERENCE_GEOMETRY:
      myfile_res << scientific << solver[val_iZone][val_iInst][MESH_0][FEA_SOL]->GetTotal_OFRefGeom() << "\t";
      break;
    case REFERENCE_NODE:
      myfile_res << scientific << solver[val_iZone][val_iInst][MESH_0][FEA_SOL]->GetTotal_OFRefNode() << "\t";
      break;
    case VOLUME_FRACTION:
    case TOPOL_DISCRETENESS:
      myfile_res << scientific << solver[val_iZone][val_iInst][MESH_0][FEA_SOL]->GetTotal_OFVolFrac() << "\t";
      break;
    case TOPOL_COMPLIANCE:
      myfile_res << scientific << solver[val_iZone][val_iInst][MESH_0][FEA_SOL]->GetTotal_OFCompliance() << "\t";
      break;
    }

    for (iVar = 0; iVar < config[val_iZone]->GetnElasticityMod(); iVar++)
      myfile_res << scientific << solver[val_iZone][val_iInst][MESH_0][ADJFEA_SOL]->GetTotal_Sens_E(iVar) << "\t";
    for (iVar = 0; iVar < config[val_iZone]->GetnPoissonRatio(); iVar++)
      myfile_res << scientific << solver[val_iZone][val_iInst][MESH_0][ADJFEA_SOL]->GetTotal_Sens_Nu(iVar) << "\t";
    if (dynamic){
      for (iVar = 0; iVar < config[val_iZone]->GetnMaterialDensity(); iVar++)
        myfile_res << scientific << solver[val_iZone][val_iInst][MESH_0][ADJFEA_SOL]->GetTotal_Sens_Rho(iVar) << "\t";
    }

    if (de_effects){
      for (iVar = 0; iVar < config[val_iZone]->GetnElectric_Field(); iVar++)
        myfile_res << scientific << solver[val_iZone][val_iInst][MESH_0][ADJFEA_SOL]->GetTotal_Sens_EField(iVar) << "\t";
    }

    for (iVar = 0; iVar < solver[val_iZone][val_iInst][MESH_0][ADJFEA_SOL]->GetnDVFEA(); iVar++){
      myfile_res << scientific << solver[val_iZone][val_iInst][MESH_0][ADJFEA_SOL]->GetTotal_Sens_DVFEA(iVar) << "\t";
    }

    myfile_res << endl;

    myfile_res.close();
  }

  // TEST: for implementation of python framework in standalone structural problems
  if ((!config[val_iZone]->GetFSI_Simulation()) && (rank == MASTER_NODE)){

    /*--- Header of the temporary output file ---*/
    ofstream myfile_res;
    bool outputDVFEA = false;

    switch (config[val_iZone]->GetDV_FEA()) {
    case YOUNG_MODULUS:
      myfile_res.open("grad_young.opt");
      outputDVFEA = true;
      break;
    case POISSON_RATIO:
      myfile_res.open("grad_poisson.opt");
      outputDVFEA = true;
      break;
    case DENSITY_VAL:
    case DEAD_WEIGHT:
      myfile_res.open("grad_density.opt");
      outputDVFEA = true;
      break;
    case ELECTRIC_FIELD:
      myfile_res.open("grad_efield.opt");
      outputDVFEA = true;
      break;
    default:
      outputDVFEA = false;
      break;
    }

    if (outputDVFEA){

      unsigned short iDV;
      unsigned short nDV = solver[val_iZone][val_iInst][MESH_0][ADJFEA_SOL]->GetnDVFEA();

      myfile_res << "INDEX" << "\t" << "GRAD" << endl;

      myfile_res.precision(15);

      for (iDV = 0; iDV < nDV; iDV++){
        myfile_res << iDV;
        myfile_res << "\t";
        myfile_res << scientific << solver[val_iZone][val_iInst][MESH_0][ADJFEA_SOL]->GetTotal_Sens_DVFEA(iDV);
        myfile_res << endl;
      }

      myfile_res.close();

    }

  }

}

CDiscAdjHeatIteration::CDiscAdjHeatIteration(CConfig *config) : CIteration(config) { }

CDiscAdjHeatIteration::~CDiscAdjHeatIteration(void) { }

void CDiscAdjHeatIteration::Preprocess(COutput *output,
                                           CIntegration ****integration,
                                           CGeometry ****geometry,
                                           CSolver *****solver,
                                           CNumerics ******numerics,
                                           CConfig **config,
                                           CSurfaceMovement **surface_movement,
                                           CVolumetricMovement ***grid_movement,
                                           CFreeFormDefBox*** FFDBox,
                                           unsigned short val_iZone,
                                           unsigned short val_iInst) {

  unsigned long iPoint;
  unsigned short TimeIter = config[val_iZone]->GetTimeIter();
  bool dual_time_1st = (config[val_iZone]->GetTime_Marching() == DT_STEPPING_1ST);
  bool dual_time_2nd = (config[val_iZone]->GetTime_Marching() == DT_STEPPING_2ND);
  bool dual_time = (dual_time_1st || dual_time_2nd);
  unsigned short iMesh;
  int Direct_Iter;

  /*--- For the unsteady adjoint, load direct solutions from restart files. ---*/

  if (config[val_iZone]->GetTime_Marching()) {

    Direct_Iter = SU2_TYPE::Int(config[val_iZone]->GetUnst_AdjointIter()) - SU2_TYPE::Int(TimeIter) - 2;

    /*--- For dual-time stepping we want to load the already converged solution at timestep n ---*/

    if (dual_time) {
      Direct_Iter += 1;
    }

    if (TimeIter == 0){

      if (dual_time_2nd) {

        /*--- Load solution at timestep n-2 ---*/

        LoadUnsteady_Solution(geometry, solver,config, val_iZone, val_iInst, Direct_Iter-2);

        /*--- Push solution back to correct array ---*/

        for (iMesh=0; iMesh<=config[val_iZone]->GetnMGLevels();iMesh++) {
          solver[val_iZone][val_iInst][iMesh][HEAT_SOL]->GetNodes()->Set_Solution_time_n();
          solver[val_iZone][val_iInst][iMesh][HEAT_SOL]->GetNodes()->Set_Solution_time_n1();
        }
      }
      if (dual_time) {

        /*--- Load solution at timestep n-1 ---*/

        LoadUnsteady_Solution(geometry, solver,config, val_iZone, val_iInst, Direct_Iter-1);

        /*--- Push solution back to correct array ---*/

        for (iMesh=0; iMesh<=config[val_iZone]->GetnMGLevels();iMesh++) {
          solver[val_iZone][val_iInst][iMesh][HEAT_SOL]->GetNodes()->Set_Solution_time_n();
        }
      }

      /*--- Load solution timestep n ---*/

      LoadUnsteady_Solution(geometry, solver,config, val_iZone, val_iInst, Direct_Iter);

    }


    if ((TimeIter > 0) && dual_time){

      /*--- Load solution timestep n - 2 ---*/

      LoadUnsteady_Solution(geometry, solver,config, val_iZone, val_iInst, Direct_Iter - 2);

      /*--- Temporarily store the loaded solution in the Solution_Old array ---*/

      for (iMesh=0; iMesh<=config[val_iZone]->GetnMGLevels();iMesh++)
        solver[val_iZone][val_iInst][iMesh][HEAT_SOL]->GetNodes()->Set_OldSolution();

      /*--- Set Solution at timestep n to solution at n-1 ---*/

      for (iMesh=0; iMesh<=config[val_iZone]->GetnMGLevels();iMesh++) {
        for(iPoint=0; iPoint<geometry[val_iZone][val_iInst][iMesh]->GetnPoint();iPoint++) {

          solver[val_iZone][val_iInst][iMesh][HEAT_SOL]->GetNodes()->SetSolution(iPoint, solver[val_iZone][val_iInst][iMesh][HEAT_SOL]->GetNodes()->GetSolution_time_n(iPoint));
        }
      }
      if (dual_time_1st){
      /*--- Set Solution at timestep n-1 to the previously loaded solution ---*/
        for (iMesh=0; iMesh<=config[val_iZone]->GetnMGLevels();iMesh++) {
          for(iPoint=0; iPoint<geometry[val_iZone][val_iInst][iMesh]->GetnPoint();iPoint++) {

            solver[val_iZone][val_iInst][iMesh][HEAT_SOL]->GetNodes()->Set_Solution_time_n(iPoint, solver[val_iZone][val_iInst][iMesh][HEAT_SOL]->GetNodes()->GetSolution_time_n1(iPoint));
          }
        }
      }
      if (dual_time_2nd){
        /*--- Set Solution at timestep n-1 to solution at n-2 ---*/
        for (iMesh=0; iMesh<=config[val_iZone]->GetnMGLevels();iMesh++) {
          for(iPoint=0; iPoint<geometry[val_iZone][val_iInst][iMesh]->GetnPoint();iPoint++) {

            solver[val_iZone][val_iInst][iMesh][HEAT_SOL]->GetNodes()->Set_Solution_time_n(iPoint, solver[val_iZone][val_iInst][iMesh][HEAT_SOL]->GetNodes()->GetSolution_time_n1(iPoint));
          }
        }
        /*--- Set Solution at timestep n-2 to the previously loaded solution ---*/
        for (iMesh=0; iMesh<=config[val_iZone]->GetnMGLevels();iMesh++) {
          for(iPoint=0; iPoint<geometry[val_iZone][val_iInst][iMesh]->GetnPoint();iPoint++) {

            solver[val_iZone][val_iInst][iMesh][HEAT_SOL]->GetNodes()->Set_Solution_time_n1(iPoint, solver[val_iZone][val_iInst][iMesh][HEAT_SOL]->GetNodes()->GetSolution_Old(iPoint));
          }
        }
      }
    }
  }

  /*--- Store flow solution also in the adjoint solver in order to be able to reset it later ---*/

  if (TimeIter == 0 || dual_time) {
    for (iPoint = 0; iPoint < geometry[val_iZone][val_iInst][MESH_0]->GetnPoint(); iPoint++) {
      solver[val_iZone][val_iInst][MESH_0][ADJHEAT_SOL]->GetNodes()->SetSolution_Direct(iPoint, solver[val_iZone][val_iInst][MESH_0][HEAT_SOL]->GetNodes()->GetSolution(iPoint));
    }
  }

  solver[val_iZone][val_iInst][MESH_0][ADJHEAT_SOL]->Preprocessing(geometry[val_iZone][val_iInst][MESH_0],
                                                                             solver[val_iZone][val_iInst][MESH_0],
                                                                             config[val_iZone],
                                                                             MESH_0, 0, RUNTIME_ADJHEAT_SYS, false);
}



void CDiscAdjHeatIteration::LoadUnsteady_Solution(CGeometry ****geometry,
                                           CSolver *****solver,
                                           CConfig **config,
                                           unsigned short val_iZone,
                                           unsigned short val_iInst,
                                           int val_DirectIter) {
  unsigned short iMesh;

  if (val_DirectIter >= 0) {
    if (rank == MASTER_NODE && val_iZone == ZONE_0)
      cout << " Loading heat solution from direct iteration " << val_DirectIter  << "." << endl;

    solver[val_iZone][val_iInst][MESH_0][HEAT_SOL]->LoadRestart(geometry[val_iZone][val_iInst],
                                                                          solver[val_iZone][val_iInst],
                                                                          config[val_iZone],
                                                                          val_DirectIter, false);
  }

  else {
    /*--- If there is no solution file we set the freestream condition ---*/
    if (rank == MASTER_NODE && val_iZone == ZONE_0)
      cout << " Setting freestream conditions at direct iteration " << val_DirectIter << "." << endl;
    for (iMesh=0; iMesh<=config[val_iZone]->GetnMGLevels();iMesh++) {

      solver[val_iZone][val_iInst][iMesh][HEAT_SOL]->SetFreeStream_Solution(config[val_iZone]);
      solver[val_iZone][val_iInst][iMesh][HEAT_SOL]->Postprocessing(geometry[val_iZone][val_iInst][iMesh],
                                                                              solver[val_iZone][val_iInst][iMesh],
                                                                              config[val_iZone],
                                                                              iMesh);
    }
  }
}


void CDiscAdjHeatIteration::Iterate(COutput *output,
                                        CIntegration ****integration,
                                        CGeometry ****geometry,
                                        CSolver *****solver,
                                        CNumerics ******numerics,
                                        CConfig **config,
                                        CSurfaceMovement **surface_movement,
                                        CVolumetricMovement ***volume_grid_movement,
                                        CFreeFormDefBox*** FFDBox,
                                        unsigned short val_iZone,
                                        unsigned short val_iInst,
                                        bool CrossTerm) {


  solver[val_iZone][val_iInst][MESH_0][ADJHEAT_SOL]->ExtractAdjoint_Solution(geometry[val_iZone][val_iInst][MESH_0],
                                                                                       config[val_iZone]);
}

void CDiscAdjHeatIteration::InitializeAdjoint(CSolver *****solver,
                                              CGeometry ****geometry,
                                              CConfig **config,
                                              unsigned short iZone, unsigned short iInst){

  /*--- Initialize the adjoints the conservative variables ---*/

  solver[iZone][iInst][MESH_0][ADJHEAT_SOL]->SetAdjoint_Output(geometry[iZone][iInst][MESH_0],
                                                                         config[iZone]);
}


void CDiscAdjHeatIteration::RegisterInput(CSolver *****solver,
                                          CGeometry ****geometry,
                                          CConfig **config,
                                          unsigned short iZone, unsigned short iInst,
                                          unsigned short kind_recording){

  if (kind_recording == SOLUTION_VARIABLES || kind_recording == SOLUTION_AND_MESH){

    /*--- Register flow and turbulent variables as input ---*/

    solver[iZone][iInst][MESH_0][ADJHEAT_SOL]->RegisterSolution(geometry[iZone][iInst][MESH_0], config[iZone]);

    solver[iZone][iInst][MESH_0][ADJHEAT_SOL]->RegisterVariables(geometry[iZone][iInst][MESH_0], config[iZone]);

  }
  if (kind_recording == MESH_COORDS){

    /*--- Register node coordinates as input ---*/

    geometry[iZone][iInst][MESH_0]->RegisterCoordinates(config[iZone]);

  }
}

void CDiscAdjHeatIteration::SetDependencies(CSolver *****solver,
                                            CGeometry ****geometry,
                                            CNumerics ******numerics,
                                            CConfig **config,
                                            unsigned short iZone, unsigned short iInst,
                                            unsigned short kind_recording){

  if ((kind_recording == MESH_COORDS) || (kind_recording == NONE) || (kind_recording == SOLUTION_AND_MESH)){

    /*--- Update geometry to get the influence on other geometry variables (normals, volume etc) ---*/

    geometry[iZone][iInst][MESH_0]->UpdateGeometry(geometry[iZone][iInst], config[iZone]);

    CGeometry::ComputeWallDistance(config, geometry);

  }

  solver[iZone][iInst][MESH_0][HEAT_SOL]->Set_Heatflux_Areas(geometry[iZone][iInst][MESH_0], config[iZone]);
  solver[iZone][iInst][MESH_0][HEAT_SOL]->Preprocessing(geometry[iZone][iInst][MESH_0], solver[iZone][iInst][MESH_0],
                                                                  config[iZone], MESH_0, NO_RK_ITER, RUNTIME_HEAT_SYS, true);
  solver[iZone][iInst][MESH_0][HEAT_SOL]->Postprocessing(geometry[iZone][iInst][MESH_0], solver[iZone][iInst][MESH_0],
                                                                   config[iZone], MESH_0);
  solver[iZone][iInst][MESH_0][HEAT_SOL]->InitiateComms(geometry[iZone][iInst][MESH_0], config[iZone], SOLUTION);
  solver[iZone][iInst][MESH_0][HEAT_SOL]->CompleteComms(geometry[iZone][iInst][MESH_0], config[iZone], SOLUTION);

}

void CDiscAdjHeatIteration::RegisterOutput(CSolver *****solver,
                                           CGeometry ****geometry,
                                           CConfig **config, COutput* output,
                                           unsigned short iZone, unsigned short iInst){

  solver[iZone][iInst][MESH_0][ADJHEAT_SOL]->RegisterOutput(geometry[iZone][iInst][MESH_0], config[iZone]);

  geometry[iZone][iInst][MESH_0]->RegisterOutput_Coordinates(config[iZone]);
}

void CDiscAdjHeatIteration::Update(COutput *output,
                                       CIntegration ****integration,
                                       CGeometry ****geometry,
                                       CSolver *****solver,
                                       CNumerics ******numerics,
                                       CConfig **config,
                                       CSurfaceMovement **surface_movement,
                                       CVolumetricMovement ***grid_movement,
                                       CFreeFormDefBox*** FFDBox,
                                       unsigned short val_iZone, unsigned short val_iInst)      {

  unsigned short iMesh;

  /*--- Dual time stepping strategy ---*/

  if ((config[val_iZone]->GetTime_Marching() == DT_STEPPING_1ST) ||
      (config[val_iZone]->GetTime_Marching() == DT_STEPPING_2ND)) {

    for (iMesh = 0; iMesh <= config[val_iZone]->GetnMGLevels(); iMesh++) {
      integration[val_iZone][val_iInst][ADJHEAT_SOL]->SetConvergence(false);
    }
  }
}

bool CDiscAdjHeatIteration::Monitor(COutput *output,
                                    CIntegration ****integration,
                                    CGeometry ****geometry,
                                    CSolver *****solver,
                                    CNumerics ******numerics,
                                    CConfig **config,
                                    CSurfaceMovement **surface_movement,
                                    CVolumetricMovement ***grid_movement,
                                    CFreeFormDefBox*** FFDBox,
                                    unsigned short val_iZone,
                                    unsigned short val_iInst) {

  output->SetHistory_Output(geometry[val_iZone][INST_0][MESH_0],
                            solver[val_iZone][INST_0][MESH_0],
                            config[val_iZone],
                            config[val_iZone]->GetTimeIter(),
                            config[val_iZone]->GetOuterIter(),
                            config[val_iZone]->GetInnerIter());

  return output->GetConvergence();
}

void  CDiscAdjHeatIteration::Output(COutput *output,
                                    CGeometry ****geometry,
                                    CSolver *****solver,
                                    CConfig **config,
                                    unsigned long InnerIter,
                                    bool StopCalc,
                                    unsigned short val_iZone,
                                    unsigned short val_iInst) { }

void CDiscAdjHeatIteration::Postprocess(COutput *output,
                                         CIntegration ****integration,
                                         CGeometry ****geometry,
                                         CSolver *****solver,
                                         CNumerics ******numerics,
                                         CConfig **config,
                                         CSurfaceMovement **surface_movement,
                                         CVolumetricMovement ***grid_movement,
                                         CFreeFormDefBox*** FFDBox,
                                         unsigned short val_iZone, unsigned short val_iInst) { }<|MERGE_RESOLUTION|>--- conflicted
+++ resolved
@@ -99,35 +99,8 @@
     if (IntIter == 0) {
       if (Kind_Grid_Movement == AEROELASTIC_RIGID_MOTION) {
 
-<<<<<<< HEAD
-      // CVC: To do: For deformation with new mesh solver, need to access solver[MESH_0][MESH_SOL] for SetBound_Disp
-      // inside Surface_Movement functions, rest of code is identical to grid_movement_structure.cpp
-      // Either enable solver[MESH_0][MESH_SOL] inside grid_movement_structure.cpp 
-      // or move Surface_Movement functions to inside CMeshSolver
-
-      if (!config->GetDeform_Mesh()) {
-        surface_movement->Surface_Translating(geometry[MESH_0],
-                                          config, TimeIter, val_iZone);
-      }
-      else {
-        solver[MESH_0][MESH_SOL]->Surface_Translating(geometry[MESH_0],
-                                          config, TimeIter, val_iZone);
-      }
-
-      /*--- Deform the volume grid around the new boundary locations ---*/
-      /*--- Set volume deformation if new elastic mesh solver is not used ---*/
-      /*--- If Deform_Mesh true, the mesh deformation is handled by SetMesh_Deformation ---*/
-      // CVC: Debug: To Do: What if multiple prescribed movements? E.g., Pitching + Plunging?
-
-      if (rank == MASTER_NODE && !config->GetDeform_Mesh()) {
-        cout << " Deforming the volume grid." << endl;
-        grid_movement->SetVolume_Deformation(geometry[MESH_0],
-                                           config, true);
-      }
-=======
         if (rank == MASTER_NODE)
           cout << endl << " Performing rigid mesh transformation." << endl;
->>>>>>> 58bc0dc8
 
         /*--- Move each node in the volume mesh using the specified type
          of rigid mesh motion. These routines also compute analytic grid
@@ -138,95 +111,29 @@
         grid_movement->Rigid_Pitching(geometry[MESH_0], config, val_iZone, TimeIter);
         grid_movement->Rigid_Rotation(geometry[MESH_0], config, val_iZone, TimeIter);
 
-<<<<<<< HEAD
-      if (!config->GetDeform_Mesh()) {
-        surface_movement->Surface_Plunging(geometry[MESH_0],
-                                          config, TimeIter, val_iZone);
-      }
-      else {
-        solver[MESH_0][MESH_SOL]->Surface_Plunging(geometry[MESH_0],
-                                          config, TimeIter, val_iZone);
-      }
-
-      /*--- Deform the volume grid around the new boundary locations ---*/
-      /*--- Set volume deformation if new elastic mesh solver is not used ---*/
-      /*--- If Deform_Mesh true, the mesh deformation is handled by SetMesh_Deformation ---*/
-      // CVC: Debug: To Do: What if multiple prescribed movements? E.g., Pitching + Plunging?
-
-      if (rank == MASTER_NODE && !config->GetDeform_Mesh()) {
-        cout << " Deforming the volume grid." << endl;
-        grid_movement->SetVolume_Deformation(geometry[MESH_0],
-                                           config, true);
-=======
         /*--- Update the multigrid structure after moving the finest grid,
          including computing the grid velocities on the coarser levels. ---*/
 
         grid_movement->UpdateMultiGrid(geometry, config);
->>>>>>> 58bc0dc8
       }
 
     }
 
-<<<<<<< HEAD
-      /*--- Compute the new node locations for moving markers ---*/
-
-      if (!config->GetDeform_Mesh()) {
-        surface_movement->Surface_Pitching(geometry[MESH_0],
-                                          config, TimeIter, val_iZone);
-      }
-      else {
-        solver[MESH_0][MESH_SOL]->Surface_Pitching(geometry[MESH_0],
-                                          config, TimeIter, val_iZone);
-      }
-
-      /*--- Deform the volume grid around the new boundary locations ---*/
-      /*--- Set volume deformation if new elastic mesh solver is not used ---*/
-      /*--- If Deform_Mesh true, the mesh deformation is handled by SetMesh_Deformation ---*/
-      // CVC: Debug: To Do: What if multiple prescribed movements? E.g., Pitching + Plunging?
-
-      if (rank == MASTER_NODE && !config->GetDeform_Mesh()) {
-        cout << " Deforming the volume grid." << endl;
-        grid_movement->SetVolume_Deformation(geometry[MESH_0],
-                                           config, true);
-      }
-=======
     /*--- Use the if statement to move the grid only at selected dual time step iterations. ---*/
     else if (IntIter % config->GetAeroelasticIter() == 0) {
 
       if (rank == MASTER_NODE)
         cout << endl << " Solving aeroelastic equations and updating surface positions." << endl;
->>>>>>> 58bc0dc8
 
       /*--- Solve the aeroelastic equations for the new node locations of the moving markers(surfaces) ---*/
 
       solver[MESH_0][FLOW_SOL]->Aeroelastic(surface_movement, geometry[MESH_0], config, TimeIter);
 
-<<<<<<< HEAD
-      if (!config->GetDeform_Mesh()) {
-        surface_movement->Surface_Rotating(geometry[MESH_0],
-                                          config, TimeIter, val_iZone);
-      }
-      else {
-        solver[MESH_0][MESH_SOL]->Surface_Rotating(geometry[MESH_0],
-                                          config, TimeIter, val_iZone);
-      }
-
-      /*--- Deform the volume grid around the new boundary locations ---*/
-      /*--- Set volume deformation if new elastic mesh solver is not used ---*/
-      /*--- If Deform_Mesh true, the mesh deformation is handled by SetMesh_Deformation ---*/
-      // CVC: Debug: To Do: What if multiple prescribed movements? E.g., Pitching + Plunging?
-      if (rank == MASTER_NODE && !config->GetDeform_Mesh()) {
-        cout << " Deforming the volume grid." << endl;
-        grid_movement->SetVolume_Deformation(geometry[MESH_0],
-                                           config, true);
-      }
-=======
       /*--- Deform the volume grid around the new boundary locations ---*/
 
       if (rank == MASTER_NODE)
         cout << " Deforming the volume grid due to the aeroelastic movement." << endl;
       grid_movement->SetVolume_Deformation(geometry[MESH_0], config, true);
->>>>>>> 58bc0dc8
 
       /*--- Update the grid velocities on the fine mesh using finite
        differencing based on node coordinates at previous times. ---*/
@@ -258,22 +165,10 @@
 
     if (!adjoint && !stat_mesh) {
       if (rank == MASTER_NODE && Screen_Output)
-<<<<<<< HEAD
-        cout << "Deforming the volume grid." << endl;
-      grid_movement->SetVolume_Deformation(geometry[MESH_0],
-                                           config, true, false);
-
-      nIterMesh = grid_movement->Get_nIterMesh();
-      stat_mesh = (nIterMesh == 0);
-
-      //if (!adjoint && !stat_mesh) {
-      if (!discrete_adjoint && !stat_mesh) {
-=======
         cout << "Computing grid velocities by finite differencing." << endl;
       geometry[MESH_0]->SetGridVelocity(config, TimeIter);
     }
     else if (stat_mesh) {
->>>>>>> 58bc0dc8
         if (rank == MASTER_NODE && Screen_Output)
           cout << "The mesh is up-to-date. Using previously stored grid velocities." << endl;
     }
@@ -335,23 +230,13 @@
   if (!config->GetDeform_Mesh()) return;
 
   /*--- Perform the elasticity mesh movement ---*/
-<<<<<<< HEAD
-  if (config->GetDeform_Mesh()) {
-
-    if ((kind_recording != MESH_DEFORM) && (!config->GetMultizone_Problem())) {
-      /*--- In a primal run, AD::TapeActive returns a false ---*/
-      /*--- In any other recordings, the tape is passive during the deformation ---*/
-      ActiveTape = AD::TapeActive();
-      AD::StopRecording();
-    }
-=======
->>>>>>> 58bc0dc8
-
-  bool ActiveTape = AD::TapeActive();
+
+  bool ActiveTape = NO;
 
   if ((kind_recording != MESH_DEFORM) && !config->GetMultizone_Problem()) {
     /*--- In a primal run, AD::TapeActive returns a false ---*/
     /*--- In any other recordings, the tape is passive during the deformation. ---*/
+    ActiveTape = AD::TapeActive();
     AD::StopRecording();
   }
 
@@ -1138,14 +1023,9 @@
                                  CVolumetricMovement ***grid_movement,
                                  CFreeFormDefBox*** FFDBox,
                                  unsigned short val_iZone,
-<<<<<<< HEAD
                                  unsigned short val_iInst,
                                  bool CrossTerm) {
     
-=======
-                                 unsigned short val_iInst) {
-
->>>>>>> 58bc0dc8
   /*--- Update global parameters ---*/
 
   if (config[val_iZone]->GetKind_Solver() == FEM_EULER || config[val_iZone]->GetKind_Solver() == DISC_ADJ_FEM_EULER)
@@ -1255,21 +1135,15 @@
 
     config[val_iZone]->SetInnerIter(Inner_Iter);
 
-<<<<<<< HEAD
-    Iterate(output, integration, geometry,
-        solver, numerics, config,
-        surface_movement, grid_movement, FFDBox, val_iZone, INST_0, false);
-=======
     /*--- Run a single iteration of the solver ---*/
     Iterate(output, integration, geometry, solver, numerics, config,
-            surface_movement, grid_movement, FFDBox, val_iZone, INST_0);
+            surface_movement, grid_movement, FFDBox, val_iZone, INST_0, false);
 
     /*--- Monitor the pseudo-time ---*/
     StopCalc = Monitor(output, integration, geometry, solver, numerics, config,
                        surface_movement, grid_movement, FFDBox, val_iZone, INST_0);
 
     /*--- Output files at intermediate iterations if the problem is single zone ---*/
->>>>>>> 58bc0dc8
 
     if (singlezone && steady) {
       Output(output, geometry, solver, config, Inner_Iter, StopCalc, val_iZone, val_iInst);
@@ -1290,49 +1164,6 @@
   }
 }
 
-<<<<<<< HEAD
-CFEAIteration::CFEAIteration(CConfig *config) : CIteration(config) { }
-CFEAIteration::~CFEAIteration(void) { }
-void CFEAIteration::Preprocess() { }
-void CFEAIteration::Iterate(COutput *output,
-                                CIntegration ****integration,
-                                CGeometry ****geometry,
-                                CSolver *****solver,
-                                CNumerics ******numerics,
-                                CConfig **config,
-                                CSurfaceMovement **surface_movement,
-                                CVolumetricMovement ***grid_movement,
-                                CFreeFormDefBox*** FFDBox,
-                                unsigned short val_iZone,
-                                unsigned short val_iInst,
-                                bool CrossTerm) {
-
-  su2double loadIncrement;
-  unsigned long IntIter = 0;
-  unsigned long TimeIter = config[val_iZone]->GetTimeIter();
-  bool StopCalc;
-  unsigned long iIncrement;
-  unsigned long nIncrements = config[val_iZone]->GetNumberIncrements();
-
-  bool nonlinear = (config[val_iZone]->GetGeometricConditions() == LARGE_DEFORMATIONS);  // Geometrically non-linear problems
-  bool linear = (config[val_iZone]->GetGeometricConditions() == SMALL_DEFORMATIONS);  // Geometrically non-linear problems
-
-  bool disc_adj_fem = (config[val_iZone]->GetKind_Solver() == DISC_ADJ_FEM);
-
-  bool incremental_load = config[val_iZone]->GetIncrementalLoad();              // If an incremental load is applied
-
-  /*--- This is to prevent problems when running a linear solver ---*/
-  if (!nonlinear) incremental_load = false;
-
-  /*--- Set the convergence monitor to false, to prevent the solver to stop in intermediate FSI subiterations ---*/
-  integration[val_iZone][val_iInst][FEA_SOL]->SetConvergence(false);
-
-  if (linear) {
-    
-    config[val_iZone]->SetInnerIter(0);
-    
-    /*--- FEA equations ---*/
-=======
 void CHeatIteration::Update(COutput *output,
                             CIntegration ****integration,
                             CGeometry ****geometry,
@@ -1344,7 +1175,6 @@
                             CFreeFormDefBox*** FFDBox,
                             unsigned short val_iZone,
                             unsigned short val_iInst)      {
->>>>>>> 58bc0dc8
 
   unsigned short iMesh;
 
@@ -1375,7 +1205,8 @@
                             CVolumetricMovement ***grid_movement,
                             CFreeFormDefBox*** FFDBox,
                             unsigned short val_iZone,
-                            unsigned short val_iInst) {
+                            unsigned short val_iInst,
+                            bool CrossTerm) {
 
   bool StopCalc = false;
   unsigned long IntIter = 0;
@@ -1676,12 +1507,6 @@
                                 unsigned short val_iZone,
                                 unsigned short val_iInst) { }
 
-<<<<<<< HEAD
-  /*------------------ Structural subiteration ----------------------*/
-  Iterate(output, integration, geometry,
-      solver, numerics, config,
-      surface_movement, grid_movement, FFDBox, val_iZone, INST_0, false);
-=======
 void CFEAIteration::Solve(COutput *output,
                           CIntegration ****integration,
                           CGeometry ****geometry,
@@ -1694,11 +1519,10 @@
                           unsigned short val_iZone,
                           unsigned short val_iInst
                           ) {
->>>>>>> 58bc0dc8
 
   /*------------------ Structural subiteration ----------------------*/
   Iterate(output, integration, geometry, solver, numerics, config,
-          surface_movement, grid_movement, FFDBox, val_iZone, val_iInst);
+          surface_movement, grid_movement, FFDBox, val_iZone, val_iInst, false);
 
   /*--- Write the convergence history for the structure (only screen output) ---*/
 //  if (multizone) output->SetConvHistory_Body(geometry, solver, config, integration, false, 0.0, val_iZone, INST_0);
@@ -1830,14 +1654,9 @@
                                     CVolumetricMovement ***grid_movement,
                                     CFreeFormDefBox*** FFDBox,
                                     unsigned short val_iZone,
-<<<<<<< HEAD
                                     unsigned short val_iInst,
                                     bool CrossTerm) {
   
-=======
-                                    unsigned short val_iInst) {
-
->>>>>>> 58bc0dc8
   switch( config[val_iZone]->GetKind_Solver() ) {
 
   case ADJ_EULER:
@@ -2012,17 +1831,10 @@
       if (config[val_iZone]->GetDeform_Mesh()) {
         solver[val_iZone][val_iInst][MESH_0][MESH_SOL]->LoadRestart(geometry[val_iZone][val_iInst], solver[val_iZone][val_iInst], config[val_iZone], Direct_Iter, true);
       }
-<<<<<<< HEAD
 
     } else if ((TimeIter > 0) && dual_time) {
-      
-      /*--- 
-=======
-
-    } else if ((TimeIter > 0) && dual_time) {
 
       /*---
->>>>>>> 58bc0dc8
       Here the primal solutions (only working variables) are loaded and put in the correct order
       into containers. For ALE the mesh coordinates have to be put into the
       correct containers as well, i.e. follow the same logic for the solution.
@@ -2225,54 +2037,36 @@
                                         CSurfaceMovement **surface_movement,
                                         CVolumetricMovement ***volume_grid_movement,
                                         CFreeFormDefBox*** FFDBox,
-<<<<<<< HEAD
-                                        unsigned short val_iZone,
-                                        unsigned short val_iInst,
+                                        unsigned short iZone,
+                                        unsigned short iInst,
                                         bool CrossTerm) {
-  
-  unsigned short Kind_Solver = config[val_iZone]->GetKind_Solver();
-  bool frozen_visc = config[val_iZone]->GetFrozen_Visc_Disc();
-  bool heat = config[val_iZone]->GetWeakly_Coupled_Heat();
-=======
-                                        unsigned short iZone,
-                                        unsigned short iInst) {
->>>>>>> 58bc0dc8
 
   bool frozen_visc = config[iZone]->GetFrozen_Visc_Disc();
   bool heat = config[iZone]->GetWeakly_Coupled_Heat();
 
   /*--- Extract the adjoints of the conservative input variables and store them for the next iteration ---*/
 
-<<<<<<< HEAD
-  if ((Kind_Solver == DISC_ADJ_NAVIER_STOKES) || (Kind_Solver == DISC_ADJ_RANS) || (Kind_Solver == DISC_ADJ_EULER) ||
-      (Kind_Solver == DISC_ADJ_INC_NAVIER_STOKES) || (Kind_Solver == DISC_ADJ_INC_RANS) || (Kind_Solver == DISC_ADJ_INC_EULER)) {
-
-    solver[val_iZone][val_iInst][MESH_0][ADJFLOW_SOL]->ExtractAdjoint_Solution(geometry[val_iZone][val_iInst][MESH_0], config[val_iZone], CrossTerm);
-
-    solver[val_iZone][val_iInst][MESH_0][ADJFLOW_SOL]->ExtractAdjoint_Variables(geometry[val_iZone][val_iInst][MESH_0], config[val_iZone]);
+  if (config[iZone]->GetFluidProblem()) {
+    solver[iZone][iInst][MESH_0][ADJFLOW_SOL]->ExtractAdjoint_Solution(geometry[iZone][iInst][MESH_0], config[iZone], CrossTerm);
+
+    solver[iZone][iInst][MESH_0][ADJFLOW_SOL]->ExtractAdjoint_Variables(geometry[iZone][iInst][MESH_0], config[iZone]);
 
     /*--- If mesh deformation defined in config, extract here as well ---*/
-    if (config[val_iZone]->GetDeform_Mesh()) {
-      solver[val_iZone][val_iInst][MESH_0][ADJMESH_SOL]->ExtractAdjoint_Solution(geometry[val_iZone][val_iInst][MESH_0], config[val_iZone]);
-
-      solver[val_iZone][val_iInst][MESH_0][ADJMESH_SOL]->ExtractAdjoint_Variables(geometry[val_iZone][val_iInst][MESH_0], config[val_iZone]);
-    }
-=======
-  if (config[iZone]->GetFluidProblem()) {
-    solver[iZone][iInst][MESH_0][ADJFLOW_SOL]->ExtractAdjoint_Solution(geometry[iZone][iInst][MESH_0], config[iZone]);
-
-    solver[iZone][iInst][MESH_0][ADJFLOW_SOL]->ExtractAdjoint_Variables(geometry[iZone][iInst][MESH_0], config[iZone]);
->>>>>>> 58bc0dc8
+    if (config[iZone]->GetDeform_Mesh()) {
+      solver[iZone][iInst][MESH_0][ADJMESH_SOL]->ExtractAdjoint_Solution(geometry[iZone][iInst][MESH_0], config[iZone]);
+
+      solver[iZone][iInst][MESH_0][ADJMESH_SOL]->ExtractAdjoint_Variables(geometry[iZone][iInst][MESH_0], config[iZone]);
+    }
   }
   if (turbulent && !frozen_visc) {
 
-    solver[iZone][iInst][MESH_0][ADJTURB_SOL]->ExtractAdjoint_Solution(geometry[iZone][iInst][MESH_0], config[iZone]);
+    solver[iZone][iInst][MESH_0][ADJTURB_SOL]->ExtractAdjoint_Solution(geometry[iZone][iInst][MESH_0], config[iZone], CrossTerm);
   }
   if (heat) {
-    solver[iZone][iInst][MESH_0][ADJHEAT_SOL]->ExtractAdjoint_Solution(geometry[iZone][iInst][MESH_0], config[iZone]);
+    solver[iZone][iInst][MESH_0][ADJHEAT_SOL]->ExtractAdjoint_Solution(geometry[iZone][iInst][MESH_0], config[iZone], CrossTerm);
   }
   if (config[iZone]->AddRadiation()) {
-    solver[iZone][iInst][MESH_0][ADJRAD_SOL]->ExtractAdjoint_Solution(geometry[iZone][iInst][MESH_0], config[iZone]);
+    solver[iZone][iInst][MESH_0][ADJRAD_SOL]->ExtractAdjoint_Solution(geometry[iZone][iInst][MESH_0], config[iZone], CrossTerm);
 
     solver[iZone][iInst][MESH_0][ADJRAD_SOL]->ExtractAdjoint_Variables(geometry[iZone][iInst][MESH_0], config[iZone]);
   }
@@ -2448,10 +2242,6 @@
 
 void CDiscAdjFluidIteration::RegisterOutput(CSolver *****solver, CGeometry ****geometry, CConfig **config, COutput* output, unsigned short iZone, unsigned short iInst){
 
-<<<<<<< HEAD
-  unsigned short Kind_Solver = config[iZone]->GetKind_Solver();
-=======
->>>>>>> 58bc0dc8
   bool frozen_visc = config[iZone]->GetFrozen_Visc_Disc();
   bool heat = config[iZone]->GetWeakly_Coupled_Heat();
   bool interface_boundary = (config[iZone]->GetnMarker_Fluid_Load() > 0);
@@ -3326,7 +3116,7 @@
 
 
   solver[val_iZone][val_iInst][MESH_0][ADJHEAT_SOL]->ExtractAdjoint_Solution(geometry[val_iZone][val_iInst][MESH_0],
-                                                                                       config[val_iZone]);
+                                                                                       config[val_iZone], CrossTerm);
 }
 
 void CDiscAdjHeatIteration::InitializeAdjoint(CSolver *****solver,
