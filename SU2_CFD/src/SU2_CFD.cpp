/*!
 * \file SU2_CFD.cpp
 * \brief Main file of the Computational Fluid Dynamics code
 * \author F. Palacios, T. Economon
 * \version 3.2.9 "eagle"
 *
 * SU2 Lead Developers: Dr. Francisco Palacios (Francisco.D.Palacios@boeing.com).
 *                      Dr. Thomas D. Economon (economon@stanford.edu).
 *
 * SU2 Developers: Prof. Juan J. Alonso's group at Stanford University.
 *                 Prof. Piero Colonna's group at Delft University of Technology.
 *                 Prof. Nicolas R. Gauger's group at Kaiserslautern University of Technology.
 *                 Prof. Alberto Guardone's group at Polytechnic University of Milan.
 *                 Prof. Rafael Palacios' group at Imperial College London.
 *
 * Copyright (C) 2012-2015 SU2, the open-source CFD code.
 *
 * SU2 is free software; you can redistribute it and/or
 * modify it under the terms of the GNU Lesser General Public
 * License as published by the Free Software Foundation; either
 * version 2.1 of the License, or (at your option) any later version.
 *
 * SU2 is distributed in the hope that it will be useful,
 * but WITHOUT ANY WARRANTY; without even the implied warranty of
 * MERCHANTABILITY or FITNESS FOR A PARTICULAR PURPOSE. See the GNU
 * Lesser General Public License for more details.
 *
 * You should have received a copy of the GNU Lesser General Public
 * License along with SU2. If not, see <http://www.gnu.org/licenses/>.
 */

#include "../include/SU2_CFD.hpp"

using namespace std;

int main(int argc, char *argv[]) {
  
  bool StopCalc = false;
  su2double StartTime = 0.0, StopTime = 0.0, UsedTime = 0.0;
  unsigned long ExtIter = 0;
  unsigned short iMesh, iZone, iSol, nZone, nDim;
  char config_file_name[MAX_STRING_SIZE];
  char runtime_file_name[MAX_STRING_SIZE];
  ofstream ConvHist_file;
  int rank = MASTER_NODE;
  int size = SINGLE_NODE;
  
  /*--- MPI initialization, and buffer setting ---*/
  
#ifdef HAVE_MPI
  int *bptr, bl;
  SU2_MPI::Init(&argc, &argv);
  MPI_Buffer_attach( malloc(BUFSIZE), BUFSIZE );
  MPI_Comm_rank(MPI_COMM_WORLD, &rank);
  MPI_Comm_size(MPI_COMM_WORLD, &size);
#endif
  
  /*--- Create pointers to all of the classes that may be used throughout
   the SU2_CFD code. In general, the pointers are instantiated down a
   heirarchy over all zones, multigrid levels, equation sets, and equation
   terms as described in the comments below. ---*/
  
  COutput *output                       = NULL;
  CIntegration ***integration_container = NULL;
  CGeometry ***geometry_container       = NULL;
  CSolver ****solver_container          = NULL;
  CNumerics *****numerics_container     = NULL;
  CConfig **config_container            = NULL;
  CSurfaceMovement **surface_movement   = NULL;
  CVolumetricMovement **grid_movement   = NULL;
  CFreeFormDefBox*** FFDBox             = NULL;
  
  /*--- Load in the number of zones and spatial dimensions in the mesh file (If no config
   file is specified, default.cfg is used) ---*/
  
  if (argc == 2) { strcpy(config_file_name, argv[1]); }
  else { strcpy(config_file_name, "default.cfg"); }
  
  /*--- Read the name and format of the input mesh file to get from the mesh
   file the number of zones and dimensions from the numerical grid (required
   for variables allocation)  ---*/
  
  CConfig *config = NULL;
  config = new CConfig(config_file_name, SU2_CFD);
  
  nZone = GetnZone(config->GetMesh_FileName(), config->GetMesh_FileFormat(), config);
  nDim  = GetnDim(config->GetMesh_FileName(), config->GetMesh_FileFormat());
  
  /*--- Definition and of the containers for all possible zones. ---*/
  
  solver_container      = new CSolver***[nZone];
  integration_container = new CIntegration**[nZone];
  numerics_container    = new CNumerics****[nZone];
  config_container      = new CConfig*[nZone];
  geometry_container    = new CGeometry**[nZone];
  surface_movement      = new CSurfaceMovement*[nZone];
  grid_movement         = new CVolumetricMovement*[nZone];
  FFDBox                = new CFreeFormDefBox**[nZone];
  
  for (iZone = 0; iZone < nZone; iZone++) {
    solver_container[iZone]       = NULL;
    integration_container[iZone]  = NULL;
    numerics_container[iZone]     = NULL;
    config_container[iZone]       = NULL;
    geometry_container[iZone]     = NULL;
    surface_movement[iZone]       = NULL;
    grid_movement[iZone]          = NULL;
    FFDBox[iZone]                 = NULL;
  }
  
  /*--- Loop over all zones to initialize the various classes. In most
   cases, nZone is equal to one. This represents the solution of a partial
   differential equation on a single block, unstructured mesh. ---*/
  
  for (iZone = 0; iZone < nZone; iZone++) {
    
    /*--- Definition of the configuration option class for all zones. In this
     constructor, the input configuration file is parsed and all options are
     read and stored. ---*/
    
    config_container[iZone] = new CConfig(config_file_name, SU2_CFD, iZone, nZone, nDim, VERB_HIGH);
    
    
    /*--- Definition of the geometry class to store the primal grid in the
     partitioning process. ---*/
    
    CGeometry *geometry_aux = NULL;
    
    /*--- All ranks process the grid and call ParMETIS for partitioning ---*/
    
    geometry_aux = new CPhysicalGeometry(config_container[iZone], iZone, nZone);
    
    /*--- Color the initial grid and set the send-receive domains (ParMETIS) ---*/
    
    geometry_aux->SetColorGrid_Parallel(config_container[iZone]);
    
    /*--- Allocate the memory of the current domain, and divide the grid 
     between the ranks. ---*/
    
    geometry_container[iZone] = new CGeometry *[config_container[iZone]->GetnMGLevels()+1];
    geometry_container[iZone][MESH_0] = new CPhysicalGeometry(geometry_aux, config_container[iZone], 1);
    
    /*--- Deallocate the memory of geometry_aux ---*/
    
    delete geometry_aux;
    
    /*--- Add the Send/Receive boundaries ---*/
    
    geometry_container[iZone][MESH_0]->SetSendReceive(config_container[iZone]);
    
    /*--- Add the Send/Receive boundaries ---*/
    
    geometry_container[iZone][MESH_0]->SetBoundaries(config_container[iZone]);
    
  }
  
  if (rank == MASTER_NODE)
    cout << endl <<"------------------------- Geometry Preprocessing ------------------------" << endl;
  
  /*--- Preprocessing of the geometry for all zones. In this routine, the edge-
   based data structure is constructed, i.e. node and cell neighbors are
   identified and linked, face areas and volumes of the dual mesh cells are
   computed, and the multigrid levels are created using an agglomeration procedure. ---*/
  
  Geometrical_Preprocessing(geometry_container, config_container, nZone);
  
  if (rank == MASTER_NODE)
    cout << endl <<"------------------------- Solver Preprocessing --------------------------" << endl;
  
  for (iZone = 0; iZone < nZone; iZone++) {
    
    /*--- Computation of wall distances for turbulence modeling ---*/
    
    if ( (config_container[iZone]->GetKind_Solver() == RANS) ||
        (config_container[iZone]->GetKind_Solver() == ADJ_RANS) ||
         (config_container[iZone]->GetKind_Solver() == DISC_ADJ_RANS))
      geometry_container[iZone][MESH_0]->ComputeWall_Distance(config_container[iZone]);
    
    /*--- Computation of positive surface area in the z-plane which is used for
     the calculation of force coefficient (non-dimensionalization). ---*/
    
    geometry_container[iZone][MESH_0]->SetPositive_ZArea(config_container[iZone]);
    
    /*--- Set the near-field, interface and actuator disk boundary conditions, if necessary. ---*/
    
    for (iMesh = 0; iMesh <= config_container[iZone]->GetnMGLevels(); iMesh++) {
      geometry_container[iZone][iMesh]->MatchNearField(config_container[iZone]);
      geometry_container[iZone][iMesh]->MatchInterface(config_container[iZone]);
      geometry_container[iZone][iMesh]->MatchActuator_Disk(config_container[iZone]);
    }
    
    /*--- Definition of the solver class: solver_container[#ZONES][#MG_GRIDS][#EQ_SYSTEMS].
     The solver classes are specific to a particular set of governing equations,
     and they contain the subroutines with instructions for computing each spatial
     term of the PDE, i.e. loops over the edges to compute convective and viscous
     fluxes, loops over the nodes to compute source terms, and routines for
     imposing various boundary condition type for the PDE. ---*/
    
    solver_container[iZone] = new CSolver** [config_container[iZone]->GetnMGLevels()+1];
    for (iMesh = 0; iMesh <= config_container[iZone]->GetnMGLevels(); iMesh++)
      solver_container[iZone][iMesh] = NULL;
    
    for (iMesh = 0; iMesh <= config_container[iZone]->GetnMGLevels(); iMesh++) {
      solver_container[iZone][iMesh] = new CSolver* [MAX_SOLS];
      for (iSol = 0; iSol < MAX_SOLS; iSol++)
        solver_container[iZone][iMesh][iSol] = NULL;
    }
    Solver_Preprocessing(solver_container[iZone], geometry_container[iZone],
                         config_container[iZone], iZone);
    
    if (rank == MASTER_NODE)
      cout << endl <<"----------------- Integration and Numerics Preprocessing ----------------" << endl;
    
    /*--- Definition of the integration class: integration_container[#ZONES][#EQ_SYSTEMS].
     The integration class orchestrates the execution of the spatial integration
     subroutines contained in the solver class (including multigrid) for computing
     the residual at each node, R(U) and then integrates the equations to a
     steady state or time-accurately. ---*/
    
    integration_container[iZone] = new CIntegration*[MAX_SOLS];
    Integration_Preprocessing(integration_container[iZone], geometry_container[iZone],
                              config_container[iZone], iZone);
    
    if (rank == MASTER_NODE) cout << "Integration Preprocessing." << endl;
    
    /*--- Definition of the numerical method class:
     numerics_container[#ZONES][#MG_GRIDS][#EQ_SYSTEMS][#EQ_TERMS].
     The numerics class contains the implementation of the numerical methods for
     evaluating convective or viscous fluxes between any two nodes in the edge-based
     data structure (centered, upwind, galerkin), as well as any source terms
     (piecewise constant reconstruction) evaluated in each dual mesh volume. ---*/
    
    numerics_container[iZone] = new CNumerics***[config_container[iZone]->GetnMGLevels()+1];
    Numerics_Preprocessing(numerics_container[iZone], solver_container[iZone],
                           geometry_container[iZone], config_container[iZone], iZone);
    
    if (rank == MASTER_NODE) cout << "Numerics Preprocessing." << endl;
    
    /*--- Instantiate the geometry movement classes for the solution of unsteady
     flows on dynamic meshes, including rigid mesh transformations, dynamically
     deforming meshes, and time-spectral preprocessing. ---*/
    
    if (config_container[iZone]->GetGrid_Movement() ||
        (config_container[iZone]->GetDirectDiff() == D_DESIGN)) {
      if (rank == MASTER_NODE)
        cout << "Setting dynamic mesh structure." << endl;
      grid_movement[iZone] = new CVolumetricMovement(geometry_container[iZone][MESH_0]);
      FFDBox[iZone] = new CFreeFormDefBox*[MAX_NUMBER_FFD];
      surface_movement[iZone] = new CSurfaceMovement();
      surface_movement[iZone]->CopyBoundary(geometry_container[iZone][MESH_0], config_container[iZone]);
      if (config_container[iZone]->GetUnsteady_Simulation() == TIME_SPECTRAL)
        SetGrid_Movement(geometry_container[iZone], surface_movement[iZone], grid_movement[iZone],
                         FFDBox[iZone], solver_container[iZone], config_container[iZone], iZone, 0, 0);
    }

    if (config_container[iZone]->GetDirectDiff() == D_DESIGN){
      if (rank == MASTER_NODE)
        cout << "Setting surface/volume derivatives." << endl;

      /*--- Set the surface derivatives, i.e. the derivative of the surface mesh nodes with respect to the design variables ---*/

      surface_movement[iZone]->SetSurface_Derivative(geometry_container[iZone][MESH_0],config_container[iZone]);

      /*--- Call the volume deformation routine with derivative mode enabled.
       This computes the derivative of the volume mesh with respect to the surface nodes ---*/

      grid_movement[iZone]->SetVolume_Deformation(geometry_container[iZone][MESH_0],config_container[iZone], true, true);

      /*--- Update the multi-grid structure to propagate the derivative information to the coarser levels ---*/

      grid_movement[iZone]->UpdateMultiGrid(geometry_container[iZone], config_container[iZone]);

      /*--- Set the derivative of the wall-distance with respect to the surface nodes ---*/

      if ( (config_container[iZone]->GetKind_Solver() == RANS) ||
          (config_container[iZone]->GetKind_Solver() == ADJ_RANS) ||
           (config_container[iZone]->GetKind_Solver() == DISC_ADJ_RANS))
        geometry_container[iZone][MESH_0]->ComputeWall_Distance(config_container[iZone]);
    }


  }
  
  /*--- For the time-spectral solver, set the grid node velocities. ---*/
  
  if (config_container[ZONE_0]->GetUnsteady_Simulation() == TIME_SPECTRAL)
    SetTimeSpectral_Velocities(geometry_container, config_container, nZone);
  
  /*--- Coupling between zones (limited to two zones at the moment) ---*/
  
  if (nZone == 2) {
    if (rank == MASTER_NODE)
      cout << endl <<"--------------------- Setting Coupling Between Zones --------------------" << endl;
    geometry_container[ZONE_0][MESH_0]->MatchZone(config_container[ZONE_0], geometry_container[ZONE_1][MESH_0],
                                                  config_container[ZONE_1], ZONE_0, nZone);
    geometry_container[ZONE_1][MESH_0]->MatchZone(config_container[ZONE_1], geometry_container[ZONE_0][MESH_0],
                                                  config_container[ZONE_0], ZONE_1, nZone);
  }
  
  /*--- Definition of the output class (one for all zones). The output class
   manages the writing of all restart, volume solution, surface solution,
   surface comma-separated value, and convergence history files (both in serial
   and in parallel). ---*/
  
  output = new COutput();
  
  /*--- Open the convergence history file ---*/
  
  if (rank == MASTER_NODE)
    output->SetConvHistory_Header(&ConvHist_file, config_container[ZONE_0]);
  
  /*--- Check for an unsteady restart. Update ExtIter if necessary. ---*/
  if (config_container[ZONE_0]->GetWrt_Unsteady() && config_container[ZONE_0]->GetRestart())
    ExtIter = config_container[ZONE_0]->GetUnst_RestartIter();
  
  /*--- Main external loop of the solver. Within this loop, each iteration ---*/
  
  if (rank == MASTER_NODE)
    cout << endl <<"------------------------------ Begin Solver -----------------------------" << endl;
  
  /*--- Set up a timer for performance benchmarking (preprocessing time is not included) ---*/
  
#ifndef HAVE_MPI
  StartTime = su2double(clock())/su2double(CLOCKS_PER_SEC);
#else
  StartTime = MPI_Wtime();
#endif
  
  bool fsi = config_container[ZONE_0]->GetFSI_Simulation();

  unsigned short iFluidIt, nFluidIt;

  iFluidIt=0;
  nFluidIt=config_container[ZONE_0]->GetnIterFSI();

  /*--- This is temporal and just to check. It will have to be added to the regular history file ---*/

  ofstream historyFile_FSI;
  bool writeHistFSI = config_container[ZONE_0]->GetWrite_Conv_FSI();
  if (writeHistFSI){
	  char cstrFSI[200];
	  string filenameHistFSI = config_container[ZONE_0]->GetConv_FileName_FSI();
	  strcpy (cstrFSI, filenameHistFSI.data());
	  historyFile_FSI.open (cstrFSI);
	  historyFile_FSI << "Time,Iteration,Aitken,URes,logResidual,orderMagnResidual" << endl;
	  historyFile_FSI.close();
  }

  while (ExtIter < config_container[ZONE_0]->GetnExtIter()) {
    
    /*--- Set the value of the external iteration. ---*/
    
    config_container[ZONE_0]->SetExtIter(ExtIter);
    
    /*--- Read the target pressure ---*/
    
    if (config_container[ZONE_0]->GetInvDesign_Cp() == YES)
      output->SetCp_InverseDesign(solver_container[ZONE_0][MESH_0][FLOW_SOL],
                                  geometry_container[ZONE_0][MESH_0], config_container[ZONE_0], ExtIter);
    
    /*--- Read the target heat flux ---*/
    
    if (config_container[ZONE_0]->GetInvDesign_HeatFlux() == YES)
      output->SetHeat_InverseDesign(solver_container[ZONE_0][MESH_0][FLOW_SOL],
                                    geometry_container[ZONE_0][MESH_0], config_container[ZONE_0], ExtIter);
    
    /*--- Perform a single iteration of the chosen PDE solver. ---*/
    
	if (fsi){
	    config_container[ZONE_1]->SetExtIter(ExtIter);
	    FluidStructureIteration(output, integration_container, geometry_container,
	    	                		solver_container, numerics_container, config_container,
	    	                		surface_movement, grid_movement, FFDBox,
	    	                		iFluidIt, nFluidIt);
	}

	else {

    switch (config_container[ZONE_0]->GetKind_Solver()) {
        
      case EULER: case NAVIER_STOKES: case RANS:
        MeanFlowIteration(output, integration_container, geometry_container,
                          solver_container, numerics_container, config_container,
                          surface_movement, grid_movement, FFDBox);
        break;
        
      case TNE2_EULER: case TNE2_NAVIER_STOKES:
        TNE2Iteration(output, integration_container,
                      geometry_container, solver_container,
                      numerics_container, config_container,
                      surface_movement, grid_movement, FFDBox);
        break;

      case WAVE_EQUATION:
        WaveIteration(output, integration_container, geometry_container,
                      solver_container, numerics_container, config_container,
                      surface_movement, grid_movement, FFDBox);
        break;
        
      case HEAT_EQUATION:
        HeatIteration(output, integration_container, geometry_container,
                      solver_container, numerics_container, config_container,
                      surface_movement, grid_movement, FFDBox);
        break;
        
      case POISSON_EQUATION:
        PoissonIteration(output, integration_container, geometry_container,
                         solver_container, numerics_container, config_container,
                         surface_movement, grid_movement, FFDBox);
        break;
        
      case LINEAR_ELASTICITY:
        FEAIteration(output, integration_container, geometry_container,
                     solver_container, numerics_container, config_container,
                     surface_movement, grid_movement, FFDBox);
        break;
        
      case ADJ_EULER: case ADJ_NAVIER_STOKES: case ADJ_RANS:
        AdjMeanFlowIteration(output, integration_container, geometry_container,
                             solver_container, numerics_container, config_container,
                             surface_movement, grid_movement, FFDBox);
        break;
        
      case ADJ_TNE2_EULER: case ADJ_TNE2_NAVIER_STOKES:
        AdjTNE2Iteration(output, integration_container, geometry_container,
                         solver_container, numerics_container, config_container,
                         surface_movement, grid_movement, FFDBox);
        break;

      case DISC_ADJ_EULER: case DISC_ADJ_NAVIER_STOKES:
        DiscAdjMeanFlowIteration(output, integration_container, geometry_container,
                                 solver_container, numerics_container, config_container,
                                 surface_movement, grid_movement, FFDBox);
        break;
      case DISC_ADJ_RANS:
        cout << "DISC_ADJ_RANS currently in validation phase. Not working yet." << endl;
        exit(EXIT_FAILURE);
        break;

    }
	}
    
    
    /*--- Synchronization point after a single solver iteration. Compute the
     wall clock time required. ---*/
    
#ifndef HAVE_MPI
    StopTime = su2double(clock())/su2double(CLOCKS_PER_SEC);
#else
    StopTime = MPI_Wtime();
#endif
    
    UsedTime = (StopTime - StartTime);
    
    /*--- For specific applications, evaluate and plot the equivalent area. ---*/
    
    if (config_container[ZONE_0]->GetEquivArea() == YES) {
      output->SetEquivalentArea(solver_container[ZONE_0][MESH_0][FLOW_SOL],
                                geometry_container[ZONE_0][MESH_0], config_container[ZONE_0], ExtIter);
    }
    
    /*--- Check if there is any change in the runtime parameters ---*/
    
    CConfig *runtime = NULL;
    strcpy(runtime_file_name, "runtime.dat");
    runtime = new CConfig(runtime_file_name, config_container[ZONE_0]);
    
    /*--- Update the convergence history file (serial and parallel computations). ---*/
    
    output->SetConvHistory_Body(&ConvHist_file, geometry_container, solver_container,
                                config_container, integration_container, false, UsedTime, ZONE_0);
    
    /*--- Evaluate the new CFL number (adaptive). ---*/
    
    if (config_container[ZONE_0]->GetCFL_Adapt() == YES) {
      output->SetCFL_Number(solver_container, config_container, ZONE_0);
    }
    
    /*--- Check whether the current simulation has reached the specified
     convergence criteria, and set StopCalc to true, if so. ---*/
    
<<<<<<< HEAD
    switch (config_container[ZONE_0]->GetKind_Solver()) {
      case EULER: case NAVIER_STOKES: case RANS:
        StopCalc = integration_container[ZONE_0][FLOW_SOL]->GetConvergence(); break;
      case TNE2_EULER: case TNE2_NAVIER_STOKES:
        StopCalc = integration_container[ZONE_0][TNE2_SOL]->GetConvergence(); break;
      case WAVE_EQUATION:
        StopCalc = integration_container[ZONE_0][WAVE_SOL]->GetConvergence(); break;
      case HEAT_EQUATION:
        StopCalc = integration_container[ZONE_0][HEAT_SOL]->GetConvergence(); break;
      case LINEAR_ELASTICITY:
        StopCalc = integration_container[ZONE_0][FEA_SOL]->GetConvergence(); break;
      case ADJ_EULER: case ADJ_NAVIER_STOKES: case ADJ_RANS:
      case DISC_ADJ_EULER: case DISC_ADJ_NAVIER_STOKES: case DISC_ADJ_RANS:
        StopCalc = integration_container[ZONE_0][ADJFLOW_SOL]->GetConvergence(); break;
      case ADJ_TNE2_EULER: case ADJ_TNE2_NAVIER_STOKES:
        StopCalc = integration_container[ZONE_0][ADJTNE2_SOL]->GetConvergence(); break;
    }
=======
	    switch (config_container[ZONE_0]->GetKind_Solver()) {
	      case EULER: case NAVIER_STOKES: case RANS:
	        StopCalc = integration_container[ZONE_0][FLOW_SOL]->GetConvergence(); break;
	      case TNE2_EULER: case TNE2_NAVIER_STOKES:
	        StopCalc = integration_container[ZONE_0][TNE2_SOL]->GetConvergence(); break;
	      case WAVE_EQUATION:
	        StopCalc = integration_container[ZONE_0][WAVE_SOL]->GetConvergence(); break;
	      case HEAT_EQUATION:
	        StopCalc = integration_container[ZONE_0][HEAT_SOL]->GetConvergence(); break;
	      case LINEAR_ELASTICITY:
	    	// This is a temporal fix, while we code the non-linear solver 
//	        StopCalc = integration_container[ZONE_0][FEA_SOL]->GetConvergence(); break;
	    	StopCalc = false; break;
	      case ADJ_EULER: case ADJ_NAVIER_STOKES: case ADJ_RANS:
	        StopCalc = integration_container[ZONE_0][ADJFLOW_SOL]->GetConvergence(); break;
	      case ADJ_TNE2_EULER: case ADJ_TNE2_NAVIER_STOKES:
	        StopCalc = integration_container[ZONE_0][ADJTNE2_SOL]->GetConvergence(); break;
	    }
>>>>>>> cca5334c
    
    /*--- Solution output. Determine whether a solution needs to be written
     after the current iteration, and if so, execute the output file writing
     routines. ---*/
    
    if ((ExtIter+1 >= config_container[ZONE_0]->GetnExtIter()) ||
        
        ((ExtIter % config_container[ZONE_0]->GetWrt_Sol_Freq() == 0) && (ExtIter != 0) &&
         !((config_container[ZONE_0]->GetUnsteady_Simulation() == DT_STEPPING_1ST) ||
           (config_container[ZONE_0]->GetUnsteady_Simulation() == DT_STEPPING_2ND))) ||
        
        (StopCalc) ||
        
        ((config_container[ZONE_0]->GetUnsteady_Simulation() == DT_STEPPING_1ST) &&
         ((ExtIter == 0) || (ExtIter % config_container[ZONE_0]->GetWrt_Sol_Freq_DualTime() == 0))) ||
        
        ((config_container[ZONE_0]->GetUnsteady_Simulation() == DT_STEPPING_2ND) && (!fsi) &&
         ((ExtIter == 0) || ((ExtIter % config_container[ZONE_0]->GetWrt_Sol_Freq_DualTime() == 0) ||
                             ((ExtIter-1) % config_container[ZONE_0]->GetWrt_Sol_Freq_DualTime() == 0)))) ||

        ((config_container[ZONE_0]->GetUnsteady_Simulation() == DT_STEPPING_2ND) && (fsi) &&
        ((ExtIter == 0) || ((ExtIter % config_container[ZONE_0]->GetWrt_Sol_Freq_DualTime() == 0))))) {
          
          /*--- Low-fidelity simulations (using a coarser multigrid level
           approximation to the solution) require an interpolation back to the
           finest grid. ---*/
          
          if (config_container[ZONE_0]->GetLowFidelitySim()) {
            integration_container[ZONE_0][FLOW_SOL]->SetProlongated_Solution(RUNTIME_FLOW_SYS, solver_container[ZONE_0][MESH_0][FLOW_SOL], solver_container[ZONE_0][MESH_1][FLOW_SOL], geometry_container[ZONE_0][MESH_0], geometry_container[ZONE_0][MESH_1], config_container[ZONE_0]);
            integration_container[ZONE_0][FLOW_SOL]->Smooth_Solution(RUNTIME_FLOW_SYS, solver_container[ZONE_0][MESH_0][FLOW_SOL], geometry_container[ZONE_0][MESH_0], 3, 1.25, config_container[ZONE_0]);
            solver_container[ZONE_0][MESH_0][config_container[ZONE_0]->GetContainerPosition(RUNTIME_FLOW_SYS)]->Set_MPI_Solution(geometry_container[ZONE_0][MESH_0], config_container[ZONE_0]);
            solver_container[ZONE_0][MESH_0][config_container[ZONE_0]->GetContainerPosition(RUNTIME_FLOW_SYS)]->Preprocessing(geometry_container[ZONE_0][MESH_0], solver_container[ZONE_0][MESH_0], config_container[ZONE_0], MESH_0, 0, RUNTIME_FLOW_SYS, false);
          }
          
          if (rank == MASTER_NODE) cout << endl << "-------------------------- File Output Summary --------------------------";
          
          /*--- Execute the routine for writing restart, volume solution,
           surface solution, and surface comma-separated value files. ---*/
          
          output->SetResult_Files(solver_container, geometry_container, config_container, ExtIter, nZone);
          
          /*--- Output a file with the forces breakdown. ---*/
          
          output->SetForces_Breakdown(geometry_container, solver_container,
                                      config_container, integration_container, ZONE_0);
          
          /*--- Compute the forces at different sections. ---*/
          
          if (config_container[ZONE_0]->GetPlot_Section_Forces()) {
            output->SetForceSections(solver_container[ZONE_0][MESH_0][FLOW_SOL],
                                     geometry_container[ZONE_0][MESH_0], config_container[ZONE_0], ExtIter);
          }
          
          if (rank == MASTER_NODE) cout << "-------------------------------------------------------------------------" << endl << endl;
          
        }
    
    /*--- If the convergence criteria has been met, terminate the simulation. ---*/
    
    if (StopCalc) break;
    
    ExtIter++;
    
  }
  
  /*--- Output some information to the console. ---*/
  
  if (rank == MASTER_NODE) {
    
    /*--- Print out the number of non-physical points and reconstructions ---*/
    
    if (config_container[ZONE_0]->GetNonphysical_Points() > 0)
      cout << "Warning: there are " << config_container[ZONE_0]->GetNonphysical_Points() << " non-physical points in the solution." << endl;
    if (config_container[ZONE_0]->GetNonphysical_Reconstr() > 0)
      cout << "Warning: " << config_container[ZONE_0]->GetNonphysical_Reconstr() << " reconstructed states for upwinding are non-physical." << endl;
    
    /*--- Close the convergence history file. ---*/
    
    ConvHist_file.close();
    cout << "History file, closed." << endl;
  }
  
  //  /*--- Deallocate config container ---*/
  //
  //  for (iZone = 0; iZone < nZone; iZone++) {
  //    if (config_container[iZone] != NULL) {
  //      delete config_container[iZone];
  //    }
  //  }
  //  if (config_container != NULL) delete[] config_container;
  
  
  /*--- Synchronization point after a single solver iteration. Compute the
   wall clock time required. ---*/
  
#ifndef HAVE_MPI
  StopTime = su2double(clock())/su2double(CLOCKS_PER_SEC);
#else
  StopTime = MPI_Wtime();
#endif
  
  /*--- Compute/print the total time for performance benchmarking. ---*/
  
  UsedTime = StopTime-StartTime;
  if (rank == MASTER_NODE) {
    cout << "\nCompleted in " << fixed << UsedTime << " seconds on "<< size;
    if (size == 1) cout << " core." << endl; else cout << " cores." << endl;
  }
  
  /*--- Exit the solver cleanly ---*/
  
  if (rank == MASTER_NODE)
    cout << endl <<"------------------------- Exit Success (SU2_CFD) ------------------------" << endl << endl;
  
#ifdef HAVE_MPI
  /*--- Finalize MPI parallelization ---*/
  MPI_Buffer_detach(&bptr, &bl);
  MPI_Finalize();
#endif
  
  return EXIT_SUCCESS;
  
}
<|MERGE_RESOLUTION|>--- conflicted
+++ resolved
@@ -479,25 +479,6 @@
     /*--- Check whether the current simulation has reached the specified
      convergence criteria, and set StopCalc to true, if so. ---*/
     
-<<<<<<< HEAD
-    switch (config_container[ZONE_0]->GetKind_Solver()) {
-      case EULER: case NAVIER_STOKES: case RANS:
-        StopCalc = integration_container[ZONE_0][FLOW_SOL]->GetConvergence(); break;
-      case TNE2_EULER: case TNE2_NAVIER_STOKES:
-        StopCalc = integration_container[ZONE_0][TNE2_SOL]->GetConvergence(); break;
-      case WAVE_EQUATION:
-        StopCalc = integration_container[ZONE_0][WAVE_SOL]->GetConvergence(); break;
-      case HEAT_EQUATION:
-        StopCalc = integration_container[ZONE_0][HEAT_SOL]->GetConvergence(); break;
-      case LINEAR_ELASTICITY:
-        StopCalc = integration_container[ZONE_0][FEA_SOL]->GetConvergence(); break;
-      case ADJ_EULER: case ADJ_NAVIER_STOKES: case ADJ_RANS:
-      case DISC_ADJ_EULER: case DISC_ADJ_NAVIER_STOKES: case DISC_ADJ_RANS:
-        StopCalc = integration_container[ZONE_0][ADJFLOW_SOL]->GetConvergence(); break;
-      case ADJ_TNE2_EULER: case ADJ_TNE2_NAVIER_STOKES:
-        StopCalc = integration_container[ZONE_0][ADJTNE2_SOL]->GetConvergence(); break;
-    }
-=======
 	    switch (config_container[ZONE_0]->GetKind_Solver()) {
 	      case EULER: case NAVIER_STOKES: case RANS:
 	        StopCalc = integration_container[ZONE_0][FLOW_SOL]->GetConvergence(); break;
@@ -512,11 +493,11 @@
 //	        StopCalc = integration_container[ZONE_0][FEA_SOL]->GetConvergence(); break;
 	    	StopCalc = false; break;
 	      case ADJ_EULER: case ADJ_NAVIER_STOKES: case ADJ_RANS:
+              case DISC_ADJ_EULER: case DISC_ADJ_NAVIER_STOKES: case DISC_ADJ_RANS:
 	        StopCalc = integration_container[ZONE_0][ADJFLOW_SOL]->GetConvergence(); break;
 	      case ADJ_TNE2_EULER: case ADJ_TNE2_NAVIER_STOKES:
 	        StopCalc = integration_container[ZONE_0][ADJTNE2_SOL]->GetConvergence(); break;
 	    }
->>>>>>> cca5334c
     
     /*--- Solution output. Determine whether a solution needs to be written
      after the current iteration, and if so, execute the output file writing
@@ -639,4 +620,4 @@
   
   return EXIT_SUCCESS;
   
-}
+}