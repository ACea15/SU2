/*!
 * \file SU2_CFD.cpp
 * \brief Main file of the SU2 Computational Fluid Dynamics code
 * \author F. Palacios, T. Economon
 * \version 7.1.1 "Blackbird"
 *
 * SU2 Project Website: https://su2code.github.io
 *
 * The SU2 Project is maintained by the SU2 Foundation
 * (http://su2foundation.org)
 *
 * Copyright 2012-2021, SU2 Contributors (cf. AUTHORS.md)
 *
 * SU2 is free software; you can redistribute it and/or
 * modify it under the terms of the GNU Lesser General Public
 * License as published by the Free Software Foundation; either
 * version 2.1 of the License, or (at your option) any later version.
 *
 * SU2 is distributed in the hope that it will be useful,
 * but WITHOUT ANY WARRANTY; without even the implied warranty of
 * MERCHANTABILITY or FITNESS FOR A PARTICULAR PURPOSE. See the GNU
 * Lesser General Public License for more details.
 *
 * You should have received a copy of the GNU Lesser General Public
 * License along with SU2. If not, see <http://www.gnu.org/licenses/>.
 */

#include "../include/SU2_CFD.hpp"

/* Include file, needed for the runtime NaN catching. */
//#include <fenv.h>

using namespace std;

int main(int argc, char *argv[]) {

  char config_file_name[MAX_STRING_SIZE];
  bool dry_run = false;
  int num_threads = omp_get_max_threads();
  bool use_thread_mult = false;
  std::string filename = "default.cfg";

  /*--- Command line parsing ---*/

  CLI::App app{"SU2 v7.1.1 \"Blackbird\", The Open-Source CFD Code"};
  app.add_flag("-d,--dryrun", dry_run, "Enable dry run mode.\n"
                                       "Only execute preprocessing steps using a dummy geometry.");
  app.add_option("-t,--threads", num_threads, "Number of OpenMP threads per MPI rank.");
  app.add_flag("--thread_multiple", use_thread_mult, "Request MPI_THREAD_MULTIPLE thread support.");
  app.add_option("configfile", filename, "A config file.")->check(CLI::ExistingFile);

  CLI11_PARSE(app, argc, argv)

  /*--- OpenMP initialization ---*/

  omp_initialize();

  omp_set_num_threads(num_threads);

  /*--- MPI initialization, and buffer setting ---*/

#if defined(HAVE_OMP) && defined(HAVE_MPI)
  int required = use_thread_mult? MPI_THREAD_MULTIPLE : MPI_THREAD_FUNNELED;
  int provided;
  SU2_MPI::Init_thread(&argc, &argv, required, &provided);

  /*--- Test for provided thread support. A less than test suffices as
        MPI_THREAD_SINGLE < MPI_THREAD_FUNNELED < MPI_THREAD_SERIALIZED < MPI_THREAD_MULTIPLE. ---*/
  if(provided < required)
    SU2_MPI::Error(string("Required thread support not provided by the MPI implementation"),
                   CURRENT_FUNCTION);
#else
  SU2_MPI::Init(&argc, &argv);
#endif
  SU2_MPI::Comm MPICommunicator = SU2_MPI::GetComm();

  /*--- AD initialization ---*/
#ifdef HAVE_OPDI
  AD::getGlobalTape().initialize();
#endif

  /*--- Uncomment the following line if runtime NaN catching is desired. ---*/
  // feenableexcept(FE_INVALID | FE_OVERFLOW);

  /*--- Create a pointer to the main SU2 Driver ---*/

  CDriver* driver = nullptr;

  /*--- Load in the number of zones and spatial dimensions in the mesh file (If no config
   file is specified, default.cfg is used) ---*/
  strcpy(config_file_name, filename.c_str());

  /*--- Read the name and format of the input mesh file to get from the mesh
   file the number of zones and dimensions from the numerical grid (required
   for variables allocation). ---*/

  const CConfig config(config_file_name, SU2_COMPONENT::SU2_CFD);
  const unsigned short nZone = config.GetnZone();
  const bool turbo = config.GetBoolTurbomachinery();

  /*--- First, given the basic information about the number of zones and the
   solver types from the config, instantiate the appropriate driver for the problem
   and perform all the preprocessing. ---*/

  const bool disc_adj = config.GetDiscrete_Adjoint();
  const bool multizone = config.GetMultizone_Problem();
  const bool harmonic_balance = (config.GetTime_Marching() == TIME_MARCHING::HARMONIC_BALANCE);

  if (dry_run) {

    /*--- Dry Run. ---*/
    driver = new CDummyDriver(config_file_name, nZone, MPICommunicator);

  }
  else if ((!multizone && !harmonic_balance && !turbo) || (turbo && disc_adj)) {

    /*--- Generic single zone problem: instantiate the single zone driver class. ---*/
    if (nZone != 1)
      SU2_MPI::Error("The required solver doesn't support multizone simulations", CURRENT_FUNCTION);

    if (disc_adj) {
      driver = new CDiscAdjSinglezoneDriver(config_file_name, nZone, MPICommunicator);
    }
    else {
      driver = new CSinglezoneDriver(config_file_name, nZone, MPICommunicator);
    }

  }
  else if (multizone && !turbo) {

    /*--- Generic multizone problems. ---*/
    if (disc_adj) {
      driver = new CDiscAdjMultizoneDriver(config_file_name, nZone, MPICommunicator);
    }
    else {
      driver = new CMultizoneDriver(config_file_name, nZone, MPICommunicator);
    }

  }
  else if (harmonic_balance) {

    /*--- Harmonic balance problem: instantiate the Harmonic Balance driver class. ---*/
    driver = new CHBDriver(config_file_name, nZone, MPICommunicator);

  }
  else if (turbo) {

    /*--- Turbomachinery problem. ---*/
    driver = new CTurbomachineryDriver(config_file_name, nZone, MPICommunicator);

  } /*--- These are all the possible cases ---*/

  /*--- Launch the main external loop of the solver. ---*/

  driver->StartSolver();

  /*--- Postprocess all the containers, close history file, exit SU2. ---*/

  driver->Postprocessing();

  delete driver;

<<<<<<< HEAD
=======
  /*---Finalize libxsmm, if supported. ---*/
#ifdef HAVE_LIBXSMM
  libxsmm_finalize();
#endif

  /*--- Finalize AD, if necessary. ---*/
#ifdef HAVE_OPDI
  AD::getGlobalTape().finalize();
#endif

>>>>>>> 1f7f6bb2
  /*--- Finalize MPI parallelization. ---*/
  SU2_MPI::Finalize();

  /*--- Finalize OpenMP. ---*/
  omp_finalize();

  return EXIT_SUCCESS;

}<|MERGE_RESOLUTION|>--- conflicted
+++ resolved
@@ -160,19 +160,11 @@
 
   delete driver;
 
-<<<<<<< HEAD
-=======
-  /*---Finalize libxsmm, if supported. ---*/
-#ifdef HAVE_LIBXSMM
-  libxsmm_finalize();
-#endif
-
   /*--- Finalize AD, if necessary. ---*/
 #ifdef HAVE_OPDI
   AD::getGlobalTape().finalize();
 #endif
 
->>>>>>> 1f7f6bb2
   /*--- Finalize MPI parallelization. ---*/
   SU2_MPI::Finalize();
 
