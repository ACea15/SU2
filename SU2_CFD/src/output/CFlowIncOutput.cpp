--- conflicted
+++ resolved
@@ -493,7 +493,11 @@
     AddVolumeOutput("Q_CRITERION", "Q_Criterion", "VORTEX_IDENTIFICATION", "Value of the Q-Criterion");
   }
 
-<<<<<<< HEAD
+  // Mesh quality metrics, computed in CPhysicalGeometry::ComputeMeshQualityStatistics.
+  AddVolumeOutput("ORTHOGONALITY", "Orthogonality", "MESH_QUALITY", "Orthogonality Angle (deg.)");
+  AddVolumeOutput("ASPECT_RATIO",  "Aspect_Ratio",  "MESH_QUALITY", "CV Face Area Aspect Ratio");
+  AddVolumeOutput("VOLUME_RATIO",  "Volume_Ratio",  "MESH_QUALITY", "CV Sub-Volume Ratio");
+
   // Streamwise Periodicty
   if(streamwisePeriodic) {
     AddVolumeOutput("RECOVERED_PRESSURE", "Recovered_Pressure", "SOLUTION", "Recovered physical pressure");
@@ -503,13 +507,6 @@
 
   // MPI-Rank
   AddVolumeOutput("RANK", "Rank", "MPI", "Rank of the MPI-partition");
-=======
-  // Mesh quality metrics, computed in CPhysicalGeometry::ComputeMeshQualityStatistics.
-  AddVolumeOutput("ORTHOGONALITY", "Orthogonality", "MESH_QUALITY", "Orthogonality Angle (deg.)");
-  AddVolumeOutput("ASPECT_RATIO",  "Aspect_Ratio",  "MESH_QUALITY", "CV Face Area Aspect Ratio");
-  AddVolumeOutput("VOLUME_RATIO",  "Volume_Ratio",  "MESH_QUALITY", "CV Sub-Volume Ratio");
->>>>>>> 3da85ddb
-
 }
 
 void CFlowIncOutput::LoadVolumeData(CConfig *config, CGeometry *geometry, CSolver **solver, unsigned long iPoint){
