--- conflicted
+++ resolved
@@ -119,12 +119,7 @@
   AddHistoryOutput("RMS_ADJ_VELOCITY-Z", "rms[A_W]", ScreenOutputFormat::FIXED, "RMS_RES", "Root-mean square residual of the adjoint Velocity z-component.", HistoryFieldType::RESIDUAL);
   /// DESCRIPTION: Maximum residual of the temperature.
   AddHistoryOutput("RMS_ADJ_TEMPERATURE", "rms[A_T]", ScreenOutputFormat::FIXED, "RMS_RES", "Root-mean square residual of the adjoint temperature.", HistoryFieldType::RESIDUAL);
-<<<<<<< HEAD
- 
-  if (!config->GetFrozen_Visc_Disc() || !config->GetFrozen_Visc_Cont()){
-=======
   if (!frozen_visc) {
->>>>>>> 4e877939
     switch(turb_model){
     case SA: case SA_NEG: case SA_E: case SA_COMP: case SA_E_COMP:
       /// DESCRIPTION: Root-mean square residual of the adjoint nu tilde.
@@ -139,7 +134,6 @@
     default: break;
     }
   }
-  
   if (config->AddRadiation()){
     /// DESCRIPTION: Root-mean square residual of the adjoint radiative energy tilde.
     AddHistoryOutput("RMS_ADJ_RAD_ENERGY", "rms[A_P1]", ScreenOutputFormat::FIXED, "RMS_RES", "Root-mean square residual of the P1 radiative energy.",HistoryFieldType::RESIDUAL);
@@ -286,7 +280,6 @@
     default: break;
     }
   }
-  
   if (config->AddRadiation()){
     SetHistoryOutputValue("RMS_ADJ_RAD_ENERGY", log10(adjrad_solver->GetRes_RMS(0)));
   }
