/*!
 * \file SU2_DEF.cpp
 * \brief Main file of Mesh Deformation Code (SU2_DEF).
 * \author F. Palacios, T. Economon
 * \version 7.0.8 "Blackbird"
 *
 * SU2 Project Website: https://su2code.github.io
 *
 * The SU2 Project is maintained by the SU2 Foundation
 * (http://su2foundation.org)
 *
 * Copyright 2012-2020, SU2 Contributors (cf. AUTHORS.md)
 *
 * SU2 is free software; you can redistribute it and/or
 * modify it under the terms of the GNU Lesser General Public
 * License as published by the Free Software Foundation; either
 * version 2.1 of the License, or (at your option) any later version.
 *
 * SU2 is distributed in the hope that it will be useful,
 * but WITHOUT ANY WARRANTY; without even the implied warranty of
 * MERCHANTABILITY or FITNESS FOR A PARTICULAR PURPOSE. See the GNU
 * Lesser General Public License for more details.
 *
 * You should have received a copy of the GNU Lesser General Public
 * License along with SU2. If not, see <http://www.gnu.org/licenses/>.
 */


#include "../include/SU2_DEF.hpp"
using namespace std;

int main(int argc, char *argv[]) {

  unsigned short iZone, nZone = SINGLE_ZONE;
  su2double StartTime = 0.0, StopTime = 0.0, UsedTime = 0.0;
  char config_file_name[MAX_STRING_SIZE];
  int rank, size;
  string str;

  /*--- MPI initialization ---*/

#ifdef HAVE_MPI
#ifdef HAVE_OMP
  int provided;
  SU2_MPI::Init_thread(&argc, &argv, MPI_THREAD_FUNNELED, &provided);
#else
  SU2_MPI::Init(&argc, &argv);
#endif
  SU2_MPI::Comm MPICommunicator(MPI_COMM_WORLD);
#else
  SU2_Comm MPICommunicator(0);
#endif

  rank = SU2_MPI::GetRank();
  size = SU2_MPI::GetSize();

  /*--- Pointer to different structures that will be used throughout
   the entire code ---*/

  CConfig **config_container          = nullptr;
  CGeometry **geometry_container      = nullptr;
  CSurfaceMovement **surface_movement = nullptr;
  CVolumetricMovement **grid_movement = nullptr;
  COutput **output                     = nullptr;
  CConfig *driver_config                = nullptr;

  /*--- Load in the number of zones and spatial dimensions in the mesh file
   (if no config file is specified, default.cfg is used) ---*/

  if (argc == 2) { strcpy(config_file_name, argv[1]); }
  else { strcpy(config_file_name, "default.cfg"); }

  /*--- Read the name and format of the input mesh file to get from the mesh
   file the number of zones and dimensions from the numerical grid (required
   for variables allocation)  ---*/

  CConfig *config = nullptr;
  config = new CConfig(config_file_name, SU2_DEF);

  nZone    = config->GetnZone();

  /*--- Definition of the containers per zones ---*/

  config_container = new CConfig*[nZone];
  geometry_container = new CGeometry*[nZone];
  surface_movement   = new CSurfaceMovement*[nZone];
  grid_movement      = new CVolumetricMovement*[nZone];
  output             = new COutput*[nZone];

  driver_config       = nullptr;

  for (iZone = 0; iZone < nZone; iZone++) {
    config_container[iZone]       = nullptr;
    geometry_container[iZone]     = nullptr;
    surface_movement[iZone]       = nullptr;
    grid_movement[iZone]          = nullptr;
    output[iZone]                 = nullptr;
  }

  /*--- Initialize the configuration of the driver ---*/
  driver_config = new CConfig(config_file_name, SU2_DEF, false);

  /*--- Initialize a char to store the zone filename ---*/
  char zone_file_name[MAX_STRING_SIZE];

  /*--- Loop over all zones to initialize the various classes. In most
   cases, nZone is equal to one. This represents the solution of a partial
   differential equation on a single block, unstructured mesh. ---*/

  for (iZone = 0; iZone < nZone; iZone++) {

    /*--- Definition of the configuration option class for all zones. In this
     constructor, the input configuration file is parsed and all options are
     read and stored. ---*/

    if (driver_config->GetnConfigFiles() > 0){
      strcpy(zone_file_name, driver_config->GetConfigFilename(iZone).c_str());
      config_container[iZone] = new CConfig(driver_config, zone_file_name, SU2_DEF, iZone, nZone, true);
    }
    else{
      config_container[iZone] = new CConfig(driver_config, config_file_name, SU2_DEF, iZone, nZone, true);
    }
    config_container[iZone]->SetMPICommunicator(MPICommunicator);
  }

  /*--- Set the multizone part of the problem. ---*/
  if (driver_config->GetMultizone_Problem()){
    for (iZone = 0; iZone < nZone; iZone++) {
      /*--- Set the interface markers for multizone ---*/
      config_container[iZone]->SetMultizone(driver_config, config_container);
    }
  }

  for (iZone = 0; iZone < nZone; iZone++) {

    /*--- Definition of the geometry class to store the primal grid in the partitioning process. ---*/

    CGeometry *geometry_aux = nullptr;

    /*--- All ranks process the grid and call ParMETIS for partitioning ---*/

    geometry_aux = new CPhysicalGeometry(config_container[iZone], iZone, nZone);

    /*--- Color the initial grid and set the send-receive domains (ParMETIS) ---*/

    geometry_aux->SetColorGrid_Parallel(config_container[iZone]);

    /*--- Build the grid data structures using the ParMETIS coloring. ---*/

    geometry_container[iZone] = new CPhysicalGeometry(geometry_aux, config_container[iZone]);

    /*--- Deallocate the memory of geometry_aux ---*/

    delete geometry_aux;

    /*--- Add the Send/Receive boundaries ---*/

    geometry_container[iZone]->SetSendReceive(config_container[iZone]);

    /*--- Add the Send/Receive boundaries ---*/

    geometry_container[iZone]->SetBoundaries(config_container[iZone]);

  }

  /*--- Set up a timer for performance benchmarking (preprocessing time is included) ---*/

  StartTime = SU2_MPI::Wtime();

  for (iZone = 0; iZone < nZone; iZone++) {

    /*--- Computational grid preprocesing ---*/

    if (rank == MASTER_NODE) cout << endl << "----------------------- Preprocessing computations ----------------------" << endl;

    /*--- Compute elements surrounding points, points surrounding points ---*/

    if (rank == MASTER_NODE) cout << "Setting local point connectivity." <<endl;
    geometry_container[iZone]->SetPoint_Connectivity();

    /*--- Check the orientation before computing geometrical quantities ---*/

    geometry_container[iZone]->SetBoundVolume();
    if (config_container[iZone]->GetReorientElements()) {
      if (rank == MASTER_NODE) cout << "Checking the numerical grid orientation of the interior elements." <<endl;
      geometry_container[iZone]->Check_IntElem_Orientation(config_container[iZone]);
      geometry_container[iZone]->Check_BoundElem_Orientation(config_container[iZone]);
    }

    /*--- Create the edge structure ---*/

    if (rank == MASTER_NODE) cout << "Identify edges and vertices." <<endl;
    geometry_container[iZone]->SetEdges();
    geometry_container[iZone]->SetVertex(config_container[iZone]);

    if (config_container[iZone]->GetDesign_Variable(0) != NO_DEFORMATION) {

      /*--- Compute center of gravity ---*/

      if (rank == MASTER_NODE) cout << "Computing centers of gravity." << endl;
      geometry_container[iZone]->SetCoord_CG();

      /*--- Create the dual control volume structures ---*/

      if (rank == MASTER_NODE) cout << "Setting the bound control volume structure." << endl;
      geometry_container[iZone]->SetControlVolume(config_container[iZone], ALLOCATE);
      geometry_container[iZone]->SetBoundControlVolume(config_container[iZone], ALLOCATE);

    }
    /*--- Create the point-to-point MPI communication structures. ---*/

    geometry_container[iZone]->PreprocessP2PComms(geometry_container[iZone], config_container[iZone]);

    /*--- Allocate the mesh output ---*/

    output[iZone] = new CMeshOutput(config_container[iZone], geometry_container[iZone]->GetnDim());

    /*--- Preprocess the volume output ---*/

    output[iZone]->PreprocessVolumeOutput(config_container[iZone]);

    /*--- Preprocess history --- */

    output[iZone]->PreprocessHistoryOutput(config_container[iZone], false);

  }


  /*--- Surface grid deformation using design variables ---*/

  for (iZone = 0; iZone < nZone; iZone++){

<<<<<<< HEAD
    /*--- Initialize total deformation of design variables to zero ---*/
    su2double **TotalDeformation;
    unsigned short iDV, iDV_Value;
    TotalDeformation = new su2double*[config_container[iZone]->GetnDV()];

    for (iDV = 0; iDV  < config_container[iZone]->GetnDV(); iDV++){
      TotalDeformation[iDV] = new su2double[config_container[iZone]->GetnDV_Value(iDV)];
      for (iDV_Value = 0; iDV_Value < config_container[iZone]->GetnDV_Value(iDV); iDV_Value++){
        TotalDeformation[iDV][iDV_Value] = 0.0;
      }
    }
    
=======
>>>>>>> d0d4b32c
    if (config_container[iZone]->GetDesign_Variable(0) != NO_DEFORMATION) {

      /*--- Definition of the Class for grid movement ---*/
      grid_movement[iZone] = new CVolumetricMovement(geometry_container[iZone], config_container[iZone]);

<<<<<<< HEAD
      /*--- Save original coordinates to be reused in convexity checking procedure ---*/
      unsigned long iPoint, nPoint = geometry_container[iZone]->GetnPoint();
      unsigned short iDim, nDim = geometry_container[iZone]->GetnDim();
      su2double OriginalCoordinates[nPoint][nDim];

      for (iPoint = 0; iPoint < nPoint; iPoint++) {
        for (iDim = 0; iDim < nDim; iDim++) {
          OriginalCoordinates[iPoint][iDim] = geometry_container[iZone]->nodes->GetCoord(iPoint, iDim);
        }
      }      
      
=======
>>>>>>> d0d4b32c
      /*--- First check for volumetric grid deformation/transformations ---*/

      if (config_container[iZone]->GetDesign_Variable(0) == SCALE_GRID) {

        if (rank == MASTER_NODE)
          cout << endl << "--------------------- Volumetric grid scaling (ZONE " << iZone <<") ------------------" << endl;
        grid_movement[iZone]->SetVolume_Scaling(geometry_container[iZone], config_container[iZone], false);

      } else if (config_container[iZone]->GetDesign_Variable(0) == TRANSLATE_GRID) {

        if (rank == MASTER_NODE)
          cout << endl << "------------------- Volumetric grid translation (ZONE " << iZone <<") ----------------" << endl;
        grid_movement[iZone]->SetVolume_Translation(geometry_container[iZone], config_container[iZone], false);

      } else if (config_container[iZone]->GetDesign_Variable(0) == ROTATE_GRID) {

        if (rank == MASTER_NODE)
          cout << endl << "--------------------- Volumetric grid rotation (ZONE " << iZone <<") -----------------" << endl;
        grid_movement[iZone]->SetVolume_Rotation(geometry_container[iZone], config_container[iZone], false);

      } else {

        /*--- If no volume-type deformations are requested, then this is a
         surface-based deformation or FFD set up. ---*/

        if (rank == MASTER_NODE)
          cout << endl << "--------------------- Surface grid deformation (ZONE " << iZone <<") -----------------" << endl;

        /*--- Definition and initialization of the surface deformation class ---*/

        surface_movement[iZone] = new CSurfaceMovement();

        /*--- Copy coordinates to the surface structure ---*/

        surface_movement[iZone]->CopyBoundary(geometry_container[iZone], config_container[iZone]);

        /*--- Surface grid deformation ---*/

        if (rank == MASTER_NODE) cout << "Performing the deformation of the surface grid." << endl;
        surface_movement[iZone]->SetSurface_Deformation(geometry_container[iZone], config_container[iZone], TotalDeformation);

        if (config_container[iZone]->GetDesign_Variable(0) != FFD_SETTING) {

          if (rank == MASTER_NODE)
            cout << endl << "------------------- Volumetric grid deformation (ZONE " << iZone <<") ----------------" << endl;

          if (rank == MASTER_NODE)
            cout << "Performing the deformation of the volumetric grid." << endl;
          grid_movement[iZone]->SetVolume_Deformation(geometry_container[iZone], config_container[iZone], false);

<<<<<<< HEAD
          /*--- Get parameters for convexity check ---*/
          bool ConvexityCheck;
          unsigned short ConvexityCheck_MaxIter, ConvexityCheck_MaxDepth;

          tie(ConvexityCheck, ConvexityCheck_MaxIter, ConvexityCheck_MaxDepth) = config_container[iZone]->GetConvexityCheck();

          /*--- Recursively change deformations if there are nonconvex elements. ---*/

          if (ConvexityCheck && geometry_container[iZone]->GetnNonconvexElements() > 0) {
            if (rank == MASTER_NODE) { 
              cout << "Nonconvex elements present after deformation. " << endl;
              cout << "Recursively lowering deformation magnitude." << endl;
            }

            /*--- Load initial deformation values ---*/
            su2double** InitialDeformation;

            InitialDeformation = new su2double*[config_container[iZone]->GetnDV()];
            for (iDV = 0; iDV < config_container[iZone]->GetnDV(); iDV++) {
              InitialDeformation[iDV] = new su2double[config_container[iZone]->GetnDV_Value(iDV)];
              for (iDV_Value = 0; iDV_Value < config_container[iZone]->GetnDV_Value(iDV); iDV_Value++) {
                InitialDeformation[iDV][iDV_Value] = TotalDeformation[iDV][iDV_Value];
              }
            }

            unsigned short ConvexityCheckIter, RecursionDepth = 0;
            su2double DeformationFactor = 1.0, DeformationDifference = 1.0;
            for (ConvexityCheckIter = 1; ConvexityCheckIter <= ConvexityCheck_MaxIter; ConvexityCheckIter++) {

              /*--- Recursively change deformation magnitude: 
              decrease if there are nonconvex elements, increase otherwise ---*/
              DeformationDifference /= 2.0;

              if (geometry_container[iZone]->GetnNonconvexElements() > 0) {
                DeformationFactor -= DeformationDifference;
              } else {
                RecursionDepth += 1;

                if (RecursionDepth == ConvexityCheck_MaxDepth) {
                  if (rank == MASTER_NODE) {
                    cout << "Maximum recursion depth reached." << endl;
                    cout << "Remaining amount of original deformation: ";
                    cout << DeformationFactor*100.0 << " percent. " << endl;
                  }
                  break;
                }

                DeformationFactor += DeformationDifference;              
              }

              /*--- Load mesh to start every iteration with an undeformed grid ---*/
              for (iPoint = 0; iPoint < nPoint; iPoint++) {
                for (iDim = 0; iDim < nDim; iDim++) {
                  geometry_container[iZone]->nodes->SetCoord(iPoint, iDim, OriginalCoordinates[iPoint][iDim]);
                }
              }

              /*--- Set deformation magnitude as percentage of initial deformation ---*/
              for (iDV = 0; iDV < config->GetnDV(); iDV++) {
                for (iDV_Value = 0; iDV_Value < config->GetnDV_Value(iDV); iDV_Value++) {
                  config_container[iZone]->SetDV_Value(iDV, iDV_Value, InitialDeformation[iDV][iDV_Value]*DeformationFactor);
                }
              }

              /*--- Surface grid deformation ---*/
              if (rank == MASTER_NODE) cout << "Performing the deformation of the surface grid." << endl;

              surface_movement[iZone]->SetSurface_Deformation(geometry_container[iZone], config_container[iZone], TotalDeformation);

              if (rank == MASTER_NODE)
                cout << endl << "------------------- Volumetric grid deformation (ZONE " << iZone <<") ----------------" << endl;

              if (rank == MASTER_NODE)
                cout << "Performing the deformation of the volumetric grid." << endl;
              grid_movement[iZone]->SetVolume_Deformation(geometry_container[iZone], config_container[iZone], false);

              if (rank == MASTER_NODE) {
                cout << "Number of nonconvex elements for iteration " << ConvexityCheckIter << ": ";
                cout << geometry_container[iZone]->GetnNonconvexElements() << endl;
                cout << "Remaining amount of original deformation: ";
                cout << DeformationFactor*100.0 << " percent. " << endl;
              }

            }

            for (iDV = 0; iDV < config_container[iZone]->GetnDV(); iDV++) {
              delete InitialDeformation[iDV];
            }
            delete [] InitialDeformation;

          }

=======
>>>>>>> d0d4b32c
        }

      }

<<<<<<< HEAD
    for (iDV = 0; iDV  < config_container[iZone]->GetnDV(); iDV++){
      delete TotalDeformation[iDV];
    }
    delete [] TotalDeformation;
      
=======
>>>>>>> d0d4b32c
    }

  }

  /*--- Computational grid preprocesing ---*/

  if (rank == MASTER_NODE) cout << endl << "----------------------- Write deformed grid files -----------------------" << endl;

  /*--- Output deformed grid for visualization, if requested (surface and volumetric), in parallel
   requires to move all the data to the master node---*/

  for (iZone = 0; iZone < nZone; iZone++){
    
    /*--- Compute Mesh Quality if requested. Necessary geometry preprocessing re-done beforehand. ---*/

    if (config_container[iZone]->GetWrt_MeshQuality() && !config->GetStructuralProblem()) {

      if (rank == MASTER_NODE) cout << "Recompute geometry properties necessary to evaluate mesh quality statistics.\n";

      geometry_container[iZone]->SetPoint_Connectivity();
      geometry_container[iZone]->SetBoundVolume();
      geometry_container[iZone]->SetEdges();
      geometry_container[iZone]->SetVertex(config_container[iZone]);
      geometry_container[iZone]->SetCoord_CG();
      geometry_container[iZone]->SetControlVolume(config_container[iZone], ALLOCATE);
      geometry_container[iZone]->SetBoundControlVolume(config_container[iZone], ALLOCATE);

      if (rank == MASTER_NODE) cout << "Computing mesh quality statistics for the dual control volumes.\n";
      geometry_container[iZone]->ComputeMeshQualityStatistics(config_container[iZone]);
    }// Mesh Quality Output

    /*--- Load the data --- */

    output[iZone]->Load_Data(geometry_container[iZone], config_container[iZone], nullptr);

    output[iZone]->WriteToFile(config_container[iZone], geometry_container[iZone], MESH, config->GetMesh_Out_FileName());

    /*--- Set the file names for the visualization files ---*/

    output[iZone]->SetVolume_Filename("volume_deformed");
    output[iZone]->SetSurface_Filename("surface_deformed");

    if (config_container[iZone]->GetVisualize_Volume_Def()){
      for (unsigned short iFile = 0; iFile < config_container[iZone]->GetnVolumeOutputFiles(); iFile++){
        unsigned short* FileFormat = config_container[iZone]->GetVolumeOutputFiles();
        if (FileFormat[iFile] != RESTART_ASCII && FileFormat[iFile] != RESTART_BINARY)
          output[iZone]->WriteToFile(config_container[iZone], geometry_container[iZone], FileFormat[iFile]);
      }
    }

  }


  if ((config_container[ZONE_0]->GetDesign_Variable(0) != NO_DEFORMATION) &&
      (config_container[ZONE_0]->GetDesign_Variable(0) != SCALE_GRID)     &&
      (config_container[ZONE_0]->GetDesign_Variable(0) != TRANSLATE_GRID) &&
      (config_container[ZONE_0]->GetDesign_Variable(0) != ROTATE_GRID)) {

    /*--- Write the the free-form deformation boxes after deformation. ---*/

    if (rank == MASTER_NODE) cout << "Adding any FFD information to the SU2 file." << endl;

    surface_movement[ZONE_0]->WriteFFDInfo(surface_movement, geometry_container, config_container);

  }

  delete config;
  config = nullptr;
  if (rank == MASTER_NODE)
    cout << endl <<"------------------------- Solver Postprocessing -------------------------" << endl;

  if (geometry_container != nullptr) {
    for (iZone = 0; iZone < nZone; iZone++) {
      if (geometry_container[iZone] != nullptr) {
        delete geometry_container[iZone];
      }
    }
    delete [] geometry_container;
  }
  if (rank == MASTER_NODE) cout << "Deleted CGeometry container." << endl;

  if (surface_movement != nullptr) {
    for (iZone = 0; iZone < nZone; iZone++) {
      if (surface_movement[iZone] != nullptr) {
        delete surface_movement[iZone];
      }
    }
    delete [] surface_movement;
  }
  if (rank == MASTER_NODE) cout << "Deleted CSurfaceMovement class." << endl;

  if (grid_movement != nullptr) {
    for (iZone = 0; iZone < nZone; iZone++) {
      if (grid_movement[iZone] != nullptr) {
        delete grid_movement[iZone];
      }
    }
    delete [] grid_movement;
  }
  if (rank == MASTER_NODE) cout << "Deleted CVolumetricMovement class." << endl;

  if (config_container != nullptr) {
    for (iZone = 0; iZone < nZone; iZone++) {
      if (config_container[iZone] != nullptr) {
        delete config_container[iZone];
      }
    }
    delete [] config_container;
  }
  if (output != nullptr) {
    for (iZone = 0; iZone < nZone; iZone++) {
      if (output[iZone] != nullptr) {
        delete output[iZone];
      }
    }
    delete [] output;
  }
  if (rank == MASTER_NODE) cout << "Deleted CConfig container." << endl;

  if (rank == MASTER_NODE) cout << "Deleted COutput class." << endl;

  /*--- Synchronization point after a single solver iteration. Compute the
   wall clock time required. ---*/

  StopTime = SU2_MPI::Wtime();

  /*--- Compute/print the total time for performance benchmarking. ---*/

  UsedTime = StopTime-StartTime;
  if (rank == MASTER_NODE) {
    cout << "\nCompleted in " << fixed << UsedTime << " seconds on "<< size;
    if (size == 1) cout << " core." << endl; else cout << " cores." << endl;
  }

  /*--- Exit the solver cleanly ---*/

  if (rank == MASTER_NODE)
    cout << endl << "------------------------- Exit Success (SU2_DEF) ------------------------" << endl << endl;

  /*--- Finalize MPI parallelization ---*/

#ifdef HAVE_MPI
  SU2_MPI::Finalize();
#endif

  return EXIT_SUCCESS;

}<|MERGE_RESOLUTION|>--- conflicted
+++ resolved
@@ -230,7 +230,6 @@
 
   for (iZone = 0; iZone < nZone; iZone++){
 
-<<<<<<< HEAD
     /*--- Initialize total deformation of design variables to zero ---*/
     su2double **TotalDeformation;
     unsigned short iDV, iDV_Value;
@@ -242,15 +241,12 @@
         TotalDeformation[iDV][iDV_Value] = 0.0;
       }
     }
-    
-=======
->>>>>>> d0d4b32c
+
     if (config_container[iZone]->GetDesign_Variable(0) != NO_DEFORMATION) {
 
       /*--- Definition of the Class for grid movement ---*/
       grid_movement[iZone] = new CVolumetricMovement(geometry_container[iZone], config_container[iZone]);
 
-<<<<<<< HEAD
       /*--- Save original coordinates to be reused in convexity checking procedure ---*/
       unsigned long iPoint, nPoint = geometry_container[iZone]->GetnPoint();
       unsigned short iDim, nDim = geometry_container[iZone]->GetnDim();
@@ -260,10 +256,8 @@
         for (iDim = 0; iDim < nDim; iDim++) {
           OriginalCoordinates[iPoint][iDim] = geometry_container[iZone]->nodes->GetCoord(iPoint, iDim);
         }
-      }      
-      
-=======
->>>>>>> d0d4b32c
+      }
+ 
       /*--- First check for volumetric grid deformation/transformations ---*/
 
       if (config_container[iZone]->GetDesign_Variable(0) == SCALE_GRID) {
@@ -314,7 +308,6 @@
             cout << "Performing the deformation of the volumetric grid." << endl;
           grid_movement[iZone]->SetVolume_Deformation(geometry_container[iZone], config_container[iZone], false);
 
-<<<<<<< HEAD
           /*--- Get parameters for convexity check ---*/
           bool ConvexityCheck;
           unsigned short ConvexityCheck_MaxIter, ConvexityCheck_MaxDepth;
@@ -324,7 +317,7 @@
           /*--- Recursively change deformations if there are nonconvex elements. ---*/
 
           if (ConvexityCheck && geometry_container[iZone]->GetnNonconvexElements() > 0) {
-            if (rank == MASTER_NODE) { 
+            if (rank == MASTER_NODE) {
               cout << "Nonconvex elements present after deformation. " << endl;
               cout << "Recursively lowering deformation magnitude." << endl;
             }
@@ -407,20 +400,15 @@
 
           }
 
-=======
->>>>>>> d0d4b32c
         }
 
       }
 
-<<<<<<< HEAD
     for (iDV = 0; iDV  < config_container[iZone]->GetnDV(); iDV++){
       delete TotalDeformation[iDV];
     }
     delete [] TotalDeformation;
-      
-=======
->>>>>>> d0d4b32c
+ 
     }
 
   }
