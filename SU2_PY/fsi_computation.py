#!/usr/bin/env python

## \file fsi_computation.py
#  \brief Python wrapper code for FSI computation by coupling a third-party structural solver to SU2.
<<<<<<< HEAD
#  \authors Nicola Fonzi, Vittorio Cavalieri based on the work of David Thomas
#  \version 7.0.6 "Blackbird"
=======
#  \author David Thomas
#  \version 7.0.8 "Blackbird"
>>>>>>> 94e12312
#
# SU2 Project Website: https://su2code.github.io
#
# The SU2 Project is maintained by the SU2 Foundation
# (http://su2foundation.org)
#
# Copyright 2012-2020, SU2 Contributors (cf. AUTHORS.md)
#
# SU2 is free software; you can redistribute it and/or
# modify it under the terms of the GNU Lesser General Public
# License as published by the Free Software Foundation; either
# version 2.1 of the License, or (at your option) any later version.
#
# SU2 is distributed in the hope that it will be useful,
# but WITHOUT ANY WARRANTY; without even the implied warranty of
# MERCHANTABILITY or FITNESS FOR A PARTICULAR PURPOSE. See the GNU
# Lesser General Public License for more details.
#
# You should have received a copy of the GNU Lesser General Public
# License along with SU2. If not, see <http://www.gnu.org/licenses/>.

# ----------------------------------------------------------------------
#  Imports
# ----------------------------------------------------------------------

import os
import sys
import shutil
import copy
import time as timer
from math import *	# use mathematical expressions
from optparse import OptionParser	# use a parser for configuration

# imports the CFD (SU2) module for FSI computation
import pysu2
import FSI_tools as FSI	# imports FSI python tools

# -------------------------------------------------------------------
#  Main
# -------------------------------------------------------------------

def main():

  # --- Get the FSI conig file name form the command line options --- #
  parser=OptionParser()
  parser.add_option("-f", "--file",       dest="filename",
                      help="read config from FILE", metavar="FILE")
  parser.add_option("--parallel", action="store_true",
                      help="Specify if we need to initialize MPI", dest="with_MPI", default=False)

  (options, args)=parser.parse_args()

  if options.with_MPI:
    from mpi4py import MPI  # MPI is initialized from now by python and can be continued in C++ !
    comm = MPI.COMM_WORLD
    myid = comm.Get_rank()
    numberPart = comm.Get_size()
    have_MPI = True
  else:
    comm = 0
    myid = 0
    numberPart = 1
    have_MPI = False

  rootProcess = 0

  # --- Set the working directory --- #
  if myid == rootProcess:
      if os.getcwd() not in sys.path:
<<<<<<< HEAD
        sys.path.append(os.getcwd())
        print("Setting working directory : {}".format(os.getcwd()))
      else:
        print("Working directory is set to {}".format(os.getcwd()))

  if have_MPI:
    comm.barrier()
=======
          sys.path.append(os.getcwd())
          print("Setting working directory : {}".format(os.getcwd()))
      else:
          print("Working directory is set to {}".format(os.getcwd()))
>>>>>>> 94e12312

  # starts timer
  start = timer.time()

  confFile = str(options.filename)

  FSI_config = FSI.FSIConfig(confFile) 		# FSI configuration file
  CFD_ConFile = FSI_config['CFD_CONFIG_FILE_NAME']	# CFD configuration file
  CSD_ConFile = FSI_config['CSD_CONFIG_FILE_NAME']	# CSD configuration file

  CSD_Solver = FSI_config['CSD_SOLVER']			# CSD solver

  if have_MPI:
    comm.barrier()

  # --- Initialize the fluid solver --- #
  if myid == rootProcess:
    print('\n***************************** Initializing fluid solver *****************************')
  try:
    FluidSolver = pysu2.CSinglezoneDriver(CFD_ConFile, 1, comm)
  except TypeError as exception:
<<<<<<< HEAD
    print('A TypeError occured in pysu2.CSinglezoneDriver : ',exception)
=======
    print('A TypeError occured in pysu2.CSingleZoneDriver : ',exception)
>>>>>>> 94e12312
    if have_MPI:
      print('ERROR : You are trying to initialize MPI with a serial build of the wrapper. Please, remove the --parallel option that is incompatible with a serial build.')
    else:
      print('ERROR : You are trying to launch a computation without initializing MPI but the wrapper has been built in parallel. Please add the --parallel option in order to initialize MPI for the wrapper.')
    return

  if have_MPI:
    comm.barrier()

  # --- Initialize the solid solver --- # (!! for now we are using only serial solid solvers)
  if myid == rootProcess:
    print('\n***************************** Initializing solid solver *****************************')
    if CSD_Solver == 'AEROELASTIC':
      from SU2_Nastran import pysu2_nastran
      SolidSolver = pysu2_nastran.Solver(CSD_ConFile,False)
    elif CSD_Solver == 'IMPOSED':
      from SU2_Nastran import pysu2_nastran
      SolidSolver = pysu2_nastran.Solver(CSD_ConFile,True)
    else:
      print("\n Invalid solid solver option")
  else:
    SolidSolver = None

  if have_MPI:
    comm.barrier()

  # --- Initialize and set the FSI interface (coupling environement) --- #
  if myid == rootProcess:
    print('\n***************************** Initializing FSI interface *****************************')
  if have_MPI:
    comm.barrier()
  FSIInterface = FSI.Interface(FSI_config, FluidSolver, SolidSolver, have_MPI)

  if myid == rootProcess:
    print('\n***************************** Connect fluid and solid solvers *****************************')
  if have_MPI:
    comm.barrier()
  FSIInterface.connect(FSI_config, FluidSolver, SolidSolver)

  if myid == rootProcess:
    print('\n***************************** Mapping fluid-solid interfaces *****************************')
  if have_MPI:
    comm.barrier()
  FSIInterface.interfaceMapping(FluidSolver, SolidSolver, FSI_config)
<<<<<<< HEAD

=======
 
>>>>>>> 94e12312
  if have_MPI:
    comm.barrier()

  # --- Launch a steady or unsteady FSI computation --- #
  if FSI_config['TIME_MARCHING'] == "YES":
    try:
      FSIInterface.UnsteadyFSI(FSI_config, FluidSolver, SolidSolver)
    except NameError as exception:
      if myid == rootProcess:
        print('An NameError occured in FSIInterface.UnsteadyFSI : ',exception)
    except TypeError as exception:
      if myid == rootProcess:
        print('A TypeError occured in FSIInterface.UnsteadyFSI : ',exception)
    except KeyboardInterrupt as exception :
      if myid == rootProcess:
        print('A KeyboardInterrupt occured in FSIInterface.UnsteadyFSI : ',exception)
  else:
    try:
      FSIInterface.SteadyFSI(FSI_config, FluidSolver, SolidSolver)
    except NameError as exception:
      if myid == rootProcess:
        print('An NameError occured in FSIInterface.SteadyFSI : ',exception)
    except TypeError as exception:
      if myid == rootProcess:
        print('A TypeError occured in FSIInterface.SteadyFSI : ',exception)
    except KeyboardInterrupt as exception :
      if myid == rootProcess:
        print('A KeyboardInterrupt occured in FSIInterface.SteadyFSI : ',exception)
<<<<<<< HEAD

=======
  
>>>>>>> 94e12312
  if have_MPI:
    comm.barrier()

  # --- Exit cleanly the fluid and solid solvers --- #
  FluidSolver.Postprocessing()
  if myid == rootProcess:
      SolidSolver.exit()

  if have_MPI:
    comm.barrier()

  # stops timer
  stop = timer.time()
  elapsedTime = stop-start

  if myid == rootProcess:
    print("\n Computation successfully performed in {} seconds.".format(elapsedTime))

  return

# -------------------------------------------------------------------
#  Run Main Program
# -------------------------------------------------------------------

# --- This is only accessed if running from command prompt --- #
if __name__ == '__main__':
    main()<|MERGE_RESOLUTION|>--- conflicted
+++ resolved
@@ -2,13 +2,8 @@
 
 ## \file fsi_computation.py
 #  \brief Python wrapper code for FSI computation by coupling a third-party structural solver to SU2.
-<<<<<<< HEAD
 #  \authors Nicola Fonzi, Vittorio Cavalieri based on the work of David Thomas
-#  \version 7.0.6 "Blackbird"
-=======
-#  \author David Thomas
 #  \version 7.0.8 "Blackbird"
->>>>>>> 94e12312
 #
 # SU2 Project Website: https://su2code.github.io
 #
@@ -78,7 +73,6 @@
   # --- Set the working directory --- #
   if myid == rootProcess:
       if os.getcwd() not in sys.path:
-<<<<<<< HEAD
         sys.path.append(os.getcwd())
         print("Setting working directory : {}".format(os.getcwd()))
       else:
@@ -86,12 +80,6 @@
 
   if have_MPI:
     comm.barrier()
-=======
-          sys.path.append(os.getcwd())
-          print("Setting working directory : {}".format(os.getcwd()))
-      else:
-          print("Working directory is set to {}".format(os.getcwd()))
->>>>>>> 94e12312
 
   # starts timer
   start = timer.time()
@@ -113,11 +101,7 @@
   try:
     FluidSolver = pysu2.CSinglezoneDriver(CFD_ConFile, 1, comm)
   except TypeError as exception:
-<<<<<<< HEAD
     print('A TypeError occured in pysu2.CSinglezoneDriver : ',exception)
-=======
-    print('A TypeError occured in pysu2.CSingleZoneDriver : ',exception)
->>>>>>> 94e12312
     if have_MPI:
       print('ERROR : You are trying to initialize MPI with a serial build of the wrapper. Please, remove the --parallel option that is incompatible with a serial build.')
     else:
@@ -162,11 +146,7 @@
   if have_MPI:
     comm.barrier()
   FSIInterface.interfaceMapping(FluidSolver, SolidSolver, FSI_config)
-<<<<<<< HEAD
-
-=======
- 
->>>>>>> 94e12312
+
   if have_MPI:
     comm.barrier()
 
@@ -195,11 +175,7 @@
     except KeyboardInterrupt as exception :
       if myid == rootProcess:
         print('A KeyboardInterrupt occured in FSIInterface.SteadyFSI : ',exception)
-<<<<<<< HEAD
-
-=======
-  
->>>>>>> 94e12312
+
   if have_MPI:
     comm.barrier()
 
