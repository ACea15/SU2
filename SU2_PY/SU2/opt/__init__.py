--- conflicted
+++ resolved
@@ -1,11 +1,8 @@
 # SU2/opt/__init__.py
 
 from .project import Project
-<<<<<<< HEAD
 from .scipy_tools import scipy_slsqp as SLSQP
 from .scipy_tools import scipy_cg as CG
 from .scipy_tools import scipy_bfgs as BFGS
 from .scipy_tools import scipy_powell as POWELL
-=======
-from .scipy_tools import scipy_slsqp as SLSQP
->>>>>>> b56a7545
+from .scipy_tools import scipy_slsqp as SLSQP