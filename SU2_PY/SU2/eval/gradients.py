#!/usr/bin/env python

## \file gradients.py
#  \brief python package for gradients
#  \author T. Lukaczyk, F. Palacios
#  \version 5.0.0 "Raven"
#
# SU2 Lead Developers: Dr. Francisco Palacios (Francisco.D.Palacios@boeing.com).
#                      Dr. Thomas D. Economon (economon@stanford.edu).
#
# SU2 Developers: Prof. Juan J. Alonso's group at Stanford University.
#                 Prof. Piero Colonna's group at Delft University of Technology.
#                 Prof. Nicolas R. Gauger's group at Kaiserslautern University of Technology.
#                 Prof. Alberto Guardone's group at Polytechnic University of Milan.
#                 Prof. Rafael Palacios' group at Imperial College London.
#                 Prof. Edwin van der Weide's group at the University of Twente.
#                 Prof. Vincent Terrapon's group at the University of Liege.
#
# Copyright (C) 2012-2017 SU2, the open-source CFD code.
#
# SU2 is free software; you can redistribute it and/or
# modify it under the terms of the GNU Lesser General Public
# License as published by the Free Software Foundation; either
# version 2.1 of the License, or (at your option) any later version.
#
# SU2 is distributed in the hope that it will be useful,
# but WITHOUT ANY WARRANTY; without even the implied warranty of
# MERCHANTABILITY or FITNESS FOR A PARTICULAR PURPOSE. See the GNU
# Lesser General Public License for more details.
#
# You should have received a copy of the GNU Lesser General Public
# License along with SU2. If not, see <http://www.gnu.org/licenses/>.

# ----------------------------------------------------------------------
#  Imports
# ----------------------------------------------------------------------

import os, sys, shutil, copy
from .. import run  as su2run
from .. import io   as su2io
from .. import util as su2util
from .functions import function, update_mesh
from ..io import redirect_folder, redirect_output
import functions

# ----------------------------------------------------------------------
#  Main Gradient Interface
# ----------------------------------------------------------------------

def gradient( func_name, method, config, state=None ):    
    """ val = SU2.eval.grad(func_name,method,config,state=None)

        Evaluates the aerodynamic gradients.

        Wraps:
            SU2.eval.adjoint()
            SU2.eval.findiff()

        Assumptions:
            Config is already setup for deformation.
            Mesh need not be deformed.
            Updates config and state by reference.
            Redundancy if state.GRADIENTS has the key func_name.

        Executes in:
            ./ADJOINT_* or ./FINDIFF

        Inputs:
            func_name - SU2 objective function name
            method    - 'CONTINUOUS_ADJOINT' or 'FINDIFF' or 'DISCRETE_ADJOINT'
            config    - an SU2 config
            state     - optional, an SU2 state

        Outputs:
            A list of floats of gradient values
    """

    # Initialize
    grads = {}
    state = su2io.State(state)
    if func_name == 'ALL':
        raise Exception , "func_name = 'ALL' not yet supported"
    func_output = func_name
    if (type(func_name)==list):
        if (config.OPT_COMBINE_OBJECTIVE=="YES"):
            func_output = 'COMBO'
        else:
            func_name = func_name[0]
    else:
        config.OPT_COMBINE_OBJECTIVE="NO"
        config.OBJECTIVE_WEIGHT = "1.0"
    # redundancy check
    if not state['GRADIENTS'].has_key(func_output):

        # Adjoint Gradients
        if any([method == 'CONTINUOUS_ADJOINT', method == 'DISCRETE_ADJOINT']):
              
            # Aerodynamics
<<<<<<< HEAD
            if func_name_string in su2io.optnames_aero + su2io.optnames_turbo:
=======
            if func_output in su2io.optnames_aero:
>>>>>>> adb9b80b
                grads = adjoint( func_name, config, state )

            elif func_name[0] in su2io.optnames_aero + su2io.optnames_turbo:
                grads = adjoint( func_name, config, state )
                
            # Stability
            elif func_output in su2io.optnames_stab:
                grads = stability( func_name, config, state )

            # Geometry (actually a finite difference)
            elif func_output in su2io.optnames_geo:
                grads = geometry( func_name, config, state )

            else:
                raise Exception, 'unknown function name: %s' % func_output

        # Finite Difference Gradients
        elif method == 'FINDIFF':
            grads = findiff( config, state )

        elif method == 'DIRECTDIFF':
            grad = directdiff (config , state )

        else:
            raise Exception , 'unrecognized gradient method'
        
        # store
        state['GRADIENTS'].update(grads)

    # if not redundant

    # prepare output
    grads_out = state['GRADIENTS'][func_output]

    return copy.deepcopy(grads_out)

#: def gradient()


# ----------------------------------------------------------------------
#  Adjoint Gradients
# ----------------------------------------------------------------------

def adjoint( func_name, config, state=None ):
    """ vals = SU2.eval.adjoint(func_name,config,state=None)

        Evaluates the aerodynamics gradients using the 
        adjoint methodology with:
            SU2.eval.func()
            SU2.run.deform()
            SU2.run.direct()
            SU2.run.adjoint()

        Assumptions:
            Config is already setup for deformation.
            Mesh may or may not be deformed.
            Updates config and state by reference.
            Adjoint Redundancy if state.GRADIENTS has key func_name.
            Direct Redundancy if state.FUNCTIONS has key func_name.

        Executes in:
            ./ADJOINT_<func_name>

        Inputs:
            func_name - SU2 objective function name
            config    - an SU2 config
            state     - optional, an SU2 state

        Outputs:
            A Bunch() with keys of objective function names
            and values of list of floats of gradient values
    """

    # ----------------------------------------------------
    #  Initialize    
    # ----------------------------------------------------

    # initialize
    state = su2io.State(state)
    special_cases = su2io.get_specialCases(config)
    
    # When a list of objectives is used, they are combined 
    # and the output name is 'COMBO'
    multi_objective = (type(func_name)==list)
    func_output = func_name
    if multi_objective:   func_output = 'COMBO'

    ADJ_NAME = 'ADJOINT_'+func_output

    # console output
    if config.get('CONSOLE','VERBOSE') in ['QUIET','CONCISE']:
        log_adjoint = 'log_Adjoint.out'
    else:
        log_adjoint = None   

    # ----------------------------------------------------
    #  Redundancy Check
    # ----------------------------------------------------    

    # master redundancy check
    if state['GRADIENTS'].has_key(func_output):
        grads = state['GRADIENTS']
        return copy.deepcopy(grads)

    # ----------------------------------------------------
    #  Direct Solution    
    # ----------------------------------------------------        

    # run (includes redundancy checks)
    function( func_name, config, state )   

    # ----------------------------------------------------    
    #  Adaptation (not implemented)
    # ----------------------------------------------------

    #if not state.['ADAPTED_ADJOINT']:
    #    config = su2run.adaptation(config)
    #    state['ADAPTED_FUNC'] = True

    # ----------------------------------------------------    
    #  Adjoint Solution
    # ----------------------------------------------------        

    # files to pull
    files = state['FILES']
    pull = []; link = []    

    # files: mesh
    name = files['MESH']
    name = su2io.expand_part(name,config)
    link.extend(name)

    # files: direct solution
    name = files['DIRECT']
    name = su2io.expand_zones(name,config)
    name = su2io.expand_time(name,config)
    link.extend(name)

    # files: adjoint solution
    if files.has_key( ADJ_NAME ):
        name = files[ADJ_NAME]
        name = su2io.expand_zones(name,config)
        name = su2io.expand_time(name,config)
        link.extend(name)       
    else:
        config['RESTART_SOL'] = 'NO'

    # files: target equivarea adjoint weights
    if 'EQUIV_AREA' in special_cases:
        pull.append(files['WEIGHT_NF'])   
        pull.append(files['TARGET_EA'])

    # files: target pressure coefficient
    if 'INV_DESIGN_CP' in special_cases:
        pull.append(files['TARGET_CP'])

    # files: target heat flux coefficient
    if 'INV_DESIGN_HEATFLUX' in special_cases:
        pull.append(files['TARGET_HEATFLUX'])

    # output redirection
    with redirect_folder( ADJ_NAME, pull, link ) as push:
        with redirect_output(log_adjoint):        

            # Format objective list in config
            if multi_objective:
                config['OBJECTIVE_FUNCTION'] = ", ".join(func_name)
            else:
                config['OBJECTIVE_FUNCTION'] = func_name

            # # RUN ADJOINT SOLUTION # #
            info = su2run.adjoint(config)
            su2io.restart2solution(config,info)
            state.update(info)

            # Gradient Projection
            info = su2run.projection(config,state)
            state.update(info)

            # solution files to push
            name = state.FILES[ADJ_NAME]
            name = su2io.expand_zones(name,config)
            name = su2io.expand_time(name,config)
            push.extend(name)

    #: with output redirection

    # return output 
    grads = su2util.ordered_bunch()
    grads[func_output] = state['GRADIENTS'][func_output]
    return grads

#: def adjoint()



# ----------------------------------------------------------------------
#  Stability Functions
# ----------------------------------------------------------------------

def stability( func_name, config, state=None, step=1e-2 ):


    folder = 'STABILITY' # os.path.join('STABILITY',func_name) #STABILITY/D_MOMENT_Y_D_ALPHA/

    # ----------------------------------------------------
    #  Initialize    
    # ----------------------------------------------------

    # initialize
    state = su2io.State(state)
    if not state.FILES.has_key('MESH'):
        state.FILES.MESH = config['MESH_FILENAME']
    special_cases = su2io.get_specialCases(config)

    # find base func name
    matches = [ k for k in su2io.optnames_aero if k in func_name ]
    if not len(matches) == 1: raise Exception, 'could not find stability function name'
    base_name = matches[0]    

    ADJ_NAME = 'ADJOINT_'+base_name

    # console output
    if config.get('CONSOLE','VERBOSE') in ['QUIET','CONCISE']:
        log_direct = 'log_Direct.out'
    else:
        log_direct = None

    # ----------------------------------------------------    
    #  Update Mesh
    # ----------------------------------------------------

    # does decomposition and deformation
    info = update_mesh(config,state) 

    # ----------------------------------------------------    
    #  CENTRAL POINT
    # ----------------------------------------------------    

    # will run in ADJOINT/
    grads_0 = gradient(base_name,'CONTINUOUS_ADJOINT',config,state)


    # ----------------------------------------------------    
    #  Run Forward Point
    # ----------------------------------------------------   

    # files to pull
    files = state.FILES
    pull = []; link = []

    # files: mesh
    name = files['MESH']
    name = su2io.expand_part(name,config)
    link.extend(name)

    # files: direct solution
    ## DO NOT PULL DIRECT SOLUTION, use the one in STABILITY/ 

    # files: adjoint solution
    if files.has_key( ADJ_NAME ):
        name = files[ADJ_NAME]
        name = su2io.expand_time(name,config)
        link.extend(name)       
    else:
        config['RESTART_SOL'] = 'NO'        

    # files: target equivarea adjoint weights
    ## DO NOT PULL EQUIVAREA WEIGHTS, use the one in STABILITY/


    # pull needed files, start folder
    with redirect_folder( folder, pull, link ) as push:
        with redirect_output(log_direct):     

            konfig = copy.deepcopy(config)
            ztate  = copy.deepcopy(state)

            # TODO: GENERALIZE
            konfig.AoA = konfig.AoA + step

            # let's start somethin somthin
            del ztate.GRADIENTS[base_name]
            #ztate.find_files(konfig)

            # the gradient
            grads_1 = gradient(base_name,'CONTINUOUS_ADJOINT',konfig,ztate)

            ## direct files to store
            #name = ztate.FILES[ADJ_NAME]
            #if not state.FILES.has_key('STABILITY'):
                #state.FILES.STABILITY = su2io.ordered_bunch()
            #state.FILES.STABILITY[ADJ_NAME] = name


    # ----------------------------------------------------    
    #  DIFFERENCING
    # ----------------------------------------------------

    grads = [ ( g_1 - g_0 ) / step 
              for g_1,g_0 in zip(grads_1,grads_0) ]

    state.GRADIENTS[func_name] = grads
    grads_out = su2util.ordered_bunch()
    grads_out[func_name] = grads

    return grads_out



# ----------------------------------------------------------------------
#  Finite Difference Gradients
# ----------------------------------------------------------------------

def findiff( config, state=None ):
    """ vals = SU2.eval.findiff(config,state=None)

        Evaluates the aerodynamics gradients using 
        finite differencing with:
            SU2.eval.func()
            SU2.run.deform()
            SU2.run.direct()

        Assumptions:
            Config is already setup for deformation.
            Mesh may or may not be deformed.
            Updates config and state by reference.
            Gradient Redundancy if state.GRADIENTS has the key func_name.
            Direct Redundancy if state.FUNCTIONS has key func_name.

        Executes in:
            ./FINDIFF

        Inputs:
            config - an SU2 config
            state  - optional, an SU2 state

        Outputs:
            A Bunch() with keys of objective function names
            and values of list of floats of gradient values
    """    

    # ----------------------------------------------------
    #  Initialize    
    # ----------------------------------------------------

    # initialize
    state = su2io.State(state)
    special_cases = su2io.get_specialCases(config)
    Definition_DV = config['DEFINITION_DV']

    # console output
    if config.get('CONSOLE','VERBOSE') in ['QUIET','CONCISE']:
        log_findiff = 'log_FinDiff.out'
    else:
        log_findiff = None

    # evaluate step length or set default value
    if config.has_key('FIN_DIFF_STEP'):
        step = float(config.FIN_DIFF_STEP)
    else:
        step = 0.001 

    # ----------------------------------------------------
    #  Redundancy Check
    # ----------------------------------------------------    

    # master redundancy check
    opt_names = su2io.optnames_aero + su2io.optnames_geo 
    findiff_todo = all( [ state.GRADIENTS.has_key(key) for key in opt_names ] )
    if findiff_todo:
        grads = state['GRADIENTS']
        return copy.deepcopy(grads)

    # ----------------------------------------------------
    #  Zero Step  
    # ----------------------------------------------------   

    # run
    func_base = function( 'ALL', config, state )      

    # ----------------------------------------------------
    #  Plot Setup
    # ----------------------------------------------------          

    grad_filename  = config['GRAD_OBJFUNC_FILENAME']
    grad_filename  = os.path.splitext( grad_filename )[0]
    output_format  = config['OUTPUT_FORMAT']
    plot_extension = su2io.get_extension(output_format)    
    grad_filename  = grad_filename + '_findiff' + plot_extension

    # ----------------------------------------------------
    #  Finite Difference Steps
    # ----------------------------------------------------  

    # local config
    konfig = copy.deepcopy(config)

    # check deformation setup
    n_dv = sum(Definition_DV['SIZE'])
    deform_set = konfig['DV_KIND'] == Definition_DV['KIND']
    if not deform_set: 
        dvs_base = [0.0] * n_dv
        konfig.unpack_dvs(dvs_base,dvs_base)    
    else:
        dvs_base = konfig['DV_VALUE_NEW']

    # initialize gradients
    func_keys = func_base.keys()
    func_keys = ['VARIABLE'] + func_keys + ['FINDIFF_STEP']
    grads = su2util.ordered_bunch.fromkeys(func_keys)
    for key in grads.keys(): grads[key] = []

    # step vector
    if isinstance(step,list):
        assert n_dv == len(step) , 'unexpected step vector length'
    else:
        step = [step] * n_dv

    # files to pull
    files = state['FILES']
    pull = []; link = []    
    # files: mesh
    name = files['MESH']
    name = su2io.expand_part(name,konfig)
    link.extend(name)
    # files: direct solution
    if files.has_key('DIRECT'):
        name = files['DIRECT']
        name = su2io.expand_time(name,config)
        link.extend(name)

    # files: target equivarea distribution
    if 'EQUIV_AREA' in special_cases and 'TARGET_EA' in files:
        pull.append(files['TARGET_EA'])

    # files: target pressure distribution
    if 'INV_DESIGN_CP' in special_cases and 'TARGET_CP' in files:
        pull.append(files['TARGET_CP'])

    # files: target heat flux distribution
    if 'INV_DESIGN_HEATFLUX' in special_cases and 'TARGET_HEATFLUX' in files:
        pull.append(files['TARGET_HEATFLUX'])

       
    # output redirection
    with redirect_folder('FINDIFF',pull,link) as push:
        with redirect_output(log_findiff):

            # iterate each dv    
            for i_dv in range(n_dv):

                this_step = step[i_dv]
                temp_config_name = 'config_FINDIFF_%i.cfg' % i_dv 

                this_dvs    = copy.deepcopy(dvs_base)
                this_konfig = copy.deepcopy(konfig)
                this_dvs[i_dv] = this_dvs[i_dv] + this_step

                this_state = su2io.State()
                this_state.FILES = copy.deepcopy( state.FILES )
                this_konfig.unpack_dvs(this_dvs,dvs_base)

                this_konfig.dump(temp_config_name)

                # Direct Solution, findiff step
                func_step = function( 'ALL', this_konfig, this_state )

                # remove deform step files
                meshfiles = this_state.FILES.MESH
                meshfiles = su2io.expand_part(meshfiles,this_konfig)
                for name in meshfiles: os.remove(name)

                # calc finite difference and store
                for key in grads.keys():
                    if key == 'VARIABLE': 
                        grads[key].append(i_dv)
                    elif key == 'FINDIFF_STEP': 
                        grads[key].append(this_step)
                    else:
                        this_grad = ( func_step[key] - func_base[key] ) / this_step
                        grads[key].append(this_grad)
                        
                   
                #: for each grad name
                    
                su2util.write_plot(grad_filename,output_format,grads)
                os.remove(temp_config_name)

            #: for each dv

    #: with output redirection

    # remove plot items
    del grads['VARIABLE']
    del grads['FINDIFF_STEP']
    state.GRADIENTS.update(grads)

    # return results
    grads = copy.deepcopy(grads)
    return grads

#: def findiff()


# ----------------------------------------------------------------------
#  Geometric Gradients
# ----------------------------------------------------------------------

def geometry( func_name, config, state=None ):
    """ val = SU2.eval.geometry(config,state=None)

        Evaluates geometry with the following:
            SU2.run.deform()
            SU2.run.geometry()

        Assumptions:
            Config is already setup for deformation.
            Mesh may or may not be deformed.
            Updates config and state by reference.
            Redundancy if state.FUNCTIONS does not have func_name.

        Executes in:
            ./GEOMETRY

        Inputs:
            config    - an SU2 config
            state     - optional, an SU2 state

        Outputs:
            Bunch() of functions with keys of objective function names
            and values of objective function floats.
    """

    # ----------------------------------------------------
    #  Initialize    
    # ----------------------------------------------------

    # initialize
    state = su2io.State(state)
    if not state.FILES.has_key('MESH'):
        state.FILES.MESH = config['MESH_FILENAME']
    special_cases = su2io.get_specialCases(config)

    # console output
    if config.get('CONSOLE','VERBOSE') in ['QUIET','CONCISE']:
        log_geom = 'log_Geometry.out'
    else:
        log_geom = None

    # ----------------------------------------------------    
    #  Update Mesh (check with Trent)
    # ----------------------------------------------------

    # does decomposition and deformation
    # info = update_mesh(config,state)


    # ----------------------------------------------------
    #  Geometry Solution
    # ----------------------------------------------------    

    # redundancy check
    geometry_done = state.GRADIENTS.has_key(func_name)
    #geometry_done = all( [ state.FUNCTIONS.has_key(key) for key in su2io.optnames_geo ] )
    if not geometry_done:    

        # files to pull
        files = state.FILES
        pull = []; link = []

        # files: mesh
        name = files['MESH']
        name = su2io.expand_part(name,config)
        link.extend(name)

        # update function name
        ## TODO

        # output redirection
        with redirect_folder( 'GEOMETRY', pull, link ) as push:
            with redirect_output(log_geom):     

                # setup config
                config.GEO_PARAM = func_name
                config.GEO_MODE  = 'GRADIENT'

                # # RUN GEOMETRY SOLUTION # #
                info = su2run.geometry(config)
                state.update(info)

                # no files to push

        #: with output redirection

    #: if not redundant 


    # return output 
    grads = su2util.ordered_bunch()
    for key in su2io.optnames_geo:
        if state['GRADIENTS'].has_key(key):
            grads[key] = state['GRADIENTS'][key]
    return grads    

#: def geometry()


# ----------------------------------------------------------------------
#  Direct Differentiation Gradients
# ----------------------------------------------------------------------

def directdiff( config, state=None ):
    """ vals = SU2.eval.directdiff(config,state=None)

        Evaluates the aerodynamics gradients using
        direct differentiation with:
            SU2.eval.func()
            SU2.run.deform()
            SU2.run.direct()

        Assumptions:
            Config is already setup for deformation.
            Mesh may or may not be deformed.
            Updates config and state by reference.
            Gradient Redundancy if state.GRADIENTS has the key func_name.
            Direct Redundancy if state.FUNCTIONS has key func_name.

        Executes in:
            ./DIRECTDIFF

        Inputs:
            config - an SU2 config
            state  - optional, an SU2 state
            step   - finite difference step size, as a float or
                     list of floats of length n_DV

        Outputs:
            A Bunch() with keys of objective function names
            and values of list of floats of gradient values
    """

    # ----------------------------------------------------
    #  Initialize
    # ----------------------------------------------------

    # initialize
    state = su2io.State(state)
    special_cases = su2io.get_specialCases(config)
    Definition_DV = config['DEFINITION_DV']

    # console output
    if config.get('CONSOLE','VERBOSE') in ['QUIET','CONCISE']:
        log_directdiff = 'log_DirectDiff.out'
    else:
        log_directdiff = None

    # ----------------------------------------------------
    #  Redundancy Check
    # ----------------------------------------------------

    # master redundancy check
    opt_names = su2io.optnames_aero + su2io.optnames_geo
    directdiff_todo = all( [ state.GRADIENTS.has_key(key) for key in opt_names ] )
    if directdiff_todo:
        grads = state['GRADIENTS']
        return copy.deepcopy(grads)

    # ----------------------------------------------------
    #  Plot Setup
    # ----------------------------------------------------

    grad_filename  = config['GRAD_OBJFUNC_FILENAME']
    grad_filename  = os.path.splitext( grad_filename )[0]
    output_format  = config['OUTPUT_FORMAT']
    plot_extension = su2io.get_extension(output_format)
    grad_filename  = grad_filename + '_directdiff' + plot_extension

    # ----------------------------------------------------
    # Direct Differentiation Evaluation
    # ----------------------------------------------------

    # local config
    konfig = copy.deepcopy(config)

    n_dv = sum(Definition_DV['SIZE'])

    # initialize gradients
    func_keys = su2io.grad_names_map.keys()
    func_keys = ['VARIABLE'] + func_keys
    grads = su2util.ordered_bunch.fromkeys(func_keys)
    for key in grads.keys(): grads[key] = []

    # files to pull
    files = state['FILES']
    pull = []; link = []
    # files: mesh
    name = files['MESH']
    name = su2io.expand_part(name,konfig)
    link.extend(name)
    # files: direct solution
    if files.has_key('DIRECT'):
        name = files['DIRECT']
        name = su2io.expand_time(name,config)
        link.extend(name)

    # files: target equivarea distribution
    if 'EQUIV_AREA' in special_cases and 'TARGET_EA' in files:
        pull.append(files['TARGET_EA'])

    # files: target pressure distribution
    if 'INV_DESIGN_CP' in special_cases and 'TARGET_CP' in files:
        pull.append(files['TARGET_CP'])

    # files: target heat flux distribution
    if 'INV_DESIGN_HEATFLUX' in special_cases and 'TARGET_HEATFLUX' in files:
        pull.append(files['TARGET_HEATFLUX'])

    # output redirection
    with redirect_folder('DIRECTDIFF',pull,link) as push:
        with redirect_output(log_directdiff):

            # iterate each dv
            for i_dv in range(n_dv):

                temp_config_name = 'config_DIRECTDIFF_%i.cfg' % i_dv

                this_konfig = copy.deepcopy(konfig)

                this_dvs = [0.0]*n_dv
                this_dvs[i_dv] = 1.0
                this_dvs_old = [0.0]*n_dv
                this_dvs_old[i_dv] = 1.0
                this_state = su2io.State()
                this_state.FILES = copy.deepcopy( state.FILES )
                this_konfig.unpack_dvs(this_dvs, this_dvs_old)

                this_konfig.dump(temp_config_name)

                # Direct Solution
                func_step = function( 'ALL', this_konfig, this_state )

                # store
                for key in grads.keys():
                    if key == 'VARIABLE':
                        grads[key].append(i_dv)
                    else:
                        this_grad = func_step[su2io.grad_names_map[key]]
                        grads[key].append(this_grad)
                #: for each grad name

                su2util.write_plot(grad_filename,output_format,grads)
                os.remove(temp_config_name)

            #: for each dv

    #: with output redirection

    # remove plot items
    del grads['VARIABLE']
    state.GRADIENTS.update(grads)
    state.update(this_state)

    # return results
    grads = copy.deepcopy(grads)
    return grads

#: def directdiff()
<|MERGE_RESOLUTION|>--- conflicted
+++ resolved
@@ -96,11 +96,7 @@
         if any([method == 'CONTINUOUS_ADJOINT', method == 'DISCRETE_ADJOINT']):
               
             # Aerodynamics
-<<<<<<< HEAD
             if func_name_string in su2io.optnames_aero + su2io.optnames_turbo:
-=======
-            if func_output in su2io.optnames_aero:
->>>>>>> adb9b80b
                 grads = adjoint( func_name, config, state )
 
             elif func_name[0] in su2io.optnames_aero + su2io.optnames_turbo:
