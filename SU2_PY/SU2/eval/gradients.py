--- conflicted
+++ resolved
@@ -94,18 +94,7 @@
 
         # Adjoint Gradients
         if any([method == 'CONTINUOUS_ADJOINT', method == 'DISCRETE_ADJOINT']):
-<<<<<<< HEAD
-
-            # If using chain rule
-            if 'OUTFLOW_GENERALIZED' in ', '.join(func_name):
-                import downstream_function
-                chaingrad = downstream_function.downstream_gradient(config,state)
-                # Set coefficients for gradients
-                config.OBJ_CHAIN_RULE_COEFF = str(chaingrad[0:5])
-
-=======
               
->>>>>>> e8f1a741
             # Aerodynamics
             if func_output in su2io.optnames_aero + su2io.optnames_turbo:
                 grads = adjoint( func_name, config, state )
@@ -137,20 +126,7 @@
 
         else:
             raise Exception , 'unrecognized gradient method'
-<<<<<<< HEAD
-
-        if ('CUSTOM' in config.DV_KIND and 'OUTFLOW_GENERALIZED' in ', '.join(func_name)):
-            import downstream_function
-            chaingrad = downstream_function.downstream_gradient(config,state)
-            n_dv = len(grads[func_name_string])
-            custom_dv=1
-            for idv in range(n_dv):
-                if (config.DV_KIND[idv] == 'CUSTOM'):
-                    grads[func_name_string][idv] = chaingrad[4+custom_dv]
-                    custom_dv = custom_dv+1
-=======
         
->>>>>>> e8f1a741
         # store
         state['GRADIENTS'].update(grads)
 
@@ -205,14 +181,9 @@
     # initialize
     state = su2io.State(state)
     special_cases = su2io.get_specialCases(config)
-<<<<<<< HEAD
-
-    # check for multiple objectives
-=======
     
     # When a list of objectives is used, they are combined 
     # and the output name is 'COMBO'
->>>>>>> e8f1a741
     multi_objective = (type(func_name)==list)
     func_output = func_name
     if multi_objective:   func_output = 'COMBO'
@@ -650,16 +621,11 @@
     else:
         log_findiff = None
 
-<<<<<<< HEAD
-    # evaluate step
-    step = 0.0001 * float(config.REF_LENGTH_MOMENT)
-=======
     # evaluate step length or set default value
     if config.has_key('FIN_DIFF_STEP'):
         step = float(config.FIN_DIFF_STEP)
     else:
         step = 0.001 
->>>>>>> e8f1a741
 
     # ----------------------------------------------------
     #  Redundancy Check
@@ -742,16 +708,7 @@
     if 'INV_DESIGN_HEATFLUX' in special_cases and 'TARGET_HEATFLUX' in files:
         pull.append(files['TARGET_HEATFLUX'])
 
-<<<<<<< HEAD
-    # Use custom variable
-    if ('CUSTOM' in konfig.DV_KIND and 'OUTFLOW_GENERALIZED' in grads.keys()):
-        import downstream_function
-        chaingrad = downstream_function.downstream_gradient(config,state)
-        custom_dv=1
-
-=======
        
->>>>>>> e8f1a741
     # output redirection
     with redirect_folder('FINDIFF',pull,link) as push:
         with redirect_output(log_findiff):
@@ -789,17 +746,8 @@
                     else:
                         this_grad = ( func_step[key] - func_base[key] ) / this_step
                         grads[key].append(this_grad)
-<<<<<<< HEAD
-
-                # Use custom DV
-                if (konfig.DV_KIND[i_dv] == 'CUSTOM' and 'OUTFLOW_GENERALIZED' in grads.keys()):
-                    grads['OUTFLOW_GENERALIZED'][i_dv] = chaingrad[4+custom_dv]
-                    custom_dv +=1
-
-=======
                         
                    
->>>>>>> e8f1a741
                 #: for each grad name
 
                 su2util.write_plot(grad_filename,output_format,grads)
