--- conflicted
+++ resolved
@@ -509,11 +509,7 @@
 				E941BB911B71D124005C6C06 /* mpi_structure.cpp */,
 				E9D85B4B1C3F1B9E0077122F /* ad_structure.cpp */,
 				E9FDF6E91D2DD0560066E49C /* adt_structure.cpp */,
-<<<<<<< HEAD
-				E9C47EA020174B5000812CFF /* python_wrapper_structure.cpp */,
-=======
 				05F8F2662008A1AA000FEA01 /* Python */,
->>>>>>> 88c4ead3
 				05AF9F1C1BE1E1770062E1F1 /* FEA */,
 				0530E57417FDF9CC00733CE8 /* LinearSolver */,
 				0530E57317FDF97F00733CE8 /* Geometry */,
@@ -642,11 +638,7 @@
 				05E6DB9917EB61E600FA1F7E /* primal_grid_structure.cpp in Sources */,
 				05AF9F201BE1E1830062E1F1 /* element_linear.cpp in Sources */,
 				05E6DB9A17EB61E600FA1F7E /* vector_structure.cpp in Sources */,
-<<<<<<< HEAD
-				E9C47EA120174B5000812CFF /* python_wrapper_structure.cpp in Sources */,
-=======
 				05F8F2682008A1C8000FEA01 /* python_wrapper_structure.cpp in Sources */,
->>>>>>> 88c4ead3
 				E9225F761FCBC36D002F3682 /* solver_adjoint_elasticity.cpp in Sources */,
 				05E6DC0117EB62A100FA1F7E /* definition_structure.cpp in Sources */,
 				05E6DC0317EB62A100FA1F7E /* integration_structure.cpp in Sources */,
