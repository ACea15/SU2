// !$*UTF8*$!
{
	archiveVersion = 1;
	classes = {
	};
	objectVersion = 46;
	objects = {

/* Begin PBXBuildFile section */
		0506980A1AA6179100FF4F07 /* output_fieldview.cpp in Sources */ = {isa = PBXBuildFile; fileRef = 050698091AA6179100FF4F07 /* output_fieldview.cpp */; };
		0530E56A17FDF7AC00733CE8 /* solver_direct_elasticity.cpp in Sources */ = {isa = PBXBuildFile; fileRef = 0530E56917FDF7AC00733CE8 /* solver_direct_elasticity.cpp */; };
		0530E56E17FDF7C600733CE8 /* variable_direct_elasticity.cpp in Sources */ = {isa = PBXBuildFile; fileRef = 0530E56D17FDF7C600733CE8 /* variable_direct_elasticity.cpp */; };
		0530E57017FDF7D300733CE8 /* numerics_direct_elasticity.cpp in Sources */ = {isa = PBXBuildFile; fileRef = 0530E56F17FDF7D300733CE8 /* numerics_direct_elasticity.cpp */; };
		05755F0A1A54AC4500600019 /* output_su2.cpp in Sources */ = {isa = PBXBuildFile; fileRef = 05755F091A54AC4500600019 /* output_su2.cpp */; };
		05812D7B1F2787540086FCB0 /* output_physics.cpp in Sources */ = {isa = PBXBuildFile; fileRef = 05812D7A1F2787540086FCB0 /* output_physics.cpp */; };
		05AF9F201BE1E1830062E1F1 /* element_linear.cpp in Sources */ = {isa = PBXBuildFile; fileRef = 05AF9F1D1BE1E1830062E1F1 /* element_linear.cpp */; };
		05AF9F211BE1E1830062E1F1 /* element_structure.cpp in Sources */ = {isa = PBXBuildFile; fileRef = 05AF9F1E1BE1E1830062E1F1 /* element_structure.cpp */; };
		05AF9F221BE1E1830062E1F1 /* gauss_structure.cpp in Sources */ = {isa = PBXBuildFile; fileRef = 05AF9F1F1BE1E1830062E1F1 /* gauss_structure.cpp */; };
		05E6DB9217EB61E600FA1F7E /* config_structure.cpp in Sources */ = {isa = PBXBuildFile; fileRef = 05E6DB8917EB61E600FA1F7E /* config_structure.cpp */; };
		05E6DB9317EB61E600FA1F7E /* dual_grid_structure.cpp in Sources */ = {isa = PBXBuildFile; fileRef = 05E6DB8A17EB61E600FA1F7E /* dual_grid_structure.cpp */; };
		05E6DB9417EB61E600FA1F7E /* geometry_structure.cpp in Sources */ = {isa = PBXBuildFile; fileRef = 05E6DB8B17EB61E600FA1F7E /* geometry_structure.cpp */; };
		05E6DB9517EB61E600FA1F7E /* grid_adaptation_structure.cpp in Sources */ = {isa = PBXBuildFile; fileRef = 05E6DB8C17EB61E600FA1F7E /* grid_adaptation_structure.cpp */; };
		05E6DB9617EB61E600FA1F7E /* grid_movement_structure.cpp in Sources */ = {isa = PBXBuildFile; fileRef = 05E6DB8D17EB61E600FA1F7E /* grid_movement_structure.cpp */; };
		05E6DB9717EB61E600FA1F7E /* linear_solvers_structure.cpp in Sources */ = {isa = PBXBuildFile; fileRef = 05E6DB8E17EB61E600FA1F7E /* linear_solvers_structure.cpp */; };
		05E6DB9817EB61E600FA1F7E /* matrix_structure.cpp in Sources */ = {isa = PBXBuildFile; fileRef = 05E6DB8F17EB61E600FA1F7E /* matrix_structure.cpp */; };
		05E6DB9917EB61E600FA1F7E /* primal_grid_structure.cpp in Sources */ = {isa = PBXBuildFile; fileRef = 05E6DB9017EB61E600FA1F7E /* primal_grid_structure.cpp */; };
		05E6DB9A17EB61E600FA1F7E /* vector_structure.cpp in Sources */ = {isa = PBXBuildFile; fileRef = 05E6DB9117EB61E600FA1F7E /* vector_structure.cpp */; };
		05E6DC0117EB62A100FA1F7E /* definition_structure.cpp in Sources */ = {isa = PBXBuildFile; fileRef = 05E6DBBC17EB62A000FA1F7E /* definition_structure.cpp */; };
		05E6DC0317EB62A100FA1F7E /* integration_structure.cpp in Sources */ = {isa = PBXBuildFile; fileRef = 05E6DBBE17EB62A100FA1F7E /* integration_structure.cpp */; };
		05E6DC0417EB62A100FA1F7E /* integration_time.cpp in Sources */ = {isa = PBXBuildFile; fileRef = 05E6DBBF17EB62A100FA1F7E /* integration_time.cpp */; };
		05E6DC0517EB62A100FA1F7E /* iteration_structure.cpp in Sources */ = {isa = PBXBuildFile; fileRef = 05E6DBC017EB62A100FA1F7E /* iteration_structure.cpp */; };
		05E6DC0817EB62A100FA1F7E /* numerics_adjoint_mean.cpp in Sources */ = {isa = PBXBuildFile; fileRef = 05E6DBC317EB62A100FA1F7E /* numerics_adjoint_mean.cpp */; };
		05E6DC0B17EB62A100FA1F7E /* numerics_adjoint_turbulent.cpp in Sources */ = {isa = PBXBuildFile; fileRef = 05E6DBC617EB62A100FA1F7E /* numerics_adjoint_turbulent.cpp */; };
		05E6DC0E17EB62A100FA1F7E /* numerics_direct_heat.cpp in Sources */ = {isa = PBXBuildFile; fileRef = 05E6DBC917EB62A100FA1F7E /* numerics_direct_heat.cpp */; };
		05E6DC1017EB62A100FA1F7E /* numerics_direct_mean.cpp in Sources */ = {isa = PBXBuildFile; fileRef = 05E6DBCB17EB62A100FA1F7E /* numerics_direct_mean.cpp */; };
		05E6DC1317EB62A100FA1F7E /* numerics_direct_transition.cpp in Sources */ = {isa = PBXBuildFile; fileRef = 05E6DBCE17EB62A100FA1F7E /* numerics_direct_transition.cpp */; };
		05E6DC1417EB62A100FA1F7E /* numerics_direct_turbulent.cpp in Sources */ = {isa = PBXBuildFile; fileRef = 05E6DBCF17EB62A100FA1F7E /* numerics_direct_turbulent.cpp */; };
		05E6DC1817EB62A100FA1F7E /* numerics_structure.cpp in Sources */ = {isa = PBXBuildFile; fileRef = 05E6DBD317EB62A100FA1F7E /* numerics_structure.cpp */; };
		05E6DC1917EB62A100FA1F7E /* numerics_template.cpp in Sources */ = {isa = PBXBuildFile; fileRef = 05E6DBD417EB62A100FA1F7E /* numerics_template.cpp */; };
		05E6DC1A17EB62A100FA1F7E /* output_cgns.cpp in Sources */ = {isa = PBXBuildFile; fileRef = 05E6DBD517EB62A100FA1F7E /* output_cgns.cpp */; };
		05E6DC1B17EB62A100FA1F7E /* output_paraview.cpp in Sources */ = {isa = PBXBuildFile; fileRef = 05E6DBD617EB62A100FA1F7E /* output_paraview.cpp */; };
		05E6DC1C17EB62A100FA1F7E /* output_structure.cpp in Sources */ = {isa = PBXBuildFile; fileRef = 05E6DBD717EB62A100FA1F7E /* output_structure.cpp */; };
		05E6DC1D17EB62A100FA1F7E /* output_tecplot.cpp in Sources */ = {isa = PBXBuildFile; fileRef = 05E6DBD817EB62A100FA1F7E /* output_tecplot.cpp */; };
		05E6DC1F17EB62A100FA1F7E /* solver_adjoint_mean.cpp in Sources */ = {isa = PBXBuildFile; fileRef = 05E6DBDA17EB62A100FA1F7E /* solver_adjoint_mean.cpp */; };
		05E6DC2217EB62A100FA1F7E /* solver_adjoint_turbulent.cpp in Sources */ = {isa = PBXBuildFile; fileRef = 05E6DBDD17EB62A100FA1F7E /* solver_adjoint_turbulent.cpp */; };
		05E6DC2517EB62A100FA1F7E /* solver_direct_heat.cpp in Sources */ = {isa = PBXBuildFile; fileRef = 05E6DBE017EB62A100FA1F7E /* solver_direct_heat.cpp */; };
		05E6DC2717EB62A100FA1F7E /* solver_direct_mean.cpp in Sources */ = {isa = PBXBuildFile; fileRef = 05E6DBE217EB62A100FA1F7E /* solver_direct_mean.cpp */; };
		05E6DC2A17EB62A100FA1F7E /* solver_direct_transition.cpp in Sources */ = {isa = PBXBuildFile; fileRef = 05E6DBE517EB62A100FA1F7E /* solver_direct_transition.cpp */; };
		05E6DC2B17EB62A100FA1F7E /* solver_direct_turbulent.cpp in Sources */ = {isa = PBXBuildFile; fileRef = 05E6DBE617EB62A100FA1F7E /* solver_direct_turbulent.cpp */; };
		05E6DC2F17EB62A100FA1F7E /* solver_structure.cpp in Sources */ = {isa = PBXBuildFile; fileRef = 05E6DBEA17EB62A100FA1F7E /* solver_structure.cpp */; };
		05E6DC3017EB62A100FA1F7E /* solver_template.cpp in Sources */ = {isa = PBXBuildFile; fileRef = 05E6DBEB17EB62A100FA1F7E /* solver_template.cpp */; };
		05E6DC3117EB62A100FA1F7E /* SU2_CFD.cpp in Sources */ = {isa = PBXBuildFile; fileRef = 05E6DBEC17EB62A100FA1F7E /* SU2_CFD.cpp */; };
		05E6DC3417EB62A100FA1F7E /* variable_adjoint_mean.cpp in Sources */ = {isa = PBXBuildFile; fileRef = 05E6DBEF17EB62A100FA1F7E /* variable_adjoint_mean.cpp */; };
		05E6DC3717EB62A100FA1F7E /* variable_adjoint_turbulent.cpp in Sources */ = {isa = PBXBuildFile; fileRef = 05E6DBF217EB62A100FA1F7E /* variable_adjoint_turbulent.cpp */; };
		05E6DC3A17EB62A100FA1F7E /* variable_direct_heat.cpp in Sources */ = {isa = PBXBuildFile; fileRef = 05E6DBF517EB62A100FA1F7E /* variable_direct_heat.cpp */; };
		05E6DC3C17EB62A100FA1F7E /* variable_direct_mean.cpp in Sources */ = {isa = PBXBuildFile; fileRef = 05E6DBF717EB62A100FA1F7E /* variable_direct_mean.cpp */; };
		05E6DC3F17EB62A100FA1F7E /* variable_direct_transition.cpp in Sources */ = {isa = PBXBuildFile; fileRef = 05E6DBFA17EB62A100FA1F7E /* variable_direct_transition.cpp */; };
		05E6DC4017EB62A100FA1F7E /* variable_direct_turbulent.cpp in Sources */ = {isa = PBXBuildFile; fileRef = 05E6DBFB17EB62A100FA1F7E /* variable_direct_turbulent.cpp */; };
		05E6DC4417EB62A100FA1F7E /* variable_structure.cpp in Sources */ = {isa = PBXBuildFile; fileRef = 05E6DBFF17EB62A100FA1F7E /* variable_structure.cpp */; };
		05E6DC4517EB62A100FA1F7E /* variable_template.cpp in Sources */ = {isa = PBXBuildFile; fileRef = 05E6DC0017EB62A100FA1F7E /* variable_template.cpp */; };
		05F1089A1978D2AE00F2F288 /* fluid_model_pig.cpp in Sources */ = {isa = PBXBuildFile; fileRef = 05F108961978D2AE00F2F288 /* fluid_model_pig.cpp */; };
		05F1089B1978D2AE00F2F288 /* fluid_model_ppr.cpp in Sources */ = {isa = PBXBuildFile; fileRef = 05F108971978D2AE00F2F288 /* fluid_model_ppr.cpp */; };
		05F1089C1978D2AE00F2F288 /* fluid_model_pvdw.cpp in Sources */ = {isa = PBXBuildFile; fileRef = 05F108981978D2AE00F2F288 /* fluid_model_pvdw.cpp */; };
		05F1089D1978D2AE00F2F288 /* fluid_model.cpp in Sources */ = {isa = PBXBuildFile; fileRef = 05F108991978D2AE00F2F288 /* fluid_model.cpp */; };
		05F108A41978D2F200F2F288 /* transport_model.cpp in Sources */ = {isa = PBXBuildFile; fileRef = 05F108A31978D2F200F2F288 /* transport_model.cpp */; };
		05F8F2682008A1C8000FEA01 /* python_wrapper_structure.cpp in Sources */ = {isa = PBXBuildFile; fileRef = 05F8F2672008A1C7000FEA01 /* python_wrapper_structure.cpp */; };
		3599C5D22121FAC9003AAF05 /* su2_blas.cpp in Sources */ = {isa = PBXBuildFile; fileRef = 3599C5D02121FAC9003AAF05 /* su2_blas.cpp */; };
		3599C5D32121FAC9003AAF05 /* wall_model.cpp in Sources */ = {isa = PBXBuildFile; fileRef = 3599C5D12121FAC9003AAF05 /* wall_model.cpp */; };
		E90D35F7203F9C5800A3290D /* fluid_model_inc.cpp in Sources */ = {isa = PBXBuildFile; fileRef = E90D35F6203F9C5800A3290D /* fluid_model_inc.cpp */; };
		E9225F761FCBC36D002F3682 /* solver_adjoint_elasticity.cpp in Sources */ = {isa = PBXBuildFile; fileRef = E9225F741FCBC36D002F3682 /* solver_adjoint_elasticity.cpp */; };
		E9225F771FCBC36D002F3682 /* variable_adjoint_elasticity.cpp in Sources */ = {isa = PBXBuildFile; fileRef = E9225F751FCBC36D002F3682 /* variable_adjoint_elasticity.cpp */; };
		E941BB8E1B71D0D0005C6C06 /* solver_adjoint_discrete.cpp in Sources */ = {isa = PBXBuildFile; fileRef = E941BB8D1B71D0D0005C6C06 /* solver_adjoint_discrete.cpp */; };
		E941BB931B71D124005C6C06 /* linear_solvers_structure_b.cpp in Sources */ = {isa = PBXBuildFile; fileRef = E941BB901B71D124005C6C06 /* linear_solvers_structure_b.cpp */; };
		E941BB941B71D124005C6C06 /* mpi_structure.cpp in Sources */ = {isa = PBXBuildFile; fileRef = E941BB911B71D124005C6C06 /* mpi_structure.cpp */; };
		E941BBAE1B71D564005C6C06 /* variable_adjoint_discrete.cpp in Sources */ = {isa = PBXBuildFile; fileRef = E941BBAD1B71D564005C6C06 /* variable_adjoint_discrete.cpp */; };
		E9AA98A71BB3436900B7FE37 /* driver_structure.cpp in Sources */ = {isa = PBXBuildFile; fileRef = E9AA98A61BB3436900B7FE37 /* driver_structure.cpp */; };
		E9C8307D2061E60E004417A9 /* cgns_elements.cpp in Sources */ = {isa = PBXBuildFile; fileRef = E9C830732061E60E004417A9 /* cgns_elements.cpp */; };
		E9C8307F2061E60E004417A9 /* fem_geometry_structure.cpp in Sources */ = {isa = PBXBuildFile; fileRef = E9C830752061E60E004417A9 /* fem_geometry_structure.cpp */; };
		E9C830802061E60E004417A9 /* fem_integration_rules.cpp in Sources */ = {isa = PBXBuildFile; fileRef = E9C830762061E60E004417A9 /* fem_integration_rules.cpp */; };
		E9C830812061E60E004417A9 /* fem_standard_element.cpp in Sources */ = {isa = PBXBuildFile; fileRef = E9C830772061E60E004417A9 /* fem_standard_element.cpp */; };
		E9C830822061E60E004417A9 /* fem_wall_distance.cpp in Sources */ = {isa = PBXBuildFile; fileRef = E9C830782061E60E004417A9 /* fem_wall_distance.cpp */; };
		E9C830832061E60E004417A9 /* fem_work_estimate_metis.cpp in Sources */ = {isa = PBXBuildFile; fileRef = E9C830792061E60E004417A9 /* fem_work_estimate_metis.cpp */; };
		E9C830842061E60E004417A9 /* gauss_jacobi_quadrature.cpp in Sources */ = {isa = PBXBuildFile; fileRef = E9C8307A2061E60E004417A9 /* gauss_jacobi_quadrature.cpp */; };
		E9C830852061E60E004417A9 /* geometry_structure_fem_part.cpp in Sources */ = {isa = PBXBuildFile; fileRef = E9C8307B2061E60E004417A9 /* geometry_structure_fem_part.cpp */; };
		E9C830862061E60E004417A9 /* graph_vertex_coloring.cpp in Sources */ = {isa = PBXBuildFile; fileRef = E9C8307C2061E60E004417A9 /* graph_vertex_coloring.cpp */; };
		E9C830882061E67B004417A9 /* numerics_direct_mean_fem.cpp in Sources */ = {isa = PBXBuildFile; fileRef = E9C830872061E67B004417A9 /* numerics_direct_mean_fem.cpp */; };
		E9C830932061E799004417A9 /* solver_direct_mean_fem.cpp in Sources */ = {isa = PBXBuildFile; fileRef = E9C830922061E799004417A9 /* solver_direct_mean_fem.cpp */; };
		E9D85B4C1C3F1B9E0077122F /* ad_structure.cpp in Sources */ = {isa = PBXBuildFile; fileRef = E9D85B4B1C3F1B9E0077122F /* ad_structure.cpp */; };
		E9D9CE861C62A1A7004119E9 /* interpolation_structure.cpp in Sources */ = {isa = PBXBuildFile; fileRef = E9D9CE851C62A1A7004119E9 /* interpolation_structure.cpp */; };
		E9D9CE891C62A1C8004119E9 /* transfer_physics.cpp in Sources */ = {isa = PBXBuildFile; fileRef = E9D9CE871C62A1C8004119E9 /* transfer_physics.cpp */; };
		E9D9CE8A1C62A1C8004119E9 /* transfer_structure.cpp in Sources */ = {isa = PBXBuildFile; fileRef = E9D9CE881C62A1C8004119E9 /* transfer_structure.cpp */; };
		E9F130CC1D513DA300EC8963 /* numerics_direct_mean_inc.cpp in Sources */ = {isa = PBXBuildFile; fileRef = E9F130C61D513DA300EC8963 /* numerics_direct_mean_inc.cpp */; };
		E9F130CE1D513DA300EC8963 /* solver_direct_mean_inc.cpp in Sources */ = {isa = PBXBuildFile; fileRef = E9F130C81D513DA300EC8963 /* solver_direct_mean_inc.cpp */; };
		E9F130D01D513DA300EC8963 /* variable_direct_mean_inc.cpp in Sources */ = {isa = PBXBuildFile; fileRef = E9F130CA1D513DA300EC8963 /* variable_direct_mean_inc.cpp */; };
		E9F512C81CB2FD6B004D5089 /* numerics_direct_elasticity_linear.cpp in Sources */ = {isa = PBXBuildFile; fileRef = E9F512C61CB2FD6B004D5089 /* numerics_direct_elasticity_linear.cpp */; };
		E9F512C91CB2FD6B004D5089 /* numerics_direct_elasticity_nonlinear.cpp in Sources */ = {isa = PBXBuildFile; fileRef = E9F512C71CB2FD6B004D5089 /* numerics_direct_elasticity_nonlinear.cpp */; };
		E9FDF6EA1D2DD0560066E49C /* adt_structure.cpp in Sources */ = {isa = PBXBuildFile; fileRef = E9FDF6E91D2DD0560066E49C /* adt_structure.cpp */; };
/* End PBXBuildFile section */

/* Begin PBXCopyFilesBuildPhase section */
		8DD76F690486A84900D96B5E /* CopyFiles */ = {
			isa = PBXCopyFilesBuildPhase;
			buildActionMask = 8;
			dstPath = /usr/share/man/man1/;
			dstSubfolderSpec = 0;
			files = (
			);
			runOnlyForDeploymentPostprocessing = 1;
		};
/* End PBXCopyFilesBuildPhase section */

/* Begin PBXFileReference section */
		050698091AA6179100FF4F07 /* output_fieldview.cpp */ = {isa = PBXFileReference; fileEncoding = 4; lastKnownFileType = sourcecode.cpp.cpp; lineEnding = 0; name = output_fieldview.cpp; path = ../../SU2_CFD/src/output_fieldview.cpp; sourceTree = "<group>"; xcLanguageSpecificationIdentifier = xcode.lang.cpp; };
		0530E56917FDF7AC00733CE8 /* solver_direct_elasticity.cpp */ = {isa = PBXFileReference; fileEncoding = 4; lastKnownFileType = sourcecode.cpp.cpp; lineEnding = 0; name = solver_direct_elasticity.cpp; path = ../../SU2_CFD/src/solver_direct_elasticity.cpp; sourceTree = "<group>"; xcLanguageSpecificationIdentifier = xcode.lang.cpp; };
		0530E56D17FDF7C600733CE8 /* variable_direct_elasticity.cpp */ = {isa = PBXFileReference; fileEncoding = 4; lastKnownFileType = sourcecode.cpp.cpp; lineEnding = 0; name = variable_direct_elasticity.cpp; path = ../../SU2_CFD/src/variable_direct_elasticity.cpp; sourceTree = "<group>"; xcLanguageSpecificationIdentifier = xcode.lang.cpp; };
		0530E56F17FDF7D300733CE8 /* numerics_direct_elasticity.cpp */ = {isa = PBXFileReference; fileEncoding = 4; lastKnownFileType = sourcecode.cpp.cpp; lineEnding = 0; name = numerics_direct_elasticity.cpp; path = ../../SU2_CFD/src/numerics_direct_elasticity.cpp; sourceTree = "<group>"; xcLanguageSpecificationIdentifier = xcode.lang.cpp; };
		0541ABEE1370F5A6002D668B /* SU2_CFD */ = {isa = PBXFileReference; explicitFileType = "compiled.mach-o.executable"; includeInIndex = 0; path = SU2_CFD; sourceTree = BUILT_PRODUCTS_DIR; };
		05755F091A54AC4500600019 /* output_su2.cpp */ = {isa = PBXFileReference; fileEncoding = 4; lastKnownFileType = sourcecode.cpp.cpp; lineEnding = 0; name = output_su2.cpp; path = ../../SU2_CFD/src/output_su2.cpp; sourceTree = "<group>"; };
		05812D7A1F2787540086FCB0 /* output_physics.cpp */ = {isa = PBXFileReference; fileEncoding = 4; lastKnownFileType = sourcecode.cpp.cpp; name = output_physics.cpp; path = ../../SU2_CFD/src/output_physics.cpp; sourceTree = "<group>"; };
		05812D7C1F2787B60086FCB0 /* output_structure.inl */ = {isa = PBXFileReference; lastKnownFileType = text; name = output_structure.inl; path = ../../SU2_CFD/include/output_structure.inl; sourceTree = "<group>"; };
		05AF9F1D1BE1E1830062E1F1 /* element_linear.cpp */ = {isa = PBXFileReference; fileEncoding = 4; lastKnownFileType = sourcecode.cpp.cpp; lineEnding = 0; name = element_linear.cpp; path = ../../Common/src/element_linear.cpp; sourceTree = "<group>"; };
		05AF9F1E1BE1E1830062E1F1 /* element_structure.cpp */ = {isa = PBXFileReference; fileEncoding = 4; lastKnownFileType = sourcecode.cpp.cpp; lineEnding = 0; name = element_structure.cpp; path = ../../Common/src/element_structure.cpp; sourceTree = "<group>"; };
		05AF9F1F1BE1E1830062E1F1 /* gauss_structure.cpp */ = {isa = PBXFileReference; fileEncoding = 4; lastKnownFileType = sourcecode.cpp.cpp; lineEnding = 0; name = gauss_structure.cpp; path = ../../Common/src/gauss_structure.cpp; sourceTree = "<group>"; };
		05E6DA9F17EB603F00FA1F7E /* config_structure.inl */ = {isa = PBXFileReference; lastKnownFileType = text; lineEnding = 0; name = config_structure.inl; path = ../../Common/include/config_structure.inl; sourceTree = "<group>"; xcLanguageSpecificationIdentifier = xcode.lang.cpp; };
		05E6DAA017EB603F00FA1F7E /* dual_grid_structure.inl */ = {isa = PBXFileReference; lastKnownFileType = text; lineEnding = 0; name = dual_grid_structure.inl; path = ../../Common/include/dual_grid_structure.inl; sourceTree = "<group>"; xcLanguageSpecificationIdentifier = xcode.lang.cpp; };
		05E6DAA117EB603F00FA1F7E /* geometry_structure.inl */ = {isa = PBXFileReference; lastKnownFileType = text; lineEnding = 0; name = geometry_structure.inl; path = ../../Common/include/geometry_structure.inl; sourceTree = "<group>"; xcLanguageSpecificationIdentifier = xcode.lang.cpp; };
		05E6DAA217EB603F00FA1F7E /* grid_adaptation_structure.inl */ = {isa = PBXFileReference; lastKnownFileType = text; lineEnding = 0; name = grid_adaptation_structure.inl; path = ../../Common/include/grid_adaptation_structure.inl; sourceTree = "<group>"; xcLanguageSpecificationIdentifier = xcode.lang.cpp; };
		05E6DAA317EB603F00FA1F7E /* grid_movement_structure.inl */ = {isa = PBXFileReference; lastKnownFileType = text; lineEnding = 0; name = grid_movement_structure.inl; path = ../../Common/include/grid_movement_structure.inl; sourceTree = "<group>"; xcLanguageSpecificationIdentifier = xcode.lang.cpp; };
		05E6DAA417EB603F00FA1F7E /* linear_solvers_structure.inl */ = {isa = PBXFileReference; lastKnownFileType = text; lineEnding = 0; name = linear_solvers_structure.inl; path = ../../Common/include/linear_solvers_structure.inl; sourceTree = "<group>"; xcLanguageSpecificationIdentifier = xcode.lang.cpp; };
		05E6DAA517EB603F00FA1F7E /* matrix_structure.inl */ = {isa = PBXFileReference; lastKnownFileType = text; lineEnding = 0; name = matrix_structure.inl; path = ../../Common/include/matrix_structure.inl; sourceTree = "<group>"; xcLanguageSpecificationIdentifier = xcode.lang.cpp; };
		05E6DAA617EB603F00FA1F7E /* primal_grid_structure.inl */ = {isa = PBXFileReference; lastKnownFileType = text; lineEnding = 0; name = primal_grid_structure.inl; path = ../../Common/include/primal_grid_structure.inl; sourceTree = "<group>"; xcLanguageSpecificationIdentifier = xcode.lang.cpp; };
		05E6DAA717EB603F00FA1F7E /* vector_structure.inl */ = {isa = PBXFileReference; lastKnownFileType = text; lineEnding = 0; name = vector_structure.inl; path = ../../Common/include/vector_structure.inl; sourceTree = "<group>"; xcLanguageSpecificationIdentifier = xcode.lang.cpp; };
		05E6DAC517EB608000FA1F7E /* config_structure.hpp */ = {isa = PBXFileReference; lastKnownFileType = sourcecode.cpp.h; lineEnding = 0; name = config_structure.hpp; path = ../../Common/include/config_structure.hpp; sourceTree = "<group>"; xcLanguageSpecificationIdentifier = xcode.lang.cpp; };
		05E6DAC617EB608000FA1F7E /* dual_grid_structure.hpp */ = {isa = PBXFileReference; lastKnownFileType = sourcecode.cpp.h; lineEnding = 0; name = dual_grid_structure.hpp; path = ../../Common/include/dual_grid_structure.hpp; sourceTree = "<group>"; xcLanguageSpecificationIdentifier = xcode.lang.cpp; };
		05E6DAC717EB608000FA1F7E /* geometry_structure.hpp */ = {isa = PBXFileReference; lastKnownFileType = sourcecode.cpp.h; lineEnding = 0; name = geometry_structure.hpp; path = ../../Common/include/geometry_structure.hpp; sourceTree = "<group>"; xcLanguageSpecificationIdentifier = xcode.lang.cpp; };
		05E6DAC817EB608000FA1F7E /* grid_adaptation_structure.hpp */ = {isa = PBXFileReference; lastKnownFileType = sourcecode.cpp.h; lineEnding = 0; name = grid_adaptation_structure.hpp; path = ../../Common/include/grid_adaptation_structure.hpp; sourceTree = "<group>"; xcLanguageSpecificationIdentifier = xcode.lang.cpp; };
		05E6DAC917EB608000FA1F7E /* grid_movement_structure.hpp */ = {isa = PBXFileReference; lastKnownFileType = sourcecode.cpp.h; lineEnding = 0; name = grid_movement_structure.hpp; path = ../../Common/include/grid_movement_structure.hpp; sourceTree = "<group>"; xcLanguageSpecificationIdentifier = xcode.lang.cpp; };
		05E6DACA17EB608000FA1F7E /* linear_solvers_structure.hpp */ = {isa = PBXFileReference; lastKnownFileType = sourcecode.cpp.h; lineEnding = 0; name = linear_solvers_structure.hpp; path = ../../Common/include/linear_solvers_structure.hpp; sourceTree = "<group>"; xcLanguageSpecificationIdentifier = xcode.lang.cpp; };
		05E6DACB17EB608000FA1F7E /* matrix_structure.hpp */ = {isa = PBXFileReference; lastKnownFileType = sourcecode.cpp.h; lineEnding = 0; name = matrix_structure.hpp; path = ../../Common/include/matrix_structure.hpp; sourceTree = "<group>"; xcLanguageSpecificationIdentifier = xcode.lang.cpp; };
		05E6DACC17EB608000FA1F7E /* option_structure.hpp */ = {isa = PBXFileReference; lastKnownFileType = sourcecode.cpp.h; lineEnding = 0; name = option_structure.hpp; path = ../../Common/include/option_structure.hpp; sourceTree = "<group>"; xcLanguageSpecificationIdentifier = xcode.lang.cpp; };
		05E6DACD17EB608000FA1F7E /* primal_grid_structure.hpp */ = {isa = PBXFileReference; lastKnownFileType = sourcecode.cpp.h; lineEnding = 0; name = primal_grid_structure.hpp; path = ../../Common/include/primal_grid_structure.hpp; sourceTree = "<group>"; xcLanguageSpecificationIdentifier = xcode.lang.cpp; };
		05E6DACE17EB608000FA1F7E /* vector_structure.hpp */ = {isa = PBXFileReference; lastKnownFileType = sourcecode.cpp.h; lineEnding = 0; name = vector_structure.hpp; path = ../../Common/include/vector_structure.hpp; sourceTree = "<group>"; xcLanguageSpecificationIdentifier = xcode.lang.cpp; };
		05E6DB8917EB61E600FA1F7E /* config_structure.cpp */ = {isa = PBXFileReference; fileEncoding = 4; lastKnownFileType = sourcecode.cpp.cpp; lineEnding = 0; name = config_structure.cpp; path = ../../Common/src/config_structure.cpp; sourceTree = "<group>"; xcLanguageSpecificationIdentifier = xcode.lang.cpp; };
		05E6DB8A17EB61E600FA1F7E /* dual_grid_structure.cpp */ = {isa = PBXFileReference; fileEncoding = 4; lastKnownFileType = sourcecode.cpp.cpp; lineEnding = 0; name = dual_grid_structure.cpp; path = ../../Common/src/dual_grid_structure.cpp; sourceTree = "<group>"; xcLanguageSpecificationIdentifier = xcode.lang.cpp; };
		05E6DB8B17EB61E600FA1F7E /* geometry_structure.cpp */ = {isa = PBXFileReference; fileEncoding = 4; lastKnownFileType = sourcecode.cpp.cpp; lineEnding = 0; name = geometry_structure.cpp; path = ../../Common/src/geometry_structure.cpp; sourceTree = "<group>"; xcLanguageSpecificationIdentifier = xcode.lang.cpp; };
		05E6DB8C17EB61E600FA1F7E /* grid_adaptation_structure.cpp */ = {isa = PBXFileReference; fileEncoding = 4; lastKnownFileType = sourcecode.cpp.cpp; lineEnding = 0; name = grid_adaptation_structure.cpp; path = ../../Common/src/grid_adaptation_structure.cpp; sourceTree = "<group>"; xcLanguageSpecificationIdentifier = xcode.lang.cpp; };
		05E6DB8D17EB61E600FA1F7E /* grid_movement_structure.cpp */ = {isa = PBXFileReference; fileEncoding = 4; lastKnownFileType = sourcecode.cpp.cpp; lineEnding = 0; name = grid_movement_structure.cpp; path = ../../Common/src/grid_movement_structure.cpp; sourceTree = "<group>"; xcLanguageSpecificationIdentifier = xcode.lang.cpp; };
		05E6DB8E17EB61E600FA1F7E /* linear_solvers_structure.cpp */ = {isa = PBXFileReference; fileEncoding = 4; lastKnownFileType = sourcecode.cpp.cpp; lineEnding = 0; name = linear_solvers_structure.cpp; path = ../../Common/src/linear_solvers_structure.cpp; sourceTree = "<group>"; xcLanguageSpecificationIdentifier = xcode.lang.cpp; };
		05E6DB8F17EB61E600FA1F7E /* matrix_structure.cpp */ = {isa = PBXFileReference; fileEncoding = 4; lastKnownFileType = sourcecode.cpp.cpp; lineEnding = 0; name = matrix_structure.cpp; path = ../../Common/src/matrix_structure.cpp; sourceTree = "<group>"; xcLanguageSpecificationIdentifier = xcode.lang.cpp; };
		05E6DB9017EB61E600FA1F7E /* primal_grid_structure.cpp */ = {isa = PBXFileReference; fileEncoding = 4; lastKnownFileType = sourcecode.cpp.cpp; lineEnding = 0; name = primal_grid_structure.cpp; path = ../../Common/src/primal_grid_structure.cpp; sourceTree = "<group>"; xcLanguageSpecificationIdentifier = xcode.lang.cpp; };
		05E6DB9117EB61E600FA1F7E /* vector_structure.cpp */ = {isa = PBXFileReference; fileEncoding = 4; lastKnownFileType = sourcecode.cpp.cpp; lineEnding = 0; name = vector_structure.cpp; path = ../../Common/src/vector_structure.cpp; sourceTree = "<group>"; xcLanguageSpecificationIdentifier = xcode.lang.cpp; };
		05E6DBB017EB624700FA1F7E /* integration_structure.inl */ = {isa = PBXFileReference; lastKnownFileType = text; lineEnding = 0; name = integration_structure.inl; path = ../../SU2_CFD/include/integration_structure.inl; sourceTree = "<group>"; xcLanguageSpecificationIdentifier = xcode.lang.cpp; };
		05E6DBB117EB624700FA1F7E /* numerics_structure.inl */ = {isa = PBXFileReference; lastKnownFileType = text; lineEnding = 0; name = numerics_structure.inl; path = ../../SU2_CFD/include/numerics_structure.inl; sourceTree = "<group>"; xcLanguageSpecificationIdentifier = xcode.lang.cpp; };
		05E6DBB217EB624700FA1F7E /* solver_structure.inl */ = {isa = PBXFileReference; lastKnownFileType = text; lineEnding = 0; name = solver_structure.inl; path = ../../SU2_CFD/include/solver_structure.inl; sourceTree = "<group>"; xcLanguageSpecificationIdentifier = xcode.lang.cpp; };
		05E6DBB317EB624700FA1F7E /* variable_structure.inl */ = {isa = PBXFileReference; lastKnownFileType = text; lineEnding = 0; name = variable_structure.inl; path = ../../SU2_CFD/include/variable_structure.inl; sourceTree = "<group>"; xcLanguageSpecificationIdentifier = xcode.lang.cpp; };
		05E6DBB417EB627400FA1F7E /* definition_structure.hpp */ = {isa = PBXFileReference; lastKnownFileType = sourcecode.cpp.h; lineEnding = 0; name = definition_structure.hpp; path = ../../SU2_CFD/include/definition_structure.hpp; sourceTree = "<group>"; xcLanguageSpecificationIdentifier = xcode.lang.cpp; };
		05E6DBB517EB627400FA1F7E /* integration_structure.hpp */ = {isa = PBXFileReference; lastKnownFileType = sourcecode.cpp.h; lineEnding = 0; name = integration_structure.hpp; path = ../../SU2_CFD/include/integration_structure.hpp; sourceTree = "<group>"; xcLanguageSpecificationIdentifier = xcode.lang.cpp; };
		05E6DBB617EB627400FA1F7E /* iteration_structure.hpp */ = {isa = PBXFileReference; lastKnownFileType = sourcecode.cpp.h; lineEnding = 0; name = iteration_structure.hpp; path = ../../SU2_CFD/include/iteration_structure.hpp; sourceTree = "<group>"; xcLanguageSpecificationIdentifier = xcode.lang.cpp; };
		05E6DBB717EB627400FA1F7E /* numerics_structure.hpp */ = {isa = PBXFileReference; lastKnownFileType = sourcecode.cpp.h; lineEnding = 0; name = numerics_structure.hpp; path = ../../SU2_CFD/include/numerics_structure.hpp; sourceTree = "<group>"; xcLanguageSpecificationIdentifier = xcode.lang.cpp; };
		05E6DBB817EB627400FA1F7E /* output_structure.hpp */ = {isa = PBXFileReference; lastKnownFileType = sourcecode.cpp.h; lineEnding = 0; name = output_structure.hpp; path = ../../SU2_CFD/include/output_structure.hpp; sourceTree = "<group>"; xcLanguageSpecificationIdentifier = xcode.lang.cpp; };
		05E6DBB917EB627400FA1F7E /* solver_structure.hpp */ = {isa = PBXFileReference; lastKnownFileType = sourcecode.cpp.h; lineEnding = 0; name = solver_structure.hpp; path = ../../SU2_CFD/include/solver_structure.hpp; sourceTree = "<group>"; xcLanguageSpecificationIdentifier = xcode.lang.cpp; };
		05E6DBBA17EB627400FA1F7E /* SU2_CFD.hpp */ = {isa = PBXFileReference; lastKnownFileType = sourcecode.cpp.h; lineEnding = 0; name = SU2_CFD.hpp; path = ../../SU2_CFD/include/SU2_CFD.hpp; sourceTree = "<group>"; xcLanguageSpecificationIdentifier = xcode.lang.cpp; };
		05E6DBBB17EB627400FA1F7E /* variable_structure.hpp */ = {isa = PBXFileReference; lastKnownFileType = sourcecode.cpp.h; lineEnding = 0; name = variable_structure.hpp; path = ../../SU2_CFD/include/variable_structure.hpp; sourceTree = "<group>"; xcLanguageSpecificationIdentifier = xcode.lang.cpp; };
		05E6DBBC17EB62A000FA1F7E /* definition_structure.cpp */ = {isa = PBXFileReference; fileEncoding = 4; lastKnownFileType = sourcecode.cpp.cpp; lineEnding = 0; name = definition_structure.cpp; path = ../../SU2_CFD/src/definition_structure.cpp; sourceTree = "<group>"; xcLanguageSpecificationIdentifier = xcode.lang.cpp; };
		05E6DBBE17EB62A100FA1F7E /* integration_structure.cpp */ = {isa = PBXFileReference; fileEncoding = 4; lastKnownFileType = sourcecode.cpp.cpp; lineEnding = 0; name = integration_structure.cpp; path = ../../SU2_CFD/src/integration_structure.cpp; sourceTree = "<group>"; xcLanguageSpecificationIdentifier = xcode.lang.cpp; };
		05E6DBBF17EB62A100FA1F7E /* integration_time.cpp */ = {isa = PBXFileReference; fileEncoding = 4; lastKnownFileType = sourcecode.cpp.cpp; lineEnding = 0; name = integration_time.cpp; path = ../../SU2_CFD/src/integration_time.cpp; sourceTree = "<group>"; xcLanguageSpecificationIdentifier = xcode.lang.cpp; };
		05E6DBC017EB62A100FA1F7E /* iteration_structure.cpp */ = {isa = PBXFileReference; fileEncoding = 4; lastKnownFileType = sourcecode.cpp.cpp; lineEnding = 0; name = iteration_structure.cpp; path = ../../SU2_CFD/src/iteration_structure.cpp; sourceTree = "<group>"; xcLanguageSpecificationIdentifier = xcode.lang.cpp; };
		05E6DBC317EB62A100FA1F7E /* numerics_adjoint_mean.cpp */ = {isa = PBXFileReference; fileEncoding = 4; lastKnownFileType = sourcecode.cpp.cpp; lineEnding = 0; name = numerics_adjoint_mean.cpp; path = ../../SU2_CFD/src/numerics_adjoint_mean.cpp; sourceTree = "<group>"; xcLanguageSpecificationIdentifier = xcode.lang.cpp; };
		05E6DBC617EB62A100FA1F7E /* numerics_adjoint_turbulent.cpp */ = {isa = PBXFileReference; fileEncoding = 4; lastKnownFileType = sourcecode.cpp.cpp; lineEnding = 0; name = numerics_adjoint_turbulent.cpp; path = ../../SU2_CFD/src/numerics_adjoint_turbulent.cpp; sourceTree = "<group>"; xcLanguageSpecificationIdentifier = xcode.lang.cpp; };
		05E6DBC917EB62A100FA1F7E /* numerics_direct_heat.cpp */ = {isa = PBXFileReference; fileEncoding = 4; lastKnownFileType = sourcecode.cpp.cpp; lineEnding = 0; name = numerics_direct_heat.cpp; path = ../../SU2_CFD/src/numerics_direct_heat.cpp; sourceTree = "<group>"; xcLanguageSpecificationIdentifier = xcode.lang.cpp; };
		05E6DBCB17EB62A100FA1F7E /* numerics_direct_mean.cpp */ = {isa = PBXFileReference; fileEncoding = 4; lastKnownFileType = sourcecode.cpp.cpp; lineEnding = 0; name = numerics_direct_mean.cpp; path = ../../SU2_CFD/src/numerics_direct_mean.cpp; sourceTree = "<group>"; xcLanguageSpecificationIdentifier = xcode.lang.cpp; };
		05E6DBCE17EB62A100FA1F7E /* numerics_direct_transition.cpp */ = {isa = PBXFileReference; fileEncoding = 4; lastKnownFileType = sourcecode.cpp.cpp; lineEnding = 0; name = numerics_direct_transition.cpp; path = ../../SU2_CFD/src/numerics_direct_transition.cpp; sourceTree = "<group>"; xcLanguageSpecificationIdentifier = xcode.lang.cpp; };
		05E6DBCF17EB62A100FA1F7E /* numerics_direct_turbulent.cpp */ = {isa = PBXFileReference; fileEncoding = 4; lastKnownFileType = sourcecode.cpp.cpp; lineEnding = 0; name = numerics_direct_turbulent.cpp; path = ../../SU2_CFD/src/numerics_direct_turbulent.cpp; sourceTree = "<group>"; xcLanguageSpecificationIdentifier = xcode.lang.cpp; };
		05E6DBD317EB62A100FA1F7E /* numerics_structure.cpp */ = {isa = PBXFileReference; fileEncoding = 4; lastKnownFileType = sourcecode.cpp.cpp; lineEnding = 0; name = numerics_structure.cpp; path = ../../SU2_CFD/src/numerics_structure.cpp; sourceTree = "<group>"; xcLanguageSpecificationIdentifier = xcode.lang.cpp; };
		05E6DBD417EB62A100FA1F7E /* numerics_template.cpp */ = {isa = PBXFileReference; fileEncoding = 4; lastKnownFileType = sourcecode.cpp.cpp; lineEnding = 0; name = numerics_template.cpp; path = ../../SU2_CFD/src/numerics_template.cpp; sourceTree = "<group>"; xcLanguageSpecificationIdentifier = xcode.lang.cpp; };
		05E6DBD517EB62A100FA1F7E /* output_cgns.cpp */ = {isa = PBXFileReference; fileEncoding = 4; lastKnownFileType = sourcecode.cpp.cpp; lineEnding = 0; name = output_cgns.cpp; path = ../../SU2_CFD/src/output_cgns.cpp; sourceTree = "<group>"; xcLanguageSpecificationIdentifier = xcode.lang.cpp; };
		05E6DBD617EB62A100FA1F7E /* output_paraview.cpp */ = {isa = PBXFileReference; fileEncoding = 4; lastKnownFileType = sourcecode.cpp.cpp; lineEnding = 0; name = output_paraview.cpp; path = ../../SU2_CFD/src/output_paraview.cpp; sourceTree = "<group>"; xcLanguageSpecificationIdentifier = xcode.lang.cpp; };
		05E6DBD717EB62A100FA1F7E /* output_structure.cpp */ = {isa = PBXFileReference; fileEncoding = 4; lastKnownFileType = sourcecode.cpp.cpp; lineEnding = 0; name = output_structure.cpp; path = ../../SU2_CFD/src/output_structure.cpp; sourceTree = "<group>"; };
		05E6DBD817EB62A100FA1F7E /* output_tecplot.cpp */ = {isa = PBXFileReference; fileEncoding = 4; lastKnownFileType = sourcecode.cpp.cpp; lineEnding = 0; name = output_tecplot.cpp; path = ../../SU2_CFD/src/output_tecplot.cpp; sourceTree = "<group>"; xcLanguageSpecificationIdentifier = xcode.lang.cpp; };
		05E6DBDA17EB62A100FA1F7E /* solver_adjoint_mean.cpp */ = {isa = PBXFileReference; fileEncoding = 4; lastKnownFileType = sourcecode.cpp.cpp; lineEnding = 0; name = solver_adjoint_mean.cpp; path = ../../SU2_CFD/src/solver_adjoint_mean.cpp; sourceTree = "<group>"; xcLanguageSpecificationIdentifier = xcode.lang.cpp; };
		05E6DBDD17EB62A100FA1F7E /* solver_adjoint_turbulent.cpp */ = {isa = PBXFileReference; fileEncoding = 4; lastKnownFileType = sourcecode.cpp.cpp; lineEnding = 0; name = solver_adjoint_turbulent.cpp; path = ../../SU2_CFD/src/solver_adjoint_turbulent.cpp; sourceTree = "<group>"; xcLanguageSpecificationIdentifier = xcode.lang.cpp; };
		05E6DBE017EB62A100FA1F7E /* solver_direct_heat.cpp */ = {isa = PBXFileReference; fileEncoding = 4; lastKnownFileType = sourcecode.cpp.cpp; lineEnding = 0; name = solver_direct_heat.cpp; path = ../../SU2_CFD/src/solver_direct_heat.cpp; sourceTree = "<group>"; xcLanguageSpecificationIdentifier = xcode.lang.cpp; };
		05E6DBE217EB62A100FA1F7E /* solver_direct_mean.cpp */ = {isa = PBXFileReference; fileEncoding = 4; lastKnownFileType = sourcecode.cpp.cpp; lineEnding = 0; name = solver_direct_mean.cpp; path = ../../SU2_CFD/src/solver_direct_mean.cpp; sourceTree = "<group>"; xcLanguageSpecificationIdentifier = xcode.lang.cpp; };
		05E6DBE517EB62A100FA1F7E /* solver_direct_transition.cpp */ = {isa = PBXFileReference; fileEncoding = 4; lastKnownFileType = sourcecode.cpp.cpp; lineEnding = 0; name = solver_direct_transition.cpp; path = ../../SU2_CFD/src/solver_direct_transition.cpp; sourceTree = "<group>"; xcLanguageSpecificationIdentifier = xcode.lang.cpp; };
		05E6DBE617EB62A100FA1F7E /* solver_direct_turbulent.cpp */ = {isa = PBXFileReference; fileEncoding = 4; lastKnownFileType = sourcecode.cpp.cpp; lineEnding = 0; name = solver_direct_turbulent.cpp; path = ../../SU2_CFD/src/solver_direct_turbulent.cpp; sourceTree = "<group>"; xcLanguageSpecificationIdentifier = xcode.lang.cpp; };
		05E6DBEA17EB62A100FA1F7E /* solver_structure.cpp */ = {isa = PBXFileReference; fileEncoding = 4; lastKnownFileType = sourcecode.cpp.cpp; lineEnding = 0; name = solver_structure.cpp; path = ../../SU2_CFD/src/solver_structure.cpp; sourceTree = "<group>"; };
		05E6DBEB17EB62A100FA1F7E /* solver_template.cpp */ = {isa = PBXFileReference; fileEncoding = 4; lastKnownFileType = sourcecode.cpp.cpp; lineEnding = 0; name = solver_template.cpp; path = ../../SU2_CFD/src/solver_template.cpp; sourceTree = "<group>"; xcLanguageSpecificationIdentifier = xcode.lang.cpp; };
		05E6DBEC17EB62A100FA1F7E /* SU2_CFD.cpp */ = {isa = PBXFileReference; fileEncoding = 4; lastKnownFileType = sourcecode.cpp.cpp; lineEnding = 0; name = SU2_CFD.cpp; path = ../../SU2_CFD/src/SU2_CFD.cpp; sourceTree = "<group>"; xcLanguageSpecificationIdentifier = xcode.lang.cpp; };
		05E6DBEF17EB62A100FA1F7E /* variable_adjoint_mean.cpp */ = {isa = PBXFileReference; fileEncoding = 4; lastKnownFileType = sourcecode.cpp.cpp; lineEnding = 0; name = variable_adjoint_mean.cpp; path = ../../SU2_CFD/src/variable_adjoint_mean.cpp; sourceTree = "<group>"; xcLanguageSpecificationIdentifier = xcode.lang.cpp; };
		05E6DBF217EB62A100FA1F7E /* variable_adjoint_turbulent.cpp */ = {isa = PBXFileReference; fileEncoding = 4; lastKnownFileType = sourcecode.cpp.cpp; lineEnding = 0; name = variable_adjoint_turbulent.cpp; path = ../../SU2_CFD/src/variable_adjoint_turbulent.cpp; sourceTree = "<group>"; xcLanguageSpecificationIdentifier = xcode.lang.cpp; };
		05E6DBF517EB62A100FA1F7E /* variable_direct_heat.cpp */ = {isa = PBXFileReference; fileEncoding = 4; lastKnownFileType = sourcecode.cpp.cpp; lineEnding = 0; name = variable_direct_heat.cpp; path = ../../SU2_CFD/src/variable_direct_heat.cpp; sourceTree = "<group>"; xcLanguageSpecificationIdentifier = xcode.lang.cpp; };
		05E6DBF717EB62A100FA1F7E /* variable_direct_mean.cpp */ = {isa = PBXFileReference; fileEncoding = 4; lastKnownFileType = sourcecode.cpp.cpp; lineEnding = 0; name = variable_direct_mean.cpp; path = ../../SU2_CFD/src/variable_direct_mean.cpp; sourceTree = "<group>"; xcLanguageSpecificationIdentifier = xcode.lang.cpp; };
		05E6DBFA17EB62A100FA1F7E /* variable_direct_transition.cpp */ = {isa = PBXFileReference; fileEncoding = 4; lastKnownFileType = sourcecode.cpp.cpp; lineEnding = 0; name = variable_direct_transition.cpp; path = ../../SU2_CFD/src/variable_direct_transition.cpp; sourceTree = "<group>"; xcLanguageSpecificationIdentifier = xcode.lang.cpp; };
		05E6DBFB17EB62A100FA1F7E /* variable_direct_turbulent.cpp */ = {isa = PBXFileReference; fileEncoding = 4; lastKnownFileType = sourcecode.cpp.cpp; lineEnding = 0; name = variable_direct_turbulent.cpp; path = ../../SU2_CFD/src/variable_direct_turbulent.cpp; sourceTree = "<group>"; xcLanguageSpecificationIdentifier = xcode.lang.cpp; };
		05E6DBFF17EB62A100FA1F7E /* variable_structure.cpp */ = {isa = PBXFileReference; fileEncoding = 4; lastKnownFileType = sourcecode.cpp.cpp; lineEnding = 0; name = variable_structure.cpp; path = ../../SU2_CFD/src/variable_structure.cpp; sourceTree = "<group>"; xcLanguageSpecificationIdentifier = xcode.lang.cpp; };
		05E6DC0017EB62A100FA1F7E /* variable_template.cpp */ = {isa = PBXFileReference; fileEncoding = 4; lastKnownFileType = sourcecode.cpp.cpp; lineEnding = 0; name = variable_template.cpp; path = ../../SU2_CFD/src/variable_template.cpp; sourceTree = "<group>"; xcLanguageSpecificationIdentifier = xcode.lang.cpp; };
		05F108961978D2AE00F2F288 /* fluid_model_pig.cpp */ = {isa = PBXFileReference; fileEncoding = 4; lastKnownFileType = sourcecode.cpp.cpp; lineEnding = 0; name = fluid_model_pig.cpp; path = ../../SU2_CFD/src/fluid_model_pig.cpp; sourceTree = "<group>"; xcLanguageSpecificationIdentifier = xcode.lang.cpp; };
		05F108971978D2AE00F2F288 /* fluid_model_ppr.cpp */ = {isa = PBXFileReference; fileEncoding = 4; lastKnownFileType = sourcecode.cpp.cpp; lineEnding = 0; name = fluid_model_ppr.cpp; path = ../../SU2_CFD/src/fluid_model_ppr.cpp; sourceTree = "<group>"; xcLanguageSpecificationIdentifier = xcode.lang.cpp; };
		05F108981978D2AE00F2F288 /* fluid_model_pvdw.cpp */ = {isa = PBXFileReference; fileEncoding = 4; lastKnownFileType = sourcecode.cpp.cpp; lineEnding = 0; name = fluid_model_pvdw.cpp; path = ../../SU2_CFD/src/fluid_model_pvdw.cpp; sourceTree = "<group>"; xcLanguageSpecificationIdentifier = xcode.lang.cpp; };
		05F108991978D2AE00F2F288 /* fluid_model.cpp */ = {isa = PBXFileReference; fileEncoding = 4; lastKnownFileType = sourcecode.cpp.cpp; lineEnding = 0; name = fluid_model.cpp; path = ../../SU2_CFD/src/fluid_model.cpp; sourceTree = "<group>"; xcLanguageSpecificationIdentifier = xcode.lang.cpp; };
		05F1089E1978D2CE00F2F288 /* fluid_model.hpp */ = {isa = PBXFileReference; lastKnownFileType = sourcecode.cpp.h; lineEnding = 0; name = fluid_model.hpp; path = ../../SU2_CFD/include/fluid_model.hpp; sourceTree = "<group>"; xcLanguageSpecificationIdentifier = xcode.lang.cpp; };
		05F1089F1978D2CE00F2F288 /* transport_model.hpp */ = {isa = PBXFileReference; lastKnownFileType = sourcecode.cpp.h; lineEnding = 0; name = transport_model.hpp; path = ../../SU2_CFD/include/transport_model.hpp; sourceTree = "<group>"; xcLanguageSpecificationIdentifier = xcode.lang.cpp; };
		05F108A01978D2D700F2F288 /* fluid_model.inl */ = {isa = PBXFileReference; lastKnownFileType = text; lineEnding = 0; name = fluid_model.inl; path = ../../SU2_CFD/include/fluid_model.inl; sourceTree = "<group>"; xcLanguageSpecificationIdentifier = xcode.lang.cpp; };
		05F108A11978D2D700F2F288 /* transport_model.inl */ = {isa = PBXFileReference; lastKnownFileType = text; lineEnding = 0; name = transport_model.inl; path = ../../SU2_CFD/include/transport_model.inl; sourceTree = "<group>"; xcLanguageSpecificationIdentifier = xcode.lang.cpp; };
		05F108A31978D2F200F2F288 /* transport_model.cpp */ = {isa = PBXFileReference; fileEncoding = 4; lastKnownFileType = sourcecode.cpp.cpp; lineEnding = 0; name = transport_model.cpp; path = ../../SU2_CFD/src/transport_model.cpp; sourceTree = "<group>"; xcLanguageSpecificationIdentifier = xcode.lang.cpp; };
		05F8F2672008A1C7000FEA01 /* python_wrapper_structure.cpp */ = {isa = PBXFileReference; fileEncoding = 4; lastKnownFileType = sourcecode.cpp.cpp; name = python_wrapper_structure.cpp; path = ../../SU2_CFD/src/python_wrapper_structure.cpp; sourceTree = "<group>"; };
		355D2C9D2172BDE100C10535 /* sgs_model.inl */ = {isa = PBXFileReference; fileEncoding = 4; lastKnownFileType = text; name = sgs_model.inl; path = ../../SU2_CFD/include/sgs_model.inl; sourceTree = "<group>"; };
		355D2C9E2172BDE100C10535 /* sgs_model.hpp */ = {isa = PBXFileReference; fileEncoding = 4; lastKnownFileType = sourcecode.cpp.h; name = sgs_model.hpp; path = ../../SU2_CFD/include/sgs_model.hpp; sourceTree = "<group>"; };
		3599C5D02121FAC9003AAF05 /* su2_blas.cpp */ = {isa = PBXFileReference; fileEncoding = 4; lastKnownFileType = sourcecode.cpp.cpp; name = su2_blas.cpp; path = ../../Common/src/su2_blas.cpp; sourceTree = "<group>"; };
		3599C5D12121FAC9003AAF05 /* wall_model.cpp */ = {isa = PBXFileReference; fileEncoding = 4; lastKnownFileType = sourcecode.cpp.cpp; name = wall_model.cpp; path = ../../Common/src/wall_model.cpp; sourceTree = "<group>"; };
		3599C5D42121FAF4003AAF05 /* su2_blas.hpp */ = {isa = PBXFileReference; fileEncoding = 4; lastKnownFileType = sourcecode.cpp.h; name = su2_blas.hpp; path = ../../Common/include/su2_blas.hpp; sourceTree = "<group>"; };
		3599C5D52121FAF4003AAF05 /* wall_model.hpp */ = {isa = PBXFileReference; fileEncoding = 4; lastKnownFileType = sourcecode.cpp.h; name = wall_model.hpp; path = ../../Common/include/wall_model.hpp; sourceTree = "<group>"; };
		3599C5D62121FAF4003AAF05 /* wall_model.inl */ = {isa = PBXFileReference; fileEncoding = 4; lastKnownFileType = text; name = wall_model.inl; path = ../../Common/include/wall_model.inl; sourceTree = "<group>"; };
		E90D35F6203F9C5800A3290D /* fluid_model_inc.cpp */ = {isa = PBXFileReference; fileEncoding = 4; lastKnownFileType = sourcecode.cpp.cpp; name = fluid_model_inc.cpp; path = ../../SU2_CFD/src/fluid_model_inc.cpp; sourceTree = "<group>"; };
		E91CAD081B8C117A00EE3FCC /* inv_NACA0012.cfg */ = {isa = PBXFileReference; fileEncoding = 4; lastKnownFileType = text; path = inv_NACA0012.cfg; sourceTree = "<group>"; };
		E91CAD091B8C117A00EE3FCC /* mesh_NACA0012_inv.su2 */ = {isa = PBXFileReference; fileEncoding = 4; lastKnownFileType = text; path = mesh_NACA0012_inv.su2; sourceTree = "<group>"; };
		E9225F741FCBC36D002F3682 /* solver_adjoint_elasticity.cpp */ = {isa = PBXFileReference; fileEncoding = 4; lastKnownFileType = sourcecode.cpp.cpp; name = solver_adjoint_elasticity.cpp; path = ../../SU2_CFD/src/solver_adjoint_elasticity.cpp; sourceTree = "<group>"; };
		E9225F751FCBC36D002F3682 /* variable_adjoint_elasticity.cpp */ = {isa = PBXFileReference; fileEncoding = 4; lastKnownFileType = sourcecode.cpp.cpp; name = variable_adjoint_elasticity.cpp; path = ../../SU2_CFD/src/variable_adjoint_elasticity.cpp; sourceTree = "<group>"; };
		E941BB8D1B71D0D0005C6C06 /* solver_adjoint_discrete.cpp */ = {isa = PBXFileReference; fileEncoding = 4; lastKnownFileType = sourcecode.cpp.cpp; lineEnding = 0; name = solver_adjoint_discrete.cpp; path = ../../SU2_CFD/src/solver_adjoint_discrete.cpp; sourceTree = "<group>"; xcLanguageSpecificationIdentifier = xcode.lang.cpp; };
		E941BB901B71D124005C6C06 /* linear_solvers_structure_b.cpp */ = {isa = PBXFileReference; fileEncoding = 4; lastKnownFileType = sourcecode.cpp.cpp; lineEnding = 0; name = linear_solvers_structure_b.cpp; path = ../../Common/src/linear_solvers_structure_b.cpp; sourceTree = "<group>"; xcLanguageSpecificationIdentifier = xcode.lang.cpp; };
		E941BB911B71D124005C6C06 /* mpi_structure.cpp */ = {isa = PBXFileReference; fileEncoding = 4; lastKnownFileType = sourcecode.cpp.cpp; lineEnding = 0; name = mpi_structure.cpp; path = ../../Common/src/mpi_structure.cpp; sourceTree = "<group>"; xcLanguageSpecificationIdentifier = xcode.lang.cpp; };
		E941BB951B71D1AB005C6C06 /* datatype_structure.hpp */ = {isa = PBXFileReference; fileEncoding = 4; lastKnownFileType = sourcecode.cpp.h; lineEnding = 0; name = datatype_structure.hpp; path = ../../Common/include/datatype_structure.hpp; sourceTree = "<group>"; xcLanguageSpecificationIdentifier = xcode.lang.cpp; };
		E941BB961B71D1AB005C6C06 /* datatype_structure.inl */ = {isa = PBXFileReference; fileEncoding = 4; lastKnownFileType = text; lineEnding = 0; name = datatype_structure.inl; path = ../../Common/include/datatype_structure.inl; sourceTree = "<group>"; xcLanguageSpecificationIdentifier = xcode.lang.cpp; };
		E941BB9C1B71D1AB005C6C06 /* codi_forward_structure.hpp */ = {isa = PBXFileReference; fileEncoding = 4; lastKnownFileType = sourcecode.cpp.h; lineEnding = 0; path = codi_forward_structure.hpp; sourceTree = "<group>"; xcLanguageSpecificationIdentifier = xcode.lang.cpp; };
		E941BB9D1B71D1AB005C6C06 /* codi_forward_structure.inl */ = {isa = PBXFileReference; fileEncoding = 4; lastKnownFileType = text; lineEnding = 0; path = codi_forward_structure.inl; sourceTree = "<group>"; xcLanguageSpecificationIdentifier = xcode.lang.cpp; };
		E941BB9E1B71D1AB005C6C06 /* codi_reverse_structure.hpp */ = {isa = PBXFileReference; fileEncoding = 4; lastKnownFileType = sourcecode.cpp.h; lineEnding = 0; path = codi_reverse_structure.hpp; sourceTree = "<group>"; xcLanguageSpecificationIdentifier = xcode.lang.cpp; };
		E941BB9F1B71D1AB005C6C06 /* codi_reverse_structure.inl */ = {isa = PBXFileReference; fileEncoding = 4; lastKnownFileType = text; lineEnding = 0; path = codi_reverse_structure.inl; sourceTree = "<group>"; xcLanguageSpecificationIdentifier = xcode.lang.cpp; };
		E941BBA21B71D1AB005C6C06 /* primitive_structure.hpp */ = {isa = PBXFileReference; fileEncoding = 4; lastKnownFileType = sourcecode.cpp.h; lineEnding = 0; path = primitive_structure.hpp; sourceTree = "<group>"; xcLanguageSpecificationIdentifier = xcode.lang.cpp; };
		E941BBA31B71D1AB005C6C06 /* primitive_structure.inl */ = {isa = PBXFileReference; fileEncoding = 4; lastKnownFileType = text; lineEnding = 0; path = primitive_structure.inl; sourceTree = "<group>"; xcLanguageSpecificationIdentifier = xcode.lang.cpp; };
		E941BBA41B71D1AB005C6C06 /* linear_solvers_structure_b.hpp */ = {isa = PBXFileReference; fileEncoding = 4; lastKnownFileType = sourcecode.cpp.h; lineEnding = 0; name = linear_solvers_structure_b.hpp; path = ../../Common/include/linear_solvers_structure_b.hpp; sourceTree = "<group>"; xcLanguageSpecificationIdentifier = xcode.lang.cpp; };
		E941BBA51B71D1AB005C6C06 /* mpi_structure.hpp */ = {isa = PBXFileReference; fileEncoding = 4; lastKnownFileType = sourcecode.cpp.h; lineEnding = 0; name = mpi_structure.hpp; path = ../../Common/include/mpi_structure.hpp; sourceTree = "<group>"; xcLanguageSpecificationIdentifier = xcode.lang.cpp; };
		E941BBA61B71D1AB005C6C06 /* mpi_structure.inl */ = {isa = PBXFileReference; fileEncoding = 4; lastKnownFileType = text; lineEnding = 0; name = mpi_structure.inl; path = ../../Common/include/mpi_structure.inl; sourceTree = "<group>"; xcLanguageSpecificationIdentifier = xcode.lang.cpp; };
		E941BBAD1B71D564005C6C06 /* variable_adjoint_discrete.cpp */ = {isa = PBXFileReference; fileEncoding = 4; lastKnownFileType = sourcecode.cpp.cpp; lineEnding = 0; name = variable_adjoint_discrete.cpp; path = ../../SU2_CFD/src/variable_adjoint_discrete.cpp; sourceTree = "<group>"; xcLanguageSpecificationIdentifier = xcode.lang.cpp; };
		E97B6C8117F941800008255B /* config_template.cfg */ = {isa = PBXFileReference; lastKnownFileType = text; name = config_template.cfg; path = ../../config_template.cfg; sourceTree = "<group>"; };
		E9AA98A61BB3436900B7FE37 /* driver_structure.cpp */ = {isa = PBXFileReference; fileEncoding = 4; lastKnownFileType = sourcecode.cpp.cpp; lineEnding = 0; name = driver_structure.cpp; path = ../../SU2_CFD/src/driver_structure.cpp; sourceTree = "<group>"; xcLanguageSpecificationIdentifier = xcode.lang.cpp; };
		E9AA98A81BB3438F00B7FE37 /* driver_structure.hpp */ = {isa = PBXFileReference; fileEncoding = 4; lastKnownFileType = sourcecode.cpp.h; lineEnding = 0; name = driver_structure.hpp; path = ../../SU2_CFD/include/driver_structure.hpp; sourceTree = "<group>"; xcLanguageSpecificationIdentifier = xcode.lang.cpp; };
		E9C830732061E60E004417A9 /* cgns_elements.cpp */ = {isa = PBXFileReference; fileEncoding = 4; lastKnownFileType = sourcecode.cpp.cpp; name = cgns_elements.cpp; path = ../../Common/src/cgns_elements.cpp; sourceTree = "<group>"; };
		E9C830752061E60E004417A9 /* fem_geometry_structure.cpp */ = {isa = PBXFileReference; fileEncoding = 4; lastKnownFileType = sourcecode.cpp.cpp; name = fem_geometry_structure.cpp; path = ../../Common/src/fem_geometry_structure.cpp; sourceTree = "<group>"; };
		E9C830762061E60E004417A9 /* fem_integration_rules.cpp */ = {isa = PBXFileReference; fileEncoding = 4; lastKnownFileType = sourcecode.cpp.cpp; name = fem_integration_rules.cpp; path = ../../Common/src/fem_integration_rules.cpp; sourceTree = "<group>"; };
		E9C830772061E60E004417A9 /* fem_standard_element.cpp */ = {isa = PBXFileReference; fileEncoding = 4; lastKnownFileType = sourcecode.cpp.cpp; name = fem_standard_element.cpp; path = ../../Common/src/fem_standard_element.cpp; sourceTree = "<group>"; };
		E9C830782061E60E004417A9 /* fem_wall_distance.cpp */ = {isa = PBXFileReference; fileEncoding = 4; lastKnownFileType = sourcecode.cpp.cpp; name = fem_wall_distance.cpp; path = ../../Common/src/fem_wall_distance.cpp; sourceTree = "<group>"; };
		E9C830792061E60E004417A9 /* fem_work_estimate_metis.cpp */ = {isa = PBXFileReference; fileEncoding = 4; lastKnownFileType = sourcecode.cpp.cpp; name = fem_work_estimate_metis.cpp; path = ../../Common/src/fem_work_estimate_metis.cpp; sourceTree = "<group>"; };
		E9C8307A2061E60E004417A9 /* gauss_jacobi_quadrature.cpp */ = {isa = PBXFileReference; fileEncoding = 4; lastKnownFileType = sourcecode.cpp.cpp; name = gauss_jacobi_quadrature.cpp; path = ../../Common/src/gauss_jacobi_quadrature.cpp; sourceTree = "<group>"; };
		E9C8307B2061E60E004417A9 /* geometry_structure_fem_part.cpp */ = {isa = PBXFileReference; fileEncoding = 4; lastKnownFileType = sourcecode.cpp.cpp; name = geometry_structure_fem_part.cpp; path = ../../Common/src/geometry_structure_fem_part.cpp; sourceTree = "<group>"; };
		E9C8307C2061E60E004417A9 /* graph_vertex_coloring.cpp */ = {isa = PBXFileReference; fileEncoding = 4; lastKnownFileType = sourcecode.cpp.cpp; name = graph_vertex_coloring.cpp; path = ../../Common/src/graph_vertex_coloring.cpp; sourceTree = "<group>"; };
		E9C830872061E67B004417A9 /* numerics_direct_mean_fem.cpp */ = {isa = PBXFileReference; fileEncoding = 4; lastKnownFileType = sourcecode.cpp.cpp; name = numerics_direct_mean_fem.cpp; path = ../../SU2_CFD/src/numerics_direct_mean_fem.cpp; sourceTree = "<group>"; };
		E9C830892061E6B6004417A9 /* cgns_elements.hpp */ = {isa = PBXFileReference; fileEncoding = 4; lastKnownFileType = sourcecode.cpp.h; name = cgns_elements.hpp; path = ../../Common/include/cgns_elements.hpp; sourceTree = "<group>"; };
		E9C8308B2061E6B6004417A9 /* fem_geometry_structure.hpp */ = {isa = PBXFileReference; fileEncoding = 4; lastKnownFileType = sourcecode.cpp.h; name = fem_geometry_structure.hpp; path = ../../Common/include/fem_geometry_structure.hpp; sourceTree = "<group>"; };
		E9C8308C2061E6B6004417A9 /* fem_geometry_structure.inl */ = {isa = PBXFileReference; fileEncoding = 4; lastKnownFileType = text; name = fem_geometry_structure.inl; path = ../../Common/include/fem_geometry_structure.inl; sourceTree = "<group>"; };
		E9C8308D2061E6B6004417A9 /* fem_standard_element.hpp */ = {isa = PBXFileReference; fileEncoding = 4; lastKnownFileType = sourcecode.cpp.h; name = fem_standard_element.hpp; path = ../../Common/include/fem_standard_element.hpp; sourceTree = "<group>"; };
		E9C8308E2061E6B6004417A9 /* fem_standard_element.inl */ = {isa = PBXFileReference; fileEncoding = 4; lastKnownFileType = text; name = fem_standard_element.inl; path = ../../Common/include/fem_standard_element.inl; sourceTree = "<group>"; };
		E9C8308F2061E6B6004417A9 /* gauss_jacobi_quadrature.hpp */ = {isa = PBXFileReference; fileEncoding = 4; lastKnownFileType = sourcecode.cpp.h; name = gauss_jacobi_quadrature.hpp; path = ../../Common/include/gauss_jacobi_quadrature.hpp; sourceTree = "<group>"; };
		E9C830902061E6B6004417A9 /* gauss_jacobi_quadrature.inl */ = {isa = PBXFileReference; fileEncoding = 4; lastKnownFileType = text; name = gauss_jacobi_quadrature.inl; path = ../../Common/include/gauss_jacobi_quadrature.inl; sourceTree = "<group>"; };
		E9C830912061E6B6004417A9 /* graph_vertex_coloring.hpp */ = {isa = PBXFileReference; fileEncoding = 4; lastKnownFileType = sourcecode.cpp.h; name = graph_vertex_coloring.hpp; path = ../../Common/include/graph_vertex_coloring.hpp; sourceTree = "<group>"; };
		E9C830922061E799004417A9 /* solver_direct_mean_fem.cpp */ = {isa = PBXFileReference; fileEncoding = 4; lastKnownFileType = sourcecode.cpp.cpp; name = solver_direct_mean_fem.cpp; path = ../../SU2_CFD/src/solver_direct_mean_fem.cpp; sourceTree = "<group>"; };
		E9D85B4B1C3F1B9E0077122F /* ad_structure.cpp */ = {isa = PBXFileReference; fileEncoding = 4; lastKnownFileType = sourcecode.cpp.cpp; lineEnding = 0; name = ad_structure.cpp; path = ../../Common/src/ad_structure.cpp; sourceTree = "<group>"; };
		E9D85B4D1C3F1BE00077122F /* ad_structure.hpp */ = {isa = PBXFileReference; fileEncoding = 4; lastKnownFileType = sourcecode.cpp.h; lineEnding = 0; name = ad_structure.hpp; path = ../../Common/include/ad_structure.hpp; sourceTree = "<group>"; };
		E9D85B4E1C3F1BE00077122F /* ad_structure.inl */ = {isa = PBXFileReference; fileEncoding = 4; lastKnownFileType = text; lineEnding = 0; name = ad_structure.inl; path = ../../Common/include/ad_structure.inl; sourceTree = "<group>"; };
		E9D85B4F1C3F1BE00077122F /* element_structure.hpp */ = {isa = PBXFileReference; fileEncoding = 4; lastKnownFileType = sourcecode.cpp.h; lineEnding = 0; name = element_structure.hpp; path = ../../Common/include/element_structure.hpp; sourceTree = "<group>"; };
		E9D85B501C3F1BE00077122F /* element_structure.inl */ = {isa = PBXFileReference; fileEncoding = 4; lastKnownFileType = text; lineEnding = 0; name = element_structure.inl; path = ../../Common/include/element_structure.inl; sourceTree = "<group>"; };
		E9D85B511C3F1BE10077122F /* gauss_structure.hpp */ = {isa = PBXFileReference; fileEncoding = 4; lastKnownFileType = sourcecode.cpp.h; lineEnding = 0; name = gauss_structure.hpp; path = ../../Common/include/gauss_structure.hpp; sourceTree = "<group>"; };
		E9D85B521C3F1BE10077122F /* gauss_structure.inl */ = {isa = PBXFileReference; fileEncoding = 4; lastKnownFileType = text; lineEnding = 0; name = gauss_structure.inl; path = ../../Common/include/gauss_structure.inl; sourceTree = "<group>"; };
		E9D9CE851C62A1A7004119E9 /* interpolation_structure.cpp */ = {isa = PBXFileReference; fileEncoding = 4; lastKnownFileType = sourcecode.cpp.cpp; lineEnding = 0; name = interpolation_structure.cpp; path = ../../Common/src/interpolation_structure.cpp; sourceTree = "<group>"; xcLanguageSpecificationIdentifier = xcode.lang.cpp; };
		E9D9CE871C62A1C8004119E9 /* transfer_physics.cpp */ = {isa = PBXFileReference; fileEncoding = 4; lastKnownFileType = sourcecode.cpp.cpp; lineEnding = 0; name = transfer_physics.cpp; path = ../../SU2_CFD/src/transfer_physics.cpp; sourceTree = "<group>"; xcLanguageSpecificationIdentifier = xcode.lang.cpp; };
		E9D9CE881C62A1C8004119E9 /* transfer_structure.cpp */ = {isa = PBXFileReference; fileEncoding = 4; lastKnownFileType = sourcecode.cpp.cpp; lineEnding = 0; name = transfer_structure.cpp; path = ../../SU2_CFD/src/transfer_structure.cpp; sourceTree = "<group>"; xcLanguageSpecificationIdentifier = xcode.lang.cpp; };
		E9D9CE951C62A272004119E9 /* transfer_structure.hpp */ = {isa = PBXFileReference; fileEncoding = 4; lastKnownFileType = sourcecode.cpp.h; lineEnding = 0; name = transfer_structure.hpp; path = ../../SU2_CFD/include/transfer_structure.hpp; sourceTree = "<group>"; xcLanguageSpecificationIdentifier = xcode.lang.cpp; };
		E9D9CE961C62A272004119E9 /* transfer_structure.inl */ = {isa = PBXFileReference; fileEncoding = 4; lastKnownFileType = text; lineEnding = 0; name = transfer_structure.inl; path = ../../SU2_CFD/include/transfer_structure.inl; sourceTree = "<group>"; xcLanguageSpecificationIdentifier = xcode.lang.cpp; };
		E9D9CE971C62A2A7004119E9 /* interpolation_structure.hpp */ = {isa = PBXFileReference; fileEncoding = 4; lastKnownFileType = sourcecode.cpp.h; lineEnding = 0; name = interpolation_structure.hpp; path = ../../Common/include/interpolation_structure.hpp; sourceTree = "<group>"; xcLanguageSpecificationIdentifier = xcode.lang.cpp; };
		E9F130C61D513DA300EC8963 /* numerics_direct_mean_inc.cpp */ = {isa = PBXFileReference; fileEncoding = 4; lastKnownFileType = sourcecode.cpp.cpp; lineEnding = 0; name = numerics_direct_mean_inc.cpp; path = ../../SU2_CFD/src/numerics_direct_mean_inc.cpp; sourceTree = "<group>"; };
		E9F130C81D513DA300EC8963 /* solver_direct_mean_inc.cpp */ = {isa = PBXFileReference; fileEncoding = 4; lastKnownFileType = sourcecode.cpp.cpp; lineEnding = 0; name = solver_direct_mean_inc.cpp; path = ../../SU2_CFD/src/solver_direct_mean_inc.cpp; sourceTree = "<group>"; };
		E9F130CA1D513DA300EC8963 /* variable_direct_mean_inc.cpp */ = {isa = PBXFileReference; fileEncoding = 4; lastKnownFileType = sourcecode.cpp.cpp; lineEnding = 0; name = variable_direct_mean_inc.cpp; path = ../../SU2_CFD/src/variable_direct_mean_inc.cpp; sourceTree = "<group>"; };
		E9F512C61CB2FD6B004D5089 /* numerics_direct_elasticity_linear.cpp */ = {isa = PBXFileReference; fileEncoding = 4; lastKnownFileType = sourcecode.cpp.cpp; lineEnding = 0; name = numerics_direct_elasticity_linear.cpp; path = ../../SU2_CFD/src/numerics_direct_elasticity_linear.cpp; sourceTree = "<group>"; };
		E9F512C71CB2FD6B004D5089 /* numerics_direct_elasticity_nonlinear.cpp */ = {isa = PBXFileReference; fileEncoding = 4; lastKnownFileType = sourcecode.cpp.cpp; lineEnding = 0; name = numerics_direct_elasticity_nonlinear.cpp; path = ../../SU2_CFD/src/numerics_direct_elasticity_nonlinear.cpp; sourceTree = "<group>"; };
		E9FDF6E91D2DD0560066E49C /* adt_structure.cpp */ = {isa = PBXFileReference; fileEncoding = 4; lastKnownFileType = sourcecode.cpp.cpp; lineEnding = 0; name = adt_structure.cpp; path = ../../Common/src/adt_structure.cpp; sourceTree = "<group>"; xcLanguageSpecificationIdentifier = xcode.lang.cpp; };
		E9FDF6EB1D2DD0710066E49C /* adt_structure.inl */ = {isa = PBXFileReference; fileEncoding = 4; lastKnownFileType = text; lineEnding = 0; name = adt_structure.inl; path = ../../Common/include/adt_structure.inl; sourceTree = "<group>"; };
		E9FDF6EC1D2DD0860066E49C /* adt_structure.hpp */ = {isa = PBXFileReference; fileEncoding = 4; lastKnownFileType = sourcecode.cpp.h; lineEnding = 0; name = adt_structure.hpp; path = ../../Common/include/adt_structure.hpp; sourceTree = "<group>"; };
/* End PBXFileReference section */

/* Begin PBXFrameworksBuildPhase section */
		8DD76F660486A84900D96B5E /* Frameworks */ = {
			isa = PBXFrameworksBuildPhase;
			buildActionMask = 2147483647;
			files = (
			);
			runOnlyForDeploymentPostprocessing = 0;
		};
/* End PBXFrameworksBuildPhase section */

/* Begin PBXGroup section */
		052D515817A1D352003BE8B2 /* Variable */ = {
			isa = PBXGroup;
			children = (
				05E6DBFF17EB62A100FA1F7E /* variable_structure.cpp */,
				05E6DBF717EB62A100FA1F7E /* variable_direct_mean.cpp */,
				E9F130CA1D513DA300EC8963 /* variable_direct_mean_inc.cpp */,
				05E6DBFB17EB62A100FA1F7E /* variable_direct_turbulent.cpp */,
				0530E56D17FDF7C600733CE8 /* variable_direct_elasticity.cpp */,
				05E6DBF517EB62A100FA1F7E /* variable_direct_heat.cpp */,
				05E6DBFA17EB62A100FA1F7E /* variable_direct_transition.cpp */,
				05E6DBEF17EB62A100FA1F7E /* variable_adjoint_mean.cpp */,
				E941BBAD1B71D564005C6C06 /* variable_adjoint_discrete.cpp */,
				05E6DBF217EB62A100FA1F7E /* variable_adjoint_turbulent.cpp */,
				E9225F751FCBC36D002F3682 /* variable_adjoint_elasticity.cpp */,
				05E6DC0017EB62A100FA1F7E /* variable_template.cpp */,
			);
			name = Variable;
			sourceTree = "<group>";
		};
		052D517F17A21FAC003BE8B2 /* Solver */ = {
			isa = PBXGroup;
			children = (
				05E6DBEA17EB62A100FA1F7E /* solver_structure.cpp */,
				05E6DBE217EB62A100FA1F7E /* solver_direct_mean.cpp */,
				E9F130C81D513DA300EC8963 /* solver_direct_mean_inc.cpp */,
				E9C830922061E799004417A9 /* solver_direct_mean_fem.cpp */,
				05E6DBE617EB62A100FA1F7E /* solver_direct_turbulent.cpp */,
				0530E56917FDF7AC00733CE8 /* solver_direct_elasticity.cpp */,
				05E6DBE017EB62A100FA1F7E /* solver_direct_heat.cpp */,
				05E6DBE517EB62A100FA1F7E /* solver_direct_transition.cpp */,
				05E6DBDA17EB62A100FA1F7E /* solver_adjoint_mean.cpp */,
				E941BB8D1B71D0D0005C6C06 /* solver_adjoint_discrete.cpp */,
				05E6DBDD17EB62A100FA1F7E /* solver_adjoint_turbulent.cpp */,
				E9225F741FCBC36D002F3682 /* solver_adjoint_elasticity.cpp */,
				05E6DBEB17EB62A100FA1F7E /* solver_template.cpp */,
			);
			name = Solver;
			sourceTree = "<group>";
		};
		052D51AA17A22E15003BE8B2 /* Integration */ = {
			isa = PBXGroup;
			children = (
				05E6DBBE17EB62A100FA1F7E /* integration_structure.cpp */,
				05E6DBBF17EB62A100FA1F7E /* integration_time.cpp */,
			);
			name = Integration;
			sourceTree = "<group>";
		};
		052D51AB17A22E24003BE8B2 /* Output */ = {
			isa = PBXGroup;
			children = (
				05E6DBD517EB62A100FA1F7E /* output_cgns.cpp */,
				05812D7A1F2787540086FCB0 /* output_physics.cpp */,
				05E6DBD617EB62A100FA1F7E /* output_paraview.cpp */,
				05E6DBD717EB62A100FA1F7E /* output_structure.cpp */,
				05E6DBD817EB62A100FA1F7E /* output_tecplot.cpp */,
				050698091AA6179100FF4F07 /* output_fieldview.cpp */,
				05755F091A54AC4500600019 /* output_su2.cpp */,
			);
			name = Output;
			sourceTree = "<group>";
		};
		0530E57317FDF97F00733CE8 /* Geometry */ = {
			isa = PBXGroup;
			children = (
				05E6DB9017EB61E600FA1F7E /* primal_grid_structure.cpp */,
				05E6DB8B17EB61E600FA1F7E /* geometry_structure.cpp */,
				05E6DB8A17EB61E600FA1F7E /* dual_grid_structure.cpp */,
				05E6DB8C17EB61E600FA1F7E /* grid_adaptation_structure.cpp */,
				05E6DB8D17EB61E600FA1F7E /* grid_movement_structure.cpp */,
				E9C830732061E60E004417A9 /* cgns_elements.cpp */,
				E9C830752061E60E004417A9 /* fem_geometry_structure.cpp */,
				E9C830762061E60E004417A9 /* fem_integration_rules.cpp */,
				E9C830772061E60E004417A9 /* fem_standard_element.cpp */,
				E9C830782061E60E004417A9 /* fem_wall_distance.cpp */,
				E9C830792061E60E004417A9 /* fem_work_estimate_metis.cpp */,
				E9C8307A2061E60E004417A9 /* gauss_jacobi_quadrature.cpp */,
				E9C8307B2061E60E004417A9 /* geometry_structure_fem_part.cpp */,
				E9C8307C2061E60E004417A9 /* graph_vertex_coloring.cpp */,
			);
			name = Geometry;
			sourceTree = "<group>";
		};
		0530E57417FDF9CC00733CE8 /* LinearSolver */ = {
			isa = PBXGroup;
			children = (
				05E6DB8E17EB61E600FA1F7E /* linear_solvers_structure.cpp */,
				E941BB901B71D124005C6C06 /* linear_solvers_structure_b.cpp */,
				05E6DB8F17EB61E600FA1F7E /* matrix_structure.cpp */,
				05E6DB9117EB61E600FA1F7E /* vector_structure.cpp */,
			);
			name = LinearSolver;
			sourceTree = "<group>";
		};
		0541ABE41370DC56002D668B /* InLine */ = {
			isa = PBXGroup;
			children = (
				E9D85B4E1C3F1BE00077122F /* ad_structure.inl */,
				E9FDF6EB1D2DD0710066E49C /* adt_structure.inl */,
				E9D85B501C3F1BE00077122F /* element_structure.inl */,
				E9D85B521C3F1BE10077122F /* gauss_structure.inl */,
				E941BB961B71D1AB005C6C06 /* datatype_structure.inl */,
				E941BBA61B71D1AB005C6C06 /* mpi_structure.inl */,
				05E6DBB217EB624700FA1F7E /* solver_structure.inl */,
				05F108A01978D2D700F2F288 /* fluid_model.inl */,
				05F108A11978D2D700F2F288 /* transport_model.inl */,
				05E6DBB317EB624700FA1F7E /* variable_structure.inl */,
				05812D7C1F2787B60086FCB0 /* output_structure.inl */,
				05E6DA9F17EB603F00FA1F7E /* config_structure.inl */,
				05E6DAA017EB603F00FA1F7E /* dual_grid_structure.inl */,
				05E6DAA117EB603F00FA1F7E /* geometry_structure.inl */,
				05E6DAA217EB603F00FA1F7E /* grid_adaptation_structure.inl */,
				05E6DAA317EB603F00FA1F7E /* grid_movement_structure.inl */,
				E9C8308C2061E6B6004417A9 /* fem_geometry_structure.inl */,
				E9C8308E2061E6B6004417A9 /* fem_standard_element.inl */,
				E9C830902061E6B6004417A9 /* gauss_jacobi_quadrature.inl */,
				05E6DAA417EB603F00FA1F7E /* linear_solvers_structure.inl */,
				05E6DAA517EB603F00FA1F7E /* matrix_structure.inl */,
				05E6DAA617EB603F00FA1F7E /* primal_grid_structure.inl */,
				05E6DAA717EB603F00FA1F7E /* vector_structure.inl */,
				05E6DBB017EB624700FA1F7E /* integration_structure.inl */,
				05E6DBB117EB624700FA1F7E /* numerics_structure.inl */,
				E9D9CE961C62A272004119E9 /* transfer_structure.inl */,
				355D2C9D2172BDE100C10535 /* sgs_model.inl */,
				3599C5D62121FAF4003AAF05 /* wall_model.inl */,
			);
			name = InLine;
			sourceTree = "<group>";
		};
		0541ABE51370DC5E002D668B /* Include */ = {
			isa = PBXGroup;
			children = (
				E9D85B4D1C3F1BE00077122F /* ad_structure.hpp */,
				E9FDF6EC1D2DD0860066E49C /* adt_structure.hpp */,
				E9D85B4F1C3F1BE00077122F /* element_structure.hpp */,
				E9D85B511C3F1BE10077122F /* gauss_structure.hpp */,
				E941BB971B71D1AB005C6C06 /* datatypes */,
				E941BBA41B71D1AB005C6C06 /* linear_solvers_structure_b.hpp */,
				E941BB951B71D1AB005C6C06 /* datatype_structure.hpp */,
				E9AA98A81BB3438F00B7FE37 /* driver_structure.hpp */,
				E941BBA51B71D1AB005C6C06 /* mpi_structure.hpp */,
				05F1089E1978D2CE00F2F288 /* fluid_model.hpp */,
				05F1089F1978D2CE00F2F288 /* transport_model.hpp */,
				05E6DBBA17EB627400FA1F7E /* SU2_CFD.hpp */,
				05E6DAC517EB608000FA1F7E /* config_structure.hpp */,
				05E6DACC17EB608000FA1F7E /* option_structure.hpp */,
				05E6DBB417EB627400FA1F7E /* definition_structure.hpp */,
				05E6DBB517EB627400FA1F7E /* integration_structure.hpp */,
				05E6DBB617EB627400FA1F7E /* iteration_structure.hpp */,
				05E6DBB817EB627400FA1F7E /* output_structure.hpp */,
				05E6DBB917EB627400FA1F7E /* solver_structure.hpp */,
				05E6DBBB17EB627400FA1F7E /* variable_structure.hpp */,
				05E6DAC617EB608000FA1F7E /* dual_grid_structure.hpp */,
				05E6DAC717EB608000FA1F7E /* geometry_structure.hpp */,
				05E6DAC817EB608000FA1F7E /* grid_adaptation_structure.hpp */,
				05E6DAC917EB608000FA1F7E /* grid_movement_structure.hpp */,
				E9C830892061E6B6004417A9 /* cgns_elements.hpp */,
				E9C8308B2061E6B6004417A9 /* fem_geometry_structure.hpp */,
				E9C8308D2061E6B6004417A9 /* fem_standard_element.hpp */,
				E9C8308F2061E6B6004417A9 /* gauss_jacobi_quadrature.hpp */,
				E9C830912061E6B6004417A9 /* graph_vertex_coloring.hpp */,
				05E6DACA17EB608000FA1F7E /* linear_solvers_structure.hpp */,
				05E6DACB17EB608000FA1F7E /* matrix_structure.hpp */,
				05E6DACD17EB608000FA1F7E /* primal_grid_structure.hpp */,
				05E6DACE17EB608000FA1F7E /* vector_structure.hpp */,
				05E6DBB717EB627400FA1F7E /* numerics_structure.hpp */,
				E9D9CE951C62A272004119E9 /* transfer_structure.hpp */,
				E9D9CE971C62A2A7004119E9 /* interpolation_structure.hpp */,
				3599C5D42121FAF4003AAF05 /* su2_blas.hpp */,
				355D2C9E2172BDE100C10535 /* sgs_model.hpp */,
				3599C5D52121FAF4003AAF05 /* wall_model.hpp */,
			);
			name = Include;
			sourceTree = "<group>";
		};
		05AF9F1C1BE1E1770062E1F1 /* FEA */ = {
			isa = PBXGroup;
			children = (
				05AF9F1D1BE1E1830062E1F1 /* element_linear.cpp */,
				05AF9F1E1BE1E1830062E1F1 /* element_structure.cpp */,
				05AF9F1F1BE1E1830062E1F1 /* gauss_structure.cpp */,
			);
			name = FEA;
			sourceTree = "<group>";
		};
		05D28619178BCA1200DD76AE /* Numerics */ = {
			isa = PBXGroup;
			children = (
				05E6DBCB17EB62A100FA1F7E /* numerics_direct_mean.cpp */,
				E9F130C61D513DA300EC8963 /* numerics_direct_mean_inc.cpp */,
				E9C830872061E67B004417A9 /* numerics_direct_mean_fem.cpp */,
				05E6DBCF17EB62A100FA1F7E /* numerics_direct_turbulent.cpp */,
				0530E56F17FDF7D300733CE8 /* numerics_direct_elasticity.cpp */,
				E9F512C61CB2FD6B004D5089 /* numerics_direct_elasticity_linear.cpp */,
				E9F512C71CB2FD6B004D5089 /* numerics_direct_elasticity_nonlinear.cpp */,
				05E6DBC917EB62A100FA1F7E /* numerics_direct_heat.cpp */,
				05E6DBCE17EB62A100FA1F7E /* numerics_direct_transition.cpp */,
				05E6DBC317EB62A100FA1F7E /* numerics_adjoint_mean.cpp */,
				05E6DBC617EB62A100FA1F7E /* numerics_adjoint_turbulent.cpp */,
				05E6DBD317EB62A100FA1F7E /* numerics_structure.cpp */,
				05E6DBD417EB62A100FA1F7E /* numerics_template.cpp */,
			);
			name = Numerics;
			sourceTree = "<group>";
		};
		05F108951978D28F00F2F288 /* FluidModel */ = {
			isa = PBXGroup;
			children = (
				E90D35F6203F9C5800A3290D /* fluid_model_inc.cpp */,
				05F108961978D2AE00F2F288 /* fluid_model_pig.cpp */,
				05F108971978D2AE00F2F288 /* fluid_model_ppr.cpp */,
				05F108981978D2AE00F2F288 /* fluid_model_pvdw.cpp */,
				05F108991978D2AE00F2F288 /* fluid_model.cpp */,
			);
			name = FluidModel;
			sourceTree = "<group>";
		};
		05F108A21978D2E500F2F288 /* TransportModel */ = {
			isa = PBXGroup;
			children = (
				05F108A31978D2F200F2F288 /* transport_model.cpp */,
			);
			name = TransportModel;
			sourceTree = "<group>";
		};
		05F8F2662008A1AA000FEA01 /* Python */ = {
			isa = PBXGroup;
			children = (
				05F8F2672008A1C7000FEA01 /* python_wrapper_structure.cpp */,
			);
			name = Python;
			sourceTree = "<group>";
		};
		08FB7794FE84155DC02AAC07 /* SU2_CFD */ = {
			isa = PBXGroup;
			children = (
				E97B6C8117F941800008255B /* config_template.cfg */,
				E91CAD071B8C117A00EE3FCC /* QuickStart */,
				08FB7795FE84155DC02AAC07 /* Source */,
				0541ABE41370DC56002D668B /* InLine */,
				0541ABE51370DC5E002D668B /* Include */,
				1AB674ADFE9D54B511CA2CBB /* Products */,
			);
			name = SU2_CFD;
			sourceTree = "<group>";
		};
		08FB7795FE84155DC02AAC07 /* Source */ = {
			isa = PBXGroup;
			children = (
				05E6DBEC17EB62A100FA1F7E /* SU2_CFD.cpp */,
				05E6DB8917EB61E600FA1F7E /* config_structure.cpp */,
				05E6DBBC17EB62A000FA1F7E /* definition_structure.cpp */,
				E9AA98A61BB3436900B7FE37 /* driver_structure.cpp */,
				05E6DBC017EB62A100FA1F7E /* iteration_structure.cpp */,
				E941BB911B71D124005C6C06 /* mpi_structure.cpp */,
				E9D85B4B1C3F1B9E0077122F /* ad_structure.cpp */,
				E9FDF6E91D2DD0560066E49C /* adt_structure.cpp */,
				3599C5D02121FAC9003AAF05 /* su2_blas.cpp */,
				3599C5D12121FAC9003AAF05 /* wall_model.cpp */,
				05F8F2662008A1AA000FEA01 /* Python */,
				05AF9F1C1BE1E1770062E1F1 /* FEA */,
				0530E57417FDF9CC00733CE8 /* LinearSolver */,
				0530E57317FDF97F00733CE8 /* Geometry */,
				052D51AB17A22E24003BE8B2 /* Output */,
				052D51AA17A22E15003BE8B2 /* Integration */,
				052D517F17A21FAC003BE8B2 /* Solver */,
				052D515817A1D352003BE8B2 /* Variable */,
				05D28619178BCA1200DD76AE /* Numerics */,
				05F108951978D28F00F2F288 /* FluidModel */,
				05F108A21978D2E500F2F288 /* TransportModel */,
				E9D9CE841C62A16D004119E9 /* MultiZone */,
			);
			name = Source;
			sourceTree = "<group>";
		};
		1AB674ADFE9D54B511CA2CBB /* Products */ = {
			isa = PBXGroup;
			children = (
				0541ABEE1370F5A6002D668B /* SU2_CFD */,
			);
			name = Products;
			sourceTree = "<group>";
		};
		E91CAD071B8C117A00EE3FCC /* QuickStart */ = {
			isa = PBXGroup;
			children = (
				E91CAD081B8C117A00EE3FCC /* inv_NACA0012.cfg */,
				E91CAD091B8C117A00EE3FCC /* mesh_NACA0012_inv.su2 */,
			);
			name = QuickStart;
			path = ../../QuickStart;
			sourceTree = "<group>";
		};
		E941BB971B71D1AB005C6C06 /* datatypes */ = {
			isa = PBXGroup;
			children = (
				E941BB9C1B71D1AB005C6C06 /* codi_forward_structure.hpp */,
				E941BB9D1B71D1AB005C6C06 /* codi_forward_structure.inl */,
				E941BB9E1B71D1AB005C6C06 /* codi_reverse_structure.hpp */,
				E941BB9F1B71D1AB005C6C06 /* codi_reverse_structure.inl */,
				E941BBA21B71D1AB005C6C06 /* primitive_structure.hpp */,
				E941BBA31B71D1AB005C6C06 /* primitive_structure.inl */,
			);
			name = datatypes;
			path = ../../Common/include/datatypes;
			sourceTree = "<group>";
		};
		E9D9CE841C62A16D004119E9 /* MultiZone */ = {
			isa = PBXGroup;
			children = (
				E9D9CE881C62A1C8004119E9 /* transfer_structure.cpp */,
				E9D9CE871C62A1C8004119E9 /* transfer_physics.cpp */,
				E9D9CE851C62A1A7004119E9 /* interpolation_structure.cpp */,
			);
			name = MultiZone;
			sourceTree = "<group>";
		};
/* End PBXGroup section */

/* Begin PBXNativeTarget section */
		8DD76F620486A84900D96B5E /* SU2_CFD */ = {
			isa = PBXNativeTarget;
			buildConfigurationList = 1DEB923108733DC60010E9CD /* Build configuration list for PBXNativeTarget "SU2_CFD" */;
			buildPhases = (
				8DD76F640486A84900D96B5E /* Sources */,
				8DD76F660486A84900D96B5E /* Frameworks */,
				8DD76F690486A84900D96B5E /* CopyFiles */,
			);
			buildRules = (
			);
			dependencies = (
			);
			name = SU2_CFD;
			productInstallPath = "$(HOME)/bin";
			productName = SU2_CFD;
			productReference = 0541ABEE1370F5A6002D668B /* SU2_CFD */;
			productType = "com.apple.product-type.tool";
		};
/* End PBXNativeTarget section */

/* Begin PBXProject section */
		08FB7793FE84155DC02AAC07 /* Project object */ = {
			isa = PBXProject;
			attributes = {
				LastUpgradeCheck = 0910;
			};
			buildConfigurationList = 1DEB923508733DC60010E9CD /* Build configuration list for PBXProject "SU2_CFD" */;
			compatibilityVersion = "Xcode 3.2";
			developmentRegion = English;
			hasScannedForEncodings = 1;
			knownRegions = (
				English,
				Japanese,
				French,
				German,
			);
			mainGroup = 08FB7794FE84155DC02AAC07 /* SU2_CFD */;
			projectDirPath = "";
			projectRoot = "";
			targets = (
				8DD76F620486A84900D96B5E /* SU2_CFD */,
			);
		};
/* End PBXProject section */

/* Begin PBXSourcesBuildPhase section */
		8DD76F640486A84900D96B5E /* Sources */ = {
			isa = PBXSourcesBuildPhase;
			buildActionMask = 2147483647;
			files = (
				E9D9CE8A1C62A1C8004119E9 /* transfer_structure.cpp in Sources */,
				05E6DB9217EB61E600FA1F7E /* config_structure.cpp in Sources */,
				05755F0A1A54AC4500600019 /* output_su2.cpp in Sources */,
				05E6DB9317EB61E600FA1F7E /* dual_grid_structure.cpp in Sources */,
				05E6DB9417EB61E600FA1F7E /* geometry_structure.cpp in Sources */,
				05E6DB9517EB61E600FA1F7E /* grid_adaptation_structure.cpp in Sources */,
				05AF9F221BE1E1830062E1F1 /* gauss_structure.cpp in Sources */,
				3599C5D22121FAC9003AAF05 /* su2_blas.cpp in Sources */,
				0530E57017FDF7D300733CE8 /* numerics_direct_elasticity.cpp in Sources */,
				0530E56A17FDF7AC00733CE8 /* solver_direct_elasticity.cpp in Sources */,
				05E6DB9617EB61E600FA1F7E /* grid_movement_structure.cpp in Sources */,
				05E6DB9717EB61E600FA1F7E /* linear_solvers_structure.cpp in Sources */,
				05E6DB9817EB61E600FA1F7E /* matrix_structure.cpp in Sources */,
				05E6DB9917EB61E600FA1F7E /* primal_grid_structure.cpp in Sources */,
				05AF9F201BE1E1830062E1F1 /* element_linear.cpp in Sources */,
				05E6DB9A17EB61E600FA1F7E /* vector_structure.cpp in Sources */,
				05F8F2682008A1C8000FEA01 /* python_wrapper_structure.cpp in Sources */,
				E9225F761FCBC36D002F3682 /* solver_adjoint_elasticity.cpp in Sources */,
				E9C830882061E67B004417A9 /* numerics_direct_mean_fem.cpp in Sources */,
				05E6DC0117EB62A100FA1F7E /* definition_structure.cpp in Sources */,
				05E6DC0317EB62A100FA1F7E /* integration_structure.cpp in Sources */,
				E941BBAE1B71D564005C6C06 /* variable_adjoint_discrete.cpp in Sources */,
				E9F512C81CB2FD6B004D5089 /* numerics_direct_elasticity_linear.cpp in Sources */,
				05E6DC0417EB62A100FA1F7E /* integration_time.cpp in Sources */,
				05F1089B1978D2AE00F2F288 /* fluid_model_ppr.cpp in Sources */,
				05812D7B1F2787540086FCB0 /* output_physics.cpp in Sources */,
				E941BB8E1B71D0D0005C6C06 /* solver_adjoint_discrete.cpp in Sources */,
				05E6DC0517EB62A100FA1F7E /* iteration_structure.cpp in Sources */,
				05E6DC0817EB62A100FA1F7E /* numerics_adjoint_mean.cpp in Sources */,
				05AF9F211BE1E1830062E1F1 /* element_structure.cpp in Sources */,
				E9225F771FCBC36D002F3682 /* variable_adjoint_elasticity.cpp in Sources */,
				E9AA98A71BB3436900B7FE37 /* driver_structure.cpp in Sources */,
				05E6DC0B17EB62A100FA1F7E /* numerics_adjoint_turbulent.cpp in Sources */,
				05F108A41978D2F200F2F288 /* transport_model.cpp in Sources */,
				E9FDF6EA1D2DD0560066E49C /* adt_structure.cpp in Sources */,
				05E6DC0E17EB62A100FA1F7E /* numerics_direct_heat.cpp in Sources */,
				E90D35F7203F9C5800A3290D /* fluid_model_inc.cpp in Sources */,
				05F1089A1978D2AE00F2F288 /* fluid_model_pig.cpp in Sources */,
				05E6DC1017EB62A100FA1F7E /* numerics_direct_mean.cpp in Sources */,
				E9D85B4C1C3F1B9E0077122F /* ad_structure.cpp in Sources */,
				0530E56E17FDF7C600733CE8 /* variable_direct_elasticity.cpp in Sources */,
				05F1089D1978D2AE00F2F288 /* fluid_model.cpp in Sources */,
				E9C830812061E60E004417A9 /* fem_standard_element.cpp in Sources */,
				05E6DC1317EB62A100FA1F7E /* numerics_direct_transition.cpp in Sources */,
				0506980A1AA6179100FF4F07 /* output_fieldview.cpp in Sources */,
				05E6DC1417EB62A100FA1F7E /* numerics_direct_turbulent.cpp in Sources */,
				05E6DC1817EB62A100FA1F7E /* numerics_structure.cpp in Sources */,
				05E6DC1917EB62A100FA1F7E /* numerics_template.cpp in Sources */,
				E9C830822061E60E004417A9 /* fem_wall_distance.cpp in Sources */,
				05E6DC1A17EB62A100FA1F7E /* output_cgns.cpp in Sources */,
				E9C8307F2061E60E004417A9 /* fem_geometry_structure.cpp in Sources */,
				E9C830842061E60E004417A9 /* gauss_jacobi_quadrature.cpp in Sources */,
				05E6DC1B17EB62A100FA1F7E /* output_paraview.cpp in Sources */,
				05E6DC1C17EB62A100FA1F7E /* output_structure.cpp in Sources */,
<<<<<<< HEAD
=======
				3599C5D32121FAC9003AAF05 /* wall_model.cpp in Sources */,
>>>>>>> 0811066f
				05E6DC1D17EB62A100FA1F7E /* output_tecplot.cpp in Sources */,
				E9D9CE861C62A1A7004119E9 /* interpolation_structure.cpp in Sources */,
				05F1089C1978D2AE00F2F288 /* fluid_model_pvdw.cpp in Sources */,
				05E6DC1F17EB62A100FA1F7E /* solver_adjoint_mean.cpp in Sources */,
				E9F130D01D513DA300EC8963 /* variable_direct_mean_inc.cpp in Sources */,
				05E6DC2217EB62A100FA1F7E /* solver_adjoint_turbulent.cpp in Sources */,
				05E6DC2517EB62A100FA1F7E /* solver_direct_heat.cpp in Sources */,
				05E6DC2717EB62A100FA1F7E /* solver_direct_mean.cpp in Sources */,
				E9F512C91CB2FD6B004D5089 /* numerics_direct_elasticity_nonlinear.cpp in Sources */,
				05E6DC2A17EB62A100FA1F7E /* solver_direct_transition.cpp in Sources */,
				E9F130CC1D513DA300EC8963 /* numerics_direct_mean_inc.cpp in Sources */,
				E9C830852061E60E004417A9 /* geometry_structure_fem_part.cpp in Sources */,
				05E6DC2B17EB62A100FA1F7E /* solver_direct_turbulent.cpp in Sources */,
				E941BB941B71D124005C6C06 /* mpi_structure.cpp in Sources */,
				05E6DC2F17EB62A100FA1F7E /* solver_structure.cpp in Sources */,
				05E6DC3017EB62A100FA1F7E /* solver_template.cpp in Sources */,
				05E6DC3117EB62A100FA1F7E /* SU2_CFD.cpp in Sources */,
				05E6DC3417EB62A100FA1F7E /* variable_adjoint_mean.cpp in Sources */,
				05E6DC3717EB62A100FA1F7E /* variable_adjoint_turbulent.cpp in Sources */,
				05E6DC3A17EB62A100FA1F7E /* variable_direct_heat.cpp in Sources */,
				E9C8307D2061E60E004417A9 /* cgns_elements.cpp in Sources */,
				05E6DC3C17EB62A100FA1F7E /* variable_direct_mean.cpp in Sources */,
				05E6DC3F17EB62A100FA1F7E /* variable_direct_transition.cpp in Sources */,
				E9C830932061E799004417A9 /* solver_direct_mean_fem.cpp in Sources */,
				E9C830832061E60E004417A9 /* fem_work_estimate_metis.cpp in Sources */,
				05E6DC4017EB62A100FA1F7E /* variable_direct_turbulent.cpp in Sources */,
				E9C830862061E60E004417A9 /* graph_vertex_coloring.cpp in Sources */,
				E9F130CE1D513DA300EC8963 /* solver_direct_mean_inc.cpp in Sources */,
				E9D9CE891C62A1C8004119E9 /* transfer_physics.cpp in Sources */,
				E941BB931B71D124005C6C06 /* linear_solvers_structure_b.cpp in Sources */,
				05E6DC4417EB62A100FA1F7E /* variable_structure.cpp in Sources */,
				E9C830802061E60E004417A9 /* fem_integration_rules.cpp in Sources */,
				05E6DC4517EB62A100FA1F7E /* variable_template.cpp in Sources */,
			);
			runOnlyForDeploymentPostprocessing = 0;
		};
/* End PBXSourcesBuildPhase section */

/* Begin XCBuildConfiguration section */
		1DEB923208733DC60010E9CD /* Debug */ = {
			isa = XCBuildConfiguration;
			buildSettings = {
				ALWAYS_SEARCH_USER_PATHS = NO;
				CLANG_CXX_LANGUAGE_STANDARD = "c++0x";
				CLANG_CXX_LIBRARY = "compiler-default";
				CLANG_ENABLE_MODULES = YES;
				CLANG_WARN_BOOL_CONVERSION = YES;
				CLANG_WARN_CONSTANT_CONVERSION = YES;
				CLANG_WARN_DIRECT_OBJC_ISA_USAGE = YES_ERROR;
				CLANG_WARN_EMPTY_BODY = YES;
				CLANG_WARN_ENUM_CONVERSION = YES;
				CLANG_WARN_IMPLICIT_SIGN_CONVERSION = NO;
				CLANG_WARN_INT_CONVERSION = YES;
				CLANG_WARN_OBJC_ROOT_CLASS = YES_ERROR;
				CLANG_WARN_SUSPICIOUS_IMPLICIT_CONVERSION = NO;
				CLANG_WARN__DUPLICATE_METHOD_MATCH = YES;
				COPY_PHASE_STRIP = NO;
				CURRENT_PROJECT_VERSION = 6.1.0;
				GCC_DYNAMIC_NO_PIC = NO;
				GCC_MODEL_TUNING = G5;
				GCC_OPTIMIZATION_LEVEL = 3;
				GCC_PREPROCESSOR_DEFINITIONS = "";
				"GCC_PREPROCESSOR_DEFINITIONS[arch=*]" = "";
				GCC_SYMBOLS_PRIVATE_EXTERN = NO;
				GCC_TREAT_IMPLICIT_FUNCTION_DECLARATIONS_AS_ERRORS = NO;
				GCC_TREAT_INCOMPATIBLE_POINTER_TYPE_WARNINGS_AS_ERRORS = NO;
				GCC_WARN_64_TO_32_BIT_CONVERSION = YES;
				GCC_WARN_ABOUT_MISSING_FIELD_INITIALIZERS = NO;
				GCC_WARN_ABOUT_MISSING_NEWLINE = NO;
				GCC_WARN_ABOUT_MISSING_PROTOTYPES = NO;
				GCC_WARN_ABOUT_RETURN_TYPE = YES_ERROR;
				GCC_WARN_FOUR_CHARACTER_CONSTANTS = NO;
				GCC_WARN_INITIALIZER_NOT_FULLY_BRACKETED = NO;
				GCC_WARN_SHADOW = NO;
				GCC_WARN_SIGN_COMPARE = NO;
				GCC_WARN_UNDECLARED_SELECTOR = YES;
				GCC_WARN_UNINITIALIZED_AUTOS = YES_AGGRESSIVE;
				GCC_WARN_UNKNOWN_PRAGMAS = NO;
				GCC_WARN_UNUSED_FUNCTION = YES;
				GCC_WARN_UNUSED_LABEL = NO;
				GCC_WARN_UNUSED_PARAMETER = NO;
				GCC_WARN_UNUSED_VALUE = YES;
				GCC_WARN_UNUSED_VARIABLE = YES;
				INSTALL_PATH = /usr/local/bin;
				MACOSX_DEPLOYMENT_TARGET = 10.13;
				PRODUCT_NAME = SU2_CFD;
				WARNING_CFLAGS = (
					"-Wall",
					"-Wextra",
					"-Wunused",
					"-Wno-unused-parameter",
				);
			};
			name = Debug;
		};
		1DEB923308733DC60010E9CD /* Release */ = {
			isa = XCBuildConfiguration;
			buildSettings = {
				ALWAYS_SEARCH_USER_PATHS = NO;
				CLANG_CXX_LANGUAGE_STANDARD = "c++0x";
				CLANG_CXX_LIBRARY = "compiler-default";
				CLANG_ENABLE_MODULES = YES;
				CLANG_WARN_BOOL_CONVERSION = YES;
				CLANG_WARN_CONSTANT_CONVERSION = YES;
				CLANG_WARN_DIRECT_OBJC_ISA_USAGE = YES_ERROR;
				CLANG_WARN_EMPTY_BODY = YES;
				CLANG_WARN_ENUM_CONVERSION = YES;
				CLANG_WARN_IMPLICIT_SIGN_CONVERSION = NO;
				CLANG_WARN_INT_CONVERSION = YES;
				CLANG_WARN_OBJC_ROOT_CLASS = YES_ERROR;
				CLANG_WARN_SUSPICIOUS_IMPLICIT_CONVERSION = NO;
				CLANG_WARN__DUPLICATE_METHOD_MATCH = YES;
				CURRENT_PROJECT_VERSION = 6.1.0;
				DEBUG_INFORMATION_FORMAT = "dwarf-with-dsym";
				GCC_MODEL_TUNING = G5;
				GCC_OPTIMIZATION_LEVEL = 3;
				GCC_TREAT_IMPLICIT_FUNCTION_DECLARATIONS_AS_ERRORS = NO;
				GCC_TREAT_INCOMPATIBLE_POINTER_TYPE_WARNINGS_AS_ERRORS = NO;
				GCC_WARN_64_TO_32_BIT_CONVERSION = YES;
				GCC_WARN_ABOUT_MISSING_FIELD_INITIALIZERS = NO;
				GCC_WARN_ABOUT_MISSING_NEWLINE = NO;
				GCC_WARN_ABOUT_MISSING_PROTOTYPES = NO;
				GCC_WARN_ABOUT_RETURN_TYPE = YES_ERROR;
				GCC_WARN_FOUR_CHARACTER_CONSTANTS = NO;
				GCC_WARN_INITIALIZER_NOT_FULLY_BRACKETED = NO;
				GCC_WARN_SHADOW = NO;
				GCC_WARN_SIGN_COMPARE = NO;
				GCC_WARN_UNDECLARED_SELECTOR = YES;
				GCC_WARN_UNINITIALIZED_AUTOS = YES_AGGRESSIVE;
				GCC_WARN_UNKNOWN_PRAGMAS = NO;
				GCC_WARN_UNUSED_FUNCTION = YES;
				GCC_WARN_UNUSED_LABEL = NO;
				GCC_WARN_UNUSED_PARAMETER = NO;
				GCC_WARN_UNUSED_VALUE = YES;
				GCC_WARN_UNUSED_VARIABLE = YES;
				INSTALL_PATH = /usr/local/bin;
				MACOSX_DEPLOYMENT_TARGET = 10.13;
				PRODUCT_NAME = SU2_CFD;
				WARNING_CFLAGS = (
					"-Wall",
					"-Wextra",
					"-Wunused",
					"-Wno-unused-parameter",
				);
			};
			name = Release;
		};
		1DEB923608733DC60010E9CD /* Debug */ = {
			isa = XCBuildConfiguration;
			buildSettings = {
				CLANG_ANALYZER_LOCALIZABILITY_NONLOCALIZED = YES;
				CLANG_WARN_BLOCK_CAPTURE_AUTORELEASING = YES;
				CLANG_WARN_COMMA = YES;
				CLANG_WARN_EMPTY_BODY = YES;
				CLANG_WARN_IMPLICIT_SIGN_CONVERSION = YES;
				CLANG_WARN_INFINITE_RECURSION = YES;
				CLANG_WARN_NULLABLE_TO_NONNULL_CONVERSION = YES;
				CLANG_WARN_RANGE_LOOP_ANALYSIS = YES;
				CLANG_WARN_STRICT_PROTOTYPES = YES;
				CLANG_WARN_SUSPICIOUS_IMPLICIT_CONVERSION = YES;
				CLANG_WARN_SUSPICIOUS_MOVE = YES;
				CLANG_WARN_UNREACHABLE_CODE = YES;
				CLANG_WARN__DUPLICATE_METHOD_MATCH = YES;
				ENABLE_STRICT_OBJC_MSGSEND = YES;
				ENABLE_TESTABILITY = YES;
				GCC_C_LANGUAGE_STANDARD = gnu99;
				GCC_NO_COMMON_BLOCKS = YES;
				GCC_OPTIMIZATION_LEVEL = 0;
				GCC_PREPROCESSOR_DEFINITIONS = "";
				GCC_WARN_64_TO_32_BIT_CONVERSION = YES;
				GCC_WARN_ABOUT_RETURN_TYPE = YES;
				GCC_WARN_SHADOW = YES;
				GCC_WARN_SIGN_COMPARE = YES;
				GCC_WARN_UNDECLARED_SELECTOR = YES;
				GCC_WARN_UNINITIALIZED_AUTOS = YES;
				GCC_WARN_UNUSED_FUNCTION = YES;
				GCC_WARN_UNUSED_LABEL = YES;
				GCC_WARN_UNUSED_PARAMETER = YES;
				GCC_WARN_UNUSED_VARIABLE = YES;
				ONLY_ACTIVE_ARCH = YES;
				SDKROOT = macosx;
			};
			name = Debug;
		};
		1DEB923708733DC60010E9CD /* Release */ = {
			isa = XCBuildConfiguration;
			buildSettings = {
				CLANG_ANALYZER_LOCALIZABILITY_NONLOCALIZED = YES;
				CLANG_WARN_BLOCK_CAPTURE_AUTORELEASING = YES;
				CLANG_WARN_COMMA = YES;
				CLANG_WARN_EMPTY_BODY = YES;
				CLANG_WARN_IMPLICIT_SIGN_CONVERSION = YES;
				CLANG_WARN_INFINITE_RECURSION = YES;
				CLANG_WARN_NULLABLE_TO_NONNULL_CONVERSION = YES;
				CLANG_WARN_RANGE_LOOP_ANALYSIS = YES;
				CLANG_WARN_STRICT_PROTOTYPES = YES;
				CLANG_WARN_SUSPICIOUS_IMPLICIT_CONVERSION = YES;
				CLANG_WARN_SUSPICIOUS_MOVE = YES;
				CLANG_WARN_UNREACHABLE_CODE = YES;
				CLANG_WARN__DUPLICATE_METHOD_MATCH = YES;
				ENABLE_STRICT_OBJC_MSGSEND = YES;
				GCC_C_LANGUAGE_STANDARD = gnu99;
				GCC_NO_COMMON_BLOCKS = YES;
				GCC_WARN_64_TO_32_BIT_CONVERSION = YES;
				GCC_WARN_ABOUT_RETURN_TYPE = YES;
				GCC_WARN_SHADOW = YES;
				GCC_WARN_SIGN_COMPARE = YES;
				GCC_WARN_UNDECLARED_SELECTOR = YES;
				GCC_WARN_UNINITIALIZED_AUTOS = YES;
				GCC_WARN_UNUSED_FUNCTION = YES;
				GCC_WARN_UNUSED_LABEL = YES;
				GCC_WARN_UNUSED_PARAMETER = YES;
				GCC_WARN_UNUSED_VARIABLE = YES;
				ONLY_ACTIVE_ARCH = YES;
				SDKROOT = macosx;
			};
			name = Release;
		};
/* End XCBuildConfiguration section */

/* Begin XCConfigurationList section */
		1DEB923108733DC60010E9CD /* Build configuration list for PBXNativeTarget "SU2_CFD" */ = {
			isa = XCConfigurationList;
			buildConfigurations = (
				1DEB923208733DC60010E9CD /* Debug */,
				1DEB923308733DC60010E9CD /* Release */,
			);
			defaultConfigurationIsVisible = 0;
			defaultConfigurationName = Release;
		};
		1DEB923508733DC60010E9CD /* Build configuration list for PBXProject "SU2_CFD" */ = {
			isa = XCConfigurationList;
			buildConfigurations = (
				1DEB923608733DC60010E9CD /* Debug */,
				1DEB923708733DC60010E9CD /* Release */,
			);
			defaultConfigurationIsVisible = 0;
			defaultConfigurationName = Release;
		};
/* End XCConfigurationList section */
	};
	rootObject = 08FB7793FE84155DC02AAC07 /* Project object */;
}<|MERGE_RESOLUTION|>--- conflicted
+++ resolved
@@ -711,10 +711,7 @@
 				E9C830842061E60E004417A9 /* gauss_jacobi_quadrature.cpp in Sources */,
 				05E6DC1B17EB62A100FA1F7E /* output_paraview.cpp in Sources */,
 				05E6DC1C17EB62A100FA1F7E /* output_structure.cpp in Sources */,
-<<<<<<< HEAD
-=======
 				3599C5D32121FAC9003AAF05 /* wall_model.cpp in Sources */,
->>>>>>> 0811066f
 				05E6DC1D17EB62A100FA1F7E /* output_tecplot.cpp in Sources */,
 				E9D9CE861C62A1A7004119E9 /* interpolation_structure.cpp in Sources */,
 				05F1089C1978D2AE00F2F288 /* fluid_model_pvdw.cpp in Sources */,
