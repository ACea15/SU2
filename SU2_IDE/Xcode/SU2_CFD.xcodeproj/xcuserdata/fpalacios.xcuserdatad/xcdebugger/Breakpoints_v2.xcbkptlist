<?xml version="1.0" encoding="UTF-8"?>
<Bucket
   type = "1"
   version = "2.0">
<<<<<<< HEAD
=======
   <Breakpoints>
      <BreakpointProxy
         BreakpointExtensionID = "Xcode.Breakpoint.FileBreakpoint">
         <BreakpointContent
            shouldBeEnabled = "No"
            ignoreCount = "0"
            continueAfterRunningActions = "No"
            filePath = "../../SU2_CFD/src/solver_direct_mean.cpp"
            timestampString = "501143257.342562"
            startingColumnNumber = "9223372036854775807"
            endingColumnNumber = "9223372036854775807"
            startingLineNumber = "4995"
            endingLineNumber = "4995"
            landmarkName = "CEulerSolver::SetMax_Eigenvalue(CGeometry *geometry, CConfig *config)"
            landmarkType = "7">
         </BreakpointContent>
      </BreakpointProxy>
   </Breakpoints>
>>>>>>> 934e6363
</Bucket><|MERGE_RESOLUTION|>--- conflicted
+++ resolved
@@ -2,8 +2,6 @@
 <Bucket
    type = "1"
    version = "2.0">
-<<<<<<< HEAD
-=======
    <Breakpoints>
       <BreakpointProxy
          BreakpointExtensionID = "Xcode.Breakpoint.FileBreakpoint">
@@ -17,10 +15,9 @@
             endingColumnNumber = "9223372036854775807"
             startingLineNumber = "4995"
             endingLineNumber = "4995"
-            landmarkName = "CEulerSolver::SetMax_Eigenvalue(CGeometry *geometry, CConfig *config)"
+            landmarkName = "CEulerSolver::Source_Residual(CGeometry *geometry, CSolver **solver_container, CNumerics *numerics, CNumerics *second_numerics, CConfig *config, unsigned short iMesh)"
             landmarkType = "7">
          </BreakpointContent>
       </BreakpointProxy>
    </Breakpoints>
->>>>>>> 934e6363
 </Bucket>