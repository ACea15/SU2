################################################################################
#
# \file Makefile.am
# \brief Global makefile for the SU2 project
# \author M. Colonno, T. Economon, F. Palacios
# \version 4.2.0 "Cardinal"
#
# SU2 Lead Developers: Dr. Francisco Palacios (Francisco.D.Palacios@boeing.com).
#                      Dr. Thomas D. Economon (economon@stanford.edu).
#
# SU2 Developers: Prof. Juan J. Alonso's group at Stanford University.
#                 Prof. Piero Colonna's group at Delft University of Technology.
#                 Prof. Nicolas R. Gauger's group at Kaiserslautern University of Technology.
#                 Prof. Alberto Guardone's group at Polytechnic University of Milan.
#                 Prof. Rafael Palacios' group at Imperial College London.
#
# Copyright (C) 2012-2016 SU2, the open-source CFD code.
#
# SU2 is free software; you can redistribute it and/or
# modify it under the terms of the GNU Lesser General Public
# License as published by the Free Software Foundation; either
# version 2.1 of the License, or (at your option) any later version.
#
# SU2 is distributed in the hope that it will be useful,
# but WITHOUT ANY WARRANTY; without even the implied warranty of
# MERCHANTABILITY or FITNESS FOR A PARTICULAR PURPOSE. See the GNU
# Lesser General Public License for more details.
#
# You should have received a copy of the GNU Lesser General Public
# License along with SU2. If not, see <http://www.gnu.org/licenses/>.
#
################################################################################

AUTOMAKE_OPTIONS = subdir-objects
ACLOCAL_AMFLAGS = ${ACLOCAL_FLAGS} -I m4

# build third-party optional dependencies first
SUBDIRS = externals

SUBDIRS += Common/lib

<<<<<<< HEAD
=======
if BUILD_PY
SUBDIRS += SU2_PY
endif

>>>>>>> db3a2d63
if BUILD_CFD
SUBDIRS +=SU2_CFD/obj
endif

if BUILD_DOT
SUBDIRS +=SU2_DOT/obj
endif

if BUILD_MSH
SUBDIRS +=SU2_MSH/obj
endif

if BUILD_DEF
SUBDIRS +=SU2_DEF/obj
endif

if BUILD_SOL
SUBDIRS +=SU2_SOL/obj
endif

if BUILD_GEO
SUBDIRS +=SU2_GEO/obj
endif

SUBDIRS += SU2_PY

if BUILD_PY_WRAPPER
SUBDIRS += SU2_PY/_SU2_API
endif<|MERGE_RESOLUTION|>--- conflicted
+++ resolved
@@ -39,13 +39,10 @@
 
 SUBDIRS += Common/lib
 
-<<<<<<< HEAD
-=======
 if BUILD_PY
 SUBDIRS += SU2_PY
 endif
 
->>>>>>> db3a2d63
 if BUILD_CFD
 SUBDIRS +=SU2_CFD/obj
 endif
@@ -70,8 +67,6 @@
 SUBDIRS +=SU2_GEO/obj
 endif
 
-SUBDIRS += SU2_PY
-
 if BUILD_PY_WRAPPER
 SUBDIRS += SU2_PY/_SU2_API
 endif