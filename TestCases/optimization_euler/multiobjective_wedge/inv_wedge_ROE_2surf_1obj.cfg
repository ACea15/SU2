--- conflicted
+++ resolved
@@ -2,16 +2,12 @@
 %                                                                              %
 % SU2 configuration file                                                       %
 % Case description: Test related to multi-objective optimization, where a      %
-%	single objective is used with multiple monitored surfaces. This tests      %
-%	whether the lists of markers and objectives will be appropriately updated. %
+%	single objective is used with multiple monitored surfaces. This tests        %
+%	whether the lists of markers and objectives will be appropriately updated.   %
 % Author: H.L. Kline, modified from inviscid wedge by Thomas D. Economon       %
 % Institution: Stanford University                                             %
 % Date: 2018.01.07                                                             %
-<<<<<<< HEAD
-% File version 7.1.1 "Blackbird"                                                %
-=======
-% File Version 7.1.1 "Blackbird"                                                %
->>>>>>> 14d77240
+% File Version 7.1.1 "Blackbird"                                               %
 %                                                                              %
 %%%%%%%%%%%%%%%%%%%%%%%%%%%%%%%%%%%%%%%%%%%%%%%%%%%%%%%%%%%%%%%%%%%%%%%%%%%%%%%%
 
