/*!
 * \file CConfig.hpp
 * \brief All the information about the definition of the physical problem.
 *        The subroutines and functions are in the <i>CConfig.cpp</i> file.
 * \author F. Palacios, T. Economon, B. Tracey
 * \version 7.0.5 "Blackbird"
 *
 * SU2 Project Website: https://su2code.github.io
 *
 * The SU2 Project is maintained by the SU2 Foundation
 * (http://su2foundation.org)
 *
 * Copyright 2012-2020, SU2 Contributors (cf. AUTHORS.md)
 *
 * SU2 is free software; you can redistribute it and/or
 * modify it under the terms of the GNU Lesser General Public
 * License as published by the Free Software Foundation; either
 * version 2.1 of the License, or (at your option) any later version.
 *
 * SU2 is distributed in the hope that it will be useful,
 * but WITHOUT ANY WARRANTY; without even the implied warranty of
 * MERCHANTABILITY or FITNESS FOR A PARTICULAR PURPOSE. See the GNU
 * Lesser General Public License for more details.
 *
 * You should have received a copy of the GNU Lesser General Public
 * License along with SU2. If not, see <http://www.gnu.org/licenses/>.
 */

#pragma once

#include "./mpi_structure.hpp"

#include <iostream>
#include <cstdlib>
#include <fstream>
#include <sstream>
#include <string>
#include <cstring>
#include <vector>
#include <array>
#include <stdlib.h>
#include <cmath>
#include <map>
#include <assert.h>

#include "./option_structure.hpp"

#ifdef HAVE_CGNS
#include "cgnslib.h"
#endif

using namespace std;

/*!
 * \class CConfig
 * \brief Main class for defining the problem; basically this class reads the configuration file, and
 *        stores all the information.
 * \author F. Palacios
 */

class CConfig {
private:
  SU2_MPI::Comm SU2_Communicator; /*!< \brief MPI communicator of SU2.*/
  int rank, size;                 /*!< \brief MPI rank and size.*/
  bool base_config;
  unsigned short Kind_SU2;        /*!< \brief Kind of SU2 software component.*/
  unsigned short Ref_NonDim;      /*!< \brief Kind of non dimensionalization.*/
  unsigned short Ref_Inc_NonDim;  /*!< \brief Kind of non dimensionalization.*/
  unsigned short Kind_AverageProcess;            /*!< \brief Kind of mixing process.*/
  unsigned short Kind_PerformanceAverageProcess; /*!< \brief Kind of mixing process.*/
  unsigned short Kind_MixingPlaneInterface;      /*!< \brief Kind of mixing process.*/
  unsigned short Kind_SpanWise;                  /*!< \brief Kind of span-wise section computation.*/
  unsigned short *Kind_TurboMachinery;           /*!< \brief Kind of turbomachynery architecture.*/
  unsigned short iZone, nZone;    /*!< \brief Number of zones in the mesh. */
  unsigned short nZoneSpecified;  /*!< \brief Number of zones that are specified in config file. */
  su2double Highlite_Area;        /*!< \brief Highlite area. */
  su2double Fan_Poly_Eff;         /*!< \brief Fan polytropic effeciency. */
  su2double MinLogResidual;       /*!< \brief Minimum value of the log residual. */
  su2double EA_ScaleFactor;       /*!< \brief Equivalent Area scaling factor */
  su2double* EA_IntLimit;         /*!< \brief Integration limits of the Equivalent Area computation */
  su2double AdjointLimit;         /*!< \brief Adjoint variable limit */
  su2double* Obj_ChainRuleCoeff;  /*!< \brief Array defining objective function for adjoint problem based on
                                              chain rule in terms of gradient w.r.t. density, velocity, pressure */
  string* ConvField;              /*!< \brief Field used for convergence check.*/

  string* WndConvField;              /*!< \brief Function where to apply the windowed convergence criteria for the time average of the unsteady (single zone) flow problem. */
  unsigned short nConvField;         /*!< \brief Number of fields used to monitor convergence.*/
  unsigned short nWndConvField;      /*!< \brief Number of fields used to monitor time convergence.*/
  unsigned short Wnd_Cauchy_Elems;   /*!< \brief Number of elements to evaluate in the time iteration  for convergence of the time average of the unsteady (single zone)´ flow problem.  */
  su2double Wnd_Cauchy_Eps;          /*!< \brief Epsilon used for the convergence of the time average of the unsteady (single zone)´ flow problem. */
  unsigned long Wnd_StartConv_Iter;  /*!< \brief Start convergence criteria at this iteration after Start_Iter_Wnd. */
  bool Wnd_Cauchy_Crit;              /*!< \brief True => Cauchy criterion is used for time average objective function in unsteady flows. */

  bool MG_AdjointFlow;              /*!< \brief MG with the adjoint flow problem */
  su2double* SubsonicEngine_Cyl;    /*!< \brief Coordinates of the box subsonic region */
  su2double* SubsonicEngine_Values; /*!< \brief Values of the box subsonic region */
  su2double* Hold_GridFixed_Coord;  /*!< \brief Coordinates of the box to hold fixed the nbumerical grid */
  su2double *DistortionRack;
  su2double *PressureLimits,
  *DensityLimits,
  *TemperatureLimits;             /*!< \brief Limits for the primitive variables */
  bool ActDisk_DoubleSurface;     /*!< \brief actuator disk double surface  */
  bool Engine_HalfModel;          /*!< \brief only half model is in the computational grid  */
  bool ActDisk_SU2_DEF;           /*!< \brief actuator disk double surface  */
  unsigned short ConvCriteria;    /*!< \brief Kind of convergence criteria. */
  unsigned short nFFD_Iter;       /*!< \brief Iteration for the point inversion problem. */
  unsigned short FFD_Blending;    /*!< \brief Kind of FFD Blending function. */
  su2double* FFD_BSpline_Order;   /*!< \brief BSpline order in i,j,k direction. */
  su2double FFD_Tol;              /*!< \brief Tolerance in the point inversion problem. */
  su2double Opt_RelaxFactor;      /*!< \brief Scale factor for the line search. */
  su2double Opt_LineSearch_Bound; /*!< \brief Bounds for the line search. */
  su2double StartTime;
  bool ContinuousAdjoint,   /*!< \brief Flag to know if the code is solving an adjoint problem. */
  Viscous,                  /*!< \brief Flag to know if the code is solving a viscous problem. */
  EquivArea,                /*!< \brief Flag to know if the code is going to compute and plot the equivalent area. */
  Engine,                   /*!< \brief Flag to know if the code is going to compute a problem with engine. */
  InvDesign_Cp,             /*!< \brief Flag to know if the code is going to compute and plot the inverse design. */
  InvDesign_HeatFlux,       /*!< \brief Flag to know if the code is going to compute and plot the inverse design. */
  Wind_Gust,                /*!< \brief Flag to know if there is a wind gust. */
  Aeroelastic_Simulation,   /*!< \brief Flag to know if there is an aeroelastic simulation. */
  Weakly_Coupled_Heat,      /*!< \brief Flag to know if a heat equation should be weakly coupled to the incompressible solver. */
  Rotating_Frame,           /*!< \brief Flag to know if there is a rotating frame. */
  PoissonSolver,            /*!< \brief Flag to know if we are solving  poisson forces  in plasma solver. */
  Low_Mach_Precon,          /*!< \brief Flag to know if we are using a low Mach number preconditioner. */
  Low_Mach_Corr,            /*!< \brief Flag to know if we are using a low Mach number correction. */
  GravityForce,             /*!< \brief Flag to know if the gravity force is incuded in the formulation. */
  SmoothNumGrid,            /*!< \brief Smooth the numerical grid. */
  AdaptBoundary,            /*!< \brief Adapt the elements on the boundary. */
  SubsonicEngine,           /*!< \brief Engine intake subsonic region. */
  Frozen_Visc_Cont,         /*!< \brief Flag for cont. adjoint problem with/without frozen viscosity. */
  Frozen_Visc_Disc,         /*!< \brief Flag for disc. adjoint problem with/without frozen viscosity. */
  Frozen_Limiter_Disc,      /*!< \brief Flag for disc. adjoint problem with/without frozen limiter. */
  Inconsistent_Disc,        /*!< \brief Use an inconsistent (primal/dual) discrete adjoint formulation. */
  Sens_Remove_Sharp,        /*!< \brief Flag for removing or not the sharp edges from the sensitivity computation. */
  Hold_GridFixed,           /*!< \brief Flag hold fixed some part of the mesh during the deformation. */
  Axisymmetric,             /*!< \brief Flag for axisymmetric calculations */
  Integrated_HeatFlux,      /*!< \brief Flag for heat flux BC whether it deals with integrated values.*/
  Buffet_Monitoring;        /*!< \brief Flag for computing the buffet sensor.*/
  su2double Buffet_k;       /*!< \brief Sharpness coefficient for buffet sensor.*/
  su2double Buffet_lambda;  /*!< \brief Offset parameter for buffet sensor.*/
  su2double Damp_Engine_Inflow;   /*!< \brief Damping factor for the engine inlet. */
  su2double Damp_Engine_Exhaust;  /*!< \brief Damping factor for the engine exhaust. */
  su2double Damp_Res_Restric,     /*!< \brief Damping factor for the residual restriction. */
  Damp_Correc_Prolong;            /*!< \brief Damping factor for the correction prolongation. */
  su2double Position_Plane;    /*!< \brief Position of the Near-Field (y coordinate 2D, and z coordinate 3D). */
  su2double WeightCd;          /*!< \brief Weight of the drag coefficient. */
  su2double dCD_dCL;           /*!< \brief Fixed Cl mode derivate . */
  su2double dCMx_dCL;          /*!< \brief Fixed Cl mode derivate. */
  su2double dCMy_dCL;          /*!< \brief Fixed Cl mode derivate. */
  su2double dCMz_dCL;          /*!< \brief Fixed Cl mode derivate. */
  su2double dCD_dCMy;          /*!< \brief Fixed Cl mode derivate. */
  su2double CL_Target;         /*!< \brief Fixed Cl mode Target Cl. */
  su2double CM_Target;         /*!< \brief Fixed Cl mode Target CM. */
  su2double *HTP_Min_XCoord,
  *HTP_Min_YCoord;                   /*!< \brief Identification of the HTP. */
  unsigned short TimeMarching;       /*!< \brief Steady or unsteady (time stepping or dual time stepping) computation. */
  unsigned short Dynamic_Analysis;   /*!< \brief Static or dynamic structural analysis. */
  unsigned short nStartUpIter;       /*!< \brief Start up iterations using the fine grid. */
  su2double FixAzimuthalLine;        /*!< \brief Fix an azimuthal line due to misalignments of the nearfield. */
  su2double **DV_Value;              /*!< \brief Previous value of the design variable. */
  su2double Venkat_LimiterCoeff;     /*!< \brief Limiter coefficient */
  unsigned long LimiterIter;         /*!< \brief Freeze the value of the limiter after a number of iterations */
  su2double AdjSharp_LimiterCoeff;   /*!< \brief Coefficient to identify the limit of a sharp edge. */
  unsigned short SystemMeasurements; /*!< \brief System of measurements. */
  unsigned short Kind_Regime;        /*!< \brief Kind of adjoint function. */
  unsigned short *Kind_ObjFunc;      /*!< \brief Kind of objective function. */
  su2double *Weight_ObjFunc;         /*!< \brief Weight applied to objective function. */
  unsigned short Kind_SensSmooth;    /*!< \brief Kind of sensitivity smoothing technique. */
  unsigned short Continuous_Eqns;    /*!< \brief Which equations to treat continuously (Hybrid adjoint)*/
  unsigned short Discrete_Eqns;      /*!< \brief Which equations to treat discretely (Hybrid adjoint). */
  unsigned short *Design_Variable;   /*!< \brief Kind of design variable. */
  unsigned short Kind_Adaptation;    /*!< \brief Kind of numerical grid adaptation. */
  unsigned short nTimeInstances;     /*!< \brief Number of periodic time instances for  harmonic balance. */
  su2double HarmonicBalance_Period;  /*!< \brief Period of oscillation to be used with harmonic balance computations. */
  su2double New_Elem_Adapt;          /*!< \brief Elements to adapt in the numerical grid adaptation process. */
  su2double Delta_UnstTime,          /*!< \brief Time step for unsteady computations. */
  Delta_UnstTimeND;                  /*!< \brief Time step for unsteady computations (non dimensional). */
  su2double Delta_DynTime,        /*!< \brief Time step for dynamic structural computations. */
  Total_DynTime,                  /*!< \brief Total time for dynamic structural computations. */
  Current_DynTime;                /*!< \brief Global time of the dynamic structural computations. */
  su2double Total_UnstTime,       /*!< \brief Total time for unsteady computations. */
  Total_UnstTimeND;               /*!< \brief Total time for unsteady computations (non dimensional). */
  su2double Current_UnstTime,     /*!< \brief Global time of the unsteady simulation. */
  Current_UnstTimeND;             /*!< \brief Global time of the unsteady simulation. */
  unsigned short nMarker_Euler,   /*!< \brief Number of Euler wall markers. */
  nMarker_FarField,               /*!< \brief Number of far-field markers. */
  nMarker_Custom,                 /*!< \brief Number of custom markers. */
  nMarker_SymWall,                /*!< \brief Number of symmetry wall markers. */
  nMarker_PerBound,               /*!< \brief Number of periodic boundary markers. */
  nMarker_MixingPlaneInterface,   /*!< \brief Number of mixing plane interface boundary markers. */
  nMarker_Turbomachinery,         /*!< \brief Number turbomachinery markers. */
  nMarker_TurboPerformance,       /*!< \brief Number of turboperformance markers. */
  nSpanWiseSections_User,         /*!< \brief Number of spanwise sections to compute 3D BC and Performance for turbomachinery   */
  nMarker_Shroud,                 /*!< \brief Number of shroud markers to set grid velocity to 0.*/
  nMarker_NearFieldBound,         /*!< \brief Number of near field boundary markers. */
  nMarker_ActDiskInlet,           /*!< \brief Number of actuator disk inlet markers. */
  nMarker_ActDiskOutlet,          /*!< \brief Number of actuator disk outlet markers. */
  nMarker_Deform_Mesh,            /*!< \brief Number of deformable markers at the boundary. */
  nMarker_Fluid_Load,             /*!< \brief Number of markers in which the flow load is computed/employed. */
  nMarker_Fluid_InterfaceBound,   /*!< \brief Number of fluid interface markers. */
  nMarker_CHTInterface,           /*!< \brief Number of conjugate heat transfer interface markers. */
  nMarker_Inlet,                  /*!< \brief Number of inlet flow markers. */
  nMarker_Riemann,                /*!< \brief Number of Riemann flow markers. */
  nMarker_Giles,                  /*!< \brief Number of Giles flow markers. */
  nRelaxFactor_Giles,             /*!< \brief Number of relaxation factors for Giles markers. */
  nMarker_Supersonic_Inlet,       /*!< \brief Number of supersonic inlet flow markers. */
  nMarker_Supersonic_Outlet,      /*!< \brief Number of supersonic outlet flow markers. */
  nMarker_Outlet,                 /*!< \brief Number of outlet flow markers. */
  nMarker_Isothermal,             /*!< \brief Number of isothermal wall boundaries. */
  nMarker_IsothermalCatalytic,    /*!< \brief Number of isothermal catalytic wall boundaries. */
  nMarker_IsothermalNonCatalytic, /*!< \brief Number of isothermal non-catalytic wall boundaries. */
  nMarker_HeatFlux,               /*!< \brief Number of constant heat flux wall boundaries. */
  nMarker_HeatFluxCatalytic,      /*!< \brief Number of constant heat flux catalytic wall boundaries. */
  nMarker_HeatFluxNonCatalytic,   /*!< \brief Number of constant heat flux non-catalytic wall boundaries. */
  nMarker_EngineExhaust,          /*!< \brief Number of nacelle exhaust flow markers. */
  nMarker_EngineInflow,           /*!< \brief Number of nacelle inflow flow markers. */
  nMarker_Clamped,                /*!< \brief Number of clamped markers in the FEM. */
  nMarker_Displacement,           /*!< \brief Number of displacement surface markers. */
  nMarker_Load,                   /*!< \brief Number of load surface markers. */
  nMarker_Damper,                 /*!< \brief Number of damper surface markers. */
  nMarker_Load_Dir,               /*!< \brief Number of load surface markers defined by magnitude and direction. */
  nMarker_Disp_Dir,               /*!< \brief Number of load surface markers defined by magnitude and direction. */
  nMarker_Load_Sine,              /*!< \brief Number of load surface markers defined by magnitude and direction. */
  nMarker_FlowLoad,               /*!< \brief Number of load surface markers. */
  nMarker_Internal,               /*!< \brief Number of internal flow markers. */
  nMarker_All,                    /*!< \brief Total number of markers using the grid information. */
  nMarker_Max,                    /*!< \brief Max number of number of markers using the grid information. */
  nMarker_CfgFile;                /*!< \brief Total number of markers using the config file (note that in
                                        parallel computations this number can be different from nMarker_All). */

  bool Inlet_From_File;         /*!< \brief True if the inlet profile is to be loaded from a file. */
  string Inlet_Filename;        /*!< \brief Filename specifying an inlet profile. */
  su2double Inlet_Matching_Tol; /*!< \brief Tolerance used when matching a point to a point from the inlet file. */

  string *Marker_Euler,           /*!< \brief Euler wall markers. */
  *Marker_FarField,               /*!< \brief Far field markers. */
  *Marker_Custom,
  *Marker_SymWall,                /*!< \brief Symmetry wall markers. */
  *Marker_PerBound,               /*!< \brief Periodic boundary markers. */
  *Marker_PerDonor,               /*!< \brief Rotationally periodic boundary donor markers. */
  *Marker_MixingPlaneInterface,   /*!< \brief MixingPlane interface boundary markers. */
  *Marker_TurboBoundIn,           /*!< \brief Turbomachinery performance boundary markers. */
  *Marker_TurboBoundOut,          /*!< \brief Turbomachinery performance boundary donor markers. */
  *Marker_NearFieldBound,         /*!< \brief Near Field boundaries markers. */
  *Marker_Deform_Mesh,            /*!< \brief Deformable markers at the boundary. */
  *Marker_Fluid_Load,             /*!< \brief Markers in which the flow load is computed/employed. */
  *Marker_Fluid_InterfaceBound,   /*!< \brief Fluid interface markers. */
  *Marker_CHTInterface,           /*!< \brief Conjugate heat transfer interface markers. */
  *Marker_ActDiskInlet,           /*!< \brief Actuator disk inlet markers. */
  *Marker_ActDiskOutlet,          /*!< \brief Actuator disk outlet markers. */
  *Marker_Inlet,                  /*!< \brief Inlet flow markers. */
  *Marker_Riemann,                /*!< \brief Riemann markers. */
  *Marker_Giles,                  /*!< \brief Giles markers. */
  *Marker_Shroud,                 /*!< \brief Shroud markers. */
  *Marker_Supersonic_Inlet,       /*!< \brief Supersonic inlet flow markers. */
  *Marker_Supersonic_Outlet,      /*!< \brief Supersonic outlet flow markers. */
  *Marker_Outlet,                 /*!< \brief Outlet flow markers. */
  *Marker_Isothermal,             /*!< \brief Isothermal wall markers. */
  *Marker_IsothermalCatalytic,    /*!< \brief Isothermal Catalytic wall markers. */
  *Marker_IsothermalNonCatalytic, /*!< \brief Isothermal NonCatalytic wall markers. */
  *Marker_HeatFlux,               /*!< \brief Constant heat flux wall markers. */
  *Marker_HeatFluxCatalytic,      /*!< \brief Constant heat flux Catalytic wall markers. */
  *Marker_HeatFluxNonCatalytic,   /*!< \brief Constant heat flux NonCatalytic wall markers. */
  *Marker_EngineInflow,           /*!< \brief Engine Inflow flow markers. */
  *Marker_EngineExhaust,          /*!< \brief Engine Exhaust flow markers. */
  *Marker_Clamped,                /*!< \brief Clamped markers. */
  *Marker_Displacement,           /*!< \brief Displacement markers. */
  *Marker_Load,                   /*!< \brief Load markers. */
  *Marker_Damper,                 /*!< \brief Damper markers. */
  *Marker_Load_Dir,               /*!< \brief Load markers defined in cartesian coordinates. */
  *Marker_Disp_Dir,               /*!< \brief Load markers defined in cartesian coordinates. */
  *Marker_Load_Sine,              /*!< \brief Sine-wave loaded markers defined in cartesian coordinates. */
  *Marker_FlowLoad,               /*!< \brief Flow Load markers. */
  *Marker_Internal,               /*!< \brief Internal flow markers. */
  *Marker_All_TagBound;           /*!< \brief Global index for markers using grid information. */

  su2double *Exhaust_Temperature_Target;     /*!< \brief Specified total temperatures for nacelle boundaries. */
  su2double *Exhaust_Pressure_Target;        /*!< \brief Specified total pressures for nacelle boundaries. */
  su2double *Inlet_Ttotal;                   /*!< \brief Specified total temperatures for inlet boundaries. */
  su2double *Riemann_Var1, *Riemann_Var2;    /*!< \brief Specified values for Riemann boundary. */
  su2double **Riemann_FlowDir;               /*!< \brief Specified flow direction vector (unit vector) for Riemann boundaries. */
  su2double *Giles_Var1, *Giles_Var2,
  *RelaxFactorAverage, *RelaxFactorFourier;  /*!< \brief Specified values for Giles BC. */
  su2double **Giles_FlowDir;                 /*!< \brief Specified flow direction vector (unit vector) for Giles BC. */
  su2double *Inlet_Ptotal;                   /*!< \brief Specified total pressures for inlet boundaries. */
  su2double **Inlet_FlowDir;                 /*!< \brief Specified flow direction vector (unit vector) for inlet boundaries. */
  su2double *Inlet_Temperature;              /*!< \brief Specified temperatures for a supersonic inlet boundaries. */
  su2double *Inlet_Pressure;                 /*!< \brief Specified static pressures for supersonic inlet boundaries. */
  su2double **Inlet_Velocity;                /*!< \brief Specified flow velocity vectors for supersonic inlet boundaries. */
  su2double **Inlet_MassFrac;                /*!< \brief Specified Mass fraction vectors for supersonic inlet boundaries (NEMO solver). */
  su2double *EngineInflow_Target;            /*!< \brief Specified fan face targets for nacelle boundaries. */
  su2double *Inflow_Mach;                    /*!< \brief Specified fan face mach for nacelle boundaries. */
  su2double *Inflow_Pressure;                /*!< \brief Specified fan face pressure for nacelle boundaries. */
  su2double *Inflow_MassFlow;                /*!< \brief Specified fan face massflow for nacelle boundaries. */
  su2double *Inflow_ReverseMassFlow;         /*!< \brief Specified fan face reverse massflow for nacelle boundaries. */
  su2double *Inflow_TotalPressure;           /*!< \brief Specified fan face total pressure for nacelle boundaries. */
  su2double *Inflow_Temperature;             /*!< \brief Specified fan face temperature for nacelle boundaries. */
  su2double *Inflow_TotalTemperature;        /*!< \brief Specified fan face total temperature for nacelle boundaries. */
  su2double *Inflow_RamDrag;                 /*!< \brief Specified fan face ram drag for nacelle boundaries. */
  su2double *Inflow_Force;                   /*!< \brief Specified force for nacelle boundaries. */
  su2double *Inflow_Power;                   /*!< \brief Specified power for nacelle boundaries. */
  su2double *Exhaust_Pressure;               /*!< \brief Specified exhaust pressure for nacelle boundaries. */
  su2double *Exhaust_Temperature;            /*!< \brief Specified exhaust temperature for nacelle boundaries. */
  su2double *Exhaust_MassFlow;               /*!< \brief Specified exhaust mass flow for nacelle boundaries. */
  su2double *Exhaust_TotalPressure;          /*!< \brief Specified exhaust total pressure for nacelle boundaries. */
  su2double *Exhaust_TotalTemperature;       /*!< \brief Specified exhaust total temperature for nacelle boundaries. */
  su2double *Exhaust_GrossThrust;            /*!< \brief Specified exhaust gross thrust for nacelle boundaries. */
  su2double *Exhaust_Force;                  /*!< \brief Specified exhaust force for nacelle boundaries. */
  su2double *Exhaust_Power;                  /*!< \brief Specified exhaust power for nacelle boundaries. */
  su2double *Engine_Power;                   /*!< \brief Specified engine power for nacelle boundaries. */
  su2double *Engine_Mach;                    /*!< \brief Specified engine mach for nacelle boundaries. */
  su2double *Engine_Force;                   /*!< \brief Specified engine force for nacelle boundaries. */
  su2double *Engine_NetThrust;               /*!< \brief Specified engine net thrust for nacelle boundaries. */
  su2double *Engine_GrossThrust;             /*!< \brief Specified engine gross thrust for nacelle boundaries. */
  su2double *Engine_Area;                    /*!< \brief Specified engine area for nacelle boundaries. */
  su2double *Outlet_Pressure;                /*!< \brief Specified back pressures (static) for outlet boundaries. */
  su2double *Isothermal_Temperature;         /*!< \brief Specified isothermal wall temperatures (static). */
  su2double *Wall_Catalycity;                /*!< \brief Specified wall species mass-fractions for catalytic boundaries. */
  su2double *Heat_Flux;                      /*!< \brief Specified wall heat fluxes. */
  su2double *Displ_Value;                    /*!< \brief Specified displacement for displacement boundaries. */
  su2double *Load_Value;                     /*!< \brief Specified force for load boundaries. */
  su2double *Damper_Constant;                /*!< \brief Specified constant for damper boundaries. */
  su2double *Load_Dir_Value;                 /*!< \brief Specified force for load boundaries defined in cartesian coordinates. */
  su2double *Load_Dir_Multiplier;            /*!< \brief Specified multiplier for load boundaries defined in cartesian coordinates. */
  su2double *Disp_Dir_Value;                 /*!< \brief Specified force for load boundaries defined in cartesian coordinates. */
  su2double *Disp_Dir_Multiplier;            /*!< \brief Specified multiplier for load boundaries defined in cartesian coordinates. */
  su2double **Load_Dir;                      /*!< \brief Specified flow direction vector (unit vector) for inlet boundaries. */
  su2double **Disp_Dir;                      /*!< \brief Specified structural displacement direction (unit vector). */
  su2double *Load_Sine_Amplitude;            /*!< \brief Specified amplitude for a sine-wave load. */
  su2double *Load_Sine_Frequency;            /*!< \brief Specified multiplier for load boundaries defined in cartesian coordinates. */
  su2double **Load_Sine_Dir;                 /*!< \brief Specified flow direction vector (unit vector) for inlet boundaries. */
  su2double *FlowLoad_Value;                 /*!< \brief Specified force for flow load boundaries. */
  su2double *ActDiskInlet_MassFlow;          /*!< \brief Specified inlet mass flow for actuator disk. */
  su2double *ActDiskInlet_Temperature;       /*!< \brief Specified inlet temperature for actuator disk. */
  su2double *ActDiskInlet_TotalTemperature;  /*!< \brief Specified inlet total temperature for actuator disk. */
  su2double *ActDiskInlet_Pressure;          /*!< \brief Specified inlet pressure for actuator disk. */
  su2double *ActDiskInlet_TotalPressure;     /*!< \brief Specified inlet total pressure for actuator disk. */
  su2double *ActDiskInlet_RamDrag;           /*!< \brief Specified inlet ram drag for actuator disk. */
  su2double *ActDiskInlet_Force;             /*!< \brief Specified inlet force for actuator disk. */
  su2double *ActDiskInlet_Power;             /*!< \brief Specified inlet power for actuator disk. */
  su2double *ActDiskOutlet_MassFlow;         /*!< \brief Specified outlet mass flow for actuator disk. */
  su2double *ActDiskOutlet_Temperature;      /*!< \brief Specified outlet temperature for actuator disk. */
  su2double *ActDiskOutlet_TotalTemperature; /*!< \brief Specified outlet total temperatur for actuator disk. */
  su2double *ActDiskOutlet_Pressure;         /*!< \brief Specified outlet pressure for actuator disk. */
  su2double *ActDiskOutlet_TotalPressure;    /*!< \brief Specified outlet total pressure for actuator disk. */
  su2double *ActDiskOutlet_GrossThrust;      /*!< \brief Specified outlet gross thrust for actuator disk. */
  su2double *ActDiskOutlet_Force;            /*!< \brief Specified outlet force for actuator disk. */
  su2double *ActDiskOutlet_Power;            /*!< \brief Specified outlet power for actuator disk. */
  su2double **ActDisk_PressJump,
  **ActDisk_TempJump,  **ActDisk_Omega;      /*!< \brief Specified deltas for actuator disk.*/
  su2double *ActDisk_DeltaPress;             /*!< \brief Specified pressure delta for actuator disk. */
  su2double *ActDisk_DeltaTemp;              /*!< \brief Specified temperature delta for actuator disk. */
  su2double *ActDisk_TotalPressRatio;        /*!< \brief Specified tot. pres. ratio for actuator disk. */
  su2double *ActDisk_TotalTempRatio;         /*!< \brief Specified tot. temp. ratio for actuator disk. */
  su2double *ActDisk_StaticPressRatio;       /*!< \brief Specified press. ratio for actuator disk. */
  su2double *ActDisk_StaticTempRatio;        /*!< \brief Specified temp. ratio for actuator disk. */
  su2double *ActDisk_Power;                  /*!< \brief Specified power for actuator disk. */
  su2double *ActDisk_MassFlow;               /*!< \brief Specified mass flow for actuator disk. */
  su2double *ActDisk_Mach;                   /*!< \brief Specified mach for actuator disk. */
  su2double *ActDisk_Force;                  /*!< \brief Specified force for actuator disk. */
  su2double *Outlet_MassFlow;                /*!< \brief Mass flow for outlet boundaries. */
  su2double *Outlet_Density;                 /*!< \brief Avg. density for outlet boundaries. */
  su2double *Outlet_Area;                    /*!< \brief Area for outlet boundaries. */
  su2double *Surface_MassFlow;               /*!< \brief Massflow at the boundaries. */
  su2double *Surface_Mach;                   /*!< \brief Mach number at the boundaries. */
  su2double *Surface_Temperature;            /*!< \brief Temperature at the boundaries. */
  su2double *Surface_Pressure;               /*!< \brief Pressure at the boundaries. */
  su2double *Surface_Density;                /*!< \brief Density at the boundaries. */
  su2double *Surface_Enthalpy;               /*!< \brief Enthalpy at the boundaries. */
  su2double *Surface_NormalVelocity;         /*!< \brief Normal velocity at the boundaries. */
  su2double *Surface_Uniformity;             /*!< \brief Integral measure of the streamwise uniformity (absolute) at the boundaries (non-dim). */
  su2double *Surface_SecondaryStrength;      /*!< \brief Integral measure of the strength of secondary flows (absolute) at the boundaries (non-dim). */
  su2double *Surface_SecondOverUniform;      /*!< \brief Integral measure of the strength of secondary flows (relative to streamwise) at the boundaries (non-dim). */
  su2double *Surface_MomentumDistortion;     /*!< \brief Integral measure of the streamwise uniformity (relative to plug flow) at the boundaries (non-dim). */
  su2double *Surface_TotalTemperature;       /*!< \brief Total temperature at the boundaries. */
  su2double *Surface_TotalPressure;          /*!< \brief Total pressure at the boundaries. */
  su2double *Surface_PressureDrop;           /*!< \brief Pressure drop between boundaries. */
  su2double *Surface_DC60;                   /*!< \brief Specified surface DC60 for nacelle boundaries. */
  su2double *Surface_IDC;                    /*!< \brief Specified IDC for nacelle boundaries. */
  su2double *Surface_IDC_Mach;               /*!< \brief Specified IDC mach for nacelle boundaries. */
  su2double *Surface_IDR;                    /*!< \brief Specified surface IDR for nacelle boundaries. */
  su2double *ActDisk_NetThrust;              /*!< \brief Specified net thrust for nacelle boundaries. */
  su2double *ActDisk_BCThrust;               /*!< \brief Specified bc thrust for nacelle boundaries. */
  su2double *ActDisk_BCThrust_Old;           /*!< \brief Specified old bc thrust for nacelle boundaries. */
  su2double *ActDisk_GrossThrust;            /*!< \brief Specified gross thrust for nacelle boundaries. */
  su2double *ActDisk_Area;                   /*!< \brief Specified area for nacelle boundaries. */
  su2double *ActDisk_ReverseMassFlow;        /*!< \brief Specified fan face mach for nacelle boundaries. */
  su2double **Periodic_RotCenter;            /*!< \brief Rotational center for each periodic boundary. */
  su2double **Periodic_RotAngles;            /*!< \brief Rotation angles for each periodic boundary. */
  su2double **Periodic_Translation;          /*!< \brief Translation vector for each periodic boundary. */
  unsigned short nPeriodic_Index;            /*!< \brief Number of SEND_RECEIVE periodic transformations. */
  su2double **Periodic_Center;               /*!< \brief Rotational center for each SEND_RECEIVE boundary. */
  su2double **Periodic_Rotation;             /*!< \brief Rotation angles for each SEND_RECEIVE boundary. */
  su2double **Periodic_Translate;            /*!< \brief Translation vector for each SEND_RECEIVE boundary. */
  string *Marker_CfgFile_TagBound;           /*!< \brief Global index for markers using config file. */
  unsigned short *Marker_All_KindBC,         /*!< \brief Global index for boundaries using grid information. */
  *Marker_CfgFile_KindBC;                    /*!< \brief Global index for boundaries using config file. */
  short *Marker_All_SendRecv;                /*!< \brief Information about if the boundary is sended (+), received (-). */
  short *Marker_All_PerBound;                /*!< \brief Global index for periodic bc using the grid information. */

  unsigned long nExtIter;           /*!< \brief Number of external iterations. */
  unsigned long ExtIter;            /*!< \brief Current external iteration number. */
  unsigned long ExtIter_OffSet;     /*!< \brief External iteration number offset. */
  unsigned long IntIter;            /*!< \brief Current internal iteration number. */
  unsigned long OuterIter;          /*!< \brief Current Outer iterations for multizone problems. */
  unsigned long InnerIter;          /*!< \brief Current inner iterations for multizone problems. */
  unsigned long TimeIter;           /*!< \brief Current time iterations for multizone problems. */
  unsigned long Unst_nIntIter;      /*!< \brief Number of internal iterations (Dual time Method). */
  unsigned long Dyn_nIntIter;       /*!< \brief Number of internal iterations (Newton-Raphson Method for nonlinear structural analysis). */
  long Unst_RestartIter;            /*!< \brief Iteration number to restart an unsteady simulation (Dual time Method). */
  long Unst_AdjointIter;            /*!< \brief Iteration number to begin the reverse time integration in the direct solver for the unsteady adjoint. */
  long Iter_Avg_Objective;          /*!< \brief Iteration the number of time steps to be averaged, counting from the back */
  long Dyn_RestartIter;             /*!< \brief Iteration number to restart a dynamic structural analysis. */
  su2double PhysicalTime;           /*!< \brief Physical time at the current iteration in the solver for unsteady problems. */

  unsigned short nLevels_TimeAccurateLTS;   /*!< \brief Number of time levels for time accurate local time stepping. */
  unsigned short nTimeDOFsADER_DG;          /*!< \brief Number of time DOFs used in the predictor step of ADER-DG. */
  su2double *TimeDOFsADER_DG;               /*!< \brief The location of the ADER-DG time DOFs on the interval [-1,1]. */
  unsigned short nTimeIntegrationADER_DG;   /*!< \brief Number of time integration points ADER-DG. */
  su2double *TimeIntegrationADER_DG;        /*!< \brief The location of the ADER-DG time integration points on the interval [-1,1]. */
  su2double *WeightsIntegrationADER_DG;     /*!< \brief The weights of the ADER-DG time integration points on the interval [-1,1]. */
  unsigned short nRKStep;                   /*!< \brief Number of steps of the explicit Runge-Kutta method. */
  su2double *RK_Alpha_Step;                 /*!< \brief Runge-Kutta beta coefficients. */

  unsigned short nMGLevels;    /*!< \brief Number of multigrid levels (coarse levels). */
  unsigned short nCFL;         /*!< \brief Number of CFL, one for each multigrid level. */
  su2double
  CFLRedCoeff_Turb,            /*!< \brief CFL reduction coefficient on the LevelSet problem. */
  CFLRedCoeff_AdjFlow,         /*!< \brief CFL reduction coefficient for the adjoint problem. */
  CFLRedCoeff_AdjTurb,         /*!< \brief CFL reduction coefficient for the adjoint turbulent problem. */
  CFLFineGrid,                 /*!< \brief CFL of the finest grid. */
  Max_DeltaTime,               /*!< \brief Max delta time. */
  Unst_CFL;                    /*!< \brief Unsteady CFL number. */

  bool ReorientElements;       /*!< \brief Flag for enabling element reorientation. */
  bool AddIndNeighbor;         /*!< \brief Include indirect neighbor in the agglomeration process. */
  unsigned short nDV,                  /*!< \brief Number of design variables. */
  nObj, nObjW;                         /*! \brief Number of objective functions. */
  unsigned short* nDV_Value;           /*!< \brief Number of values for each design variable (might be different than 1 if we allow arbitrary movement). */
  unsigned short nFFDBox;              /*!< \brief Number of ffd boxes. */
  unsigned short nTurboMachineryKind;  /*!< \brief Number turbomachinery types specified. */
  unsigned short nParamDV;             /*!< \brief Number of parameters of the design variable. */
  string DV_Filename;                  /*!< \brief Filename for providing surface positions from an external parameterization. */
  string DV_Unordered_Sens_Filename;   /*!< \brief Filename of volume sensitivities in an unordered ASCII format. */
  string DV_Sens_Filename;             /*!< \brief Filename of surface sensitivities written to an unordered ASCII format. */
  unsigned short
  Sensitivity_FileFormat;             /*!< \brief Format of the input volume sensitivity files (SU2_DOT). */
  su2double **ParamDV;                /*!< \brief Parameters of the design variable. */
  su2double **CoordFFDBox;            /*!< \brief Coordinates of the FFD boxes. */
  unsigned short **DegreeFFDBox;      /*!< \brief Degree of the FFD boxes. */
  string *FFDTag;                     /*!< \brief Parameters of the design variable. */
  string *TagFFDBox;                  /*!< \brief Tag of the FFD box. */
  unsigned short GeometryMode;        /*!< \brief Gemoetry mode (analysis or gradient computation). */
  unsigned short MGCycle;             /*!< \brief Kind of multigrid cycle. */
  unsigned short FinestMesh;          /*!< \brief Finest mesh for the full multigrid approach. */
  unsigned short nFFD_Fix_IDir,
  nFFD_Fix_JDir, nFFD_Fix_KDir;       /*!< \brief Number of planes fixed in the FFD. */
  unsigned short nMG_PreSmooth,       /*!< \brief Number of MG pre-smooth parameters found in config file. */
  nMG_PostSmooth,                     /*!< \brief Number of MG post-smooth parameters found in config file. */
  nMG_CorrecSmooth;                   /*!< \brief Number of MG correct-smooth parameters found in config file. */
  short *FFD_Fix_IDir,
  *FFD_Fix_JDir, *FFD_Fix_KDir;       /*!< \brief Exact sections. */
  unsigned short *MG_PreSmooth,       /*!< \brief Multigrid Pre smoothing. */
  *MG_PostSmooth,                     /*!< \brief Multigrid Post smoothing. */
  *MG_CorrecSmooth;                   /*!< \brief Multigrid Jacobi implicit smoothing of the correction. */
  su2double *LocationStations;        /*!< \brief Airfoil sections in wing slicing subroutine. */
  su2double *NacelleLocation;         /*!< \brief Definition of the nacelle location. */

  unsigned short Kind_Solver,      /*!< \brief Kind of solver Euler, NS, Continuous adjoint, etc.  */
  Kind_MZSolver,                   /*!< \brief Kind of multizone solver.  */
  Kind_FluidModel,                 /*!< \brief Kind of the Fluid Model: Ideal or Van der Walls, ... . */
  Kind_ViscosityModel,             /*!< \brief Kind of the Viscosity Model*/
  Kind_ConductivityModel,          /*!< \brief Kind of the Thermal Conductivity Model*/
  Kind_ConductivityModel_Turb,     /*!< \brief Kind of the Turbulent Thermal Conductivity Model*/
  Kind_FreeStreamOption,           /*!< \brief Kind of free stream option to choose if initializing with density or temperature  */
  Kind_InitOption,                 /*!< \brief Kind of Init option to choose if initializing with Reynolds number or with thermodynamic conditions   */
  Kind_GasModel,                   /*!< \brief Kind of the Gas Model. */
  Kind_TransCoeffModel,            /*!< \brief Transport coefficient Model for NEMO solver. */
  Kind_DensityModel,               /*!< \brief Kind of the density model for incompressible flows. */
  Kind_GridMovement,               /*!< \brief Kind of the static mesh movement. */
  *Kind_SurfaceMovement,           /*!< \brief Kind of the static mesh movement. */
  nKind_SurfaceMovement,           /*!< \brief Kind of the dynamic mesh movement. */
  Kind_Gradient_Method,            /*!< \brief Numerical method for computation of spatial gradients. */
  Kind_Gradient_Method_Recon,      /*!< \brief Numerical method for computation of spatial gradients used for upwind reconstruction. */
  Kind_Deform_Linear_Solver,             /*!< Numerical method to deform the grid */
  Kind_Deform_Linear_Solver_Prec,        /*!< \brief Preconditioner of the linear solver. */
  Kind_Linear_Solver,                    /*!< \brief Numerical solver for the implicit scheme. */
  Kind_Linear_Solver_Prec,               /*!< \brief Preconditioner of the linear solver. */
  Kind_AdjTurb_Linear_Solver,            /*!< \brief Numerical solver for the turbulent adjoint implicit scheme. */
  Kind_AdjTurb_Linear_Prec,              /*!< \brief Preconditioner of the turbulent adjoint linear solver. */
  Kind_DiscAdj_Linear_Solver,            /*!< \brief Linear solver for the discrete adjoint system. */
  Kind_DiscAdj_Linear_Prec,              /*!< \brief Preconditioner of the discrete adjoint linear solver. */
  Kind_SlopeLimit,              /*!< \brief Global slope limiter. */
  Kind_SlopeLimit_Flow,         /*!< \brief Slope limiter for flow equations.*/
  Kind_SlopeLimit_Turb,         /*!< \brief Slope limiter for the turbulence equation.*/
  Kind_SlopeLimit_AdjTurb,      /*!< \brief Slope limiter for the adjoint turbulent equation.*/
  Kind_SlopeLimit_AdjFlow,      /*!< \brief Slope limiter for the adjoint equation.*/
  Kind_SlopeLimit_NEMO,         /*!< \brief Slope limiter for NEMO flow equations.*/
  Kind_TimeNumScheme,           /*!< \brief Global explicit or implicit time integration. */
  Kind_TimeIntScheme_Flow,      /*!< \brief Time integration for the flow equations. */
  Kind_TimeIntScheme_FEM_Flow,  /*!< \brief Time integration for the flow equations. */
  Kind_ADER_Predictor,          /*!< \brief Predictor step of the ADER-DG time integration scheme. */
  Kind_TimeIntScheme_AdjFlow,   /*!< \brief Time integration for the adjoint flow equations. */
  Kind_TimeIntScheme_Turb,      /*!< \brief Time integration for the turbulence model. */
  Kind_TimeIntScheme_AdjTurb,   /*!< \brief Time integration for the adjoint turbulence model. */
  Kind_TimeIntScheme_Heat,      /*!< \brief Time integration for the wave equations. */
  Kind_TimeIntScheme_NEMO,      /*!< \brief Time integration for the NEMO flow equations. */
  Kind_TimeStep_Heat,           /*!< \brief Time stepping method for the (fvm) heat equation. */
  Kind_TimeIntScheme_FEA,       /*!< \brief Time integration for the FEA equations. */
  Kind_SpaceIteScheme_FEA,      /*!< \brief Iterative scheme for nonlinear structural analysis. */
  Kind_TimeIntScheme_Radiation, /*!< \brief Time integration for the Radiation equations. */
  Kind_ConvNumScheme,           /*!< \brief Global definition of the convective term. */
  Kind_ConvNumScheme_Flow,      /*!< \brief Centered or upwind scheme for the flow equations. */
  Kind_ConvNumScheme_FEM_Flow,  /*!< \brief Finite element scheme for the flow equations. */
  Kind_ConvNumScheme_Heat,      /*!< \brief Centered or upwind scheme for the flow equations. */
  Kind_ConvNumScheme_AdjFlow,   /*!< \brief Centered or upwind scheme for the adjoint flow equations. */
  Kind_ConvNumScheme_Turb,      /*!< \brief Centered or upwind scheme for the turbulence model. */
  Kind_ConvNumScheme_NEMO,      /*!< \brief Centered or upwind scheme for the flow equations. */
  Kind_ConvNumScheme_AdjTurb,   /*!< \brief Centered or upwind scheme for the adjoint turbulence model. */
  Kind_ConvNumScheme_Template,  /*!< \brief Centered or upwind scheme for the level set equation. */
  Kind_Centered,                /*!< \brief Centered scheme. */
  Kind_Centered_Flow,           /*!< \brief Centered scheme for the flow equations. */
  Kind_Centered_AdjFlow,        /*!< \brief Centered scheme for the adjoint flow equations. */
  Kind_Centered_Turb,           /*!< \brief Centered scheme for the turbulence model. */
  Kind_Centered_AdjTurb,        /*!< \brief Centered scheme for the adjoint turbulence model. */
  Kind_Centered_NEMO,     /*!< \brief Centered scheme for the flow equations. */
  Kind_Centered_Template,       /*!< \brief Centered scheme for the template model. */
  Kind_Upwind,                  /*!< \brief Upwind scheme. */
  Kind_Upwind_Flow,             /*!< \brief Upwind scheme for the flow equations. */
  Kind_Upwind_AdjFlow,          /*!< \brief Upwind scheme for the adjoint flow equations. */
  Kind_Upwind_Turb,             /*!< \brief Upwind scheme for the turbulence model. */
  Kind_Upwind_AdjTurb,          /*!< \brief Upwind scheme for the adjoint turbulence model. */
  Kind_Upwind_NEMO,     /*!< \brief Upwind scheme for the flow equations. */
  Kind_Upwind_Template,         /*!< \brief Upwind scheme for the template model. */
  Kind_FEM,                     /*!< \brief Finite element scheme for the flow equations. */
  Kind_FEM_Flow,                /*!< \brief Finite element scheme for the flow equations. */
  Kind_FEM_DG_Shock,            /*!< \brief Shock capturing method for the FEM DG solver. */
  Kind_Matrix_Coloring,         /*!< \brief Type of matrix coloring for sparse Jacobian computation. */
  Kind_BGS_RelaxMethod,         /*!< \brief Kind of relaxation method for Block Gauss Seidel method in FSI problems. */
  Kind_CHT_Coupling;            /*!< \brief Kind of coupling method used at CHT interfaces. */
  bool ReconstructionGradientRequired; /*!< \brief Enable or disable a second gradient calculation for upwind reconstruction only. */
  bool LeastSquaresRequired;    /*!< \brief Enable or disable memory allocation for least-squares gradient methods. */
  bool Energy_Equation;         /*!< \brief Solve the energy equation for incompressible flows. */

  bool MUSCL,              /*!< \brief MUSCL scheme .*/
  MUSCL_Flow,              /*!< \brief MUSCL scheme for the flow equations.*/
  MUSCL_Turb,              /*!< \brief MUSCL scheme for the turbulence equations.*/
  MUSCL_Heat,              /*!< \brief MUSCL scheme for the (fvm) heat equation.*/
  MUSCL_AdjFlow,           /*!< \brief MUSCL scheme for the adj flow equations.*/
  MUSCL_AdjTurb,           /*!< \brief MUSCL scheme for the adj turbulence equations.*/
  MUSCL_NEMO,    /*!< \brief MUSCL scheme for the NEMO equations. */
  Use_Accurate_Jacobians;  /*!< \brief Use numerically computed Jacobians for AUSM+up(2) and SLAU(2). */
  bool EulerPersson;       /*!< \brief Boolean to determine whether this is an Euler simulation with Persson shock capturing. */
  bool FSI_Problem = false,/*!< \brief Boolean to determine whether the simulation is FSI or not. */
  Multizone_Problem;       /*!< \brief Boolean to determine whether we are solving a multizone problem. */
  unsigned short nID_DV;   /*!< \brief ID for the region of FEM when computed using direct differentiation. */

  bool AD_Mode;             /*!< \brief Algorithmic Differentiation support. */
  bool AD_Preaccumulation;  /*!< \brief Enable or disable preaccumulation in the AD mode. */
  unsigned short
  Kind_Material_Compress,   /*!< \brief Determines if the material is compressible or incompressible (structural analysis). */
  Kind_Material,            /*!< \brief Determines the material model to be used (structural analysis). */
  Kind_Struct_Solver,       /*!< \brief Determines the geometric condition (small or large deformations) for structural analysis. */
  Kind_DV_FEA;              /*!< \brief Kind of Design Variable for FEA problems.*/

  unsigned short Kind_Turb_Model;   /*!< \brief Turbulent model definition. */
  unsigned short Kind_SGS_Model;    /*!< \brief LES SGS model definition. */
  unsigned short Kind_Trans_Model,  /*!< \brief Transition model definition. */
  Kind_ActDisk, Kind_Engine_Inflow,
  Kind_Inlet, *Kind_Inc_Inlet,
  *Kind_Inc_Outlet,
  *Kind_Data_Riemann,
  *Kind_Data_Giles;                /*!< \brief Kind of inlet boundary treatment. */
  unsigned short nInc_Inlet;       /*!< \brief Number of inlet boundary treatment types listed. */
  unsigned short nInc_Outlet;      /*!< \brief Number of inlet boundary treatment types listed. */
  su2double Inc_Inlet_Damping;     /*!< \brief Damping factor applied to the iterative updates to the velocity at a pressure inlet in incompressible flow. */
  su2double Inc_Outlet_Damping;    /*!< \brief Damping factor applied to the iterative updates to the pressure at a mass flow outlet in incompressible flow. */
  bool Inc_Inlet_UseNormal;        /*!< \brief Flag for whether to use the local normal as the flow direction for an incompressible pressure inlet. */
  su2double Linear_Solver_Error;   /*!< \brief Min error of the linear solver for the implicit formulation. */
  su2double Deform_Linear_Solver_Error;          /*!< \brief Min error of the linear solver for the implicit formulation. */
  su2double Linear_Solver_Smoother_Relaxation;   /*!< \brief Relaxation factor for iterative linear smoothers. */
  unsigned long Linear_Solver_Iter;              /*!< \brief Max iterations of the linear solver for the implicit formulation. */
  unsigned long Deform_Linear_Solver_Iter;       /*!< \brief Max iterations of the linear solver for the implicit formulation. */
  unsigned long Linear_Solver_Restart_Frequency; /*!< \brief Restart frequency of the linear solver for the implicit formulation. */
  unsigned long Linear_Solver_Prec_Threads;      /*!< \brief Number of threads per rank for ILU and LU_SGS preconditioners. */
  unsigned short Linear_Solver_ILU_n;            /*!< \brief ILU fill=in level. */
  su2double SemiSpan;                   /*!< \brief Wing Semi span. */
  su2double Roe_Kappa;                  /*!< \brief Relaxation of the Roe scheme. */
<<<<<<< HEAD
  su2double Relaxation_Factor_Flow;   /*!< \brief Relaxation coefficient of the linear solver mean flow. */
  su2double Relaxation_Factor_AdjFlow;  /*!< \brief Relaxation coefficient of the linear solver adjoint mean flow. */
=======
  su2double Relaxation_Factor_Adjoint;  /*!< \brief Relaxation coefficient for variable updates of adjoint solvers. */
>>>>>>> d0e10f8a
  su2double Relaxation_Factor_CHT;      /*!< \brief Relaxation coefficient for the update of conjugate heat variables. */
  su2double AdjTurb_Linear_Error;       /*!< \brief Min error of the turbulent adjoint linear solver for the implicit formulation. */
  su2double EntropyFix_Coeff;           /*!< \brief Entropy fix coefficient. */
  unsigned short AdjTurb_Linear_Iter;   /*!< \brief Min error of the turbulent adjoint linear solver for the implicit formulation. */
  su2double *Stations_Bounds;           /*!< \brief Airfoil section limit. */
  unsigned short nLocationStations,     /*!< \brief Number of section cuts to make when outputting mesh and cp . */
  nWingStations;                        /*!< \brief Number of section cuts to make when calculating internal volume. */
  su2double* Kappa_Flow,           /*!< \brief Numerical dissipation coefficients for the flow equations. */
  *Kappa_AdjFlow,                  /*!< \brief Numerical dissipation coefficients for the adjoint flow equations. */
  *Kappa_Heat;                     /*!< \brief Numerical dissipation coefficients for the (fvm) heat equation. */
  su2double* FFD_Axis;          /*!< \brief Numerical dissipation coefficients for the adjoint equations. */
  su2double Kappa_1st_AdjFlow,  /*!< \brief JST 1st order dissipation coefficient for adjoint flow equations (coarse multigrid levels). */
  Kappa_2nd_AdjFlow,            /*!< \brief JST 2nd order dissipation coefficient for adjoint flow equations. */
  Kappa_4th_AdjFlow,            /*!< \brief JST 4th order dissipation coefficient for adjoint flow equations. */
  Kappa_1st_Flow,           /*!< \brief JST 1st order dissipation coefficient for flow equations (coarse multigrid levels). */
  Kappa_2nd_Flow,           /*!< \brief JST 2nd order dissipation coefficient for flow equations. */
  Kappa_4th_Flow,           /*!< \brief JST 4th order dissipation coefficient for flow equations. */
  Kappa_2nd_Heat,           /*!< \brief 2nd order dissipation coefficient for heat equation. */
  Kappa_4th_Heat,           /*!< \brief 4th order dissipation coefficient for heat equation. */
  Kappa_1st_NEMO,     /*!< \brief JST 1st order dissipation coefficient for NEMO equations (coarse multigrid levels). */
  Cent_Jac_Fix_Factor;              /*!< \brief Multiply the dissipation contribution to the Jacobian of central schemes
                                                by this factor to make the global matrix more diagonal dominant. */
  su2double Geo_Waterline_Location; /*!< \brief Location of the waterline. */

  su2double Min_Beta_RoeTurkel,     /*!< \brief Minimum value of Beta for the Roe-Turkel low Mach preconditioner. */
  Max_Beta_RoeTurkel;               /*!< \brief Maximum value of Beta for the Roe-Turkel low Mach preconditioner. */
  unsigned long GridDef_Nonlinear_Iter;  /*!< \brief Number of nonlinear increments for grid deformation. */
  unsigned short Deform_StiffnessType;   /*!< \brief Type of element stiffness imposed for FEA mesh deformation. */
  bool Deform_Mesh;                      /*!< \brief Determines whether the mesh will be deformed. */
  bool Deform_Output;                    /*!< \brief Print the residuals during mesh deformation to the console. */
  su2double Deform_Tol_Factor;       /*!< \brief Factor to multiply smallest volume for deform tolerance (0.001 default) */
  su2double Deform_Coeff;            /*!< \brief Deform coeffienct */
  su2double Deform_Limit;            /*!< \brief Deform limit */
  unsigned short FFD_Continuity;     /*!< \brief Surface continuity at the intersection with the FFD */
  unsigned short FFD_CoordSystem;    /*!< \brief Define the coordinates system */
  su2double Deform_ElasticityMod,    /*!< \brief Young's modulus for volume deformation stiffness model */
  Deform_PoissonRatio,               /*!< \brief Poisson's ratio for volume deformation stiffness model */
  Deform_StiffLayerSize;             /*!< \brief Size of the layer of highest stiffness for wall distance-based mesh stiffness */
  bool Visualize_Surface_Def;        /*!< \brief Flag to visualize the surface deformacion in SU2_DEF. */
  bool Visualize_Volume_Def;         /*!< \brief Flag to visualize the volume deformation in SU2_DEF. */
  bool FFD_Symmetry_Plane;           /*!< \brief FFD symmetry plane. */

  su2double Mach;             /*!< \brief Mach number. */
  su2double Reynolds;         /*!< \brief Reynolds number. */
  su2double Froude;           /*!< \brief Froude number. */
  su2double Length_Reynolds;  /*!< \brief Reynolds length (dimensional). */
  su2double AoA,              /*!< \brief Angle of attack (just external flow). */
  iH, AoS, AoA_Offset,
  AoS_Offset, AoA_Sens;       /*!< \brief Angle of sideSlip (just external flow). */
  bool Fixed_CL_Mode;         /*!< \brief Activate fixed CL mode (external flow only). */
  bool Fixed_CM_Mode;         /*!< \brief Activate fixed CL mode (external flow only). */
  bool Eval_dOF_dCX;          /*!< \brief Activate fixed CL mode (external flow only). */
  bool Discard_InFiles;       /*!< \brief Discard angle of attack in solution and geometry files. */
  su2double Target_CL;        /*!< \brief Specify a target CL instead of AoA (external flow only). */
  su2double Target_CM;        /*!< \brief Specify a target CM instead of AoA (external flow only). */
  su2double Total_CM;         /*!< \brief Specify a Total CM instead of AoA (external flow only). */
  su2double Total_CD;         /*!< \brief Specify a target CD instead of AoA (external flow only). */
  su2double dCL_dAlpha;       /*!< \brief value of dCl/dAlpha. */
  su2double dCM_diH;          /*!< \brief value of dCM/dHi. */
  unsigned long Iter_Fixed_CM;          /*!< \brief Iterations to re-evaluate the angle of attack (external flow only). */
  unsigned long Iter_Fixed_NetThrust;   /*!< \brief Iterations to re-evaluate the angle of attack (external flow only). */
  unsigned long Iter_dCL_dAlpha;        /*!< \brief Number of iterations to evaluate dCL_dAlpha. */
  unsigned long Update_Alpha;           /*!< \brief Iterations to re-evaluate the angle of attack (external flow only). */
  unsigned long Update_iH;              /*!< \brief Iterations to re-evaluate the angle of attack (external flow only). */
  unsigned long Update_BCThrust;        /*!< \brief Iterations to re-evaluate the angle of attack (external flow only). */
  su2double dNetThrust_dBCThrust;       /*!< \brief value of dNetThrust/dBCThrust. */
  bool Update_BCThrust_Bool;            /*!< \brief Boolean flag for whether to update the AoA for fixed lift mode on a given iteration. */
  bool Update_AoA;                      /*!< \brief Boolean flag for whether to update the AoA for fixed lift mode on a given iteration. */
  unsigned long Update_AoA_Iter_Limit;  /*!< \brief Limit on number of iterations between AoA updates for fixed lift mode. */
  bool Finite_Difference_Mode;        /*!< \brief Flag to run the finite difference mode in fixed Cl mode. */
  bool Update_HTPIncidence;           /*!< \brief Boolean flag for whether to update the AoA for fixed lift mode on a given iteration. */
  su2double ChargeCoeff;              /*!< \brief Charge coefficient (just for poisson problems). */
  unsigned short Cauchy_Func_Flow,    /*!< \brief Function where to apply the convergence criteria in the flow problem. */
  Cauchy_Func_AdjFlow,                /*!< \brief Function where to apply the convergence criteria in the adjoint problem. */
  Cauchy_Elems;                       /*!< \brief Number of elements to evaluate. */
  unsigned short Residual_Func_Flow;  /*!< \brief Equation to apply residual convergence to. */
  unsigned short Res_FEM_CRIT;        /*!< \brief Criteria to apply to the FEM convergence (absolute/relative). */
  unsigned long StartConv_Iter;       /*!< \brief Start convergence criteria at iteration. */
  su2double Cauchy_Eps;               /*!< \brief Epsilon used for the convergence. */
  unsigned long Wrt_Sol_Freq,   /*!< \brief Writing solution frequency. */
  Wrt_Sol_Freq_DualTime,        /*!< \brief Writing solution frequency for Dual Time. */
  Wrt_Con_Freq,                 /*!< \brief Writing convergence history frequency. */
  Wrt_Con_Freq_DualTime;        /*!< \brief Writing convergence history frequency. */
  bool Wrt_Dynamic;             /*!< \brief Write dynamic data adding header and prefix. */
  bool Restart,                 /*!< \brief Restart solution (for direct, adjoint, and linearized problems).*/
  Wrt_Binary_Restart,           /*!< \brief Write binary SU2 native restart files.*/
  Read_Binary_Restart,          /*!< \brief Read binary SU2 native restart files.*/
  Restart_Flow;                 /*!< \brief Restart flow solution for adjoint and linearized problems. */
  unsigned short nMarker_Monitoring,  /*!< \brief Number of markers to monitor. */
  nMarker_Designing,                  /*!< \brief Number of markers for the objective function. */
  nMarker_GeoEval,                    /*!< \brief Number of markers for the objective function. */
  nMarker_ZoneInterface,              /*!< \brief Number of markers in the zone interface. */
  nMarker_Plotting,                   /*!< \brief Number of markers to plot. */
  nMarker_Analyze,                    /*!< \brief Number of markers to analyze. */
  nMarker_Moving,                     /*!< \brief Number of markers in motion (DEFORMING, MOVING_WALL, or FLUID_STRUCTURE). */
  nMarker_PyCustom,                   /*!< \brief Number of markers that are customizable in Python. */
  nMarker_DV,                         /*!< \brief Number of markers affected by the design variables. */
  nMarker_WallFunctions;              /*!< \brief Number of markers for which wall functions must be applied. */
  string *Marker_Monitoring,          /*!< \brief Markers to monitor. */
  *Marker_Designing,                  /*!< \brief Markers to design. */
  *Marker_GeoEval,                    /*!< \brief Markers to evaluate geometry. */
  *Marker_Plotting,                   /*!< \brief Markers to plot. */
  *Marker_Analyze,                    /*!< \brief Markers to analyze. */
  *Marker_ZoneInterface,              /*!< \brief Markers in the FSI interface. */
  *Marker_Moving,                     /*!< \brief Markers in motion (DEFORMING, MOVING_WALL, or FLUID_STRUCTURE). */
  *Marker_PyCustom,                   /*!< \brief Markers that are customizable in Python. */
  *Marker_DV,                         /*!< \brief Markers affected by the design variables. */
  *Marker_WallFunctions;              /*!< \brief Markers for which wall functions must be applied. */

  unsigned short  nConfig_Files;          /*!< \brief Number of config files for multiphysics problems. */
  string *Config_Filenames;               /*!< \brief List of names for configuration files. */
  unsigned short  *Kind_WallFunctions;        /*!< \brief The kind of wall function to use for the corresponding markers. */
  unsigned short  **IntInfo_WallFunctions;    /*!< \brief Additional integer information for the wall function markers. */
  su2double       **DoubleInfo_WallFunctions; /*!< \brief Additional double information for the wall function markers. */
  unsigned short  *Marker_All_Monitoring,     /*!< \brief Global index for monitoring using the grid information. */
  *Marker_All_GeoEval,               /*!< \brief Global index for geometrical evaluation. */
  *Marker_All_Plotting,              /*!< \brief Global index for plotting using the grid information. */
  *Marker_All_Analyze,               /*!< \brief Global index for plotting using the grid information. */
  *Marker_All_ZoneInterface,         /*!< \brief Global index for FSI interface markers using the grid information. */
  *Marker_All_Turbomachinery,        /*!< \brief Global index for Turbomachinery markers using the grid information. */
  *Marker_All_TurbomachineryFlag,    /*!< \brief Global index for Turbomachinery markers flag using the grid information. */
  *Marker_All_MixingPlaneInterface,  /*!< \brief Global index for MixingPlane interface markers using the grid information. */
  *Marker_All_DV,                    /*!< \brief Global index for design variable markers using the grid information. */
  *Marker_All_Moving,                /*!< \brief Global index for moving surfaces using the grid information. */
  *Marker_All_Deform_Mesh,           /*!< \brief Global index for deformable markers at the boundary. */
  *Marker_All_Fluid_Load,            /*!< \brief Global index for markers in which the flow load is computed/employed. */
  *Marker_All_PyCustom,              /*!< \brief Global index for Python customizable surfaces using the grid information. */
  *Marker_All_Designing,             /*!< \brief Global index for moving using the grid information. */
  *Marker_CfgFile_Monitoring,            /*!< \brief Global index for monitoring using the config information. */
  *Marker_CfgFile_Designing,             /*!< \brief Global index for monitoring using the config information. */
  *Marker_CfgFile_GeoEval,               /*!< \brief Global index for monitoring using the config information. */
  *Marker_CfgFile_Plotting,              /*!< \brief Global index for plotting using the config information. */
  *Marker_CfgFile_Analyze,               /*!< \brief Global index for plotting using the config information. */
  *Marker_CfgFile_ZoneInterface,         /*!< \brief Global index for FSI interface using the config information. */
  *Marker_CfgFile_Turbomachinery,        /*!< \brief Global index for Turbomachinery  using the config information. */
  *Marker_CfgFile_TurbomachineryFlag,    /*!< \brief Global index for Turbomachinery flag using the config information. */
  *Marker_CfgFile_MixingPlaneInterface,  /*!< \brief Global index for MixingPlane interface using the config information. */
  *Marker_CfgFile_Moving,             /*!< \brief Global index for moving surfaces using the config information. */
  *Marker_CfgFile_Deform_Mesh,        /*!< \brief Global index for deformable markers at the boundary. */
  *Marker_CfgFile_Fluid_Load,         /*!< \brief Global index for markers in which the flow load is computed/employed. */
  *Marker_CfgFile_PyCustom,           /*!< \brief Global index for Python customizable surfaces using the config information. */
  *Marker_CfgFile_DV,                 /*!< \brief Global index for design variable markers using the config information. */
  *Marker_CfgFile_PerBound;           /*!< \brief Global index for periodic boundaries using the config information. */
  string *PlaneTag;                   /*!< \brief Global index for the plane adaptation (upper, lower). */
  su2double DualVol_Power;            /*!< \brief Power for the dual volume in the grid adaptation sensor. */
  su2double *nBlades;                 /*!< \brief number of blades for turbomachinery computation. */
  unsigned short Analytical_Surface;  /*!< \brief Information about the analytical definition of the surface for grid adaptation. */
  unsigned short Geo_Description;     /*!< \brief Description of the geometry. */
  unsigned short Mesh_FileFormat;     /*!< \brief Mesh input format. */
  unsigned short Tab_FileFormat;      /*!< \brief Format of the output files. */
  unsigned short ActDisk_Jump;        /*!< \brief Format of the output files. */
  unsigned long StartWindowIteration; /*!< \brief Starting Iteration for long time Windowing apporach . */
  bool CFL_Adapt;        /*!< \brief Adaptive CFL number. */
  bool HB_Precondition;  /*!< \brief Flag to turn on harmonic balance source term preconditioning */
  su2double RefArea,     /*!< \brief Reference area for coefficient computation. */
  RefElemLength,         /*!< \brief Reference element length for computing the slope limiting epsilon. */
  RefSharpEdges,         /*!< \brief Reference coefficient for detecting sharp edges. */
  RefLength,             /*!< \brief Reference length for moment computation. */
  *RefOriginMoment,      /*!< \brief Origin for moment computation. */
  *RefOriginMoment_X,    /*!< \brief X Origin for moment computation. */
  *RefOriginMoment_Y,    /*!< \brief Y Origin for moment computation. */
  *RefOriginMoment_Z,    /*!< \brief Z Origin for moment computation. */
  *CFL_AdaptParam,       /*!< \brief Information about the CFL ramp. */
  *RelaxFactor_Giles,    /*!< \brief Information about the under relaxation factor for Giles BC. */
  *CFL,                  /*!< \brief CFL number. */
  *HTP_Axis,             /*!< \brief Location of the HTP axis. */
  DomainVolume;          /*!< \brief Volume of the computational grid. */
  unsigned short
  nRefOriginMoment_X,      /*!< \brief Number of X-coordinate moment computation origins. */
  nRefOriginMoment_Y,      /*!< \brief Number of Y-coordinate moment computation origins. */
  nRefOriginMoment_Z;      /*!< \brief Number of Z-coordinate moment computation origins. */
  unsigned short nMesh_Box_Size;
  short *Mesh_Box_Size;          /*!< \brief Array containing the number of grid points in the x-, y-, and z-directions for the analytic RECTANGLE and BOX grid formats. */
  su2double* Mesh_Box_Length;    /*!< \brief Array containing the length in the x-, y-, and z-directions for the analytic RECTANGLE and BOX grid formats. */
  su2double* Mesh_Box_Offset;    /*!< \brief Array containing the offset from 0.0 in the x-, y-, and z-directions for the analytic RECTANGLE and BOX grid formats. */
  string Mesh_FileName,          /*!< \brief Mesh input file. */
  Mesh_Out_FileName,             /*!< \brief Mesh output file. */
  Solution_FileName,             /*!< \brief Flow solution input file. */
  Solution_LinFileName,          /*!< \brief Linearized flow solution input file. */
  Solution_AdjFileName,          /*!< \brief Adjoint solution input file for drag functional. */
  Volume_FileName,               /*!< \brief Flow variables output file. */
  Residual_FileName,             /*!< \brief Residual variables output file. */
  Conv_FileName,                 /*!< \brief Convergence history output file. */
  Breakdown_FileName,            /*!< \brief Breakdown output file. */
  Restart_FileName,              /*!< \brief Restart file for flow variables. */
  Restart_AdjFileName,           /*!< \brief Restart file for adjoint variables, drag functional. */
  Adj_FileName,                  /*!< \brief Output file with the adjoint variables. */
  ObjFunc_Grad_FileName,         /*!< \brief Gradient of the objective function. */
  ObjFunc_Value_FileName,        /*!< \brief Objective function. */
  SurfCoeff_FileName,            /*!< \brief Output file with the flow variables on the surface. */
  SurfAdjCoeff_FileName,         /*!< \brief Output file with the adjoint variables on the surface. */
  New_SU2_FileName,              /*!< \brief Output SU2 mesh file converted from CGNS format. */
  SurfSens_FileName,             /*!< \brief Output file for the sensitivity on the surface (discrete adjoint). */
  VolSens_FileName;              /*!< \brief Output file for the sensitivity in the volume (discrete adjoint). */

  bool Wrt_Output,           /*!< \brief Write any output files */
  Wrt_Vol_Sol,               /*!< \brief Write a volume solution file */
  Wrt_Srf_Sol,               /*!< \brief Write a surface solution file */
  Wrt_Csv_Sol,               /*!< \brief Write a surface comma-separated values solution file */
  Wrt_Crd_Sol,               /*!< \brief Write a binary file with the grid coordinates only. */
  Wrt_Residuals,             /*!< \brief Write residuals to solution file */
  Wrt_Surface,               /*!< \brief Write solution at each surface */
  Wrt_Limiters,              /*!< \brief Write residuals to solution file */
  Wrt_SharpEdges,            /*!< \brief Write residuals to solution file */
  Wrt_Halo,                  /*!< \brief Write rind layers in solution files */
  Wrt_Performance,           /*!< \brief Write the performance summary at the end of a calculation.  */
  Wrt_AD_Statistics,         /*!< \brief Write the tape statistics (discrete adjoint).  */
  Wrt_MeshQuality,           /*!< \brief Write the mesh quality statistics to the visualization files.  */
  Wrt_Slice,                 /*!< \brief Write 1D slice of a 2D cartesian solution */
  Wrt_Projected_Sensitivity, /*!< \brief Write projected sensitivities (dJ/dx) on surfaces to ASCII file. */
  Plot_Section_Forces;       /*!< \brief Write sectional forces for specified markers. */
  unsigned short
  Console_Output_Verb,  /*!< \brief Level of verbosity for console output */
  Kind_Average;         /*!< \brief Particular average for the marker analyze. */
  unsigned short
  nPolyCoeffs;          /*!< \brief Number of coefficients in temperature polynomial fits for fluid models. */
  su2double Gamma,      /*!< \brief Ratio of specific heats of the gas. */
  Bulk_Modulus,         /*!< \brief Value of the bulk modulus for incompressible flows. */
  Beta_Factor,          /*!< \brief Value of the epsilon^2 multiplier for Beta for the incompressible preconditioner. */
  Gas_Constant,         /*!< \brief Specific gas constant. */
  Gas_ConstantND,       /*!< \brief Non-dimensional specific gas constant. */
  Molecular_Weight,     /*!< \brief Molecular weight of an incompressible ideal gas (g/mol). */
  Specific_Heat_Cp,           /*!< \brief Specific heat at constant pressure. */
  Specific_Heat_CpND,         /*!< \brief Non-dimensional specific heat at constant pressure. */
  Specific_Heat_Cv,           /*!< \brief Specific heat at constant volume. */
  Specific_Heat_CvND,         /*!< \brief Non-dimensional specific heat at constant volume. */
  Thermal_Expansion_Coeff,    /*!< \brief Thermal expansion coefficient. */
  Thermal_Expansion_CoeffND,  /*!< \brief Non-dimensional thermal expansion coefficient. */
  Inc_Density_Ref,       /*!< \brief Reference density for custom incompressible non-dim. */
  Inc_Velocity_Ref,      /*!< \brief Reference velocity for custom incompressible non-dim. */
  Inc_Temperature_Ref,   /*!< \brief Reference temperature for custom incompressible non-dim. */
  Inc_Density_Init,      /*!< \brief Initial density for incompressible flows. */
  *Inc_Velocity_Init,    /*!< \brief Initial velocity vector for incompressible flows. */
  Inc_Temperature_Init,  /*!< \brief Initial temperature for incompressible flows w/ heat transfer. */
  Heat_Flux_Ref,         /*!< \brief Reference heat flux for non-dim. */
  Gas_Constant_Ref,      /*!< \brief Reference specific gas constant. */
  Temperature_Critical,  /*!< \brief Critical Temperature for real fluid model.  */
  Pressure_Critical,     /*!< \brief Critical Pressure for real fluid model.  */
  Density_Critical,      /*!< \brief Critical Density for real fluid model.  */
  Acentric_Factor,       /*!< \brief Acentric Factor for real fluid model.  */
  Mu_Constant,           /*!< \brief Constant viscosity for ConstantViscosity model.  */
  Mu_ConstantND,         /*!< \brief Non-dimensional constant viscosity for ConstantViscosity model.  */
  Kt_Constant,           /*!< \brief Constant thermal conductivity for ConstantConductivity model.  */
  Kt_ConstantND,         /*!< \brief Non-dimensional constant thermal conductivity for ConstantConductivity model.  */
  Mu_Ref,                /*!< \brief Reference viscosity for Sutherland model.  */
  Mu_RefND,              /*!< \brief Non-dimensional reference viscosity for Sutherland model.  */
  Mu_Temperature_Ref,    /*!< \brief Reference temperature for Sutherland model.  */
  Mu_Temperature_RefND,  /*!< \brief Non-dimensional reference temperature for Sutherland model.  */
  Mu_S,                  /*!< \brief Reference S for Sutherland model.  */
  Mu_SND,                /*!< \brief Non-dimensional reference S for Sutherland model.  */
  *CpPolyCoefficients,     /*!< \brief Definition of the temperature polynomial coefficients for specific heat Cp. */
  *MuPolyCoefficients,     /*!< \brief Definition of the temperature polynomial coefficients for viscosity. */
  *KtPolyCoefficients,     /*!< \brief Definition of the temperature polynomial coefficients for thermal conductivity. */
  *CpPolyCoefficientsND,   /*!< \brief Definition of the non-dimensional temperature polynomial coefficients for specific heat Cp. */
  *MuPolyCoefficientsND,   /*!< \brief Definition of the non-dimensional temperature polynomial coefficients for viscosity. */
  *KtPolyCoefficientsND,   /*!< \brief Definition of the non-dimensional temperature polynomial coefficients for thermal conductivity. */
  Thermal_Conductivity_Solid,      /*!< \brief Thermal conductivity in solids. */
  Thermal_Diffusivity_Solid,       /*!< \brief Thermal diffusivity in solids. */
  Temperature_Freestream_Solid,    /*!< \brief Temperature in solids at freestream conditions. */
  Density_Solid,                   /*!< \brief Total density in solids. */
  *Velocity_FreeStream,            /*!< \brief Free-stream velocity vector of the fluid.  */
  Energy_FreeStream,               /*!< \brief Free-stream total energy of the fluid.  */
  ModVel_FreeStream,               /*!< \brief Magnitude of the free-stream velocity of the fluid.  */
  ModVel_FreeStreamND,             /*!< \brief Non-dimensional magnitude of the free-stream velocity of the fluid.  */
  Density_FreeStream,              /*!< \brief Free-stream density of the fluid. */
  Viscosity_FreeStream,            /*!< \brief Free-stream viscosity of the fluid.  */
  Tke_FreeStream,                  /*!< \brief Total turbulent kinetic energy of the fluid.  */
  Intermittency_FreeStream,        /*!< \brief Freestream intermittency (for sagt transition model) of the fluid.  */
  TurbulenceIntensity_FreeStream,  /*!< \brief Freestream turbulent intensity (for sagt transition model) of the fluid.  */
  Turb2LamViscRatio_FreeStream,    /*!< \brief Ratio of turbulent to laminar viscosity. */
  NuFactor_FreeStream,             /*!< \brief Ratio of turbulent to laminar viscosity. */
  NuFactor_Engine,                 /*!< \brief Ratio of turbulent to laminar viscosity at the engine. */
  SecondaryFlow_ActDisk,      /*!< \brief Ratio of turbulent to laminar viscosity at the actuator disk. */
  Initial_BCThrust,           /*!< \brief Ratio of turbulent to laminar viscosity at the actuator disk. */
  Pressure_FreeStream,        /*!< \brief Total pressure of the fluid. */
  Pressure_Thermodynamic,     /*!< \brief Thermodynamic pressure of the fluid. */
  Temperature_FreeStream,     /*!< \brief Total temperature of the fluid.  */
  Temperature_ve_FreeStream,  /*!< \brief Total vibrational-electronic temperature of the fluid.  */
  *MassFrac_FreeStream,       /*!< \brief Mixture mass fractions of the fluid. */
  Prandtl_Lam,      /*!< \brief Laminar Prandtl number for the gas.  */
  Prandtl_Turb,     /*!< \brief Turbulent Prandtl number for the gas.  */
  Length_Ref,       /*!< \brief Reference length for non-dimensionalization. */
  Pressure_Ref,     /*!< \brief Reference pressure for non-dimensionalization.  */
  Temperature_Ref,  /*!< \brief Reference temperature for non-dimensionalization.*/
  Density_Ref,      /*!< \brief Reference density for non-dimensionalization.*/
  Velocity_Ref,     /*!< \brief Reference velocity for non-dimensionalization.*/
  Time_Ref,                  /*!< \brief Reference time for non-dimensionalization. */
  Viscosity_Ref,              /*!< \brief Reference viscosity for non-dimensionalization. */
  Conductivity_Ref,           /*!< \brief Reference conductivity for non-dimensionalization. */
  Energy_Ref,                 /*!< \brief Reference viscosity for non-dimensionalization. */
  Wall_Temperature,           /*!< \brief Temperature at an isotropic wall in Kelvin. */
  Omega_Ref,                  /*!< \brief Reference angular velocity for non-dimensionalization. */
  Force_Ref,                  /*!< \brief Reference body force for non-dimensionalization. */
  Pressure_FreeStreamND,      /*!< \brief Farfield pressure value (external flow). */
  Pressure_ThermodynamicND,   /*!< \brief Farfield thermodynamic pressure value. */
  Temperature_FreeStreamND,   /*!< \brief Farfield temperature value (external flow). */
  Density_FreeStreamND,       /*!< \brief Farfield density value (external flow). */
  Velocity_FreeStreamND[3],   /*!< \brief Farfield velocity values (external flow). */
  Energy_FreeStreamND,        /*!< \brief Farfield energy value (external flow). */
  Viscosity_FreeStreamND,     /*!< \brief Farfield viscosity value (external flow). */
  Tke_FreeStreamND,           /*!< \brief Farfield kinetic energy (external flow). */
  Omega_FreeStreamND,         /*!< \brief Specific dissipation (external flow). */
  Omega_FreeStream;           /*!< \brief Specific dissipation (external flow). */
  unsigned short nElectric_Constant;    /*!< \brief Number of different electric constants. */
  su2double *Electric_Constant;         /*!< \brief Dielectric constant modulus. */
  su2double Knowles_B,                  /*!< \brief Knowles material model constant B. */
  Knowles_N;                            /*!< \brief Knowles material model constant N. */
  bool DE_Effects;                      /*!< Application of DE effects to FE analysis */
  bool RefGeom;                         /*!< Read a reference geometry for optimization purposes. */
  unsigned long refNodeID;              /*!< \brief Global ID for the reference node (optimization). */
  string RefGeom_FEMFileName;           /*!< \brief File name for reference geometry. */
  unsigned short RefGeom_FileFormat;    /*!< \brief Mesh input format. */
  unsigned short Kind_2DElasForm;       /*!< \brief Kind of bidimensional elasticity solver. */
  unsigned short nIterFSI_Ramp;         /*!< \brief Number of FSI subiterations during which a ramp is applied. */
  unsigned short iInst;                 /*!< \brief Current instance value */
  su2double AitkenStatRelax;      /*!< \brief Aitken's relaxation factor (if set as static) */
  su2double AitkenDynMaxInit;     /*!< \brief Aitken's maximum dynamic relaxation factor for the first iteration */
  su2double AitkenDynMinInit;     /*!< \brief Aitken's minimum dynamic relaxation factor for the first iteration */
  bool RampAndRelease;            /*!< \brief option for ramp load and release */
  bool Sine_Load;                 /*!< \brief option for sine load */
  su2double *SineLoad_Coeff;      /*!< \brief Stores the load coefficient */
  su2double Thermal_Diffusivity;  /*!< \brief Thermal diffusivity used in the heat solver. */
  su2double Cyclic_Pitch,         /*!< \brief Cyclic pitch for rotorcraft simulations. */
  Collective_Pitch;               /*!< \brief Collective pitch for rotorcraft simulations. */
  su2double Mach_Motion;          /*!< \brief Mach number based on mesh velocity and freestream quantities. */

  su2double *Motion_Origin, /*!< \brief Mesh motion origin. */
  *Translation_Rate,        /*!< \brief Translational velocity of the mesh. */
  *Rotation_Rate,           /*!< \brief Angular velocity of the mesh . */
  *Pitching_Omega,          /*!< \brief Angular frequency of the mesh pitching. */
  *Pitching_Ampl,           /*!< \brief Pitching amplitude. */
  *Pitching_Phase,          /*!< \brief Pitching phase offset. */
  *Plunging_Omega,          /*!< \brief Angular frequency of the mesh plunging. */
  *Plunging_Ampl;           /*!< \brief Plunging amplitude. */
  su2double *MarkerMotion_Origin, /*!< \brief Mesh motion origin of marker. */
  *MarkerTranslation_Rate,        /*!< \brief Translational velocity of marker. */
  *MarkerRotation_Rate,           /*!< \brief Angular velocity of marker. */
  *MarkerPitching_Omega,          /*!< \brief Angular frequency of marker. */
  *MarkerPitching_Ampl,           /*!< \brief Pitching amplitude of marker. */
  *MarkerPitching_Phase,          /*!< \brief Pitching phase offset of marker. */
  *MarkerPlunging_Omega,          /*!< \brief Angular frequency of marker.. */
  *MarkerPlunging_Ampl;           /*!< \brief Plunging amplitude of marker. */

  unsigned short
  nMarkerMotion_Origin,           /*!< \brief Number of values provided for mesh motion origin of marker. */
  nMarkerTranslation,             /*!< \brief Number of values provided for translational velocity of marker. */
  nMarkerRotation_Rate,           /*!< \brief Number of values provided for angular velocity of marker. */
  nMarkerPitching_Omega,          /*!< \brief Number of values provided for angular frequency of marker. */
  nMarkerPitching_Ampl,           /*!< \brief Number of values provided for pitching amplitude of marker. */
  nMarkerPitching_Phase,          /*!< \brief Number of values provided for pitching phase offset of marker. */
  nMarkerPlunging_Omega,          /*!< \brief Number of values provided for angular frequency of marker. */
  nMarkerPlunging_Ampl;           /*!< \brief Number of values provided for plunging amplitude of marker. */
  su2double  *Omega_HB;           /*!< \brief Frequency for Harmonic Balance Operator (in rad/s). */
  unsigned short
  nOmega_HB,                      /*!< \brief Number of frequencies in Harmonic Balance Operator. */
  nMoveMotion_Origin,             /*!< \brief Number of motion origins. */
  *MoveMotion_Origin;             /*!< \brief Keeps track if we should move moment origin. */
  vector<vector<vector<su2double> > > Aeroelastic_np1, /*!< \brief Aeroelastic solution at time level n+1. */
  Aeroelastic_n,                  /*!< \brief Aeroelastic solution at time level n. */
  Aeroelastic_n1;                 /*!< \brief Aeroelastic solution at time level n-1. */
  su2double FlutterSpeedIndex,    /*!< \brief The flutter speed index. */
  PlungeNaturalFrequency,         /*!< \brief Plunging natural frequency for Aeroelastic. */
  PitchNaturalFrequency,          /*!< \brief Pitch natural frequency for Aeroelastic. */
  AirfoilMassRatio,               /*!< \brief The airfoil mass ratio for Aeroelastic. */
  CG_Location,                    /*!< \brief Center of gravity location for Aeroelastic. */
  RadiusGyrationSquared;          /*!< \brief The radius of gyration squared for Aeroelastic. */
  su2double *Aeroelastic_plunge,  /*!< \brief Value of plunging coordinate at the end of an external iteration. */
  *Aeroelastic_pitch;             /*!< \brief Value of pitching coordinate at the end of an external iteration. */
  unsigned short AeroelasticIter; /*!< \brief Solve the aeroelastic equations every given number of internal iterations. */
  unsigned short Gust_Type,   /*!< \brief Type of Gust. */
  Gust_Dir;                   /*!< \brief Direction of the gust */
  su2double Gust_WaveLength,  /*!< \brief The gust wavelength. */
  Gust_Periods,               /*!< \brief Number of gust periods. */
  Gust_Ampl,                  /*!< \brief Gust amplitude. */
  Gust_Begin_Time,            /*!< \brief Time at which to begin the gust. */
  Gust_Begin_Loc;             /*!< \brief Location at which the gust begins. */
  long Visualize_CV;          /*!< \brief Node number for the CV to be visualized */
  bool ExtraOutput;           /*!< \brief Check if extra output need. */
  bool Wall_Functions;           /*!< \brief Use wall functions with the turbulence model */
  long ExtraHeatOutputZone;      /*!< \brief Heat solver zone with extra screen output */
  bool DeadLoad;                 /*!< \brief Application of dead loads to the FE analysis */
  bool PseudoStatic;             /*!< \brief Application of dead loads to the FE analysis */
  bool SteadyRestart;            /*!< \brief Restart from a steady state for FSI problems. */
  su2double Newmark_beta,        /*!< \brief Parameter alpha for Newmark method. */
  Newmark_gamma;                 /*!< \brief Parameter delta for Newmark method. */
  unsigned short nIntCoeffs;     /*!< \brief Number of integration coeffs for structural calculations. */
  su2double *Int_Coeffs;         /*!< \brief Time integration coefficients for structural method. */
  unsigned short nElasticityMod, /*!< \brief Number of different values for the elasticity modulus. */
  nPoissonRatio,                    /*!< \brief Number of different values for the Poisson ratio modulus. */
  nMaterialDensity;                 /*!< \brief Number of different values for the Material density. */
  su2double *ElasticityMod,         /*!< \brief Value of the elasticity moduli. */
  *PoissonRatio,                    /*!< \brief Value of the Poisson ratios. */
  *MaterialDensity;                 /*!< \brief Value of the Material densities. */
  unsigned short nElectric_Field,   /*!< \brief Number of different values for the electric field in the membrane. */
  nDim_Electric_Field;              /*!< \brief Dimensionality of the problem. */
  unsigned short nDim_RefNode;      /*!< \brief Dimensionality of the vector . */
  su2double *Electric_Field_Mod,    /*!< \brief Values of the modulus of the electric field. */
  *Electric_Field_Dir;              /*!< \brief Direction of the electric field. */
  su2double *RefNode_Displacement;  /*!< \brief Displacement of the reference node. */
  bool Ramp_Load;                         /*!< \brief Apply the load with linear increases. */
  unsigned short Dynamic_LoadTransfer;    /*!< \brief Method for dynamic load transferring. */
  bool IncrementalLoad;                   /*!< \brief Apply the load in increments (for nonlinear structural analysis). */
  unsigned long IncLoad_Nincrements;      /*!< \brief Number of increments. */
  su2double *IncLoad_Criteria;            /*!< \brief Criteria for the application of incremental loading. */
  su2double Ramp_Time;                    /*!< \brief Time until the maximum load is applied. */
  bool Predictor,                         /*!< \brief Determines whether a predictor step is used. */
  Relaxation;                             /*!< \brief Determines whether a relaxation step is used. */
  unsigned short Pred_Order;              /*!< \brief Order of the predictor for FSI applications. */
  unsigned short Kind_Interpolation;         /*!< \brief type of interpolation to use for FSI applications. */
  bool ConservativeInterpolation;            /*!< \brief Conservative approach for non matching mesh interpolation. */
  unsigned short NumNearestNeighbors;        /*!< \brief Number of neighbors used for Nearest Neighbor interpolation. */
  unsigned short Kind_RadialBasisFunction;   /*!< \brief type of radial basis function to use for radial basis FSI. */
  bool RadialBasisFunction_PolynomialOption; /*!< \brief Option of whether to include polynomial terms in Radial Basis Function Interpolation or not. */
  su2double RadialBasisFunction_Parameter;   /*!< \brief Radial basis function parameter (radius). */
  su2double RadialBasisFunction_PruneTol;    /*!< \brief Tolerance to prune the RBF interpolation matrix. */
  bool Prestretch;                           /*!< \brief Read a reference geometry for optimization purposes. */
  string Prestretch_FEMFileName;             /*!< \brief File name for reference geometry. */
  string FEA_FileName;              /*!< \brief File name for element-based properties. */
  bool FEAAdvancedMode;             /*!< \brief Determine if advanced features are used from the element-based FEA analysis (experimental). */
  su2double RefGeom_Penalty,        /*!< \brief Penalty weight value for the reference geometry objective function. */
  RefNode_Penalty,                  /*!< \brief Penalty weight value for the reference node objective function. */
  DV_Penalty;                       /*!< \brief Penalty weight to add a constraint to the total amount of stiffness. */
  unsigned long Nonphys_Points,     /*!< \brief Current number of non-physical points in the solution. */
  Nonphys_Reconstr;                 /*!< \brief Current number of non-physical reconstructions for 2nd-order upwinding. */
  bool ParMETIS;                    /*!< \brief Boolean for activating ParMETIS mode (while testing). */
  unsigned short DirectDiff;        /*!< \brief Direct Differentation mode. */
  bool DiscreteAdjoint,                  /*!< \brief AD-based discrete adjoint mode. */
  FullTape;                              /*!< \brief Full tape mode for coupled discrete adjoints. */
  unsigned long Wrt_Surf_Freq_DualTime;  /*!< \brief Writing surface solution frequency for Dual Time. */
  su2double Const_DES;                 /*!< \brief Detached Eddy Simulation Constant. */
  unsigned short Kind_WindowFct;       /*!< \brief Type of window (weight) function for objective functional. */
  unsigned short Kind_HybridRANSLES;   /*!< \brief Kind of Hybrid RANS/LES. */
  unsigned short Kind_RoeLowDiss;      /*!< \brief Kind of Roe scheme with low dissipation for unsteady flows. */
  bool QCR;                    /*!< \brief Spalart-Allmaras with Quadratic Constitutive Relation, 2000 version (SA-QCR2000) . */

  unsigned short nSpanWiseSections; /*!< \brief number of span-wise sections */
  unsigned short nSpanMaxAllZones;  /*!< \brief number of maximum span-wise sections for all zones */
  unsigned short *nSpan_iZones;     /*!< \brief number of span-wise sections for each zones */
  bool turbMixingPlane;             /*!< \brief option for turbulent mixingplane */
  bool SpatialFourier;              /*!< \brief option for computing the fourier transforms for subsonic non-reflecting BC. */
  bool RampRotatingFrame;           /*!< \brief option for ramping up or down the Rotating Frame values */
  bool RampOutletPressure;          /*!< \brief option for ramping up or down the outlet pressure */
  su2double *Mixedout_Coeff;            /*!< \brief coefficient for the  */
  su2double *RampRotatingFrame_Coeff;   /*!< \brief coefficient for Rotating frame ramp */
  su2double *RampOutletPressure_Coeff;  /*!< \brief coefficient for outlet pressure ramp */
  su2double AverageMachLimit;           /*!< \brief option for turbulent mixingplane */
  su2double FinalRotation_Rate_Z;       /*!< \brief Final rotation rate Z if Ramp rotating frame is activated. */
  su2double FinalOutletPressure;        /*!< \brief Final outlet pressure if Ramp outlet pressure is activated. */
  su2double MonitorOutletPressure;      /*!< \brief Monitor outlet pressure if Ramp outlet pressure is activated. */
  su2double *default_cp_polycoeffs;     /*!< \brief Array for specific heat polynomial coefficients. */
  su2double *default_mu_polycoeffs;     /*!< \brief Array for viscosity polynomial coefficients. */
  su2double *default_kt_polycoeffs;     /*!< \brief Array for thermal conductivity polynomial coefficients. */
  su2double *ExtraRelFacGiles;          /*!< \brief coefficient for extra relaxation factor for Giles BC*/
  bool Body_Force;                      /*!< \brief Flag to know if a body force is included in the formulation. */
  su2double *Body_Force_Vector;         /*!< \brief Values of the prescribed body force vector. */
  su2double *FreeStreamTurboNormal;     /*!< \brief Direction to initialize the flow in turbomachinery computation */
  su2double Restart_Bandwidth_Agg;      /*!< \brief The aggregate of the bandwidth for writing binary restarts (to be averaged later). */
  su2double Max_Vel2;                   /*!< \brief The maximum velocity^2 in the domain for the incompressible preconditioner. */
  bool topology_optimization;           /*!< \brief If the structural solver should consider a variable density field to penalize element stiffness. */
  string top_optim_output_file;         /*!< \brief File to where the derivatives w.r.t. element densities will be written to. */
  su2double simp_exponent;              /*!< \brief Exponent for the density-based stiffness penalization of the SIMP method. */
  su2double simp_minimum_stiffness;     /*!< \brief Lower bound for the stiffness penalization of the SIMP method. */
  unsigned short top_optim_nKernel,        /*!< \brief Number of kernels specified. */
                *top_optim_kernels,        /*!< \brief The kernels to use. */
                 top_optim_nKernelParams,  /*!< \brief Number of kernel parameters specified. */
                 top_optim_nRadius,        /*!< \brief Number of radius values specified. */
                 top_optim_search_lim;     /*!< \brief Limit the maximum "logical radius" considered during filtering. */
  su2double *top_optim_kernel_params,  /*!< \brief The kernel parameters. */
            *top_optim_filter_radius;  /*!< \brief Radius of the filter(s) used on the design density for topology optimization. */
  unsigned short top_optim_proj_type;  /*!< \brief The projection function used in topology optimization. */
  su2double top_optim_proj_param;      /*!< \brief The value of the parameter for the projection function. */
  bool HeatSource;              /*!< \brief Flag to know if there is a volumetric heat source on the flow. */
  su2double ValHeatSource;      /*!< \brief Value of the volumetric heat source on the flow (W/m3). */
  su2double Heat_Source_Rot_Z;    /*!< \brief Rotation of the volumetric heat source on the Z axis. */
  su2double *Heat_Source_Center,  /*!< \brief Position of the center of the heat source. */
            *Heat_Source_Axes;  /*!< \brief Principal axes (x, y, z) of the ellipsoid containing the heat source. */
  unsigned short Kind_Radiation;       /*!< \brief Kind of radiation model used. */
  unsigned short Kind_P1_Init;         /*!< \brief Kind of initialization used in the P1 model. */
  su2double Absorption_Coeff,          /*!< \brief Absorption coefficient of the medium (radiation). */
  Scattering_Coeff;                    /*!< \brief Scattering coefficient of the medium (radiation). */
  unsigned short nMarker_Emissivity;   /*!< \brief Number of markers for which the emissivity is defined. */
  string *Marker_Emissivity;           /*!< \brief Wall markers with defined emissivity. */
  su2double *Wall_Emissivity;          /*!< \brief Emissivity of the wall. */
  bool Radiation;                      /*!< \brief Determines if a radiation model is incorporated. */
  su2double CFL_Rad;                   /*!< \brief CFL Number for the radiation solver. */

  su2double default_vel_inf[3],  /*!< \brief Default freestream velocity array for the COption class. */
  default_eng_cyl[7],            /*!< \brief Default engine box array for the COption class. */
  default_eng_val[5],            /*!< \brief Default engine box array values for the COption class. */
  default_cfl_adapt[4],          /*!< \brief Default CFL adapt param array for the COption class. */
  default_jst_coeff[2],          /*!< \brief Default artificial dissipation (flow) array for the COption class. */
  default_ffd_coeff[3],          /*!< \brief Default artificial dissipation (flow) array for the COption class. */
  default_mixedout_coeff[3],     /*!< \brief Default default mixedout algorithm coefficients for the COption class. */
  default_rampRotFrame_coeff[3], /*!< \brief Default ramp rotating frame coefficients for the COption class. */
  default_rampOutPres_coeff[3],  /*!< \brief Default ramp outlet pressure coefficients for the COption class. */
  default_jst_adj_coeff[2],      /*!< \brief Default artificial dissipation (adjoint) array for the COption class. */
  default_ad_coeff_heat[2],      /*!< \brief Default artificial dissipation (heat) array for the COption class. */
  default_obj_coeff[5],          /*!< \brief Default objective array for the COption class. */
  default_geo_loc[2],            /*!< \brief Default SU2_GEO section locations array for the COption class. */
  default_distortion[2],         /*!< \brief Default SU2_GEO section locations array for the COption class. */
  default_ea_lim[3],             /*!< \brief Default equivalent area limit array for the COption class. */
  default_grid_fix[6],           /*!< \brief Default fixed grid (non-deforming region) array for the COption class. */
  default_htp_axis[2],           /*!< \brief Default HTP axis for the COption class. */
  default_ffd_axis[3],           /*!< \brief Default FFD axis for the COption class. */
  default_inc_crit[3],           /*!< \brief Default incremental criteria array for the COption class. */
  default_extrarelfac[2],        /*!< \brief Default extra relaxation factor for Giles BC in the COption class. */
  default_sineload_coeff[3],     /*!< \brief Default values for a sine load. */
  default_body_force[3],         /*!< \brief Default body force vector for the COption class. */
  default_nacelle_location[5],   /*!< \brief Location of the nacelle. */
  default_hs_axes[3],            /*!< \brief Default principal axes (x, y, z) of the ellipsoid containing the heat source. */
  default_hs_center[3];          /*!< \brief Default position of the center of the heat source. */

  unsigned short Riemann_Solver_FEM;         /*!< \brief Riemann solver chosen for the DG method. */
  su2double Quadrature_Factor_Straight;      /*!< \brief Factor applied during quadrature of elements with a constant Jacobian. */
  su2double Quadrature_Factor_Curved;        /*!< \brief Factor applied during quadrature of elements with a non-constant Jacobian. */
  su2double Quadrature_Factor_Time_ADER_DG;  /*!< \brief Factor applied during quadrature in time for ADER-DG. */
  su2double Theta_Interior_Penalty_DGFEM;    /*!< \brief Factor for the symmetrizing terms in the DG discretization of the viscous fluxes. */
  unsigned short byteAlignmentMatMul;        /*!< \brief Number of bytes in the vectorization direction for the matrix multiplication. Multipe of 64. */
  unsigned short sizeMatMulPadding;          /*!< \brief The matrix size in the vectorization direction padded to a multiple of 8. Computed from byteAlignmentMatMul. */
  bool Compute_Entropy;                      /*!< \brief Whether or not to compute the entropy in the fluid model. */
  bool Use_Lumped_MassMatrix_DGFEM;          /*!< \brief Whether or not to use the lumped mass matrix for DGFEM. */
  bool Jacobian_Spatial_Discretization_Only; /*!< \brief Flag to know if only the exact Jacobian of the spatial discretization must be computed. */
  bool Compute_Average;                      /*!< \brief Whether or not to compute averages for unsteady simulations in FV or DG solver. */
  unsigned short Comm_Level;                 /*!< \brief Level of MPI communications to be performed. */
  unsigned short Kind_Verification_Solution; /*!< \brief Verification solution for accuracy assessment. */

  ofstream *ConvHistFile;        /*!< \brief Store the pointer to each history file */
  bool Time_Domain;              /*!< \brief Determines if the multizone problem is solved in time-domain */
  unsigned long nOuterIter,      /*!< \brief Determines the number of outer iterations in the multizone problem */
  nInnerIter,                    /*!< \brief Determines the number of inner iterations in each multizone block */
  nTimeIter,                     /*!< \brief Determines the number of time iterations in the multizone problem */
  nIter,                         /*!< \brief Determines the number of pseudo-time iterations in a single-zone problem */
  Restart_Iter;                  /*!< \brief Determines the restart iteration in the multizone problem */
  su2double Time_Step;           /*!< \brief Determines the time step for the multizone problem */
  su2double Max_Time;            /*!< \brief Determines the maximum time for the time-domain problems */

  unsigned long HistoryWrtFreq[3],    /*!< \brief Array containing history writing frequencies for timer iter, outer iter, inner iter */
                ScreenWrtFreq[3];     /*!< \brief Array containing screen writing frequencies for timer iter, outer iter, inner iter */
  unsigned long VolumeWrtFreq;        /*!< \brief Writing frequency for solution files. */
  unsigned short* VolumeOutputFiles;  /*!< \brief File formats to output */
  unsigned short nVolumeOutputFiles;  /*!< \brief Number of File formats to output */

  bool Multizone_Mesh;            /*!< \brief Determines if the mesh contains multiple zones. */
  bool SinglezoneDriver;          /*!< \brief Determines if the single-zone driver is used. (TEMPORARY) */
  bool Wrt_ZoneConv;              /*!< \brief Write the convergence history of each individual zone to screen. */
  bool Wrt_ZoneHist;              /*!< \brief Write the convergence history of each individual zone to file. */
  bool SpecialOutput,             /*!< \brief Determines if the special output is written. */
  Wrt_ForcesBreakdown;            /*!< \brief Determines if the forces breakdown file is written. */
  string *ScreenOutput,           /*!< \brief Kind of the screen output. */
  *HistoryOutput, *VolumeOutput;  /*!< \brief Kind of the output printed to the history file. */
  unsigned short nScreenOutput,   /*!< \brief Number of screen output variables (max: 6). */
  nHistoryOutput, nVolumeOutput;  /*!< \brief Number of variables printed to the history file. */
  bool Multizone_Residual;        /*!< \brief Determines if memory should be allocated for the multizone residual. */

  bool using_uq;                /*!< \brief Using uncertainty quantification with SST model */
  su2double uq_delta_b;         /*!< \brief Parameter used to perturb eigenvalues of Reynolds Stress Matrix */
  unsigned short eig_val_comp;  /*!< \brief Parameter used to determine type of eigenvalue perturbation */
  su2double uq_urlx;            /*!< \brief Under-relaxation factor */
  bool uq_permute;              /*!< \brief Permutation of eigenvectors */

  unsigned long pastix_fact_freq;  /*!< \brief (Re-)Factorization frequency for PaStiX */
  unsigned short pastix_verb_lvl;  /*!< \brief Verbosity level for PaStiX */
  unsigned short pastix_fill_lvl;  /*!< \brief Fill level for PaStiX ILU */

  string caseName;                 /*!< \brief Name of the current case */

  unsigned long edgeColorGroupSize; /*!< \brief Size of the edge groups colored for OpenMP parallelization of edge loops. */

  unsigned short Kind_InletInterpolationFunction; /*!brief type of spanwise interpolation function to use for the inlet face. */
  unsigned short Kind_Inlet_InterpolationType;    /*!brief type of spanwise interpolation data to use for the inlet face. */
  bool PrintInlet_InterpolatedData;               /*!brief option for printing the interpolated data file. */

  /* other NEMO configure options*/
  unsigned short nSpecies;    /*!< \brief No of species present in flow */
  su2double *ArrheniusCoefficient,          /*!< \brief Arrhenius reaction coefficient */
  *ArrheniusEta,                /*!< \brief Arrhenius reaction temperature exponent */
  *ArrheniusTheta,              /*!< \brief Arrhenius reaction characteristic temperature */
  *CharVibTemp,                 /*!< \brief Characteristic vibrational temperature for e_vib */
  *RotationModes,     /*!< \brief Rotational modes of energy storage */
  *Ref_Temperature,         /*!< \brief Reference temperature for thermodynamic relations */
  *Tcf_a,   /*!< \brief Rate controlling temperature exponent (fwd) */
  *Tcf_b,   /*!< \brief Rate controlling temperature exponent (fwd) */
  *Tcb_a,   /*!< \brief Rate controlling temperature exponent (bkw) */
  *Tcb_b,   /*!< \brief Rate controlling temperature exponent (bkw) */
  *Diss;                /*!< \brief Dissociation potential. */
  su2double pnorm_heat; /*! brief pnorm for heat-flux. */
  int ***Reactions;     /*!</brief reaction map for chemically reacting flows */
  su2double ***Omega00;        /*!< \brief Collision integrals (Omega(0,0)) */
  su2double ***Omega11;                  /*!< \brief Collision integrals (Omega(1,1)) */
  unsigned short nTemp;            /*!< \brief No of freestream temperatures specified */
  su2double *Molar_Mass,               /*!< \brief Molar mass of species in the plasma [kg/kmol] */
  *Gas_Composition,          /*!< \brief Initial mass fractions of flow [dimensionless] */
  *Enthalpy_Formation,     /*!< \brief Enthalpy of formation */
  **Blottner,               /*!< \brief Blottner viscosity coefficients */
  *Species_Ref_Temperature;  /*!< \brief Reference Temperature for viscosity of all particles present in the plasma */
  unsigned short *nElStates; /*!< \brief Number of electron states. */
  su2double **CharElTemp, /*!< \brief Characteristic temperature of electron states. */
  **degen; /*!< \brief Degeneracy of electron states. */
  unsigned short nReactions;                 /*!< \brief Number of reactions in chemical model. */
  bool ionization;                  /*!< \brief Flag for determining if free electron gas is in the mixture. */


  /*!
   * \brief Set the default values of config options not set in the config file using another config object.
   * \param config - Config object to use the default values from.
   */
  void SetDefaultFromConfig(CConfig *config);

  /*!
   * \brief Set default values for all options not yet set.
   */
  void SetDefault();

  /*--- all_options is a map containing all of the options. This is used during config file parsing
   to track the options which have not been set (so the default values can be used). Without this map
   there would be no list of all the config file options. ---*/

  map<string, bool> all_options;

  /*--- brief param is a map from the option name (config file string) to its decoder (the specific child
   class of COptionBase that turns the string into a value) ---*/

  map<string, COptionBase*> option_map;


  // All of the addXxxOptions take in the name of the option, and a refernce to the field of that option
  // in the option structure. Depending on the specific type, it may take in a default value, and may
  // take in extra options. The addXxxOptions mostly follow the same pattern, so please see addDoubleOption
  // for detailed comments.
  //
  // List options are those that can be an unknown number of elements, and also take in a reference to
  // an integer. This integer will be populated with the number of elements of that type unmarshaled.
  //
  // Array options are those with a fixed number of elements.
  //
  // List and Array options should also be able to be specified with the string "NONE" indicating that there
  // are no elements. This allows the option to be present in a config file but left blank.

  /*!< \brief addDoubleOption creates a config file parser for an option with the given name whose
   value can be represented by a su2double.*/

  void addDoubleOption(const string name, su2double & option_field, su2double default_value);

  void addStringOption(const string name, string & option_field, string default_value);

  void addIntegerOption(const string name, int & option_field, int default_value);

  void addUnsignedLongOption(const string name, unsigned long & option_field, unsigned long default_value);

  void addUnsignedShortOption(const string name, unsigned short & option_field, unsigned short default_value);

  void addLongOption(const string name, long & option_field, long default_value);

  void addBoolOption(const string name, bool & option_field, bool default_value);

  // enum types work differently than all of the others because there are a small number of valid
  // string entries for the type. One must also provide a list of all the valid strings of that type.
  template <class Tenum>
  void addEnumOption(const string name, unsigned short & option_field, const map<string, Tenum> & enum_map, Tenum default_value);

  // input_size is the number of options read in from the config file
  template <class Tenum>
  void addEnumListOption(const string name, unsigned short & input_size, unsigned short * & option_field, const map<string, Tenum> & enum_map);

  void addDoubleArrayOption(const string name, const int size, su2double * & option_field, su2double * default_value);

  void addDoubleListOption(const string name, unsigned short & size, su2double * & option_field);

  void addShortListOption(const string name, unsigned short & size, short * & option_field);

  void addUShortListOption(const string name, unsigned short & size, unsigned short * & option_field);

  void addStringListOption(const string name, unsigned short & num_marker, string* & option_field);

  void addConvectOption(const string name, unsigned short & space_field, unsigned short & centered_field, unsigned short & upwind_field);

  void addConvectFEMOption(const string name, unsigned short & space_field, unsigned short & fem_field);

  void addMathProblemOption(const string name, bool & ContinuousAdjoint, const bool & ContinuousAdjoint_default,
                            bool & DiscreteAdjoint, const bool & DiscreteAdjoint_default,
                            bool & Restart_Flow, const bool & Restart_Flow_default);

  void addDVParamOption(const string name, unsigned short & nDV_field, su2double** & paramDV, string* & FFDTag,
                        unsigned short* & design_variable);

  void addDVValueOption(const string name, unsigned short* & nDVValue_field, su2double** & valueDV, unsigned short & nDV_field,  su2double** & paramDV,
                        unsigned short* & design_variable);

  void addFFDDefOption(const string name, unsigned short & nFFD_field, su2double** & coordFFD, string* & FFDTag);

  void addFFDDegreeOption(const string name, unsigned short & nFFD_field, unsigned short** & degreeFFD);

  void addStringDoubleListOption(const string name, unsigned short & list_size, string * & string_field,
                                 su2double* & double_field);

  void addInletOption(const string name, unsigned short & nMarker_Inlet, string * & Marker_Inlet,
                      su2double* & Ttotal, su2double* & Ptotal, su2double** & FlowDir);

  template <class Tenum>
  void addRiemannOption(const string name, unsigned short & nMarker_Riemann, string * & Marker_Riemann, unsigned short* & option_field, const map<string, Tenum> & enum_map,
                        su2double* & var1, su2double* & var2, su2double** & FlowDir);

  template <class Tenum>
  void addGilesOption(const string name, unsigned short & nMarker_Giles, string * & Marker_Giles, unsigned short* & option_field, const map<string, Tenum> & enum_map,
                     su2double* & var1, su2double* & var2, su2double** & FlowDir, su2double* & relaxfactor1, su2double* & relaxfactor2);

  void addExhaustOption(const string name, unsigned short & nMarker_Exhaust, string * & Marker_Exhaust,
                        su2double* & Ttotal, su2double* & Ptotal);

  void addPeriodicOption(const string & name, unsigned short & nMarker_PerBound,
                         string* & Marker_PerBound, string* & Marker_PerDonor,
                         su2double** & RotCenter, su2double** & RotAngles, su2double** & Translation);

  void addTurboPerfOption(const string & name, unsigned short & nMarker_TurboPerf,
                          string* & Marker_TurboBoundIn, string* & Marker_TurboBoundOut);

  void addActDiskOption(const string & name,
                        unsigned short & nMarker_ActDiskInlet, unsigned short & nMarker_ActDiskOutlet, string* & Marker_ActDiskInlet, string* & Marker_ActDiskOutlet,
                        su2double** & ActDisk_PressJump, su2double** & ActDisk_TempJump, su2double** & ActDisk_Omega);

  void addWallFunctionOption(const string &name,               unsigned short &list_size,
                             string* &string_field,            unsigned short* &val_Kind_WF,
                             unsigned short** &val_IntInfo_WF, su2double** &val_DoubleInfo_WF);

  void addPythonOption(const string name);

public:

  /*!
   * \brief Tags for the different fields in a restart file.
   */
  vector<string> fields;

  /*!
   * \brief Constructor of the class which reads the input file.
   */
  CConfig(char case_filename[MAX_STRING_SIZE], unsigned short val_software, bool verb_high);

  /*!
   * \brief Constructor of the class which takes an istream buffer containing the config options.
   */
  CConfig(istream &case_buffer, unsigned short val_software, bool verb_high);

  /*!
   * \brief Constructor of the class which reads the input file and uses default options from another config.
   */
  CConfig(CConfig * config, char case_filename[MAX_STRING_SIZE], unsigned short val_software, unsigned short val_iZone, unsigned short val_nZone, bool verb_high);

  /*!
   * \brief Constructor of the class which reads the input file.
   */
  CConfig(char case_filename[MAX_STRING_SIZE], unsigned short val_software);

  /*!
   * \brief Constructor of the class which reads the input file.
   */
  CConfig(char case_filename[MAX_STRING_SIZE], CConfig *config);

  /*!
   * \brief Destructor of the class.
   */
  ~CConfig(void);

  /*!
  * \brief Initialize common fields of the config structure.
  */
  void Init();

  /*!
  * \brief Set the number of zones
  */
  void SetnZone();

  /*!
  * \brief Set the physical dimension of the problem
  */
  void SetnDim();

  /*!
  * \brief Print the header to screen
  * \param val_software - Kind of software component
  */
  void SetHeader(unsigned short val_software) const;

  /*!
   * \brief Get the MPI communicator of SU2.
   * \return MPI communicator of SU2.
   */
  SU2_MPI::Comm GetMPICommunicator() const;

  /*!
   * \brief Set the MPI communicator for SU2.
   * \param[in] Communicator - MPI communicator for SU2.
   */
  void SetMPICommunicator(SU2_MPI::Comm Communicator);

  /*!
   * \brief Gets the number of zones in the mesh file.
   * \param[in] val_mesh_filename - Name of the file with the grid information.
   * \param[in] val_format - Format of the file with the grid information.
   * \return Total number of zones in the grid file.
   */
  static unsigned short GetnZone(string val_mesh_filename, unsigned short val_format);

  /*!
   * \brief Gets the number of dimensions in the mesh file
   * \param[in] val_mesh_filename - Name of the file with the grid information.
   * \param[in] val_format - Format of the file with the grid information.
   * \return Total number of domains in the grid file.
   */
  static unsigned short GetnDim(string val_mesh_filename, unsigned short val_format);

  /*!
   * \brief Initializes pointers to null
   */
  void SetPointersNull(void);

  /*!
   * \brief breaks an input line from the config file into a set of tokens
   * \param[in] str - the input line string
   * \param[out] option_name - the name of the option found at the beginning of the line
   * \param[out] option_value - the tokens found after the "=" sign on the line
   * \return false if the line is empty or a commment, true otherwise
   */
  bool TokenizeString(string & str, string & option_name, vector<string> & option_value);

  /*!
   * \brief Get reference origin for moment computation.
   * \param[in] val_marker - the marker we are monitoring.
   * \return Reference origin (in cartesians coordinates) for moment computation.
   */
  su2double *GetRefOriginMoment(unsigned short val_marker) {
    if(val_marker < nMarker_Monitoring) {
      RefOriginMoment[0] = RefOriginMoment_X[val_marker];
      RefOriginMoment[1] = RefOriginMoment_Y[val_marker];
      RefOriginMoment[2] = RefOriginMoment_Z[val_marker];
    }
    return RefOriginMoment;
  }

  /*!
   * \brief Get reference origin x-coordinate for moment computation.
   * \param[in] val_marker - the marker we are monitoring.
   * \return Reference origin x-coordinate (in cartesians coordinates) for moment computation.
   */
  su2double GetRefOriginMoment_X(unsigned short val_marker) const { return RefOriginMoment_X[val_marker]; }

  /*!
   * \brief Get reference origin y-coordinate for moment computation.
   * \param[in] val_marker - the marker we are monitoring.
   * \return Reference origin y-coordinate (in cartesians coordinates) for moment computation.
   */
  su2double GetRefOriginMoment_Y(unsigned short val_marker) const { return RefOriginMoment_Y[val_marker]; }

  /*!
   * \brief Get reference origin z-coordinate for moment computation.
   * \param[in] val_marker - the marker we are monitoring.
   * \return Reference origin z-coordinate (in cartesians coordinates) for moment computation.
   */
  su2double GetRefOriginMoment_Z(unsigned short val_marker) const { return RefOriginMoment_Z[val_marker]; }

  /*!
   * \brief Set reference origin x-coordinate for moment computation.
   * \param[in] val_marker - the marker we are monitoring.
   * \param[in] val_origin - New x-coordinate of the mesh motion origin.
   */
  void SetRefOriginMoment_X(unsigned short val_marker, su2double val_origin) { RefOriginMoment_X[val_marker] = val_origin; }

  /*!
   * \brief Set reference origin y-coordinate for moment computation.
   * \param[in] val_marker - the marker we are monitoring.
   * \param[in] val_origin - New y-coordinate of the mesh motion origin.
   */
  void SetRefOriginMoment_Y(unsigned short val_marker, su2double val_origin) { RefOriginMoment_Y[val_marker] = val_origin; }

  /*!
   * \brief Set reference origin z-coordinate for moment computation.
   * \param[in] val_marker - the marker we are monitoring.
   * \param[in] val_origin - New z-coordinate of the mesh motion origin.
   */
  void SetRefOriginMoment_Z(unsigned short val_marker, su2double val_origin) { RefOriginMoment_Z[val_marker] = val_origin; }

  /*!
   * \brief Get index of the upper and lower horizontal plane.
   * \param[in] index - 0 means upper surface, and 1 means lower surface.
   * \return Index of the upper and lower surface.
   */
  string GetPlaneTag(unsigned short index) const { return PlaneTag[index]; }

  /*!
   * \brief Get the integration limits for the equivalent area computation.
   * \param[in] index - 0 means x_min, and 1 means x_max.
   * \return Integration limits for the equivalent area computation.
   */
  su2double GetEA_IntLimit(unsigned short index) const { return EA_IntLimit[index]; }

  /*!
   * \brief Get the integration limits for the equivalent area computation.
   * \param[in] index - 0 means x_min, and 1 means x_max.
   * \return Integration limits for the equivalent area computation.
   */
  su2double GetEA_ScaleFactor(void) const { return EA_ScaleFactor; }

  /*!
   * \brief Get the limit value for the adjoint variables.
   * \return Limit value for the adjoint variables.
   */
  su2double GetAdjointLimit(void) const { return AdjointLimit; }

  /*!
   * \brief Get the coordinates where of the box where the grid is going to be deformed.
   * \return Coordinates where of the box where the grid is going to be deformed.
   */
  su2double *GetHold_GridFixed_Coord(void) { return Hold_GridFixed_Coord; }

  /*!
   * \brief Get the values of subsonic engine.
   * \return Values of subsonic engine.
   */
  su2double *GetSubsonicEngine_Values(void) { return SubsonicEngine_Values; }

  /*!
   * \brief Get the cycle of a subsonic engine.
   * \return Cyl of a subsonic engine.
   */
  su2double *GetSubsonicEngine_Cyl(void) { return SubsonicEngine_Cyl; }

  /*!
   * \brief Get the distortion rack.
   * \return Distortion rack.
   */
  su2double *GetDistortionRack(void) { return DistortionRack; }

  /*!
   * \brief Get the power of the dual volume in the grid adaptation sensor.
   * \return Power of the dual volume in the grid adaptation sensor.
   */
  su2double GetDualVol_Power(void) const { return DualVol_Power; }

  /*!
   * \brief Get Information about if there is an analytical definition of the surface for doing the
   *        grid adaptation.
   * \return Definition of the surfaces. NONE implies that there isn't any analytical definition
   *         and it will use and interpolation.
   */
  unsigned short GetAnalytical_Surface(void) const { return Analytical_Surface; }

  /*!
   * \brief Get Description of the geometry to be analyzed
   */
  unsigned short GetGeo_Description(void) const { return Geo_Description; }

  /*!
   * \brief Creates a tecplot file to visualize the partition made by the DDC software.
   * \return <code>TRUE</code> if the partition is going to be plotted; otherwise <code>FALSE</code>.
   */
  bool GetExtraOutput(void) const { return ExtraOutput; }

  /*!
   * \brief Heat solver zone with extra screen output.
   * \return Heat solver zone with extra screen output.
   */
  long GetExtraHeatOutputZone(void) const { return ExtraHeatOutputZone; }

  /*!
   * \brief Get the value of the Mach number (velocity divided by speed of sound).
   * \return Value of the Mach number.
   */
  su2double GetMach(void) const { return Mach; }

  /*!
   * \brief Get the value of the Gamma of fluid (ratio of specific heats).
   * \return Value of the constant: Gamma
   */
  su2double GetGamma(void) const { return Gamma; }

  /*!
   * \brief Get the values of the CFL adaption parameters.
   * \return Value of CFL adaption parameter
   */
  su2double GetCFL_AdaptParam(unsigned short val_index) const { return CFL_AdaptParam[val_index]; }

  /*!
   * \brief Set the values of the CFL adaption parameters.
   * \param[in] val_index     - Index of the particular CFL adaption parameter
   * \param[in] val_cfl_param - Value of the CFL adaption parameter
   */
  void SetCFL_AdaptParam(unsigned short val_index, su2double val_cfl_param) { CFL_AdaptParam[val_index] = val_cfl_param; }

  /*!
   * \brief Get the value of the CFL adaption flag.
   * \return <code>TRUE</code> if CFL adaption is active; otherwise <code>FALSE</code>.
   */
  bool GetCFL_Adapt(void) const { return CFL_Adapt; }

  /*!
   * \brief Get the values of the CFL adapation.
   * \return Value of CFL adapation
   */
  su2double GetHTP_Axis(unsigned short val_index) const { return HTP_Axis[val_index]; }

  /*!
   * \brief Get the value of the limits for the sections.
   * \return Value of the limits for the sections.
   */
  su2double GetStations_Bounds(unsigned short val_var) const { return Stations_Bounds[val_var]; }

  /*!
   * \brief Get the value of the vector that connects the cartesian axis with a sherical or cylindrical one.
   * \return Coordinate of the Axis.
   */
  su2double GetFFD_Axis(unsigned short val_var) const { return FFD_Axis[val_var]; }

  /*!
   * \brief Get the value of the bulk modulus.
   * \return Value of the bulk modulus.
   */
  su2double GetBulk_Modulus(void) const { return Bulk_Modulus; }

  /*!
   * \brief Get the epsilon^2 multiplier for Beta in the incompressible preconditioner.
   * \return Value of the epsilon^2 multiplier for Beta in the incompressible preconditioner.
   */
  su2double GetBeta_Factor(void) const { return Beta_Factor; }

  /*!
   * \brief Get the value of specific gas constant.
   * \return Value of the constant: Gamma
   */
  su2double GetGas_Constant(void) const { return Gas_Constant; }

  /*!
   * \brief Get the value of specific gas constant.
   * \return Value of the constant: Gamma
   */
  su2double GetGas_ConstantND(void) const { return Gas_ConstantND; }

  /*!
   * \brief Get the value of the molecular weight for an incompressible ideal gas (g/mol).
   * \return Value of the molecular weight for an incompressible ideal gas (g/mol).
   */
  su2double GetMolecular_Weight(void) const { return Molecular_Weight; }

  /*!
   * \brief Get the value of specific heat at constant pressure.
   * \return Value of the constant: Cp
   */
  su2double GetSpecific_Heat_Cp(void) const { return Specific_Heat_Cp; }

  /*!
   * \brief Get the non-dimensional value of specific heat at constant pressure.
   * \return Value of the non-dim. constant: Cp
   */
  su2double GetSpecific_Heat_CpND(void) const { return Specific_Heat_CpND; }

  /*!
   * \brief Get the value of specific heat at constant volume.
   * \return Value of the constant: Cv
   */
  su2double GetSpecific_Heat_Cv(void) const { return Specific_Heat_Cv; }

  /*!
   * \brief Get the non-dimensional value of specific heat at constant volume.
   * \return Value of the non-dim. constant: Cv
   */
  su2double GetSpecific_Heat_CvND(void) const { return Specific_Heat_CvND; }

  /*!
   * \brief Get the coefficients of the Blottner viscosity model
   * \param[in] val_Species - Index of the species
   * \param[in] val_Coeff - Index of the coefficient (As, Bs, Cs)
   * \return Value of the Blottner coefficient
   */
  su2double GetBlottnerCoeff(unsigned short val_Species, unsigned short val_Coeff);

  /*!
   * \brief Get the p-norm for heat-flux objective functions (adjoint problem).
   * \return Value of the heat flux p-norm
   */
  su2double GetPnormHeat(void) const { return pnorm_heat; }

  /*!
   * \brief Get the value of wall temperature.
   * \return Value of the constant: Temperature
   */
  su2double GetWallTemperature(void) const { return Wall_Temperature; }

  /*!
   * \brief Get the reference value for the specific gas constant.
   * \return Reference value for the specific gas constant.
   */
  su2double GetGas_Constant_Ref(void) const { return Gas_Constant_Ref; }

  /*!
   * \brief Get the reference value for the heat flux.
   * \return Reference value for the heat flux.
   */
  su2double GetHeat_Flux_Ref(void) const { return Heat_Flux_Ref; }

  /*!
   * \brief Get the value of the frestream temperature.
   * \return Freestream temperature.
   */
  su2double GetTemperature_FreeStream(void) const { return Temperature_FreeStream; }
  /*!
   * \brief Get the value of the frestream vibrational-electronic temperature.
   * \return Freestream temperature.
   */
  su2double GetTemperature_ve_FreeStream(void) const { return Temperature_ve_FreeStream; }

  /*!
   * \brief Get the value of the frestream temperature.
   * \return Freestream temperature.
   */
  su2double GetEnergy_FreeStream(void) const { return Energy_FreeStream; }

  /*!
   * \brief Get the value of the frestream temperature.
   * \return Freestream temperature.
   */
  su2double GetViscosity_FreeStream(void) const { return Viscosity_FreeStream; }

  /*!
   * \brief Get the value of the frestream temperature.
   * \return Freestream temperature.
   */
  su2double GetDensity_FreeStream(void) const { return Density_FreeStream; }

   /*!
   * \brief Get the vector of free stream mass fraction values.
   * \return Ratio of species mass to mixture mass.
   */
  su2double* GetMassFrac_FreeStream(void) const { return MassFrac_FreeStream; }

  /*!
   * \brief Get the value of the solid density.
   * \return Solid density.
   */
  su2double GetDensity_Solid(void) const { return Density_Solid; }

  /*!
   * \brief Get the value of the frestream temperature.
   * \return Freestream temperature.
   */
  su2double GetModVel_FreeStream(void) const { return ModVel_FreeStream; }

  /*!
   * \brief Get the value of the frestream temperature.
   * \return Freestream temperature.
   */
  su2double GetModVel_FreeStreamND(void) const { return ModVel_FreeStreamND; }

  /*!
   * \brief Get the value of the laminar Prandtl number.
   * \return Laminar Prandtl number.
   */
  su2double GetPrandtl_Lam(void) const { return Prandtl_Lam; }

  /*!
   * \brief Get the value of the turbulent Prandtl number.
   * \return Turbulent Prandtl number.
   */
  su2double GetPrandtl_Turb(void) const { return Prandtl_Turb; }

  /*!
   * \brief Get the value of the thermal conductivity for solids.
   * \return Thermal conductivity (solid).
   */
  su2double GetThermalConductivity_Solid(void) const { return Thermal_Conductivity_Solid; }

  /*!
   * \brief Get the value of the thermal diffusivity for solids.
   * \return Thermal conductivity (solid).
   */
  su2double GetThermalDiffusivity_Solid(void) const { return Thermal_Diffusivity_Solid; }

  /*!
   * \brief Get the temperature in solids at initial conditions.
   * \return Freestream temperature (solid).
   */
  su2double GetTemperature_Initial_Solid(void) const { return Temperature_Freestream_Solid;  }

  /*!
   * \brief Get the value of the reference length for non-dimensionalization.
   *        This value should always be 1 internally, and is not user-specified.
   * \return Reference length for non-dimensionalization.
   */
  su2double GetLength_Ref(void) const { return Length_Ref; }

  /*!
   * \brief Get the value of the reference pressure for non-dimensionalization.
   * \return Reference pressure for non-dimensionalization.
   */
  su2double GetPressure_Ref(void) const { return Pressure_Ref; }

  /*!
   * \brief Get the value of the reference pressure for non-dimensionalization.
   * \return Reference pressure for non-dimensionalization.
   */
  su2double GetEnergy_Ref(void) const { return Energy_Ref; }

  /*!
   * \brief Get the value of the reference temperature for non-dimensionalization.
   * \return Reference temperature for non-dimensionalization.
   */
  su2double GetTemperature_Ref(void) const { return Temperature_Ref; }

  /*!
   * \brief Get the value of the reference density for non-dimensionalization.
   * \return Reference density for non-dimensionalization.
   */
  su2double GetDensity_Ref(void) const { return Density_Ref; }

  /*!
   * \brief Get the value of the reference velocity for non-dimensionalization.
   * \return Reference velocity for non-dimensionalization.
   */
  su2double GetVelocity_Ref(void) const { return Velocity_Ref; }

  /*!
   * \brief Get the value of the reference time for non-dimensionalization.
   * \return Reference time for non-dimensionalization.
   */
  su2double GetTime_Ref(void) const { return Time_Ref; }

  /*!
   * \brief Get the value of the reference viscosity for non-dimensionalization.
   * \return Reference viscosity for non-dimensionalization.
   */
  su2double GetViscosity_Ref(void) const { return Viscosity_Ref; }

  /*!
   * \brief Get the value of the reference viscosity for non-dimensionalization.
   * \return Reference viscosity for non-dimensionalization.
   */
  su2double GetHighlite_Area(void) const { return Highlite_Area; }

  /*!
   * \brief Get the value of the reference viscosity for non-dimensionalization.
   * \return Reference viscosity for non-dimensionalization.
   */
  su2double GetFan_Poly_Eff(void) const { return Fan_Poly_Eff; }

  /*!
   * \brief Get the value of the reference conductivity for non-dimensionalization.
   * \return Reference conductivity for non-dimensionalization.
   */
  su2double GetConductivity_Ref(void) const { return Conductivity_Ref; }

  /*!
   * \brief Get the value of the reference angular velocity for non-dimensionalization.
   * \return Reference angular velocity for non-dimensionalization.
   */
  su2double GetOmega_Ref(void) const { return Omega_Ref; }

  /*!
   * \brief Get the value of the reference force for non-dimensionalization.
   * \return Reference force for non-dimensionalization.
   */
  su2double GetForce_Ref(void) const { return Force_Ref; }

  /*!
   * \brief Get the value of the non-dimensionalized freestream pressure.
   * \return Non-dimensionalized freestream pressure.
   */
  su2double GetPressure_FreeStream(void) const { return Pressure_FreeStream; }

  /*!
   * \brief Get the value of the non-dimensionalized freestream pressure.
   * \return Non-dimensionalized freestream pressure.
   */
  su2double GetPressure_FreeStreamND(void) const { return Pressure_FreeStreamND; }

  /*!
   * \brief Get the value of the thermodynamic pressure.
   * \return Thermodynamic pressure.
   */
  su2double GetPressure_Thermodynamic(void) const { return Pressure_Thermodynamic; }

  /*!
   * \brief Get the value of the non-dimensionalized thermodynamic pressure.
   * \return Non-dimensionalized thermodynamic pressure.
   */
  su2double GetPressure_ThermodynamicND(void) const { return Pressure_ThermodynamicND; }

  /*!
   * \brief Get the vector of the dimensionalized freestream velocity.
   * \return Dimensionalized freestream velocity vector.
   */
  su2double* GetVelocity_FreeStream(void) { return Velocity_FreeStream; }

  /*!
   * \brief Get the value of the non-dimensionalized freestream temperature.
   * \return Non-dimensionalized freestream temperature.
   */
  su2double GetTemperature_FreeStreamND(void) const { return Temperature_FreeStreamND; }

  /*!
   * \brief Get the value of the non-dimensionalized freestream density.
   * \return Non-dimensionalized freestream density.
   */
  su2double GetDensity_FreeStreamND(void) const { return Density_FreeStreamND; }

  /*!
   * \brief Get the vector of the non-dimensionalized freestream velocity.
   * \return Non-dimensionalized freestream velocity vector.
   */
  su2double* GetVelocity_FreeStreamND(void) { return Velocity_FreeStreamND; }

  /*!
   * \brief Get the value of the non-dimensionalized freestream energy.
   * \return Non-dimensionalized freestream energy.
   */
  su2double GetEnergy_FreeStreamND(void) const { return Energy_FreeStreamND; }

  /*!
   * \brief Get the value of the non-dimensionalized freestream viscosity.
   * \return Non-dimensionalized freestream viscosity.
   */
  su2double GetViscosity_FreeStreamND(void) const { return Viscosity_FreeStreamND; }

  /*!
   * \brief Get the value of the non-dimensionalized freestream viscosity.
   * \return Non-dimensionalized freestream viscosity.
   */
  su2double GetTke_FreeStreamND(void) const { return Tke_FreeStreamND; }

  /*!
   * \brief Get the value of the non-dimensionalized freestream viscosity.
   * \return Non-dimensionalized freestream viscosity.
   */
  su2double GetOmega_FreeStreamND(void) const { return Omega_FreeStreamND; }

  /*!
   * \brief Get the value of the non-dimensionalized freestream viscosity.
   * \return Non-dimensionalized freestream viscosity.
   */
  su2double GetTke_FreeStream(void) const { return Tke_FreeStream; }

  /*!
   * \brief Get the value of the non-dimensionalized freestream viscosity.
   * \return Non-dimensionalized freestream viscosity.
   */
  su2double GetOmega_FreeStream(void) const { return Omega_FreeStream; }

  /*!
   * \brief Get the value of the non-dimensionalized freestream intermittency.
   * \return Non-dimensionalized freestream intermittency.
   */
  su2double GetIntermittency_FreeStream(void) const { return Intermittency_FreeStream; }

  /*!
   * \brief Get the value of the non-dimensionalized freestream turbulence intensity.
   * \return Non-dimensionalized freestream intensity.
   */
  su2double GetTurbulenceIntensity_FreeStream(void) const { return TurbulenceIntensity_FreeStream; }

  /*!
   * \brief Get the value of the non-dimensionalized freestream turbulence intensity.
   * \return Non-dimensionalized freestream intensity.
   */
  su2double GetNuFactor_FreeStream(void) const { return NuFactor_FreeStream; }

  /*!
   * \brief Get the value of the non-dimensionalized engine turbulence intensity.
   * \return Non-dimensionalized engine intensity.
   */
  su2double GetNuFactor_Engine(void) const { return NuFactor_Engine; }

  /*!
   * \brief Get the value of the non-dimensionalized actuator disk turbulence intensity.
   * \return Non-dimensionalized actuator disk intensity.
   */
  su2double GetSecondaryFlow_ActDisk(void) const { return SecondaryFlow_ActDisk; }

  /*!
   * \brief Get the value of the non-dimensionalized actuator disk turbulence intensity.
   * \return Non-dimensionalized actuator disk intensity.
   */
  su2double GetInitial_BCThrust(void) const { return Initial_BCThrust; }

  /*!
   * \brief Get the value of the non-dimensionalized actuator disk turbulence intensity.
   * \return Non-dimensionalized actuator disk intensity.
   */
  void SetInitial_BCThrust(su2double val_bcthrust) { Initial_BCThrust = val_bcthrust; }

  /*!
   * \brief Get the value of the turbulent to laminar viscosity ratio.
   * \return Ratio of turbulent to laminar viscosity ratio.
   */
  su2double GetTurb2LamViscRatio_FreeStream(void) const { return Turb2LamViscRatio_FreeStream;}

  /*!
   * \brief Get the value of the Reynolds length.
   * \return Reynolds length.
   */
  su2double GetLength_Reynolds(void) const { return Length_Reynolds; }

  /*!
   * \brief Get the start up iterations using the fine grid, this works only for multigrid problems.
   * \return Start up iterations using the fine grid.
   */
  unsigned short GetnStartUpIter(void) const { return nStartUpIter; }

  /*!
   * \brief Get the reference area for non dimensional coefficient computation. If the value from the
   *        is 0 then, the code will compute the reference area using the projection of the shape into
   *        the z plane (3D) or the x plane (2D).
   * \return Value of the reference area for coefficient computation.
   */
  su2double GetRefArea(void) const { return RefArea; }

  /*!
   * \brief Get the wave speed.
   * \return Value of the wave speed.
   */
  su2double GetThermalDiffusivity(void) const { return Thermal_Diffusivity; }

  /*!
   * \brief Get the thermal expansion coefficient.
   * \return Value of the thermal expansion coefficient.
   */
  su2double GetThermal_Expansion_Coeff(void) const { return Thermal_Expansion_Coeff; }

  /*!
   * \brief Get the non-dim. thermal expansion coefficient.
   * \return Value of the non-dim. thermal expansion coefficient.
   */
  su2double GetThermal_Expansion_CoeffND(void) const { return Thermal_Expansion_CoeffND; }

  /*!
   * \brief Set the thermal expansion coefficient.
   * \param[in] val_thermal_expansion - thermal expansion coefficient
   */
  void SetThermal_Expansion_Coeff(su2double val_thermal_expansion) { Thermal_Expansion_Coeff = val_thermal_expansion; }

  /*!
   * \brief Set the non-dim. thermal expansion coefficient.
   * \param[in] val_thermal_expansion - non-dim. thermal expansion coefficient
   */
  void SetThermal_Expansion_CoeffND(su2double val_thermal_expansionnd) { Thermal_Expansion_CoeffND = val_thermal_expansionnd; }

  /*!
   * \brief Get the value of the reference density for custom incompressible non-dimensionalization.
   * \return Reference density for custom incompressible non-dimensionalization.
   */
  su2double GetInc_Density_Ref(void) const { return Inc_Density_Ref; }

  /*!
   * \brief Get the value of the reference velocity for custom incompressible non-dimensionalization.
   * \return Reference velocity for custom incompressible non-dimensionalization.
   */
  su2double GetInc_Velocity_Ref(void) const { return Inc_Velocity_Ref; }

  /*!
   * \brief Get the value of the reference temperature for custom incompressible non-dimensionalization.
   * \return Reference temperature for custom incompressible non-dimensionalization.
   */
  su2double GetInc_Temperature_Ref(void) const { return Inc_Temperature_Ref; }

  /*!
   * \brief Get the value of the initial density for incompressible flows.
   * \return Initial density for incompressible flows.
   */
  su2double GetInc_Density_Init(void) const { return Inc_Density_Init; }

  /*!
   * \brief Get the value of the initial velocity for incompressible flows.
   * \return Initial velocity for incompressible flows.
   */
  su2double* GetInc_Velocity_Init(void) { return Inc_Velocity_Init; }

  /*!
   * \brief Get the value of the initial temperature for incompressible flows.
   * \return Initial temperature for incompressible flows.
   */
  su2double GetInc_Temperature_Init(void) const { return Inc_Temperature_Init; }

  /*!
   * \brief Get the Young's modulus of elasticity.
   * \return Value of the Young's modulus of elasticity.
   */
  su2double GetElasticyMod(unsigned short id_val) const { return ElasticityMod[id_val]; }

  /*!
    * \brief Decide whether to apply DE effects to the model.
    * \return <code>TRUE</code> if the DE effects are to be applied, <code>FALSE</code> otherwise.
    */
  bool GetDE_Effects(void) const { return DE_Effects; }

  /*!
    * \brief Decide whether to predict the DE effects for the next time step.
    * \return <code>TRUE</code> if the DE effects are to be applied, <code>FALSE</code> otherwise.
    */
   bool GetDE_Predicted(void);

  /*!
   * \brief Get the number of different electric constants.
   * \return Value of the DE modulus.
   */
  unsigned short GetnElectric_Constant(void) const { return nElectric_Constant; }

  /*!
   * \brief Get the value of the DE modulus.
   * \return Value of the DE modulus.
   */
  su2double GetElectric_Constant(unsigned short iVar) const { return Electric_Constant[iVar]; }

  /*!
   * \brief Get the value of the B constant in the Knowles material model.
   * \return Value of the B constant in the Knowles material model.
   */
  su2double GetKnowles_B(void) const { return Knowles_B; }

  /*!
   * \brief Get the value of the N constant in the Knowles material model.
   * \return Value of the N constant in the Knowles material model.
   */
  su2double GetKnowles_N(void) const { return Knowles_N; }

  /*!
   * \brief Get the kind of design variable for FEA.
   * \return Value of the DE voltage.
   */
  unsigned short GetDV_FEA(void) const { return Kind_DV_FEA; }

  /*!
   * \brief Get the ID of the reference node.
   * \return Number of FSI subiters.
   */
  unsigned long GetRefNode_ID(void) const { return refNodeID; }

  /*!
   * \brief Get the values for the reference node displacement.
   * \param[in] val_coeff - Index of the displacement.
   */
  su2double GetRefNode_Displacement(unsigned short val_coeff) const { return RefNode_Displacement[val_coeff]; }

  /*!
   * \brief Get the penalty weight value for the objective function.
   * \return  Penalty weight value for the reference geometry objective function.
   */
  su2double GetRefNode_Penalty(void) const { return RefNode_Penalty; }

  /*!
    * \brief Decide whether it's necessary to read a reference geometry.
    * \return <code>TRUE</code> if it's necessary to read a reference geometry, <code>FALSE</code> otherwise.
    */
  bool GetRefGeom(void) const { return RefGeom; }

  /*!
   * \brief Get the name of the file with the reference geometry of the structural problem.
   * \return Name of the file with the reference geometry of the structural problem.
   */
  string GetRefGeom_FEMFileName(void) const { return RefGeom_FEMFileName; }

  /*!
   * \brief Get the format of the reference geometry file.
   * \return Format of the reference geometry file.
   */
  unsigned short GetRefGeom_FileFormat(void) const { return RefGeom_FileFormat; }

  /*!
   * \brief Formulation for 2D elasticity (plane stress - strain)
   * \return Flag to 2D elasticity model.
   */
  unsigned short GetElas2D_Formulation(void) const { return Kind_2DElasForm; }

  /*!
   * \brief Decide whether it's necessary to read a reference geometry.
   * \return <code>TRUE</code> if it's necessary to read a reference geometry, <code>FALSE</code> otherwise.
   */
  bool GetPrestretch(void) const { return Prestretch; }

  /*!
   * \brief Get the name of the file with the element properties for structural problems.
   * \return Name of the file with the element properties of the structural problem.
   */
  string GetFEA_FileName(void) const { return FEA_FileName; }

  /*!
   * \brief Determine if advanced features are used from the element-based FEA analysis (experimental feature).
   * \return <code>TRUE</code> is experimental, <code>FALSE</code> is the default behaviour.
   */
  inline bool GetAdvanced_FEAElementBased(void) const { return FEAAdvancedMode; }

  /*!
   * \brief Get the name of the file with the reference geometry of the structural problem.
   * \return Name of the file with the reference geometry of the structural problem.
   */
  string GetPrestretch_FEMFileName(void) const { return Prestretch_FEMFileName; }

  /*!
   * \brief Get the Poisson's ratio.
   * \return Value of the Poisson's ratio.
   */
  su2double GetPoissonRatio(unsigned short id_val) const { return PoissonRatio[id_val]; }

  /*!
   * \brief Get the Material Density.
   * \return Value of the Material Density.
   */
  su2double GetMaterialDensity(unsigned short id_val) const { return MaterialDensity[id_val]; }

  /*!
   * \brief Compressibility/incompressibility of the solids analysed using the structural solver.
   * \return Compressible or incompressible.
   */
  unsigned short GetMaterialCompressibility(void) const { return Kind_Material_Compress; }

  /*!
   * \brief Compressibility/incompressibility of the solids analysed using the structural solver.
   * \return Compressible or incompressible.
   */
  unsigned short GetMaterialModel(void) const { return Kind_Material; }

  /*!
   * \brief Geometric conditions for the structural solver.
   * \return Small or large deformation structural analysis.
   */
  unsigned short GetGeometricConditions(void) const { return Kind_Struct_Solver; }

  /*!
   * \brief Get the reference length for computing moment (the default value is 1).
   * \return Reference length for moment computation.
   */
  su2double GetRefLength(void) const { return RefLength; }

  /*!
   * \brief Get the reference element length for computing the slope limiting epsilon.
   * \return Reference element length for slope limiting epsilon.
   */
  su2double GetRefElemLength(void) const { return RefElemLength; }

  /*!
   * \brief Get the reference coefficient for detecting sharp edges.
   * \return Reference coefficient for detecting sharp edges.
   */
  su2double GetRefSharpEdges(void) const { return RefSharpEdges; }

  /*!
   * \brief Get the volume of the whole domain using the fine grid, this value is common for all the grids
   *        in the multigrid method.
   * \return Volume of the whole domain.
   */
  su2double GetDomainVolume(void) const { return DomainVolume; }

  /*!
   * \brief In case the <i>RefArea</i> is equal to 0 then, it is necessary to compute a reference area,
   *        with this function we set the value of the reference area.
   * \param[in] val_area - Value of the reference area for non dimensional coefficient computation.
   */
  void SetRefArea(su2double val_area) { RefArea = val_area; }

  /*!
   * \brief In case the <i>SemiSpan</i> is equal to 0 then, it is necessary to compute the max y distance,
   *        with this function we set the value of the semi span.
   * \param[in] val_semispan - Value of the semispan.
   */
  void SetSemiSpan(su2double val_semispan) { SemiSpan = val_semispan; }

  /*!
   * \brief Set the value of the domain volume computed on the finest grid.
   * \note This volume do not include the volume of the body that is being simulated.
   * \param[in] val_volume - Value of the domain volume computed on the finest grid.
   */
  void SetDomainVolume(su2double val_volume) { DomainVolume = val_volume; }

  /*!
   * \brief Set the finest mesh in a multigrid strategy.
   * \note If we are using a Full Multigrid Strategy or a start up with finest grid, it is necessary
   *       to change several times the finest grid.
   * \param[in] val_finestmesh - Index of the finest grid.
   */
  void SetFinestMesh(unsigned short val_finestmesh) { FinestMesh = val_finestmesh; }

  /*!
   * \brief Set the kind of time integration scheme.
   * \note If we are solving different equations it will be necessary to change several
   *       times the kind of time integration, to choose the right scheme.
   * \param[in] val_kind_timeintscheme - Kind of time integration scheme.
   */
  void SetKind_TimeIntScheme(unsigned short val_kind_timeintscheme) { Kind_TimeNumScheme = val_kind_timeintscheme; }

  /*!
   * \brief Set the parameters of the convective numerical scheme.
   * \note The parameters will change because we are solving different kind of equations.
   * \param[in] val_kind_convnumscheme - Center or upwind scheme.
   * \param[in] val_kind_centered - If centered scheme, kind of centered scheme (JST, etc.).
   * \param[in] val_kind_upwind - If upwind scheme, kind of upwind scheme (Roe, etc.).
   * \param[in] val_kind_slopelimit - If upwind scheme, kind of slope limit.
   * \param[in] val_muscl - Define if we apply a MUSCL scheme or not.
   * \param[in] val_kind_fem - If FEM, what kind of FEM discretization.
   */
  void SetKind_ConvNumScheme(unsigned short val_kind_convnumscheme, unsigned short val_kind_centered,
                             unsigned short val_kind_upwind,        unsigned short val_kind_slopelimit,
                             bool val_muscl,                        unsigned short val_kind_fem);

  /*!
   * \brief Get the value of limiter coefficient.
   * \return Value of the limiter coefficient.
   */
  su2double GetVenkat_LimiterCoeff(void) const { return Venkat_LimiterCoeff; }

  /*!
   * \brief Freeze the value of the limiter after a number of iterations.
   * \return Number of iterations.
   */
  unsigned long GetLimiterIter(void) const { return LimiterIter; }

  /*!
   * \brief Get the value of sharp edge limiter.
   * \return Value of the sharp edge limiter coefficient.
   */
  su2double GetAdjSharp_LimiterCoeff(void) const { return AdjSharp_LimiterCoeff; }

  /*!
   * \brief Get the Reynolds number. Dimensionless number that gives a measure of the ratio of inertial forces
   *        to viscous forces and consequently quantifies the relative importance of these two types of forces
   *        for given flow condition.
   * \return Value of the Reynolds number.
   */
  su2double GetReynolds(void) const { return Reynolds; }

  /*!
   * \brief Get the Froude number for free surface problems.
   * \return Value of the Froude number.
   */
  su2double GetFroude(void) const { return Froude; }

  /*!
   * \brief Set the Froude number for free surface problems.
   * \return Value of the Froude number.
   */
  void SetFroude(su2double val_froude) { Froude = val_froude; }

  /*!
   * \brief Set the Froude number for free surface problems.
   * \return Value of the Froude number.
   */
  void SetMach(su2double val_mach) { Mach = val_mach; }

  /*!
   * \brief Set the Froude number for free surface problems.
   * \return Value of the Froude number.
   */
  void SetReynolds(su2double val_reynolds) { Reynolds = val_reynolds; }

  /*!
   * \brief Set the Froude number for free surface problems.
   * \return Value of the Froude number.
   */
  void SetLength_Ref(su2double val_length_ref) { Length_Ref = val_length_ref; }

  /*!
   * \brief Set the Froude number for free surface problems.
   * \return Value of the Froude number.
   */
  void SetVelocity_Ref(su2double val_velocity_ref) { Velocity_Ref = val_velocity_ref; }

  /*!
   * \brief Set the Froude number for free surface problems.
   * \return Value of the Froude number.
   */
  void SetPressure_Ref(su2double val_pressure_ref) { Pressure_Ref = val_pressure_ref; }

  /*!
   * \brief Set the Froude number for free surface problems.
   * \return Value of the Froude number.
   */
  void SetDensity_Ref(su2double val_density_ref) { Density_Ref = val_density_ref; }

  /*!
   * \brief Set the reference temperature.
   * \return Value of the Froude number.
   */
  void SetTemperature_Ref(su2double val_temperature_ref) { Temperature_Ref = val_temperature_ref; }

  /*!
   * \brief Set the Froude number for free surface problems.
   * \return Value of the Froude number.
   */
  void SetTime_Ref(su2double val_time_ref) { Time_Ref = val_time_ref; }

  /*!
   * \brief Set the Froude number for free surface problems.
   * \return Value of the Froude number.
   */
  void SetEnergy_Ref(su2double val_energy_ref) { Energy_Ref = val_energy_ref; }

  /*!
   * \brief Set the Froude number for free surface problems.
   * \return Value of the Froude number.
   */
  void SetOmega_Ref(su2double val_omega_ref) { Omega_Ref = val_omega_ref; }

  /*!
   * \brief Set the Froude number for free surface problems.
   * \return Value of the Froude number.
   */
  void SetForce_Ref(su2double val_force_ref) { Force_Ref = val_force_ref; }

  /*!
   * \brief Set the Froude number for free surface problems.
   * \return Value of the Froude number.
   */
  void SetGas_Constant_Ref(su2double val_gas_constant_ref) { Gas_Constant_Ref = val_gas_constant_ref; }

  /*!
   * \brief Set the Froude number for free surface problems.
   * \return Value of the Froude number.
   */
  void SetGas_Constant(su2double val_gas_constant) { Gas_Constant = val_gas_constant; }

  /*!
   * \brief Set the value of the specific heat at constant pressure (incompressible fluids with energy equation).
   * \param[in] val_specific_heat_cp - specific heat at constant pressure.
   */
  void SetSpecific_Heat_Cp(su2double val_specific_heat_cp) { Specific_Heat_Cp = val_specific_heat_cp; }

  /*!
   * \brief Set the non-dimensional value of the specific heat at constant pressure (incompressible fluids with energy equation).
   * \param[in] val_specific_heat_cpnd - non-dim. specific heat at constant pressure.
   */
  void SetSpecific_Heat_CpND(su2double val_specific_heat_cpnd) { Specific_Heat_CpND = val_specific_heat_cpnd; }

  /*!
   * \brief Set the value of the specific heat at constant volume (incompressible fluids with energy equation).
   * \param[in] val_specific_heat_cv - specific heat at constant volume.
   */
  void SetSpecific_Heat_Cv(su2double val_specific_heat_cv) { Specific_Heat_Cv = val_specific_heat_cv; }

  /*!
   * \brief Set the non-dimensional value of the specific heat at constant volume (incompressible fluids with energy equation).
   * \param[in] val_specific_heat_cvnd - non-dim. specific heat at constant pressure.
   */
  void SetSpecific_Heat_CvND(su2double val_specific_heat_cvnd) { Specific_Heat_CvND = val_specific_heat_cvnd; }

  /*!
   * \brief Set the heat flux reference value.
   * \return Value of the reference heat flux.
   */
  void SetHeat_Flux_Ref(su2double val_heat_flux_ref) { Heat_Flux_Ref = val_heat_flux_ref; }

  /*!
   * \brief Set the Froude number for free surface problems.
   * \return Value of the Froude number.
   */
  void SetViscosity_Ref(su2double val_viscosity_ref) { Viscosity_Ref = val_viscosity_ref; }

  /*!
   * \brief Set the Froude number for free surface problems.
   * \return Value of the Froude number.
   */
  void SetConductivity_Ref(su2double val_conductivity_ref) { Conductivity_Ref = val_conductivity_ref; }

  /*!
   * \brief Set the Froude number for free surface problems.
   * \return Value of the Froude number.
   */
  void SetPressure_FreeStreamND(su2double val_pressure_freestreamnd) { Pressure_FreeStreamND = val_pressure_freestreamnd; }

  /*!
   * \brief Set the Froude number for free surface problems.
   * \return Value of the Froude number.
   */
  void SetPressure_FreeStream(su2double val_pressure_freestream) { Pressure_FreeStream = val_pressure_freestream; }

  /*!
   * \brief Set the non-dimensionalized thermodynamic pressure for low Mach problems.
   * \return Value of the non-dimensionalized thermodynamic pressure.
   */
  void SetPressure_ThermodynamicND(su2double val_pressure_thermodynamicnd) { Pressure_ThermodynamicND = val_pressure_thermodynamicnd; }

  /*!
   * \brief Set the thermodynamic pressure for low Mach problems.
   * \return Value of the thermodynamic pressure.
   */
  void SetPressure_Thermodynamic(su2double val_pressure_thermodynamic) { Pressure_Thermodynamic = val_pressure_thermodynamic; }

  /*!
   * \brief Set the Froude number for free surface problems.
   * \return Value of the Froude number.
   */
  void SetDensity_FreeStreamND(su2double val_density_freestreamnd) { Density_FreeStreamND = val_density_freestreamnd; }

  /*!
   * \brief Set the Froude number for free surface problems.
   * \return Value of the Froude number.
   */
  void SetDensity_FreeStream(su2double val_density_freestream) { Density_FreeStream = val_density_freestream; }

  /*!
   * \brief Set the Froude number for free surface problems.
   * \return Value of the Froude number.
   */
  void SetViscosity_FreeStream(su2double val_viscosity_freestream) { Viscosity_FreeStream = val_viscosity_freestream; }

  /*!
   * \brief Set the Froude number for free surface problems.
   * \return Value of the Froude number.
   */
  void SetModVel_FreeStream(su2double val_modvel_freestream) { ModVel_FreeStream = val_modvel_freestream; }

  /*!
   * \brief Set the Froude number for free surface problems.
   * \return Value of the Froude number.
   */
  void SetModVel_FreeStreamND(su2double val_modvel_freestreamnd) { ModVel_FreeStreamND = val_modvel_freestreamnd; }

  /*!
   * \brief Set the Froude number for free surface problems.
   * \return Value of the Froude number.
   */
  void SetTemperature_FreeStream(su2double val_temperature_freestream) { Temperature_FreeStream = val_temperature_freestream; }

  /*!
   * \brief Set the Froude number for free surface problems.
   * \return Value of the Froude number.
   */
  void SetTemperature_FreeStreamND(su2double val_temperature_freestreamnd) { Temperature_FreeStreamND = val_temperature_freestreamnd; }

  /*!
   * \brief Set the Froude number for free surface problems.
   * \return Value of the Froude number.
   */
  void SetGas_ConstantND(su2double val_gas_constantnd) { Gas_ConstantND = val_gas_constantnd; }

  /*!
   * \brief Set the free-stream velocity.
   * \param[in] val_velocity_freestream - Value of the free-stream velocity component.
   * \param[in] val_dim - Value of the current dimension.
   */
  void SetVelocity_FreeStream(su2double val_velocity_freestream, unsigned short val_dim) { Velocity_FreeStream[val_dim] = val_velocity_freestream; }

  /*!
   * \brief Set the Froude number for free surface problems.
   * \return Value of the Froude number.
   */
  void SetVelocity_FreeStreamND(su2double val_velocity_freestreamnd, unsigned short val_dim) { Velocity_FreeStreamND[val_dim] = val_velocity_freestreamnd; }

  /*!
   * \brief Set the Froude number for free surface problems.
   * \return Value of the Froude number.
   */
  void SetViscosity_FreeStreamND(su2double val_viscosity_freestreamnd) { Viscosity_FreeStreamND = val_viscosity_freestreamnd; }

  /*!
   * \brief Set the Froude number for free surface problems.
   * \return Value of the Froude number.
   */
  void SetTke_FreeStreamND(su2double val_tke_freestreamnd) { Tke_FreeStreamND = val_tke_freestreamnd; }

  /*!
   * \brief Set the Froude number for free surface problems.
   * \return Value of the Froude number.
   */
  void SetOmega_FreeStreamND(su2double val_omega_freestreamnd) { Omega_FreeStreamND = val_omega_freestreamnd; }

  /*!
   * \brief Set the Froude number for free surface problems.
   * \return Value of the Froude number.
   */
  void SetTke_FreeStream(su2double val_tke_freestream) { Tke_FreeStream = val_tke_freestream; }

  /*!
   * \brief Set the Froude number for free surface problems.
   * \return Value of the Froude number.
   */
  void SetOmega_FreeStream(su2double val_omega_freestream) { Omega_FreeStream = val_omega_freestream; }

  /*!
   * \brief Set the Froude number for free surface problems.
   * \return Value of the Froude number.
   */
  void SetEnergy_FreeStreamND(su2double val_energy_freestreamnd) { Energy_FreeStreamND = val_energy_freestreamnd; }

  /*!
   * \brief Set the Froude number for free surface problems.
   * \return Value of the Froude number.
   */
  void SetEnergy_FreeStream(su2double val_energy_freestream) { Energy_FreeStream = val_energy_freestream; }

  /*!
   * \brief Set the thermal diffusivity for solids.
   * \return Value of the Froude number.
   */
  void SetThermalDiffusivity_Solid(su2double val_thermal_diffusivity) { Thermal_Diffusivity_Solid = val_thermal_diffusivity; }

  /*!
   * \brief Set the Froude number for free surface problems.
   * \return Value of the Froude number.
   */
  void SetTotal_UnstTimeND(su2double val_total_unsttimend) { Total_UnstTimeND = val_total_unsttimend; }

  /*!
   * \brief Get the angle of attack of the body. This is the angle between a reference line on a lifting body
   *        (often the chord line of an airfoil) and the vector representing the relative motion between the
   *        lifting body and the fluid through which it is moving.
   * \return Value of the angle of attack.
   */
  su2double GetAoA(void) const { return AoA; }

  /*!
   * \brief Get the off set angle of attack of the body. The solution and the geometry
   *        file are able to modifity the angle of attack in the config file
   * \return Value of the off set angle of attack.
   */
  su2double GetAoA_Offset(void) const { return AoA_Offset; }

  /*!
   * \brief Get the off set sideslip angle of the body. The solution and the geometry
   *        file are able to modifity the angle of attack in the config file
   * \return Value of the off set sideslip angle.
   */
  su2double GetAoS_Offset(void) const { return AoS_Offset; }

  /*!
   * \brief Get the functional sensitivity with respect to changes in the angle of attack.
   * \return Value of the angle of attack.
   */
  su2double GetAoA_Sens(void) const { return AoA_Sens; }

  /*!
   * \brief Set the angle of attack.
   * \param[in] val_AoA - Value of the angle of attack.
   */
  void SetAoA(su2double val_AoA) { AoA = val_AoA; }

  /*!
   * \brief Set the off set angle of attack.
   * \param[in] val_AoA - Value of the angle of attack.
   */
  void SetAoA_Offset(su2double val_AoA_offset) { AoA_Offset = val_AoA_offset; }

  /*!
   * \brief Set the off set sideslip angle.
   * \param[in] val_AoA - Value of the off set sideslip angle.
   */
  void SetAoS_Offset(su2double val_AoS_offset) { AoS_Offset = val_AoS_offset; }

  /*!
   * \brief Set the angle of attack.
   * \param[in] val_AoA - Value of the angle of attack.
   */
  void SetAoA_Sens(su2double val_AoA_sens) { AoA_Sens = val_AoA_sens; }

  /*!
   * \brief Set the angle of attack.
   * \param[in] val_AoA - Value of the angle of attack.
   */
  void SetAoS(su2double val_AoS) { AoS = val_AoS; }

  /*!
   * \brief Get the angle of sideslip of the body. It relates to the rotation of the aircraft centerline from
   *        the relative wind.
   * \return Value of the angle of sideslip.
   */
  su2double GetAoS(void) const { return AoS; }

  /*!
   * \brief Get the charge coefficient that is used in the poissonal potential simulation.
   * \return Value of the charge coefficient.
   */
  su2double GetChargeCoeff(void) const { return ChargeCoeff; }

  /*!
   * \brief Get the number of multigrid levels.
   * \return Number of multigrid levels (without including the original grid).
   */
  unsigned short GetnMGLevels(void) const { return nMGLevels; }

  /*!
   * \brief Set the number of multigrid levels.
   * \param[in] val_nMGLevels - Index of the mesh were the CFL is applied
   */
  void SetMGLevels(unsigned short val_nMGLevels) { nMGLevels = val_nMGLevels; }

  /*!
   * \brief Get the index of the finest grid.
   * \return Index of the finest grid in a multigrid strategy, this is 0 unless we are
   performing a Full multigrid.
   */
  unsigned short GetFinestMesh(void) const { return FinestMesh; }

  /*!
   * \brief Get the kind of multigrid (V or W).
   * \note This variable is used in a recursive way to perform the different kind of cycles
   * \return 0 or 1 depending of we are dealing with a V or W cycle.
   */
  unsigned short GetMGCycle(void) const { return MGCycle; }

  /*!
   * \brief Get the king of evaluation in the geometrical module.
   * \return 0 or 1 depending of we are dealing with a V or W cycle.
   */
  unsigned short GetGeometryMode(void) const { return GeometryMode; }

  /*!
   * \brief Get the Courant Friedrich Levi number for each grid.
   * \param[in] val_mesh - Index of the mesh were the CFL is applied.
   * \return CFL number for each grid.
   */
  su2double GetCFL(unsigned short val_mesh) const { return CFL[val_mesh]; }

  /*!
   * \brief Get the Courant Friedrich Levi number for each grid.
   * \param[in] val_mesh - Index of the mesh were the CFL is applied.
   * \return CFL number for each grid.
   */
  void SetCFL(unsigned short val_mesh, su2double val_cfl) { CFL[val_mesh] = val_cfl; }

  /*!
   * \brief Get the Courant Friedrich Levi number for unsteady simulations.
   * \return CFL number for unsteady simulations.
   */
  su2double GetUnst_CFL(void) const { return Unst_CFL; }

  /*!
   * \brief Get information about element reorientation
   * \return    <code>TRUE</code> means that elements can be reoriented if suspected unhealthy
   */
  bool GetReorientElements(void) const { return ReorientElements; }

  /*!
   * \brief Get the Courant Friedrich Levi number for unsteady simulations.
   * \return CFL number for unsteady simulations.
   */
  su2double GetMax_DeltaTime(void) const { return Max_DeltaTime; }

  /*!
   * \brief Get a parameter of the particular design variable.
   * \param[in] val_dv - Number of the design variable that we want to read.
   * \param[in] val_param - Index of the parameter that we want to read.
   * \return Design variable parameter.
   */
  su2double GetParamDV(unsigned short val_dv, unsigned short val_param) const { return ParamDV[val_dv][val_param]; }

  /*!
   * \brief Get the coordinates of the FFD corner points.
   * \param[in] val_ffd - Index of the FFD box.
   * \param[in] val_coord - Index of the coordinate that we want to read.
   * \return Value of the coordinate.
   */
  su2double GetCoordFFDBox(unsigned short val_ffd, unsigned short val_index) const { return CoordFFDBox[val_ffd][val_index]; }

  /*!
   * \brief Get the degree of the FFD corner points.
   * \param[in] val_ffd - Index of the FFD box.
   * \param[in] val_degree - Index (I,J,K) to obtain the degree.
   * \return Value of the degree in a particular direction.
   */
  unsigned short GetDegreeFFDBox(unsigned short val_ffd, unsigned short val_index) const { return DegreeFFDBox[val_ffd][val_index]; }

  /*!
   * \brief Get the FFD Tag of a particular design variable.
   * \param[in] val_dv - Number of the design variable that we want to read.
   * \return Name of the FFD box.
   */
  string GetFFDTag(unsigned short val_dv) const { return FFDTag[val_dv]; }

  /*!
   * \brief Get the FFD Tag of a particular FFD box.
   * \param[in] val_ffd - Number of the FFD box that we want to read.
   * \return Name of the FFD box.
   */
  string GetTagFFDBox(unsigned short val_ffd) const { return TagFFDBox[val_ffd]; }

  /*!
   * \brief Get the number of design variables.
   * \return Number of the design variables.
   */
  unsigned short GetnDV(void) const { return nDV; }

  /*!
   * \brief Get the number of design variables.
   * \return Number of the design variables.
   */
  unsigned short GetnDV_Value(unsigned short iDV) const { return nDV_Value[iDV]; }

  /*!
   * \brief Get the number of FFD boxes.
   * \return Number of FFD boxes.
   */
  unsigned short GetnFFDBox(void) const { return nFFDBox; }

  /*!
   * \brief Get the required continuity level at the surface intersection with the FFD
   * \return Continuity level at the surface intersection.
   */
  unsigned short GetFFD_Continuity(void) const { return FFD_Continuity; }

  /*!
   * \brief Get the coordinate system that we are going to use to define the FFD
   * \return Coordinate system (cartesian, spherical, etc).
   */
  unsigned short GetFFD_CoordSystem(void) const { return FFD_CoordSystem; }

  /*!
   * \brief Get the kind of FFD Blending function.
   * \return Kind of FFD Blending function.
   */
  unsigned short GetFFD_Blending(void) const { return FFD_Blending;}

  /*!
   * \brief Get the kind BSpline Order in i,j,k direction.
   * \return The kind BSpline Order in i,j,k direction.
   */
  su2double* GetFFD_BSplineOrder() { return FFD_BSpline_Order;}

  /*!
   * \brief Get the number of Runge-Kutta steps.
   * \return Number of Runge-Kutta steps.
   */
  unsigned short GetnRKStep(void) const { return nRKStep; }

  /*!
   * \brief Get the number of time levels for time accurate local time stepping.
   * \return Number of time levels.
   */
  unsigned short GetnLevels_TimeAccurateLTS(void) const { return nLevels_TimeAccurateLTS; }

  /*!
   * \brief Set the number of time levels for time accurate local time stepping.
   * \param[in] val_nLevels - The number of time levels to be set.
   */
  void SetnLevels_TimeAccurateLTS(unsigned short val_nLevels) { nLevels_TimeAccurateLTS = val_nLevels;}

  /*!
   * \brief Get the number time DOFs for ADER-DG.
   * \return Number of time DOFs used in ADER-DG.
   */
  unsigned short GetnTimeDOFsADER_DG(void) const { return nTimeDOFsADER_DG; }

  /*!
   * \brief Get the location of the time DOFs for ADER-DG on the interval [-1..1].
   * \return The location of the time DOFs used in ADER-DG.
   */
  su2double *GetTimeDOFsADER_DG(void) { return TimeDOFsADER_DG; }

  /*!
   * \brief Get the number time integration points for ADER-DG.
   * \return Number of time integration points used in ADER-DG.
   */
  unsigned short GetnTimeIntegrationADER_DG(void) const { return nTimeIntegrationADER_DG; }

  /*!
   * \brief Get the location of the time integration points for ADER-DG on the interval [-1..1].
   * \return The location of the time integration points used in ADER-DG.
   */
  su2double *GetTimeIntegrationADER_DG(void) { return TimeIntegrationADER_DG; }

  /*!
   * \brief Get the weights of the time integration points for ADER-DG.
   * \return The weights of the time integration points used in ADER-DG.
   */
  su2double *GetWeightsIntegrationADER_DG(void) { return WeightsIntegrationADER_DG; }

  /*!
   * \brief Get the total number of boundary markers including send/receive domains.
   * \return Total number of boundary markers.
   */
  unsigned short GetnMarker_All(void) const { return nMarker_All; }

  /*!
   * \brief Get the total number of boundary markers in the config file.
   * \return Total number of boundary markers.
   */
  unsigned short GetnMarker_CfgFile(void) const { return nMarker_CfgFile; }

  /*!
   * \brief Get the number of Euler boundary markers.
   * \return Number of Euler boundary markers.
   */
  unsigned short GetnMarker_Euler(void) const { return nMarker_Euler; }

  /*!
   * \brief Get the number of symmetry boundary markers.
   * \return Number of symmetry boundary markers.
   */
  unsigned short GetnMarker_SymWall(void) const { return nMarker_SymWall; }

  /*!
   * \brief Get the total number of boundary markers.
   * \return Total number of boundary markers.
   */
  unsigned short GetnMarker_Max(void) const { return nMarker_Max; }

  /*!
   * \brief Get the total number of boundary markers.
   * \return Total number of boundary markers.
   */
  unsigned short GetnMarker_EngineInflow(void) const { return nMarker_EngineInflow; }

  /*!
   * \brief Get the total number of boundary markers.
   * \return Total number of boundary markers.
   */
  unsigned short GetnMarker_EngineExhaust(void) const { return nMarker_EngineExhaust; }

  /*!
   * \brief Get the total number of boundary markers.
   * \return Total number of boundary markers.
   */
  unsigned short GetnMarker_NearFieldBound(void) const { return nMarker_NearFieldBound; }

  /*!
   * \brief Get the total number of deformable markers at the boundary.
   * \return Total number of deformable markers at the boundary.
   */
  unsigned short GetnMarker_Deform_Mesh(void) const { return nMarker_Deform_Mesh; }

  /*!
   * \brief Get the total number of markers in which the flow load is computed/employed.
   * \return Total number of markers in which the flow load is computed/employed.
   */
  unsigned short GetnMarker_Fluid_Load(void) const { return nMarker_Fluid_Load; }

  /*!
   * \brief Get the total number of boundary markers.
   * \return Total number of boundary markers.
   */
  unsigned short GetnMarker_Fluid_InterfaceBound(void) const { return nMarker_Fluid_InterfaceBound; }

  /*!
   * \brief Get the total number of boundary markers.
   * \return Total number of boundary markers.
   */
  unsigned short GetnMarker_ActDiskInlet(void) const { return nMarker_ActDiskInlet; }

  /*!
   * \brief Get the total number of boundary markers.
   * \return Total number of boundary markers.
   */
  unsigned short GetnMarker_ActDiskOutlet(void) const { return nMarker_ActDiskOutlet; }

  /*!
   * \brief Get the total number of boundary markers.
   * \return Total number of boundary markers.
   */
  unsigned short GetnMarker_Outlet(void) const { return nMarker_Outlet; }

  /*!
   * \brief Get the total number of monitoring markers.
   * \return Total number of monitoring markers.
   */
  unsigned short GetnMarker_Monitoring(void) const { return nMarker_Monitoring; }

  /*!
   * \brief Get the total number of DV markers.
   * \return Total number of DV markers.
   */
  unsigned short GetnMarker_DV(void) const { return nMarker_DV; }

  /*!
   * \brief Get the total number of moving markers.
   * \return Total number of moving markers.
   */
  unsigned short GetnMarker_Moving(void) const { return nMarker_Moving; }

  /*!
   * \brief Get the total number of Python customizable markers.
   * \return Total number of Python customizable markers.
   */
  unsigned short GetnMarker_PyCustom(void) const { return nMarker_PyCustom; }

  /*!
   * \brief Get the total number of moving markers.
   * \return Total number of moving markers.
   */
  unsigned short GetnMarker_Analyze(void) const { return nMarker_Analyze; }

  /*!
   * \brief Get the total number of periodic markers.
   * \return Total number of periodic markers.
   */
  unsigned short GetnMarker_Periodic(void) const { return nMarker_PerBound; }

  /*!
   * \brief Get the total number of heat flux markers.
   * \return Total number of heat flux markers.
   */
  unsigned short GetnMarker_HeatFlux(void) const { return nMarker_HeatFlux; }

  /*!
   * \brief Get the total number of objectives in kind_objective list
   * \return Total number of objectives in kind_objective list
   */
  unsigned short GetnObj(void) const { return nObj;}

  /*!
   * \brief Stores the number of marker in the simulation.
   * \param[in] val_nmarker - Number of markers of the problem.
   */
  void SetnMarker_All(unsigned short val_nmarker) { nMarker_All = val_nmarker; }

  /*!
   * \brief Get the number of internal iterations.
   * \return Number of internal iterations.
   */
  unsigned long GetUnst_nIntIter(void) const { return Unst_nIntIter; }

  /*!
   * \brief Get the number of internal iterations for the Newton-Raphson Method in nonlinear structural applications.
   * \return Number of internal iterations.
   */
  unsigned long GetDyn_nIntIter(void) const { return Dyn_nIntIter; }

  /*!
   * \brief Get the starting direct iteration number for the unsteady adjoint (reverse time integration).
   * \return Starting direct iteration number for the unsteady adjoint.
   */
  long GetUnst_AdjointIter(void) const { return Unst_AdjointIter; }

  /*!
   * \brief Number of iterations to average (reverse time integration).
   * \return Starting direct iteration number for the unsteady adjoint.
   */
  unsigned long GetIter_Avg_Objective(void) const { return Iter_Avg_Objective ; }

  /*!
   * \brief Retrieves the number of periodic time instances for Harmonic Balance.
   * \return: Number of periodic time instances for Harmonic Balance.
   */
  unsigned short GetnTimeInstances(void) const { return nTimeInstances; }

  /*!
   * \brief Retrieves the period of oscillations to be used with Harmonic Balance.
   * \return: Period for Harmonic Balance.
   */
  su2double GetHarmonicBalance_Period(void) const { return HarmonicBalance_Period; }

  /*!
   * \brief Set the current external iteration number.
   * \param[in] val_iter - Current external iteration number.
   */
  void SetExtIter_OffSet(unsigned long val_iter) { ExtIter_OffSet = val_iter; }

  /*!
   * \brief Set the current FSI iteration number.
   * \param[in] val_iter - Current FSI iteration number.
   */
  void SetOuterIter(unsigned long val_iter) { OuterIter = val_iter; }

  /*!
   * \brief Set the current FSI iteration number.
   * \param[in] val_iter - Current FSI iteration number.
   */
  void SetInnerIter(unsigned long val_iter) { InnerIter = val_iter; }

  /*!
   * \brief Set the current time iteration number.
   * \param[in] val_iter - Current FSI iteration number.
   */
  void SetTimeIter(unsigned long val_iter) { TimeIter = val_iter; }

  /*!
   * \brief Get the current time iteration number.
   * \param[in] val_iter - Current time iterationnumber.
   */
  unsigned long GetTimeIter() const { return TimeIter; }

  /*!
   * \brief Get the current internal iteration number.
   * \return Current external iteration.
   */
  unsigned long GetExtIter_OffSet(void) const { return ExtIter_OffSet; }

  /*!
   * \brief Get the current FSI iteration number.
   * \return Current FSI iteration.
   */
  unsigned long GetOuterIter(void) const { return OuterIter; }

  /*!
   * \brief Get the current FSI iteration number.
   * \return Current FSI iteration.
   */
  unsigned long GetInnerIter(void) const { return InnerIter; }

  /*!
   * \brief Set the current physical time.
   * \param[in] val_t - Current physical time.
   */
  void SetPhysicalTime(su2double val_t) { PhysicalTime = val_t; }

  /*!
   * \brief Get the current physical time.
   * \return Current physical time.
   */
  su2double GetPhysicalTime(void) const { return PhysicalTime; }

  /*!
   * \brief Get the frequency for writing the solution file.
   * \return It writes the solution file with this frequency.
   */
  unsigned long GetWrt_Sol_Freq(void) const { return Wrt_Sol_Freq; }

  /*!
   * \brief Get the frequency for writing the solution file in Dual Time.
   * \return It writes the solution file with this frequency.
   */
  unsigned long GetWrt_Sol_Freq_DualTime(void) const { return Wrt_Sol_Freq_DualTime; }

  /*!
   * \brief Get the frequency for writing the convergence file.
   * \return It writes the convergence file with this frequency.
   */
  unsigned long GetWrt_Con_Freq(void) const { return Wrt_Con_Freq; }

  /*!
   * \brief Set the frequency for writing the convergence file.
   * \return It writes the convergence file with this frequency.
   */
  void SetWrt_Con_Freq(unsigned long val_freq) { Wrt_Con_Freq = val_freq; }

  /*!
   * \brief Get the frequency for writing the convergence file in Dual Time.
   * \return It writes the convergence file with this frequency.
   */
  unsigned long GetWrt_Con_Freq_DualTime(void) const { return Wrt_Con_Freq_DualTime; }

  /*!
   * \brief Get information about writing unsteady headers and file extensions.
   * \return    <code>TRUE</code> means that unsteady solution files will be written.
   */
  bool GetWrt_Unsteady(void);

  /*!
   * \brief Get information about writing output files.
   * \return <code>TRUE</code> means that output files will be written.
   */
  bool GetWrt_Output(void) const { return Wrt_Output; }

  /*!
   * \brief Get information about writing a volume solution file.
   * \return <code>TRUE</code> means that a volume solution file will be written.
   */
  bool GetWrt_Vol_Sol(void) const { return Wrt_Vol_Sol; }

  /*!
   * \brief Get information about writing a surface solution file.
   * \return <code>TRUE</code> means that a surface solution file will be written.
   */
  bool GetWrt_Srf_Sol(void) const { return Wrt_Srf_Sol; }

  /*!
   * \brief Get information about writing a surface comma-separated values (CSV) solution file.
   * \return <code>TRUE</code> means that a surface comma-separated values (CSV) solution file will be written.
   */
  bool GetWrt_Csv_Sol(void) const { return Wrt_Csv_Sol; }

  /*!
   * \brief Get information about writing a binary coordinates file.
   * \return <code>TRUE</code> means that a binary coordinates file will be written.
   */
  bool GetWrt_Crd_Sol(void) const { return Wrt_Crd_Sol; }

  /*!
   * \brief Get information about writing residuals to volume solution file.
   * \return <code>TRUE</code> means that residuals will be written to the solution file.
   */
  bool GetWrt_Residuals(void) const { return Wrt_Residuals; }

  /*!
   * \brief Get information about writing residuals to volume solution file.
   * \return <code>TRUE</code> means that residuals will be written to the solution file.
   */
  bool GetWrt_Limiters(void) const { return Wrt_Limiters; }

  /*!
   * \brief Write solution at each surface.
   * \return <code>TRUE</code> means that the solution at each surface will be written.
   */
  bool GetWrt_Surface(void) const { return Wrt_Surface; }

  /*!
   * \brief Get information about writing residuals to volume solution file.
   * \return <code>TRUE</code> means that residuals will be written to the solution file.
   */
  bool GetWrt_SharpEdges(void) const { return Wrt_SharpEdges; }

  /*!
   * \brief Get information about writing rind layers to the solution files.
   * \return <code>TRUE</code> means that rind layers will be written to the solution file.
   */
  bool GetWrt_Halo(void) const { return Wrt_Halo; }

  /*!
   * \brief Get information about writing the performance summary at the end of a calculation.
   * \return <code>TRUE</code> means that the performance summary will be written at the end of a calculation.
   */
  bool GetWrt_Performance(void) const { return Wrt_Performance; }

  /*!
   * \brief Get information about the computational graph (e.g. memory usage) when using AD in reverse mode.
   * \return <code>TRUE</code> means that the tape statistics will be written after each recording.
   */
  bool GetWrt_AD_Statistics(void) const { return Wrt_AD_Statistics; }

  /*!
   * \brief Get information about writing the mesh quality metrics to the visualization files.
   * \return <code>TRUE</code> means that the mesh quality metrics will be written to the visualization files.
   */
  bool GetWrt_MeshQuality(void) const { return Wrt_MeshQuality; }

  /*!
   * \brief Get information about writing a 1D slice of a 2D cartesian solution.
   * \return <code>TRUE</code> means that a 1D slice of a 2D cartesian solution will be written.
   */
  bool GetWrt_Slice(void) const { return Wrt_Slice; }

  /*!
   * \brief Get information about writing projected sensitivities on surfaces to an ASCII file with rows as x, y, z, dJ/dx, dJ/dy, dJ/dz for each vertex.
   * \return <code>TRUE</code> means that projected sensitivities on surfaces in an ASCII file with rows as x, y, z, dJ/dx, dJ/dy, dJ/dz for each vertex will be written.
   */
  bool GetWrt_Projected_Sensitivity(void) const { return Wrt_Projected_Sensitivity; }

  /*!
   * \brief Get information about the format for the input volume sensitvities.
   * \return Format of the input volume sensitivities.
   */
  unsigned short GetSensitivity_Format(void) const { return Sensitivity_FileFormat; }

  /*!
   * \brief Get information about writing sectional force files.
   * \return <code>TRUE</code> means that sectional force files will be written for specified markers.
   */
  bool GetPlot_Section_Forces(void) const { return Plot_Section_Forces; }

  /*!
   * \brief Get the alpha (convective) coefficients for the Runge-Kutta integration scheme.
   * \param[in] val_step - Index of the step.
   * \return Alpha coefficient for the Runge-Kutta integration scheme.
   */
  su2double Get_Alpha_RKStep(unsigned short val_step) const { return RK_Alpha_Step[val_step]; }

  /*!
   * \brief Get the index of the surface defined in the geometry file.
   * \param[in] val_marker - Value of the marker in which we are interested.
   * \return Value of the index that is in the geometry file for the surface that
   *         has the marker <i>val_marker</i>.
   */
  string GetMarker_All_TagBound(unsigned short val_marker) const { return Marker_All_TagBound[val_marker]; }

  /*!
   * \brief Get the index of the surface defined in the geometry file.
   * \param[in] val_marker - Value of the marker in which we are interested.
   * \return Value of the index that is in the geometry file for the surface that
   *         has the marker <i>val_marker</i>.
   */
  string GetMarker_ActDiskInlet_TagBound(unsigned short val_marker) const { return Marker_ActDiskInlet[val_marker]; }

  /*!
   * \brief Get the index of the surface defined in the geometry file.
   * \param[in] val_marker - Value of the marker in which we are interested.
   * \return Value of the index that is in the geometry file for the surface that
   *         has the marker <i>val_marker</i>.
   */
  string GetMarker_ActDiskOutlet_TagBound(unsigned short val_marker) const { return Marker_ActDiskOutlet[val_marker]; }

  /*!
   * \brief Get the index of the surface defined in the geometry file.
   * \param[in] val_marker - Value of the marker in which we are interested.
   * \return Value of the index that is in the geometry file for the surface that
   *         has the marker <i>val_marker</i>.
   */
  string GetMarker_Outlet_TagBound(unsigned short val_marker) const { return Marker_Outlet[val_marker]; }

  /*!
   * \brief Get the index of the surface defined in the geometry file.
   * \param[in] val_marker - Value of the marker in which we are interested.
   * \return Value of the index that is in the geometry file for the surface that
   *         has the marker <i>val_marker</i>.
   */
  string GetMarker_EngineInflow_TagBound(unsigned short val_marker) const { return Marker_EngineInflow[val_marker]; }

  /*!
   * \brief Get the index of the surface defined in the geometry file.
   * \param[in] val_marker - Value of the marker in which we are interested.
   * \return Value of the index that is in the geometry file for the surface that
   *         has the marker <i>val_marker</i>.
   */
  string GetMarker_EngineExhaust_TagBound(unsigned short val_marker) const { return Marker_EngineExhaust[val_marker]; }

  /*!
   * \brief Get the name of the surface defined in the geometry file.
   * \param[in] val_marker - Value of the marker in which we are interested.
   * \return Name that is in the geometry file for the surface that
   *         has the marker <i>val_marker</i>.
   */
  string GetMarker_Monitoring_TagBound(unsigned short val_marker) const { return Marker_Monitoring[val_marker]; }

  /*!
   * \brief Get the name of the surface defined in the geometry file.
   * \param[in] val_marker - Value of the marker in which we are interested.
   * \return Name that is in the geometry file for the surface that
   *         has the marker <i>val_marker</i>.
   */
  string GetMarker_HeatFlux_TagBound(unsigned short val_marker) const { return Marker_HeatFlux[val_marker]; }

  /*!
   * \brief Get the tag if the iMarker defined in the geometry file.
   * \param[in] val_tag - Value of the tag in which we are interested.
   * \return Value of the marker <i>val_marker</i> that is in the geometry file
   *         for the surface that has the tag.
   */
  short GetMarker_All_TagBound(string val_tag)  {
    for (unsigned short iMarker = 0; iMarker < nMarker_All; iMarker++) {
      if (val_tag == Marker_All_TagBound[iMarker]) return iMarker;
    }
    return -1;
  }

  /*!
   * \brief Get the kind of boundary for each marker.
   * \param[in] val_marker - Index of the marker in which we are interested.
   * \return Kind of boundary for the marker <i>val_marker</i>.
   */
  unsigned short GetMarker_All_KindBC(unsigned short val_marker) const { return Marker_All_KindBC[val_marker]; }

  /*!
   * \brief Set the value of the boundary <i>val_boundary</i> (read from the config file)
   *        for the marker <i>val_marker</i>.
   * \param[in] val_marker - Index of the marker in which we are interested.
   * \param[in] val_boundary - Kind of boundary read from config file.
   */
  void SetMarker_All_KindBC(unsigned short val_marker, unsigned short val_boundary) { Marker_All_KindBC[val_marker] = val_boundary; }

  /*!
   * \brief Set the value of the index <i>val_index</i> (read from the geometry file) for
   *        the marker <i>val_marker</i>.
   * \param[in] val_marker - Index of the marker in which we are interested.
   * \param[in] val_index - Index of the surface read from geometry file.
   */
  void SetMarker_All_TagBound(unsigned short val_marker, string val_index) { Marker_All_TagBound[val_marker] = val_index; }

  /*!
   * \brief Set if a marker <i>val_marker</i> is going to be monitored <i>val_monitoring</i>
   *        (read from the config file).
   * \note This is important for non dimensional coefficient computation.
   * \param[in] val_marker - Index of the marker in which we are interested.
   * \param[in] val_monitoring - 0 or 1 depending if the the marker is going to be monitored.
   */
  void SetMarker_All_Monitoring(unsigned short val_marker, unsigned short val_monitoring) { Marker_All_Monitoring[val_marker] = val_monitoring; }

  /*!
   * \brief Set if a marker <i>val_marker</i> is going to be monitored <i>val_monitoring</i>
   *        (read from the config file).
   * \note This is important for non dimensional coefficient computation.
   * \param[in] val_marker - Index of the marker in which we are interested.
   * \param[in] val_monitoring - 0 or 1 depending if the the marker is going to be monitored.
   */
  void SetMarker_All_GeoEval(unsigned short val_marker, unsigned short val_geoeval) { Marker_All_GeoEval[val_marker] = val_geoeval; }

  /*!
   * \brief Set if a marker <i>val_marker</i> is going to be designed <i>val_designing</i>
   *        (read from the config file).
   * \note This is important for non dimensional coefficient computation.
   * \param[in] val_marker - Index of the marker in which we are interested.
   * \param[in] val_monitoring - 0 or 1 depending if the the marker is going to be designed.
   */
  void SetMarker_All_Designing(unsigned short val_marker, unsigned short val_designing) { Marker_All_Designing[val_marker] = val_designing; }

  /*!
   * \brief Set if a marker <i>val_marker</i> is going to be plot <i>val_plotting</i>
   *        (read from the config file).
   * \param[in] val_marker - Index of the marker in which we are interested.
   * \param[in] val_plotting - 0 or 1 depending if the the marker is going to be plot.
   */
  void SetMarker_All_Plotting(unsigned short val_marker, unsigned short val_plotting) { Marker_All_Plotting[val_marker] = val_plotting; }

  /*!
   * \brief Set if a marker <i>val_marker</i> is going to be plot <i>val_plotting</i>
   *        (read from the config file).
   * \param[in] val_marker - Index of the marker in which we are interested.
   * \param[in] val_plotting - 0 or 1 depending if the the marker is going to be plot.
   */
  void SetMarker_All_Analyze(unsigned short val_marker, unsigned short val_analyze) { Marker_All_Analyze[val_marker] = val_analyze; }

  /*!
   * \brief Set if a marker <i>val_marker</i> is part of the FSI interface <i>val_plotting</i>
   *        (read from the config file).
   * \param[in] val_marker - Index of the marker in which we are interested.
   * \param[in] val_plotting - 0 or 1 depending if the the marker is part of the FSI interface.
   */
  void SetMarker_All_ZoneInterface(unsigned short val_marker, unsigned short val_fsiinterface) { Marker_All_ZoneInterface[val_marker] = val_fsiinterface; }

  /*!
   * \brief Set if a marker <i>val_marker</i> is part of the Turbomachinery (read from the config file).
   * \param[in] val_marker - Index of the marker in which we are interested.
   * \param[in] val_turboperf - 0 if not part of Turbomachinery or greater than 1 if it is part.
   */
  void SetMarker_All_Turbomachinery(unsigned short val_marker, unsigned short val_turbo) { Marker_All_Turbomachinery[val_marker] = val_turbo; }

  /*!
   * \brief Set a flag to the marker <i>val_marker</i> part of the Turbomachinery (read from the config file).
   * \param[in] val_marker - Index of the marker in which we are interested.
   * \param[in] val_turboperflag - 0 if is not part of the Turbomachinery, flag INFLOW or OUTFLOW if it is part.
   */
  void SetMarker_All_TurbomachineryFlag(unsigned short val_marker, unsigned short val_turboflag) { Marker_All_TurbomachineryFlag[val_marker] = val_turboflag; }

  /*!
   * \brief Set if a marker <i>val_marker</i> is part of the MixingPlane interface (read from the config file).
   * \param[in] val_marker - Index of the marker in which we are interested.
   * \param[in] val_turboperf - 0 if not part of the MixingPlane interface or greater than 1 if it is part.
   */
  void SetMarker_All_MixingPlaneInterface(unsigned short val_marker, unsigned short val_mixpla_interface) { Marker_All_MixingPlaneInterface[val_marker] = val_mixpla_interface; }

  /*!
   * \brief Set if a marker <i>val_marker</i> is going to be affected by design variables <i>val_moving</i>
   *        (read from the config file).
   * \param[in] val_marker - Index of the marker in which we are interested.
   * \param[in] val_DV - 0 or 1 depending if the the marker is affected by design variables.
   */
  void SetMarker_All_DV(unsigned short val_marker, unsigned short val_DV) { Marker_All_DV[val_marker] = val_DV; }

  /*!
   * \brief Set if a marker <i>val_marker</i> is going to be moved <i>val_moving</i>
   *        (read from the config file).
   * \param[in] val_marker - Index of the marker in which we are interested.
   * \param[in] val_moving - 0 or 1 depending if the the marker is going to be moved.
   */
  void SetMarker_All_Moving(unsigned short val_marker, unsigned short val_moving) { Marker_All_Moving[val_marker] = val_moving; }

  /*!
   * \brief Set if a marker <i>val_marker</i> allows deformation at the boundary.
   * \param[in] val_marker - Index of the marker in which we are interested.
   * \param[in] val_interface - 0 or 1 depending if the the marker is or not a DEFORM_MESH marker.
   */
  void SetMarker_All_Deform_Mesh(unsigned short val_marker, unsigned short val_deform) { Marker_All_Deform_Mesh[val_marker] = val_deform; }

  /*!
   * \brief Set if a in marker <i>val_marker</i> the flow load will be computed/employed.
   * \param[in] val_marker - Index of the marker in which we are interested.
   * \param[in] val_interface - 0 or 1 depending if the the marker is or not a Fluid_Load marker.
   */
  void SetMarker_All_Fluid_Load(unsigned short val_marker, unsigned short val_interface) { Marker_All_Fluid_Load[val_marker] = val_interface; }

  /*!
   * \brief Set if a marker <i>val_marker</i> is going to be customized in Python <i>val_PyCustom</i>
   *        (read from the config file).
   * \param[in] val_marker - Index of the marker in which we are interested.
   * \param[in] val_PyCustom - 0 or 1 depending if the the marker is going to be customized in Python.
   */
  void SetMarker_All_PyCustom(unsigned short val_marker, unsigned short val_PyCustom) { Marker_All_PyCustom[val_marker] = val_PyCustom; }

  /*!
   * \brief Set if a marker <i>val_marker</i> is going to be periodic <i>val_perbound</i>
   *        (read from the config file).
   * \param[in] val_marker - Index of the marker in which we are interested.
   * \param[in] val_perbound - Index of the surface with the periodic boundary.
   */
  void SetMarker_All_PerBound(unsigned short val_marker, short val_perbound) { Marker_All_PerBound[val_marker] = val_perbound; }

  /*!
   * \brief Set if a marker <i>val_marker</i> is going to be sent or receive <i>val_index</i>
   *        from another domain.
   * \param[in] val_marker - 0 or 1 depending if the the marker is going to be moved.
   * \param[in] val_index - Index of the surface read from geometry file.
   */
  void SetMarker_All_SendRecv(unsigned short val_marker, short val_index) { Marker_All_SendRecv[val_marker] = val_index; }

  /*!
   * \brief Get the send-receive information for a marker <i>val_marker</i>.
   * \param[in] val_marker - 0 or 1 depending if the the marker is going to be moved.
   * \return If positive, the information is sended to that domain, in case negative
   *         the information is receive from that domain.
   */
  short GetMarker_All_SendRecv(unsigned short val_marker) const { return Marker_All_SendRecv[val_marker]; }

  /*!
   * \brief Get an internal index that identify the periodic boundary conditions.
   * \param[in] val_marker - Value of the marker that correspond with the periodic boundary.
   * \return The internal index of the periodic boundary condition.
   */
  short GetMarker_All_PerBound(unsigned short val_marker) const { return Marker_All_PerBound[val_marker]; }

  /*!
   * \brief Get the monitoring information for a marker <i>val_marker</i>.
   * \param[in] val_marker - 0 or 1 depending if the the marker is going to be monitored.
   * \return 0 or 1 depending if the marker is going to be monitored.
   */
  unsigned short GetMarker_All_Monitoring(unsigned short val_marker) const { return Marker_All_Monitoring[val_marker]; }

  /*!
   * \brief Get the monitoring information for a marker <i>val_marker</i>.
   * \param[in] val_marker - 0 or 1 depending if the the marker is going to be monitored.
   * \return 0 or 1 depending if the marker is going to be monitored.
   */
  unsigned short GetMarker_All_GeoEval(unsigned short val_marker) const { return Marker_All_GeoEval[val_marker]; }

  /*!
   * \brief Get the design information for a marker <i>val_marker</i>.
   * \param[in] val_marker - 0 or 1 depending if the the marker is going to be monitored.
   * \return 0 or 1 depending if the marker is going to be monitored.
   */
  unsigned short GetMarker_All_Designing(unsigned short val_marker) const { return Marker_All_Designing[val_marker]; }

  /*!
   * \brief Get the plotting information for a marker <i>val_marker</i>.
   * \param[in] val_marker - 0 or 1 depending if the the marker is going to be moved.
   * \return 0 or 1 depending if the marker is going to be plotted.
   */
  unsigned short GetMarker_All_Plotting(unsigned short val_marker) const { return Marker_All_Plotting[val_marker]; }

  /*!
   * \brief Get the plotting information for a marker <i>val_marker</i>.
   * \param[in] val_marker - 0 or 1 depending if the the marker is going to be moved.
   * \return 0 or 1 depending if the marker is going to be plotted.
   */
  unsigned short GetMarker_All_Analyze(unsigned short val_marker) const { return Marker_All_Analyze[val_marker]; }

  /*!
   * \brief Get the FSI interface information for a marker <i>val_marker</i>.
   * \param[in] val_marker - 0 or 1 depending if the the marker is going to be moved.
   * \return 0 or 1 depending if the marker is part of the FSI interface.
   */
  unsigned short GetMarker_All_ZoneInterface(unsigned short val_marker) const { return Marker_All_ZoneInterface[val_marker]; }

  /*!
   * \brief Get the MixingPlane interface information for a marker <i>val_marker</i>.
   * \param[in] val_marker value of the marker on the grid.
   * \return 0 if is not part of the MixingPlane Interface and greater than 1 if it is part.
   */
  unsigned short GetMarker_All_MixingPlaneInterface(unsigned short val_marker) const { return Marker_All_MixingPlaneInterface[val_marker]; }

  /*!
   * \brief Get the Turbomachinery information for a marker <i>val_marker</i>.
   * \param[in] val_marker value of the marker on the grid.
   * \return 0 if is not part of the Turbomachinery and greater than 1 if it is part.
   */
  unsigned short GetMarker_All_Turbomachinery(unsigned short val_marker) const { return Marker_All_Turbomachinery[val_marker]; }

  /*!
   * \brief Get the Turbomachinery flag information for a marker <i>val_marker</i>.
   * \param[in] val_marker value of the marker on the grid.
   * \return 0 if is not part of the Turbomachinery, flag INFLOW or OUTFLOW if it is part.
   */
  unsigned short GetMarker_All_TurbomachineryFlag(unsigned short val_marker) const { return Marker_All_TurbomachineryFlag[val_marker]; }

  /*!
   * \brief Get the number of FSI interface markers <i>val_marker</i>.
   * \param[in] void.
   * \return Number of markers belonging to the FSI interface.
   */
  unsigned short GetMarker_n_ZoneInterface(void) const { return nMarker_ZoneInterface; }

  /*!
   * \brief Get the DV information for a marker <i>val_marker</i>.
   * \param[in] val_marker - 0 or 1 depending if the the marker is going to be affected by design variables.
   * \return 0 or 1 depending if the marker is going to be affected by design variables.
   */
  unsigned short GetMarker_All_DV(unsigned short val_marker) const { return Marker_All_DV[val_marker]; }

  /*!
   * \brief Get the motion information for a marker <i>val_marker</i>.
   * \param[in] val_marker - 0 or 1 depending if the the marker is going to be moved.
   * \return 0 or 1 depending if the marker is going to be moved.
   */
  unsigned short GetMarker_All_Moving(unsigned short val_marker) const { return Marker_All_Moving[val_marker]; }

  /*!
   * \brief Get whether marker <i>val_marker</i> is a DEFORM_MESH marker
   * \param[in] val_marker - 0 or 1 depending if the the marker belongs to the DEFORM_MESH subset.
   * \return 0 or 1 depending if the marker belongs to the DEFORM_MESH subset.
   */
  unsigned short GetMarker_All_Deform_Mesh(unsigned short val_marker) const { return Marker_All_Deform_Mesh[val_marker]; }

  /*!
   * \brief Get whether marker <i>val_marker</i> is a Fluid_Load marker
   * \param[in] val_marker - 0 or 1 depending if the the marker belongs to the Fluid_Load subset.
   * \return 0 or 1 depending if the marker belongs to the Fluid_Load subset.
   */
  unsigned short GetMarker_All_Fluid_Load(unsigned short val_marker) const { return Marker_All_Fluid_Load[val_marker]; }

  /*!
   * \brief Get the Python customization for a marker <i>val_marker</i>.
   * \param[in] val_marker - Index of the marker in which we are interested.
   * \return 0 or 1 depending if the marker is going to be customized in Python.
   */
  unsigned short GetMarker_All_PyCustom(unsigned short val_marker) const { return Marker_All_PyCustom[val_marker];}

  /*!
   * \brief Get the airfoil sections in the slicing process.
   * \param[in] val_section - Index of the section.
   * \return Coordinate of the airfoil to slice.
   */
  su2double GetLocationStations(unsigned short val_section) const { return LocationStations[val_section]; }

  /*!
   * \brief Get the defintion of the nacelle location.
   * \param[in] val_index - Index of the section.
   * \return Coordinate of the nacelle location.
   */
  su2double GetNacelleLocation(unsigned short val_index) const { return NacelleLocation[val_index]; }

  /*!
   * \brief Get the number of pre-smoothings in a multigrid strategy.
   * \param[in] val_mesh - Index of the grid.
   * \return Number of smoothing iterations.
   */
  unsigned short GetMG_PreSmooth(unsigned short val_mesh) const {
    if (nMG_PreSmooth == 0) return 1;
    return MG_PreSmooth[val_mesh];
  }

  /*!
   * \brief Get the number of post-smoothings in a multigrid strategy.
   * \param[in] val_mesh - Index of the grid.
   * \return Number of smoothing iterations.
   */
  unsigned short GetMG_PostSmooth(unsigned short val_mesh) const {
    if (nMG_PostSmooth == 0) return 0;
    return MG_PostSmooth[val_mesh];
  }

  /*!
   * \brief Get the number of implicit Jacobi smoothings of the correction in a multigrid strategy.
   * \param[in] val_mesh - Index of the grid.
   * \return Number of implicit smoothing iterations.
   */
  unsigned short GetMG_CorrecSmooth(unsigned short val_mesh) const {
    if (nMG_CorrecSmooth == 0) return 0;
    return MG_CorrecSmooth[val_mesh];
  }

  /*!
   * \brief plane of the FFD (I axis) that should be fixed.
   * \param[in] val_index - Index of the arrray with all the planes in the I direction that should be fixed.
   * \return Index of the plane that is going to be freeze.
   */
  short GetFFD_Fix_IDir(unsigned short val_index) const { return FFD_Fix_IDir[val_index]; }

  /*!
   * \brief plane of the FFD (J axis) that should be fixed.
   * \param[in] val_index - Index of the arrray with all the planes in the J direction that should be fixed.
   * \return Index of the plane that is going to be freeze.
   */
  short GetFFD_Fix_JDir(unsigned short val_index) const { return FFD_Fix_JDir[val_index]; }

  /*!
   * \brief plane of the FFD (K axis) that should be fixed.
   * \param[in] val_index - Index of the arrray with all the planes in the K direction that should be fixed.
   * \return Index of the plane that is going to be freeze.
   */
  short GetFFD_Fix_KDir(unsigned short val_index) const { return FFD_Fix_KDir[val_index]; }

  /*!
   * \brief Get the number of planes to fix in the I direction.
   * \return Number of planes to fix in the I direction.
   */
  unsigned short GetnFFD_Fix_IDir(void) const { return nFFD_Fix_IDir; }

  /*!
   * \brief Get the number of planes to fix in the J direction.
   * \return Number of planes to fix in the J direction.
   */
  unsigned short GetnFFD_Fix_JDir(void) const { return nFFD_Fix_JDir; }

  /*!
   * \brief Get the number of planes to fix in the K direction.
   * \return Number of planes to fix in the K direction.
   */
  unsigned short GetnFFD_Fix_KDir(void) const { return nFFD_Fix_KDir; }

  /*!
   * \brief Governing equations of the flow (it can be different from the run time equation).
   * \param[in] val_zone - Zone where the soler is applied.
   * \return Governing equation that we are solving.
   */
  unsigned short GetKind_Solver(void) const { return Kind_Solver; }

  /*!
   * \brief Governing equations of the flow (it can be different from the run time equation).
   * \param[in] val_zone - Zone where the soler is applied.
   * \return Governing equation that we are solving.
   */
  void SetKind_Solver(unsigned short val_solver) { Kind_Solver = val_solver; }

  /*!
   * \brief Return true if a fluid solver is in use.
   */
  bool GetFluidProblem(void) const {
    switch (Kind_Solver) {
      case EULER : case NAVIER_STOKES: case RANS:
      case INC_EULER : case INC_NAVIER_STOKES: case INC_RANS:
      case DISC_ADJ_INC_EULER: case DISC_ADJ_INC_NAVIER_STOKES: case DISC_ADJ_INC_RANS:
      case DISC_ADJ_EULER: case DISC_ADJ_NAVIER_STOKES: case DISC_ADJ_RANS:
        return true;
      default:
        return false;
    }
  }

  /*!
   * \brief Return true if a structural solver is in use.
   */
  bool GetStructuralProblem(void) const {
    return (Kind_Solver == FEM_ELASTICITY) || (Kind_Solver == DISC_ADJ_FEM);
  }

  /*!
   * \brief Return true if a heat solver is in use.
   */
  bool GetHeatProblem(void) const {
    return (Kind_Solver == HEAT_EQUATION) || (Kind_Solver == DISC_ADJ_HEAT);
  }

  /*!
   * \brief Return true if a high order FEM solver is in use.
   */
  bool GetFEMSolver(void) const {
    switch (Kind_Solver) {
      case FEM_EULER: case FEM_NAVIER_STOKES: case FEM_RANS: case FEM_LES:
      case DISC_ADJ_FEM_EULER: case DISC_ADJ_FEM_NS: case DISC_ADJ_FEM_RANS:
        return true;
      default:
        return false;
    }
  }

  /*!
   * \brief Kind of Multizone Solver.
   * \return Governing equation that we are solving.
   */
  unsigned short GetKind_MZSolver(void) const { return Kind_MZSolver; }

  /*!
   * \brief Governing equations of the flow (it can be different from the run time equation).
   * \param[in] val_zone - Zone where the soler is applied.
   * \return Governing equation that we are solving.
   */
  unsigned short GetKind_Regime(void) const { return Kind_Regime; }

  /*!
   * \brief Governing equations of the flow (it can be different from the run time equation).
   * \param[in] val_zone - Zone where the soler is applied.
   * \return Governing equation that we are solving.
   */
  unsigned short GetSystemMeasurements(void) const { return SystemMeasurements; }

  /*!
   * \brief Gas model that we are using.
   * \return Gas model that we are using.
   */
  unsigned short GetKind_GasModel(void) const { return Kind_GasModel; }

  /*!
   * \brief Get the transport coefficient model.
   * \return Index of transport coefficient model.
   */
  unsigned short GetKind_TransCoeffModel(void) const { return Kind_TransCoeffModel; }

  /*!
   * \brief Fluid model that we are using.
   * \return Fluid model that we are using.
   */
  unsigned short GetKind_FluidModel(void) const { return Kind_FluidModel; }

  /*!
   * \brief Option to define the density model for incompressible flows.
   * \return Density model option
   */
  unsigned short GetKind_DensityModel(void) const { return Kind_DensityModel; }

  /*!
   * \brief Flag for whether to solve the energy equation for incompressible flows.
   * \return Flag for energy equation
   */
  bool GetEnergy_Equation(void) const { return Energy_Equation; }

  /*!
   * \brief free stream option to initialize the solution
   * \return free stream option
   */
  unsigned short GetKind_FreeStreamOption(void) const { return Kind_FreeStreamOption; }

  /*!
   * \brief free stream option to initialize the solution
   * \return free stream option
   */
  unsigned short GetKind_InitOption(void) const { return Kind_InitOption; }
  /*!
   * \brief Get the value of the critical pressure.
   * \return Critical pressure.
   */
  su2double GetPressure_Critical(void) const { return Pressure_Critical; }

  /*!
   * \brief Get the value of the critical temperature.
   * \return Critical temperature.
   */
  su2double GetTemperature_Critical(void) const { return Temperature_Critical; }

  /*!
   * \brief Get the value of the critical pressure.
   * \return Critical pressure.
   */
  su2double GetAcentric_Factor(void) const { return Acentric_Factor; }

  /*!
   * \brief Get the value of the viscosity model.
   * \return Viscosity model.
   */
  unsigned short GetKind_ViscosityModel(void) const { return Kind_ViscosityModel; }

  /*!
   * \brief Get the value of the thermal conductivity model.
   * \return Conductivity model.
   */
  unsigned short GetKind_ConductivityModel(void) const { return Kind_ConductivityModel; }

  /*!
   * \brief Get the value of the turbulent thermal conductivity model.
   * \return Turbulent conductivity model.
   */
  unsigned short GetKind_ConductivityModel_Turb(void) const { return Kind_ConductivityModel_Turb; }

  /*!
   * \brief Get the value of the constant viscosity.
   * \return Constant viscosity.
   */
  su2double GetMu_Constant(void) const { return Mu_Constant; }

  /*!
   * \brief Get the value of the non-dimensional constant viscosity.
   * \return Non-dimensional constant viscosity.
   */
  su2double GetMu_ConstantND(void) const { return Mu_ConstantND; }

  /*!
   * \brief Get the value of the thermal conductivity.
   * \return Thermal conductivity.
   */
  su2double GetKt_Constant(void) const { return Kt_Constant; }

  /*!
   * \brief Get the value of the non-dimensional thermal conductivity.
   * \return Non-dimensional thermal conductivity.
   */
  su2double GetKt_ConstantND(void) const { return Kt_ConstantND; }

  /*!
   * \brief Get the value of the reference viscosity for Sutherland model.
   * \return The reference viscosity.
   */
  su2double GetMu_Ref(void) const { return Mu_Ref; }

  /*!
   * \brief Get the value of the non-dimensional reference viscosity for Sutherland model.
   * \return The non-dimensional reference viscosity.
   */
  su2double GetMu_RefND(void) const { return Mu_RefND; }

  /*!
   * \brief Get the value of the reference temperature for Sutherland model.
   * \return The reference temperature.
   */
  su2double GetMu_Temperature_Ref(void) const { return Mu_Temperature_Ref; }

  /*!
   * \brief Get the value of the non-dimensional reference temperature for Sutherland model.
   * \return The non-dimensional reference temperature.
   */
  su2double GetMu_Temperature_RefND(void) const { return Mu_Temperature_RefND; }

  /*!
   * \brief Get the value of the reference S for Sutherland model.
   * \return The reference S.
   */
  su2double GetMu_S(void) const { return Mu_S; }

  /*!
   * \brief Get the value of the non-dimensional reference S for Sutherland model.
   * \return The non-dimensional reference S.
   */
  su2double GetMu_SND(void) const { return Mu_SND; }

  /*!
   * \brief Get the number of coefficients in the temperature polynomial models.
   * \return The the number of coefficients in the temperature polynomial models.
   */
  unsigned short GetnPolyCoeffs(void) const { return nPolyCoeffs; }

  /*!
   * \brief Get the temperature polynomial coefficient for specific heat Cp.
   * \param[in] val_index - Index of the array with all polynomial coefficients.
   * \return Temperature polynomial coefficient for specific heat Cp.
   */
  su2double GetCp_PolyCoeff(unsigned short val_index) const { return CpPolyCoefficients[val_index]; }

  /*!
   * \brief Get the temperature polynomial coefficient for specific heat Cp.
   * \param[in] val_index - Index of the array with all polynomial coefficients.
   * \return Temperature polynomial coefficient for specific heat Cp.
   */
  su2double GetCp_PolyCoeffND(unsigned short val_index) const { return CpPolyCoefficientsND[val_index]; }

  /*!
   * \brief Get the temperature polynomial coefficient for viscosity.
   * \param[in] val_index - Index of the array with all polynomial coefficients.
   * \return Temperature polynomial coefficient for viscosity.
   */
  su2double GetMu_PolyCoeff(unsigned short val_index) const { return MuPolyCoefficients[val_index]; }

  /*!
   * \brief Get the temperature polynomial coefficient for viscosity.
   * \param[in] val_index - Index of the array with all polynomial coefficients.
   * \return Non-dimensional temperature polynomial coefficient for viscosity.
   */
  su2double GetMu_PolyCoeffND(unsigned short val_index) const { return MuPolyCoefficientsND[val_index]; }

  /*!
   * \brief Get the temperature polynomial coefficients for viscosity.
   * \return Non-dimensional temperature polynomial coefficients for viscosity.
   */
  su2double* GetMu_PolyCoeffND(void) { return MuPolyCoefficientsND; }

  /*!
   * \brief Get the temperature polynomial coefficient for thermal conductivity.
   * \param[in] val_index - Index of the array with all polynomial coefficients.
   * \return Temperature polynomial coefficient for thermal conductivity.
   */
  su2double GetKt_PolyCoeff(unsigned short val_index) const { return KtPolyCoefficients[val_index]; }

  /*!
   * \brief Get the temperature polynomial coefficient for thermal conductivity.
   * \param[in] val_index - Index of the array with all polynomial coefficients.
   * \return Non-dimensional temperature polynomial coefficient for thermal conductivity.
   */
  su2double GetKt_PolyCoeffND(unsigned short val_index) const { return KtPolyCoefficientsND[val_index]; }

  /*!
   * \brief Get the temperature polynomial coefficients for thermal conductivity.
   * \return Non-dimensional temperature polynomial coefficients for thermal conductivity.
   */
  su2double* GetKt_PolyCoeffND(void) { return KtPolyCoefficientsND; }

  /*!
   * \brief Set the value of the non-dimensional constant viscosity.
   */
  void SetMu_ConstantND(su2double mu_const) { Mu_ConstantND = mu_const; }

  /*!
   * \brief Set the value of the non-dimensional thermal conductivity.
   */
  void SetKt_ConstantND(su2double kt_const) { Kt_ConstantND = kt_const; }

  /*!
   * \brief Set the value of the non-dimensional reference viscosity for Sutherland model.
   */
  void SetMu_RefND(su2double mu_ref) { Mu_RefND = mu_ref; }

  /*!
   * \brief Set the value of the non-dimensional reference temperature for Sutherland model.
   */
  void SetMu_Temperature_RefND(su2double mu_Tref) { Mu_Temperature_RefND = mu_Tref; }

  /*!
   * \brief Set the value of the non-dimensional S for Sutherland model.
   */
  void SetMu_SND(su2double mu_s) { Mu_SND = mu_s; }

  /*!
   * \brief Set the temperature polynomial coefficient for specific heat Cp.
   * \param[in] val_coeff - Temperature polynomial coefficient for specific heat Cp.
   * \param[in] val_index - Index of the array with all polynomial coefficients.
   */
  void SetCp_PolyCoeffND(su2double val_coeff, unsigned short val_index) { CpPolyCoefficientsND[val_index] = val_coeff; }

  /*!
   * \brief Set the temperature polynomial coefficient for viscosity.
   * \param[in] val_coeff - Non-dimensional temperature polynomial coefficient for viscosity.
   * \param[in] val_index - Index of the array with all polynomial coefficients.
   */
  void SetMu_PolyCoeffND(su2double val_coeff, unsigned short val_index) { MuPolyCoefficientsND[val_index] = val_coeff; }

  /*!
   * \brief Set the temperature polynomial coefficient for thermal conductivity.
   * \param[in] val_coeff - Non-dimensional temperature polynomial coefficient for thermal conductivity.
   * \param[in] val_index - Index of the array with all polynomial coefficients.
   */
  void SetKt_PolyCoeffND(su2double val_coeff, unsigned short val_index) { KtPolyCoefficientsND[val_index] = val_coeff; }

  /*!
   * \brief Get the kind of method for computation of spatial gradients used for viscous and source terms.
   * \return Numerical method for computation of spatial gradients used for viscous and source terms.
   */
  unsigned short GetKind_Gradient_Method(void) const { return Kind_Gradient_Method; }

  /*!
   * \brief Get the kind of method for computation of spatial gradients used for upwind reconstruction.
   * \return Numerical method for computation of spatial gradients used for upwind reconstruction.
   */
  unsigned short GetKind_Gradient_Method_Recon(void) const { return Kind_Gradient_Method_Recon; }

  /*!
   * \brief Get flag for whether a second gradient calculation is required for upwind reconstruction alone.
   * \return <code>TRUE</code> means that a second gradient will be calculated for upwind reconstruction.
   */
  bool GetReconstructionGradientRequired(void) const { return ReconstructionGradientRequired; }

  /*!
   * \brief Get flag for whether a least-squares gradient method is being applied.
   * \return <code>TRUE</code> means that a least-squares gradient method is being applied.
   */
  bool GetLeastSquaresRequired(void) const { return LeastSquaresRequired; }

  /*!
   * \brief Get the kind of solver for the implicit solver.
   * \return Numerical solver for implicit formulation (solving the linear system).
   */
  unsigned short GetKind_Linear_Solver(void) const { return Kind_Linear_Solver; }


  /*!
   * \brief Get the kind of preconditioner for the implicit solver.
   * \return Numerical preconditioner for implicit formulation (solving the linear system).
   */
  unsigned short GetKind_Linear_Solver_Prec(void) const { return Kind_Linear_Solver_Prec; }

  /*!
   * \brief Get the kind of solver for the implicit solver.
   * \return Numerical solver for implicit formulation (solving the linear system).
   */
  unsigned short GetKind_Deform_Linear_Solver(void) const { return Kind_Deform_Linear_Solver; }

  /*!
   * \brief Set the kind of preconditioner for the implicit solver.
   * \return Numerical preconditioner for implicit formulation (solving the linear system).
   */
  void SetKind_Deform_Linear_Solver_Prec(unsigned short val_kind_prec) { Kind_Deform_Linear_Solver_Prec = val_kind_prec; }

  /*!
   * \brief Set the kind of preconditioner for the implicit solver.
   * \return Numerical preconditioner for implicit formulation (solving the linear system).
   */
  void SetKind_Linear_Solver_Prec(unsigned short val_kind_prec) { Kind_Linear_Solver_Prec = val_kind_prec; }

  /*!
   * \brief Get min error of the linear solver for the implicit formulation.
   * \return Min error of the linear solver for the implicit formulation.
   */
  su2double GetLinear_Solver_Error(void) const { return Linear_Solver_Error; }

  /*!
   * \brief Get min error of the linear solver for the implicit formulation.
   * \return Min error of the linear solver for the implicit formulation.
   */
  su2double GetDeform_Linear_Solver_Error(void) const { return Deform_Linear_Solver_Error; }

  /*!
   * \brief Get max number of iterations of the linear solver for the implicit formulation.
   * \return Max number of iterations of the linear solver for the implicit formulation.
   */
  unsigned long GetLinear_Solver_Iter(void) const { return Linear_Solver_Iter; }

  /*!
   * \brief Get max number of iterations of the linear solver for the implicit formulation.
   * \return Max number of iterations of the linear solver for the implicit formulation.
   */
  unsigned long GetDeform_Linear_Solver_Iter(void) const { return Deform_Linear_Solver_Iter; }

  /*!
   * \brief Get the ILU fill-in level for the linear solver.
   * \return Fill in level of the ILU preconditioner for the linear solver.
   */
  unsigned short GetLinear_Solver_ILU_n(void) const { return Linear_Solver_ILU_n; }

  /*!
   * \brief Get restart frequency of the linear solver for the implicit formulation.
   * \return Restart frequency of the linear solver for the implicit formulation.
   */
  unsigned long GetLinear_Solver_Restart_Frequency(void) const { return Linear_Solver_Restart_Frequency; }

  /*!
   * \brief Get the relaxation factor for iterative linear smoothers.
   * \return Relaxation factor.
   */
  su2double GetLinear_Solver_Smoother_Relaxation(void) const { return Linear_Solver_Smoother_Relaxation; }

  /*!
   * \brief Get the relaxation factor for solution updates of adjoint solvers.
   */
  su2double GetRelaxation_Factor_Adjoint(void) const { return Relaxation_Factor_Adjoint; }

  /*!
   * \brief Get the relaxation coefficient of the CHT coupling.
   * \return relaxation coefficient of the CHT coupling.
   */
  su2double GetRelaxation_Factor_CHT(void) const { return Relaxation_Factor_CHT; }

  /*!
   * \brief Get the relaxation coefficient of the linear solver for the implicit formulation.
   * \return relaxation coefficient of the linear solver for the implicit formulation.
   */
  su2double GetRoe_Kappa(void) const { return Roe_Kappa; }

  /*!
   * \brief Get the wing semi span.
   * \return value of the wing semi span.
   */
  su2double GetSemiSpan(void) const { return SemiSpan; }

  /*!
   * \brief Get the kind of solver for the implicit solver.
   * \return Numerical solver for implicit formulation (solving the linear system).
   */
  unsigned short GetKind_AdjTurb_Linear_Solver(void) const { return Kind_AdjTurb_Linear_Solver; }

  /*!
   * \brief Get the kind of preconditioner for the implicit solver.
   * \return Numerical preconditioner for implicit formulation (solving the linear system).
   */
  unsigned short GetKind_AdjTurb_Linear_Prec(void) const { return Kind_AdjTurb_Linear_Prec; }

  /*!
   * \brief Get the kind of solver for the implicit solver.
   * \return Numerical solver for implicit formulation (solving the linear system).
   */
  unsigned short GetKind_DiscAdj_Linear_Solver(void) const { return Kind_DiscAdj_Linear_Solver; }

  /*!
   * \brief Get the kind of preconditioner for the implicit solver.
   * \return Numerical preconditioner for implicit formulation (solving the linear system).
   */
  unsigned short GetKind_DiscAdj_Linear_Prec(void) const { return Kind_DiscAdj_Linear_Prec; }

  /*!
   * \brief Get the kind of preconditioner for the implicit solver.
   * \return Numerical preconditioner for implicit formulation (solving the linear system).
   */
  unsigned short GetKind_Deform_Linear_Solver_Prec(void) const { return Kind_Deform_Linear_Solver_Prec; }

  /*!
   * \brief Set the kind of preconditioner for the implicit solver.
   * \return Numerical preconditioner for implicit formulation (solving the linear system).
   */
  void SetKind_AdjTurb_Linear_Prec(unsigned short val_kind_prec) { Kind_AdjTurb_Linear_Prec = val_kind_prec; }

  /*!
   * \brief Get min error of the linear solver for the implicit formulation.
   * \return Min error of the linear solver for the implicit formulation.
   */
  su2double GetAdjTurb_Linear_Error(void) const { return AdjTurb_Linear_Error; }

  /*!
   * \brief Get the entropy fix.
   * \return Vaule of the entropy fix.
   */
  su2double GetEntropyFix_Coeff(void) const { return EntropyFix_Coeff; }

  /*!
   * \brief Get max number of iterations of the linear solver for the implicit formulation.
   * \return Max number of iterations of the linear solver for the implicit formulation.
   */
  unsigned short GetAdjTurb_Linear_Iter(void) const { return AdjTurb_Linear_Iter; }

  /*!
   * \brief Get CFL reduction factor for adjoint turbulence model.
   * \return CFL reduction factor.
   */
  su2double GetCFLRedCoeff_AdjTurb(void) const { return CFLRedCoeff_AdjTurb; }

  /*!
   * \brief Get the number of nonlinear increments for mesh deformation.
   * \return Number of nonlinear increments for mesh deformation.
   */
  unsigned long GetGridDef_Nonlinear_Iter(void) const { return GridDef_Nonlinear_Iter; }

  /*!
   * \brief Get information about whether the mesh will be deformed using pseudo linear elasticity.
   * \return <code>TRUE</code> means that grid deformation is active.
   */
  bool GetDeform_Mesh(void) const { return Deform_Mesh; }

  /*!
   * \brief Get information about writing grid deformation residuals to the console.
   * \return <code>TRUE</code> means that grid deformation residuals will be written to the console.
   */
  bool GetDeform_Output(void) const { return Deform_Output; }

  /*!
   * \brief Get factor to multiply smallest volume for deform tolerance.
   * \return Factor to multiply smallest volume for deform tolerance.
   */
  su2double GetDeform_Coeff(void) const { return Deform_Coeff; }

  /*!
   * \brief Get limit for the volumetric deformation.
   * \return Distance to the surface to be deformed.
   */
  su2double GetDeform_Limit(void) const { return Deform_Limit; }

  /*!
   * \brief Get Young's modulus for deformation (constant stiffness deformation)
   */
  su2double GetDeform_ElasticityMod(void) const { return Deform_ElasticityMod; }

  /*!
   * \brief Get Poisson's ratio for deformation (constant stiffness deformation)
   * \
   */
  su2double GetDeform_PoissonRatio(void) const { return Deform_PoissonRatio; }

  /*!
   * \brief Get the type of stiffness to impose for FEA mesh deformation.
   * \return type of stiffness to impose for FEA mesh deformation.
   */
  unsigned short GetDeform_Stiffness_Type(void) const { return Deform_StiffnessType; }

  /*!
   * \brief Get the size of the layer of highest stiffness for wall distance-based mesh stiffness.
   */
  su2double GetDeform_StiffLayerSize(void) const { return Deform_StiffLayerSize; }

  /*!
   * \brief Creates a tecplot file to visualize the volume deformation deformation made by the DEF software.
   * \return <code>TRUE</code> if the deformation is going to be plotted; otherwise <code>FALSE</code>.
   */
  bool GetVisualize_Volume_Def(void) const { return Visualize_Volume_Def; }

  /*!
   * \brief Creates a teot file to visualize the surface deformation deformation made by the DEF software.
   * \return <code>TRUE</code> if the deformation is going to be plotted; otherwise <code>FALSE</code>.
   */
  bool GetVisualize_Surface_Def(void) const { return Visualize_Surface_Def; }

  /*!
   * \brief Define the FFD box with a symetry plane.
   * \return <code>TRUE</code> if there is a symmetry plane in the FFD; otherwise <code>FALSE</code>.
   */
  bool GetFFD_Symmetry_Plane(void) const { return FFD_Symmetry_Plane; }

  /*!
   * \brief Get the kind of SU2 software component.
   * \return Kind of the SU2 software component.
   */
  unsigned short GetKind_SU2(void) const { return Kind_SU2; }

  /*!
   * \brief Get the kind of non-dimensionalization.
   * \return Kind of non-dimensionalization.
   */
  unsigned short GetRef_NonDim(void) const { return Ref_NonDim; }

  /*!
   * \brief Get the kind of incompressible non-dimensionalization.
   * \return Kind of incompressible non-dimensionalization.
   */
  unsigned short GetRef_Inc_NonDim(void) const { return Ref_Inc_NonDim; }

  /*!
   * \brief Get the kind of SU2 software component.
   * \return Kind of the SU2 software component.
   */
  void SetKind_SU2(unsigned short val_kind_su2) { Kind_SU2 = val_kind_su2 ; }

  /*!
   * \brief Get the kind of the turbulence model.
   * \return Kind of the turbulence model.
   */
  unsigned short GetKind_Turb_Model(void) const { return Kind_Turb_Model; }

  /*!
   * \brief Get the kind of the transition model.
   * \return Kind of the transion model.
   */
  unsigned short GetKind_Trans_Model(void) const { return Kind_Trans_Model; }

  /*!
   * \brief Get the kind of the subgrid scale model.
   * \return Kind of the subgrid scale model.
   */
  unsigned short GetKind_SGS_Model(void) const { return Kind_SGS_Model; }

  /*!
   * \brief Get the kind of adaptation technique.
   * \return Kind of adaptation technique.
   */
  unsigned short GetKind_Adaptation(void) const { return Kind_Adaptation; }

  /*!
   * \brief Get the number of new elements added in the adaptation process.
   * \return percentage of new elements that are going to be added in the adaptation.
   */
  su2double GetNew_Elem_Adapt(void) const { return New_Elem_Adapt; }

  /*!
   * \brief Get the kind of time integration method.
   * \note This is the information that the code will use, the method will
   *       change in runtime depending of the specific equation (direct, adjoint,
   *       linearized) that is being solved.
   * \return Kind of time integration method.
   */
  unsigned short GetKind_TimeIntScheme(void) const { return Kind_TimeNumScheme; }

  /*!
   * \brief Get the kind of convective numerical scheme.
   * \note This is the information that the code will use, the method will
   *       change in runtime depending of the specific equation (direct, adjoint,
   *       linearized) that is being solved.
   * \return Kind of the convective scheme.
   */
  unsigned short GetKind_ConvNumScheme(void) const { return Kind_ConvNumScheme; }

  /*!
   * \brief Get kind of center scheme for the convective terms.
   * \note This is the information that the code will use, the method will
   *       change in runtime depending of the specific equation (direct, adjoint,
   *       linearized) that is being solved.
   * \return Kind of center scheme for the convective terms.
   */
  unsigned short GetKind_Centered(void) const { return Kind_Centered; }

  /*!
   * \brief Get kind of upwind scheme for the convective terms.
   * \note This is the information that the code will use, the method will
   *       change in runtime depending of the specific equation (direct, adjoint,
   *       linearized) that is being solved.
   * \return Kind of upwind scheme for the convective terms.
   */
  unsigned short GetKind_Upwind(void) const { return Kind_Upwind; }

  /*!
   * \brief Get if the upwind scheme used MUSCL or not.
   * \note This is the information that the code will use, the method will
   *       change in runtime depending of the specific equation (direct, adjoint,
   *       linearized) that is being solved.
   * \return MUSCL scheme.
   */
  bool GetMUSCL(void) const { return MUSCL; }

  /*!
   * \brief Get if the upwind scheme used MUSCL or not.
   * \note This is the information that the code will use, the method will
   *       change in runtime depending of the specific equation (direct, adjoint,
   *       linearized) that is being solved.
   * \return MUSCL scheme.
   */
  bool GetMUSCL_Flow(void) const { return MUSCL_Flow; }

  /*!
   * \brief Get if the upwind scheme used MUSCL or not.
   * \note This is the information that the code will use, the method will
   *       change in runtime depending of the specific equation (direct, adjoint,
   *       linearized) that is being solved.
   * \return MUSCL scheme.
   */
  bool GetMUSCL_NEMO(void) const { return MUSCL_NEMO; }

  /*!
   * \brief Get if the upwind scheme used MUSCL or not.
   * \note This is the information that the code will use, the method will
   *       change in runtime depending of the specific equation (direct, adjoint,
   *       linearized) that is being solved.
   * \return MUSCL scheme.
   */
  bool GetMUSCL_Heat(void) const { return MUSCL_Heat; }

  /*!
   * \brief Get if the upwind scheme used MUSCL or not.
   * \note This is the information that the code will use, the method will
   *       change in runtime depending of the specific equation (direct, adjoint,
   *       linearized) that is being solved.
   * \return MUSCL scheme.
   */
  bool GetMUSCL_Turb(void) const { return MUSCL_Turb; }

  /*!
   * \brief Get if the upwind scheme used MUSCL or not.
   * \note This is the information that the code will use, the method will
   *       change in runtime depending of the specific equation (direct, adjoint,
   *       linearized) that is being solved.
   * \return MUSCL scheme.
   */
  bool GetMUSCL_AdjFlow(void) const { return MUSCL_AdjFlow; }

  /*!
   * \brief Get if the upwind scheme used MUSCL or not.
   * \note This is the information that the code will use, the method will
   *       change in runtime depending of the specific equation (direct, adjoint,
   *       linearized) that is being solved.
   * \return MUSCL scheme.
   */
  bool GetMUSCL_AdjTurb(void) const { return MUSCL_AdjTurb; }

  /*!
   * \brief Get whether to "Use Accurate Jacobians" for AUSM+up(2) and SLAU(2).
   * \return yes/no.
   */
  bool GetUse_Accurate_Jacobians(void) const { return Use_Accurate_Jacobians; }

  /*!
   * \brief Get the kind of integration scheme (explicit or implicit)
   *        for the flow equations.
   * \note This value is obtained from the config file, and it is constant
   *       during the computation.
   * \return Kind of integration scheme for the flow equations.
   */
  unsigned short GetKind_TimeIntScheme_Flow(void) const { return Kind_TimeIntScheme_Flow; }

  /*!
   * \brief Get the kind of scheme (aliased or non-aliased) to be used in the
   *        predictor step of ADER-DG.
   * \return Kind of scheme used in the predictor step of ADER-DG.
   */
  unsigned short GetKind_ADER_Predictor(void) const { return Kind_ADER_Predictor; }

  /*!
   * \brief Get the kind of integration scheme (explicit or implicit)
   *        for the flow equations.
   * \note This value is obtained from the config file, and it is constant
   *       during the computation.
   * \return Kind of integration scheme for the plasma equations.
   */
  unsigned short GetKind_TimeIntScheme_Heat(void) const { return Kind_TimeIntScheme_Heat; }

  /*!
   * \brief Get the kind of integration scheme (explicit or implicit)
   *        for the flow equations.
   * \note This value is obtained from the config file, and it is constant
   *       during the computation.
   * \return Kind of integration scheme for the NEMO equations.
   */
  unsigned short GetKind_TimeIntScheme_NEMO(void) const { return Kind_TimeIntScheme_NEMO; }

  /*!
   * \brief Get the kind of time stepping
   *        for the heat equation.
   * \note This value is obtained from the config file, and it is constant
   *       during the computation.
   * \return Kind of time stepping for the heat equation.
   */
  unsigned short GetKind_TimeStep_Heat(void) const { return Kind_TimeStep_Heat; }

  /*!
   * \brief Get the kind of integration scheme (explicit or implicit)
   *        for the flow equations.
   * \note This value is obtained from the config file, and it is constant
   *       during the computation.
   * \return Kind of integration scheme for the plasma equations.
   */
  unsigned short GetKind_TimeIntScheme_FEA(void) const { return Kind_TimeIntScheme_FEA; }

  /*!
   * \brief Get the kind of integration scheme (explicit or implicit)
   *        for the radiation equations.
   * \note This value is obtained from the config file, and it is constant
   *       during the computation.
   * \return Kind of integration scheme for the radiation equations.
   */
  unsigned short GetKind_TimeIntScheme_Radiation(void) const { return Kind_TimeIntScheme_Radiation; }

  /*!
   * \brief Get the kind of integration scheme (explicit or implicit)
   *        for the template equations.
   * \note This value is obtained from the config file, and it is constant
   *       during the computation.
   * \return Kind of integration scheme for the plasma equations.
   */
  unsigned short GetKind_TimeIntScheme_Template(void);

  /*!
   * \brief Get the kind of integration scheme (explicit or implicit)
   *        for the flow equations.
   * \note This value is obtained from the config file, and it is constant
   *       during the computation.
   * \return Kind of integration scheme for the plasma equations.
   */
  unsigned short GetKind_SpaceIteScheme_FEA(void) const { return Kind_SpaceIteScheme_FEA; }

  /*!
   * \brief Get the kind of convective numerical scheme for the flow
   *        equations (centered or upwind).
   * \note This value is obtained from the config file, and it is constant
   *       during the computation.
   * \return Kind of convective numerical scheme for the flow equations.
   */
  unsigned short GetKind_ConvNumScheme_Flow(void) const { return Kind_ConvNumScheme_Flow; }

   /*!
   * \brief Get the kind of convective numerical scheme for the NEMO
   *        equations (centered or upwind).
   * \note This value is obtained from the config file, and it is constant
   *       during the computation.
   * \return Kind of convective numerical scheme for the NEMO equations.
   */
  unsigned short GetKind_ConvNumScheme_NEMO(void) const { return Kind_ConvNumScheme_NEMO; }

  /*!
   * \brief Get the kind of convective numerical scheme for the flow
   *        equations (finite element).
   * \note This value is obtained from the config file, and it is constant
   *       during the computation.
   * \return Kind of convective numerical scheme for the flow equations.
   */
  unsigned short GetKind_ConvNumScheme_FEM_Flow(void) const { return Kind_ConvNumScheme_FEM_Flow; }

  /*!
   * \brief Get the kind of convective numerical scheme for the template
   *        equations (centered or upwind).
   * \note This value is obtained from the config file, and it is constant
   *       during the computation.
   * \return Kind of convective numerical scheme for the flow equations.
   */
  unsigned short GetKind_ConvNumScheme_Template(void) const { return Kind_ConvNumScheme_Template; }

  /*!
   * \brief Get the kind of center convective numerical scheme for the flow equations.
   * \note This value is obtained from the config file, and it is constant
   *       during the computation.
   * \return Kind of center convective numerical scheme for the flow equations.
   */
  unsigned short GetKind_Centered_Flow(void) const { return Kind_Centered_Flow; }

  /*!
   * \brief Get the kind of center convective numerical scheme for the NEMO equations.
   * \note This value is obtained from the config file, and it is constant
   *       during the computation.
   * \return Kind of center convective numerical scheme for the NEMO equations.
   */
  unsigned short GetKind_Centered_NEMO(void) const { return Kind_Centered_NEMO; }

  /*!
   * \brief Get the kind of center convective numerical scheme for the plasma equations.
   * \note This value is obtained from the config file, and it is constant
   *       during the computation.
   * \return Kind of center convective numerical scheme for the flow equations.
   */
  unsigned short GetKind_Centered_Template(void);

  /*!
   * \brief Get the kind of upwind convective numerical scheme for the flow equations.
   * \note This value is obtained from the config file, and it is constant
   *       during the computation.
   * \return Kind of upwind convective numerical scheme for the flow equations.
   */
  unsigned short GetKind_Upwind_Flow(void) const { return Kind_Upwind_Flow; }

  /*!
   * \brief Get the kind of upwind convective numerical scheme for the NEMO equations.
   * \note This value is obtained from the config file, and it is constant
   *       during the computation.
   * \return Kind of upwind convective numerical scheme for the NEMO equations.
   */
  unsigned short GetKind_Upwind_NEMO(void) const { return Kind_Upwind_NEMO; }

  /*!
   * \brief Get the kind of finite element convective numerical scheme for the flow equations.
   * \note This value is obtained from the config file, and it is constant
   *       during the computation.
   * \return Kind of finite element convective numerical scheme for the flow equations.
   */
  unsigned short GetKind_FEM_Flow(void) const { return Kind_FEM_Flow; }

  /*!
   * \brief Get the kind of shock capturing method in FEM DG solver.
   * \note This value is obtained from the config file, and it is constant
   *       during the computation.
   * \return Kind of shock capturing method in FEM DG solver.
   */
  unsigned short GetKind_FEM_DG_Shock(void) const { return Kind_FEM_DG_Shock; }

  /*!
   * \brief Get the kind of matrix coloring used for the sparse Jacobian computation.
   * \note This value is obtained from the config file, and it is constant
   *       during the computation.
   * \return Kind of matrix coloring used.
   */
  unsigned short GetKind_Matrix_Coloring(void) const { return Kind_Matrix_Coloring; }

  /*!
   * \brief Get the method for limiting the spatial gradients.
   * \return Method for limiting the spatial gradients.
   */
  unsigned short GetKind_SlopeLimit(void) const { return Kind_SlopeLimit; }

  /*!
   * \brief Get the method for limiting the spatial gradients.
   * \return Method for limiting the spatial gradients solving the flow equations.
   */
  unsigned short GetKind_SlopeLimit_Flow(void) const { return Kind_SlopeLimit_Flow; }

  /*!
   * \brief Get the method for limiting the spatial gradients.
   * \return Method for limiting the spatial gradients solving the turbulent equation.
   */
  unsigned short GetKind_SlopeLimit_Turb(void) const { return Kind_SlopeLimit_Turb; }

  /*!
   * \brief Get the method for limiting the spatial gradients.
   * \return Method for limiting the spatial gradients solving the adjoint turbulent equation.
   */
  unsigned short GetKind_SlopeLimit_AdjTurb(void) const { return Kind_SlopeLimit_AdjTurb; }

  /*!
   * \brief Get the method for limiting the spatial gradients.
   * \return Method for limiting the spatial gradients solving the adjoint flow equation.
   */
  unsigned short GetKind_SlopeLimit_AdjFlow(void) const { return Kind_SlopeLimit_AdjFlow; }

  /*!
  * \brief Get the method for limiting the spatial gradients.
   * \return Method for limiting the spatial gradients solving the NEMO equations.
   */
  unsigned short GetKind_SlopeLimit_NEMO(void) const { return Kind_SlopeLimit_NEMO; }

  /*!
   * \brief Value of the calibrated constant for the Lax method (center scheme).
   * \note This constant is used in coarse levels and with first order methods.
   * \return Calibrated constant for the Lax method.
   */
  su2double GetKappa_1st_Flow(void) const { return Kappa_1st_Flow; }

  /*!
   * \brief Value of the calibrated constant for the JST method (center scheme).
   * \return Calibrated constant for the JST method for the flow equations.
   */
  su2double GetKappa_2nd_Flow(void) const { return Kappa_2nd_Flow; }

  /*!
   * \brief Value of the calibrated constant for the JST method (center scheme).
   * \return Calibrated constant for the JST method for the flow equations.
   */
  su2double GetKappa_4th_Flow(void) const { return Kappa_4th_Flow; }

  /*!
   * \brief Value of the calibrated constant for the JST method (center scheme).
   * \return Calibrated constant for the JST-like method for the heat equations.
   */
  su2double GetKappa_2nd_Heat(void) const { return Kappa_2nd_Heat; }

  /*!
   * \brief Value of the calibrated constant for the JST-like method (center scheme).
   * \return Calibrated constant for the JST-like method for the heat equation.
   */
  su2double GetKappa_4th_Heat(void) const { return Kappa_4th_Heat; }

  /*!
   * \brief Value of the calibrated constant for the JST method (center scheme).
   * \return Calibrated constant for the JST method for the flow equations.
   */
  su2double GetKappa_1st_NEMO(void) const { return Kappa_1st_NEMO; }

  /*!
   * \brief Factor by which to multiply the dissipation contribution to Jacobians of central schemes.
   * \return The factor.
   */
  su2double GetCent_Jac_Fix_Factor(void) const { return Cent_Jac_Fix_Factor; }

  /*!
   * \brief Get the kind of integration scheme (explicit or implicit)
   *        for the adjoint flow equations.
   * \note This value is obtained from the config file, and it is constant
   *       during the computation.
   * \return Kind of integration scheme for the adjoint flow equations.
   */
  unsigned short GetKind_TimeIntScheme_AdjFlow(void) const { return Kind_TimeIntScheme_AdjFlow; }

  /*!
   * \brief Get the kind of convective numerical scheme for the adjoint flow
   *        equations (centered or upwind).
   * \note This value is obtained from the config file, and it is constant
   *       during the computation.
   * \return Kind of convective numerical scheme for the adjoint flow equations.
   */
  unsigned short GetKind_ConvNumScheme_AdjFlow(void) const { return Kind_ConvNumScheme_AdjFlow; }

  /*!
   * \brief Get the kind of center convective numerical scheme for the adjoint flow equations.
   * \note This value is obtained from the config file, and it is constant
   *       during the computation.
   * \return Kind of center convective numerical scheme for the adjoint flow equations.
   */
  unsigned short GetKind_Centered_AdjFlow(void) const { return Kind_Centered_AdjFlow; }

  /*!
   * \brief Get the kind of upwind convective numerical scheme for the adjoint flow equations.
   * \note This value is obtained from the config file, and it is constant
   *       during the computation.
   * \return Kind of upwind convective numerical scheme for the adjoint flow equations.
   */
  unsigned short GetKind_Upwind_AdjFlow(void) const { return Kind_Upwind_AdjFlow; }

  /*!
   * \brief Value of the calibrated constant for the high order method (center scheme).
   * \return Calibrated constant for the high order center method for the adjoint flow equations.
   */
  su2double GetKappa_2nd_AdjFlow(void) const { return Kappa_2nd_AdjFlow; }

  /*!
   * \brief Value of the calibrated constant for the high order method (center scheme).
   * \return Calibrated constant for the high order center method for the adjoint flow equations.
   */
  su2double GetKappa_4th_AdjFlow(void) const { return Kappa_4th_AdjFlow; }

  /*!
   * \brief Value of the calibrated constant for the low order method (center scheme).
   * \return Calibrated constant for the low order center method for the adjoint flow equations.
   */
  su2double GetKappa_1st_AdjFlow(void) const { return Kappa_1st_AdjFlow; }

  /*!
   * \brief Get the kind of integration scheme (implicit)
   *        for the turbulence equations.
   * \note This value is obtained from the config file, and it is constant
   *       during the computation.
   * \return Kind of integration scheme for the turbulence equations.
   */
  unsigned short GetKind_TimeIntScheme_Turb(void) const { return Kind_TimeIntScheme_Turb; }

  /*!
   * \brief Get the kind of convective numerical scheme for the turbulence
   *        equations (upwind).
   * \note This value is obtained from the config file, and it is constant
   *       during the computation.
   * \return Kind of convective numerical scheme for the turbulence equations.
   */
  unsigned short GetKind_ConvNumScheme_Turb(void) const { return Kind_ConvNumScheme_Turb; }

  /*!
   * \brief Get the kind of center convective numerical scheme for the turbulence equations.
   * \note This value is obtained from the config file, and it is constant
   *       during the computation.
   * \return Kind of center convective numerical scheme for the turbulence equations.
   */
  unsigned short GetKind_Centered_Turb(void) const { return Kind_Centered_Turb; }

  /*!
   * \brief Get the kind of upwind convective numerical scheme for the turbulence equations.
   * \note This value is obtained from the config file, and it is constant
   *       during the computation.
   * \return Kind of upwind convective numerical scheme for the turbulence equations.
   */
  unsigned short GetKind_Upwind_Turb(void) const { return Kind_Upwind_Turb; }

  /*!
   * \brief Get the kind of integration scheme (explicit or implicit)
   *        for the adjoint turbulence equations.
   * \note This value is obtained from the config file, and it is constant
   *       during the computation.
   * \return Kind of integration scheme for the adjoint turbulence equations.
   */
  unsigned short GetKind_TimeIntScheme_AdjTurb(void) const { return Kind_TimeIntScheme_AdjTurb; }

  /*!
   * \brief Get the kind of convective numerical scheme for the adjoint turbulence
   *        equations (centered or upwind).
   * \note This value is obtained from the config file, and it is constant
   *       during the computation.
   * \return Kind of convective numerical scheme for the adjoint turbulence equations.
   */
  unsigned short GetKind_ConvNumScheme_AdjTurb(void) const { return Kind_ConvNumScheme_AdjTurb; }

  /*!
   * \brief Get the kind of convective numerical scheme for the heat equation.
   * \note This value is obtained from the config file, and it is constant
   *       during the computation.
   * \return Kind of convective numerical scheme for the heat equation.
   */
  unsigned short GetKind_ConvNumScheme_Heat(void) const { return Kind_ConvNumScheme_Heat; }

  /*!
   * \brief Get the kind of center convective numerical scheme for the adjoint turbulence equations.
   * \note This value is obtained from the config file, and it is constant
   *       during the computation.
   * \return Kind of center convective numerical scheme for the adjoint turbulence equations.
   */
  unsigned short GetKind_Centered_AdjTurb(void) const { return Kind_Centered_AdjTurb; }

  /*!
   * \brief Get the kind of upwind convective numerical scheme for the adjoint turbulence equations.
   * \note This value is obtained from the config file, and it is constant
   *       during the computation.
   * \return Kind of upwind convective numerical scheme for the adjoint turbulence equations.
   */
  unsigned short GetKind_Upwind_AdjTurb(void) const { return Kind_Upwind_AdjTurb; }

  /*!
   * \brief Provides information about the way in which the turbulence will be treated by the
   *        cont. adjoint method.
   * \return <code>FALSE</code> means that the adjoint turbulence equations will be used.
   */
  bool GetFrozen_Visc_Cont(void) const { return Frozen_Visc_Cont; }

  /*!
   * \brief Provides information about the way in which the turbulence will be treated by the
   *        disc. adjoint method.
   * \return <code>FALSE</code> means that the adjoint turbulence equations will be used.
   */
  bool GetFrozen_Visc_Disc(void) const { return Frozen_Visc_Disc; }

  /*!
   * \brief Provides information about using an inconsistent (primal/dual) discrete adjoint formulation
   * \return <code>FALSE</code> means that the adjoint use the same numerical methods than the primal problem.
   */
  bool GetInconsistent_Disc(void) const { return Inconsistent_Disc; }

  /*!
   * \brief Provides information about the way in which the limiter will be treated by the
   *        disc. adjoint method.
   * \return <code>FALSE</code> means that the limiter computation is included.
   */
  bool GetFrozen_Limiter_Disc(void) const { return Frozen_Limiter_Disc; }

  /*!
   * \brief Provides information about if the sharp edges are going to be removed from the sensitivity.
   * \return <code>FALSE</code> means that the sharp edges will be removed from the sensitivity.
   */
  bool GetSens_Remove_Sharp(void) const { return Sens_Remove_Sharp; }

  /*!
   * \brief Get the kind of inlet boundary condition treatment (total conditions or mass flow).
   * \return Kind of inlet boundary condition.
   */
  unsigned short GetKind_Inlet(void) const { return Kind_Inlet; }

  /*!
   * \brief Check if the inlet profile(s) are specified in an input file
   * \return True if an input file is to be used for the inlet profile(s)
   */
  bool GetInlet_Profile_From_File(void) const { return Inlet_From_File; }

  /*!
   * \brief Get name of the input file for the specified inlet profile.
   * \return Name of the input file for the specified inlet profile.
   */
  string GetInlet_FileName(void) const { return Inlet_Filename; }

  /*!
   * \brief Get the tolerance used for matching two points on a specified inlet
   * \return Tolerance used for matching a point to a specified inlet
   */
  su2double GetInlet_Profile_Matching_Tolerance(void) const { return Inlet_Matching_Tol; }

  /*!
   * \brief Get the type of incompressible inlet from the list.
   * \return Kind of the incompressible inlet.
   */
  unsigned short GetKind_Inc_Inlet(string val_marker) const;

  /*!
   * \brief Get the total number of types in Kind_Inc_Inlet list
   * \return Total number of types in Kind_Inc_Inlet list
   */
  unsigned short GetnInc_Inlet(void) const { return nInc_Inlet;}

  /*!
   * \brief Flag for whether the local boundary normal is used as the flow direction for an incompressible pressure inlet.
   * \return <code>FALSE</code> means the prescribed flow direction is used.
   */
  bool GetInc_Inlet_UseNormal(void) const { return Inc_Inlet_UseNormal;}

  /*!
   * \brief Get the type of incompressible outlet from the list.
   * \return Kind of the incompressible outlet.
   */
  unsigned short GetKind_Inc_Outlet(string val_marker) const;

  /*!
   * \brief Get the damping factor applied to velocity updates at incompressible pressure inlets.
   * \return Damping factor applied to velocity updates at incompressible pressure inlets.
   */
  su2double GetInc_Inlet_Damping(void) const { return Inc_Inlet_Damping; }

  /*!
   * \brief Get the damping factor applied to pressure updates at incompressible mass flow outlet.
   * \return Damping factor applied to pressure updates at incompressible mass flow outlet.
   */
  su2double GetInc_Outlet_Damping(void) const { return Inc_Outlet_Damping; }

  /*!
   * \brief Get the kind of mixing process for averaging quantities at the boundaries.
   * \return Kind of mixing process.
   */
  unsigned short GetKind_AverageProcess(void) const { return Kind_AverageProcess; }

  /*!
   * \brief Get the kind of mixing process for averaging quantities at the boundaries.
   * \return Kind of mixing process.
   */
  unsigned short GetKind_PerformanceAverageProcess(void) const { return Kind_PerformanceAverageProcess; }

  /*!
   * \brief Set the kind of mixing process for averaging quantities at the boundaries.
   * \return Kind of mixing process.
   */
  void SetKind_AverageProcess(unsigned short new_AverageProcess) { Kind_AverageProcess = new_AverageProcess; }

  /*!
   * \brief Set the kind of mixing process for averaging quantities at the boundaries.
   * \return Kind of mixing process.
   */
  void SetKind_PerformanceAverageProcess(unsigned short new_AverageProcess) { Kind_PerformanceAverageProcess = new_AverageProcess; }

  /*!
   * \brief Get coeff for Rotating Frame Ramp.
   * \return coeff Ramp Rotating Frame.
   */
  su2double GetRampRotatingFrame_Coeff(unsigned short iCoeff) const { return RampRotatingFrame_Coeff[iCoeff];}

  /*!
   * \brief Get Rotating Frame Ramp option.
   * \return Ramp Rotating Frame option.
   */
  bool GetRampRotatingFrame(void) const { return RampRotatingFrame;}

  /*!
   * \brief Get coeff for Outlet Pressure Ramp.
   * \return coeff Ramp Outlet Pressure.
   */
  su2double GetRampOutletPressure_Coeff(unsigned short iCoeff) const { return RampOutletPressure_Coeff[iCoeff];}

  /*!
   * \brief Get final Outlet Pressure value for the ramp.
   * \return final Outlet Pressure value.
   */
  su2double GetFinalOutletPressure(void) const { return  FinalOutletPressure; }

  /*!
   * \brief Get final Outlet Pressure value for the ramp.
   * \return Monitor Outlet Pressure value.
   */
  su2double GetMonitorOutletPressure(void) const { return MonitorOutletPressure; }

  /*!
   * \brief Set Monitor Outlet Pressure value for the ramp.
   */
  void SetMonitotOutletPressure(su2double newMonPres) { MonitorOutletPressure = newMonPres;}

  /*!
   * \brief Get Outlet Pressure Ramp option.
   * \return Ramp Outlet pressure option.
   */
  bool GetRampOutletPressure(void) const { return RampOutletPressure;}

  /*!
   * \brief Get mixedout coefficients.
   * \return mixedout coefficient.
   */
  su2double GetMixedout_Coeff(unsigned short iCoeff) const { return Mixedout_Coeff[iCoeff];}

  /*!
   * \brief Get extra relaxation factor coefficients for the Giels BC.
   * \return mixedout coefficient.
   */
  su2double GetExtraRelFacGiles(unsigned short iCoeff) const { return ExtraRelFacGiles[iCoeff];}

  /*!
   * \brief Get mach limit for average massflow-based procedure .
   * \return mach limit.
   */
  su2double GetAverageMachLimit(void) const { return AverageMachLimit;}

  /*!
   * \brief Get the kind of mixing process for averaging quantities at the boundaries.
   * \return Kind of mixing process.
   */
  unsigned short GetKind_MixingPlaneInterface(void) const { return Kind_MixingPlaneInterface;}

  /*!
   * \brief Get the kind of turbomachinery architecture.
   * \return Kind of turbomachinery architecture.
   */
  unsigned short GetKind_TurboMachinery(unsigned short val_iZone) const { return Kind_TurboMachinery[val_iZone]; }

  /*!
   * \brief Get the kind of turbomachinery architecture.
   * \return Kind of turbomachinery architecture.
   */
  unsigned short GetKind_SpanWise(void) const { return Kind_SpanWise; }

  /*!
   * \brief Verify if there is mixing plane interface specified from config file.
   * \return boolean.
   */
  bool GetBoolMixingPlaneInterface(void) const { return (nMarker_MixingPlaneInterface !=0);}

  /*!
   * \brief Verify if there is mixing plane interface specified from config file.
   * \return boolean.
   */
  bool GetBoolTurbMixingPlane(void) const { return turbMixingPlane;}

  /*!
   * \brief Verify if there is mixing plane interface specified from config file.
   * \return boolean.
   */
  bool GetSpatialFourier(void) const { return SpatialFourier;}

  /*!
   * \brief number mixing plane interface specified from config file.
   * \return number of bound.
   */
  unsigned short GetnMarker_MixingPlaneInterface(void) const { return nMarker_MixingPlaneInterface;}

  /*!
   * \brief Verify if there is Turbomachinery performance option specified from config file.
   * \return boolean.
   */
  bool GetBoolTurbomachinery(void) const { return (nMarker_Turbomachinery !=0);}

  /*!
   * \brief number Turbomachinery blades computed using the pitch information.
   * \return nBlades.
   */
  su2double GetnBlades(unsigned short val_iZone) const { return nBlades[val_iZone];}

  /*!
   * \brief number Turbomachinery blades computed using the pitch information.
   * \return nBlades.
   */
  void SetnBlades(unsigned short val_iZone, su2double nblades) { nBlades[val_iZone] = nblades;}

  /*!
   * \brief Verify if there is any Giles Boundary Condition option specified from config file.
   * \return boolean.
   */
  bool GetBoolGiles(void) const { return (nMarker_Giles!=0);}

  /*!
   * \brief Verify if there is any Riemann Boundary Condition option specified from config file.
   * \return boolean.
   */
  bool GetBoolRiemann(void) const { return (nMarker_Riemann!=0);}

  /*!
   * \brief number Turbomachinery performance option specified from config file.
   * \return number of bound.
   */
  unsigned short GetnMarker_Turbomachinery(void) const { return nMarker_Turbomachinery;}

  /*!
   * \brief Get number of shroud markers.
   * \return number of marker shroud.
   */
  unsigned short GetnMarker_Shroud(void) const { return nMarker_Shroud;}

  /*!
   * \brief Get the marker shroud.
   * \return marker shroud.
   */
  string GetMarker_Shroud(unsigned short val_marker) const { return Marker_Shroud[val_marker];}

  /*!
   * \brief number Turbomachinery performance option specified from config file.
   * \return number of bound.
   */
  unsigned short GetnMarker_TurboPerformance(void) const { return nMarker_TurboPerformance;}

  /*!
   * \brief number span-wise sections to compute 3D BC and performance for turbomachinery specified by the user.
   * \return number of span-wise sections.
   */
  unsigned short Get_nSpanWiseSections_User(void) const { return nSpanWiseSections_User;}

  /*!
   * \brief number span-wise sections to compute 3D BC and performance for turbomachinery.
   * \return number of span-wise sections.
   */
  unsigned short GetnSpanWiseSections(void) const { return nSpanWiseSections;}

  /*!
   * \brief set number of maximum span-wise sections among all zones .
   */
  void SetnSpanMaxAllZones(unsigned short val_nSpna_max) { nSpanMaxAllZones = val_nSpna_max;}

  /*!
   * \brief number span-wise sections to compute performance for turbomachinery.
   * \return number of max span-wise sections.
   */
  unsigned short GetnSpanMaxAllZones(void) const { return nSpanMaxAllZones;}

  /*!
   * \brief set number span-wise sections to compute 3D BC and performance for turbomachinery.
   */
  void SetnSpanWiseSections(unsigned short nSpan) { nSpanWiseSections = nSpan;}

  /*!
   * \brief set number span-wise sections to compute 3D BC and performance for turbomachinery.
   */
  unsigned short GetnSpan_iZones(unsigned short iZone) const { return nSpan_iZones[iZone];}

  /*!
   * \brief set number span-wise sections to compute 3D BC and performance for turbomachinery.
   */
  void SetnSpan_iZones(unsigned short nSpan, unsigned short iZone) { nSpan_iZones[iZone] = nSpan;}

  /*!
   * \brief get inlet bounds name for Turbomachinery performance calculation.
   * \return name of the bound.
   */
  string GetMarker_TurboPerf_BoundIn(unsigned short index) const { return Marker_TurboBoundIn[index];}

  /*!
   * \brief get outlet bounds name for Turbomachinery performance calculation.
   * \return name of the bound.
   */
  string GetMarker_TurboPerf_BoundOut(unsigned short index) const { return Marker_TurboBoundOut[index];}

  /*!
   * \brief get marker kind for Turbomachinery performance calculation.
   * \return kind index.
   */
  unsigned short GetKind_TurboPerf(unsigned short index);

  /*!
   * \brief get outlet bounds name for Turbomachinery performance calculation.
   * \return name of the bound.
   */
  string GetMarker_PerBound(unsigned short val_marker) const { return Marker_PerBound[val_marker];}

  /*!
   * \brief Get the kind of inlet boundary condition treatment (total conditions or mass flow).
   * \return Kind of inlet boundary condition.
   */
  unsigned short GetKind_Engine_Inflow(void) const { return Kind_Engine_Inflow; }

  /*!
   * \brief Get the kind of inlet boundary condition treatment (total conditions or mass flow).
   * \return Kind of inlet boundary condition.
   */
  unsigned short GetKind_ActDisk(void) const { return Kind_ActDisk; }

  /*!
   * \brief Get the number of sections.
   * \return Number of sections
   */
  unsigned short GetnLocationStations(void) const { return nLocationStations; }

  /*!
   * \brief Get the number of sections for computing internal volume.
   * \return Number of sections for computing internal volume.
   */
  unsigned short GetnWingStations(void) const { return nWingStations; }

  /*!
   * \brief Get the location of the waterline.
   * \return Z location of the waterline.
   */
  su2double GetGeo_Waterline_Location(void) const { return Geo_Waterline_Location; }

  /*!
   * \brief Provides information about the the nodes that are going to be moved on a deformation
   *        volumetric grid deformation.
   * \return <code>TRUE</code> means that only the points on the FFD box will be moved.
   */
  bool GetHold_GridFixed(void) const { return Hold_GridFixed; }

  /*!
   * \brief Get the kind of objective function. There are several options: Drag coefficient,
   *        Lift coefficient, efficiency, etc.
   * \note The objective function will determine the boundary condition of the adjoint problem.
   * \return Kind of objective function.
   */
  unsigned short GetKind_ObjFunc(void) const { return Kind_ObjFunc[0]; }

  /*!
   * \author H. Kline
   * \brief Get the kind of objective function. There are several options: Drag coefficient,
   *        Lift coefficient, efficiency, etc.
   * \note The objective function will determine the boundary condition of the adjoint problem.
   * \return Kind of objective function.
   */
  unsigned short GetKind_ObjFunc(unsigned short val_obj) const { return Kind_ObjFunc[val_obj]; }

  /*!
   * \author H. Kline
   * \brief Get the weight of objective function. There are several options: Drag coefficient,
   *        Lift coefficient, efficiency, etc.
   * \note The objective function will determine the boundary condition of the adjoint problem.
   * \return Weight of objective function.
   */
  su2double GetWeight_ObjFunc(unsigned short val_obj) const { return Weight_ObjFunc[val_obj]; }

  /*!
   * \author H. Kline
   * \brief Set the weight of objective function. There are several options: Drag coefficient,
   *        Lift coefficient, efficiency, etc.
   * \note The objective function will determine the boundary condition of the adjoint problem.
   * \return Weight of objective function.
   */
  void SetWeight_ObjFunc(unsigned short val_obj, su2double val) { Weight_ObjFunc[val_obj] = val; }

  /*!
   * \author H. Kline
   * \brief Get the coefficients of the objective defined by the chain rule with primitive variables.
   * \note This objective is only applicable to gradient calculations. Objective value must be
   * calculated using the area averaged outlet values of density, velocity, and pressure.
   * Gradients are w.r.t density, velocity[3], and pressure. when 2D gradient w.r.t. 3rd component of velocity set to 0.
   */
  su2double GetCoeff_ObjChainRule(unsigned short iVar) const { return Obj_ChainRuleCoeff[iVar]; }

  /*!
   * \author H. Kline
   * \brief Get the flag indicating whether to comput a combined objective.
   */
  bool GetComboObj(void);

  /*!
   * \brief Get the kind of sensitivity smoothing technique.
   * \return Kind of sensitivity smoothing technique.
   */
  unsigned short GetKind_SensSmooth(void) const { return Kind_SensSmooth; }

  /*!
   * \brief Provides information about the time integration, and change the write in the output
   *        files information about the iteration.
   * \return The kind of time integration: Steady state, time stepping method (unsteady) or
   *         dual time stepping method (unsteady).
   */
  unsigned short GetTime_Marching(void) const { return TimeMarching; }

  /*!
   * \brief Provides the number of species present in the plasma
   * \return: The number of species present in the plasma, read from input file
   */
  unsigned short GetnSpecies(void) const { return nSpecies; }

  /*!
   * \brief Provides the number of chemical reactions in the chemistry model
   * \return: The number of chemical reactions, read from input file
   */
  unsigned short GetnReactions(void) const { return nReactions; }

  /*!
   * \brief Get the array that maps chemical consituents to each chemical reaction.
   * \return Memory location of the triple pointer to the 3-D reaction map array.
   */
  int ***GetReaction_Map(void) const { return Reactions; }

  /*!
   * \brief Provides the number of chemical reactions in the chemistry model
   * \return: The number of chemical reactions, read from input file
   */
  su2double GetArrheniusCoeff(unsigned short iReaction) const { ArrheniusCoefficient[iReaction]; }

  /*!
   * \brief Provides the number of chemical reactions in the chemistry model
   * \return: The number of chemical reactions, read from input file
   */
  su2double GetArrheniusEta(unsigned short iReaction) const { return ArrheniusEta[iReaction]; }

  /*!
   * \brief Provides the number of chemical reactions in the chemistry model
   * \return: The number of chemical reactions, read from input file
   */
  su2double GetArrheniusTheta(unsigned short iReaction) const { return ArrheniusTheta[iReaction]; }

  /*!
   * \brief Provides the rate controlling temperature exponents for chemistry.
   * \return: Rate controlling temperature exponents.
   */
  su2double* GetRxnTcf_a(void) const { return Tcf_a; }

  /*!
   * \brief Provides the rate controlling temperature exponents for chemistry.
   * \return: Rate controlling temperature exponents.
   */
  su2double* GetRxnTcf_b(void) const { return Tcf_b; }

  /*!
   * \brief Provides the rate controlling temperature exponents for chemistry.
   * \return: Rate controlling temperature exponents.
   */
  su2double* GetRxnTcb_a(void) const { return Tcb_a; }

  /*!
   * \brief Provides the rate controlling temperature exponents for chemistry.
   * \return: Rate controlling temperature exponents.
   */
  su2double* GetRxnTcb_b(void) const { return Tcb_b; }

  /*!
   * \brief Provides a table of equilibrium constants for a particular chemical reaction for a supplied gas model.
   * \return: Matrix of reaction constants
   */
  void GetChemistryEquilConstants(su2double **RxnConstantTable, unsigned short iReaction);

  /*!
   * \brief Dissociation potential of species.
   * \return: Dissociation potential.
   */
  su2double* GetDissociationPot(void) const { return Diss; }

   /*!
   * \brief Get the wall heat flux on a constant heat flux boundary.
   * \return The heat flux.
   */
  su2double *GetWall_Catalycity(void) const { return Wall_Catalycity; }

  /*!
   * \brief Provides the number of rotational modes of energy storage
   * \return: Vector of rotational mode count
   */
  su2double* GetRotationModes(void) const { return RotationModes; }

  /*!
   * \brief Provides the characteristic vibrational temperature for calculating e_vib
   * \return: Vector of characteristic vibrational temperatures [K]
   */
  su2double* GetCharVibTemp(void) const { return CharVibTemp; }

  /*!
   * \brief Provides the characteristic electronic temperature for calculating e_el
   * \return: Vector of characteristic vibrational temperatures [K]
   */
  su2double** GetCharElTemp(void) const { return CharElTemp; }

  /*!
   * \brief Provides the degeneracy of electron states for calculating e_el
   * \return: Vector of characteristic vibrational temperatures [K]
   */
  su2double** GetElDegeneracy(void) const { return degen; }

  /*!
   * \brief Provides number electron states for calculating e_el
   * \return: Vector of number of electron states for each species
   */
  unsigned short* GetnElStates(void) const { return nElStates; }


  /*!
   * \brief Provides the thermodynamic reference temperatures from the JANAF tables
   * \return: Vector of reference temperatures [K]
   */
  su2double* GetRefTemperature(void) const { return Ref_Temperature; }

  /*!
   * \brief Provides the characteristic vibrational temperature for calculating e_vib
   * \return: The number of chemical reactions, read from input file
   */
  su2double GetCharVibTemp(unsigned short iSpecies) const { return CharVibTemp[iSpecies]; }

  /*!
   * \brief Provides the molar mass of each species present in multi species fluid
   * \return: Vector of molar mass of each species in kg/kmol
   */
  su2double* GetMolar_Mass(void) const { return Molar_Mass; }

  /*!
   * \brief Provides the molar mass of each species present in multi species fluid
   * \return: Mass of each species in Kg
   */
  su2double GetMolar_Mass(unsigned short iSpecies) const { return Molar_Mass[iSpecies]; }

  /*!
   * \brief Provides the gas mass fractions of the flow
   * \return: Gas Mass fractions
   */
  su2double *GetGas_Composition(void) const { return Gas_Composition; }

  /*!
   * \brief Provides the molar mass of each species present in multi species fluid
   * \return: Molar mass of the specified gas consituent [kg/kmol]
   */
  su2double GetInitial_Gas_Composition(unsigned short iSpecies) const { return Gas_Composition[iSpecies]; }

  /*!
   * \brief Provides the formation enthalpy of the specified species at standard conditions
   * \return: Enthalpy of formation
   */
  su2double* GetEnthalpy_Formation(void) const { return Enthalpy_Formation; }

  /*!
   * \brief Provides the formation enthalpy of the specified species at standard conditions
   * \return: Enthalpy of formation
   */
  su2double GetEnthalpy_Formation(unsigned short iSpecies) const { return Enthalpy_Formation[iSpecies]; }

  /*!
   * \brief Get the array containing the curve fit coefficients for the Omega(0,0) collision integrals.
   * \return Memory location of the triple pointer to the 3-D collision integral array.
   */
  su2double ***GetCollisionIntegral00(void) const { return Omega00; }

  /*!
   * \brief Get the array containing the curve fit coefficients for the Omega(1,1) collision integrals.
   * \return Memory location of the triple pointer to the 3-D collision integral array.
   */
  su2double ***GetCollisionIntegral11(void) const { return Omega11; }

  /*!
   * \brief Get the coefficients of the Blottner viscosity model
   * \param[in] val_Species - Index of the species
   * \param[in] val_Coeff - Index of the coefficient (As, Bs, Cs)
   * \return Value of the Blottner coefficient
   */
  su2double **GetBlottnerCoeff(void) const { return Blottner; }

  /*!
   * \brief Provides the restart information.
   * \return Restart information, if <code>TRUE</code> then the code will use the solution as restart.
   */
  bool GetRestart(void) const { return Restart; }

  /*!
   * \brief Flag for whether binary SU2 native restart files are written.
   * \return Flag for whether binary SU2 native restart files are written, if <code>TRUE</code> then the code will output binary restart files.
   */
  bool GetWrt_Binary_Restart(void) const { return Wrt_Binary_Restart; }

  /*!
   * \brief Flag for whether binary SU2 native restart files are read.
   * \return Flag for whether binary SU2 native restart files are read, if <code>TRUE</code> then the code will load binary restart files.
   */
  bool GetRead_Binary_Restart(void) const { return Read_Binary_Restart; }

  /*!
   * \brief Provides the number of varaibles.
   * \return Number of variables.
   */
  unsigned short GetnVar(void);

  /*!
   * \brief Provides the number of varaibles.
   * \return Number of variables.
   */
  unsigned short GetnZone(void) const { return nZone; }

  /*!
   * \brief Provides the number of varaibles.
   * \return Number of variables.
   */
  unsigned short GetiZone(void) const { return iZone; }

  /*!
   * \brief For some problems like adjoint or the linearized equations it
   *          is necessary to restart the flow solution.
   * \return Flow restart information, if <code>TRUE</code> then the code will restart the flow solution.
   */

  bool GetRestart_Flow(void) const { return Restart_Flow; }

  /*!
   * \brief Indicates whether electron gas is present in the gas mixture.
   */
  bool GetIonization(void) const { return ionization; }

  /*!
   * \brief Information about computing and plotting the equivalent area distribution.
   * \return <code>TRUE</code> or <code>FALSE</code>  depending if we are computing the equivalent area.
   */
  bool GetEquivArea(void) const { return EquivArea; }

  /*!
   * \brief Information about computing and plotting the equivalent area distribution.
   * \return <code>TRUE</code> or <code>FALSE</code>  depending if we are computing the equivalent area.
   */
  bool GetInvDesign_Cp(void) const { return InvDesign_Cp; }

  /*!
   * \brief Information about computing and plotting the equivalent area distribution.
   * \return <code>TRUE</code> or <code>FALSE</code>  depending if we are computing the equivalent area.
   */
  bool GetInvDesign_HeatFlux(void) const { return InvDesign_HeatFlux; }

  /*!
   * \brief Get name of the input grid.
   * \return File name of the input grid.
   */
  string GetMesh_FileName(void) const { return Mesh_FileName; }

  /*!
   * \brief Get name of the output grid, this parameter is important for grid
   *        adaptation and deformation.
   * \return File name of the output grid.
   */
  string GetMesh_Out_FileName(void) const { return Mesh_Out_FileName; }

  /*!
   * \brief Get the name of the file with the solution of the flow problem.
   * \return Name of the file with the solution of the flow problem.
   */
  string GetSolution_FileName(void) const { return Solution_FileName; }

  /*!
   * \brief Get the name of the file with the solution of the adjoint flow problem
   *          with drag objective function.
   * \return Name of the file with the solution of the adjoint flow problem with
   *         drag objective function.
   */
  string GetSolution_AdjFileName(void) const { return Solution_AdjFileName; }

  /*!
   * \brief Get the name of the file with the residual of the problem.
   * \return Name of the file with the residual of the problem.
   */
  string GetResidual_FileName(void);

  /*!
   * \brief Get the format of the input/output grid.
   * \return Format of the input/output grid.
   */
  unsigned short GetMesh_FileFormat(void) const { return Mesh_FileFormat; }

  /*!
   * \brief Get the format of the output solution.
   * \return Format of the output solution.
   */
  unsigned short GetTabular_FileFormat(void) const { return Tab_FileFormat; }

  /*!
   * \brief Get the format of the output solution.
   * \return Format of the output solution.
   */
  unsigned short GetActDisk_Jump(void) const { return ActDisk_Jump; }

  /*!
   * \brief Get the name of the file with the convergence history of the problem.
   * \return Name of the file with convergence history of the problem.
   */
  string GetConv_FileName(void) const { return Conv_FileName; }

  /*!
   * \brief Get the Starting Iteration for the windowing approach
   *        in Sensitivity Analysis for period-averaged outputs, which oscillate.
   * \return
   */
  unsigned long GetStartWindowIteration(void) const { return StartWindowIteration; }

  /*!
   * \brief Get Index of the window function used as weight in the cost functional
   * \return
   */
  WINDOW_FUNCTION GetKindWindow(void) const { return static_cast<WINDOW_FUNCTION>(Kind_WindowFct); }

  /*!
   * \brief Get the name of the file with the forces breakdown of the problem.
   * \return Name of the file with forces breakdown of the problem.
   */
  string GetBreakdown_FileName(void) const { return Breakdown_FileName; }

  /*!
   * \brief Get the name of the file with the flow variables.
   * \return Name of the file with the primitive variables.
   */
  string GetVolume_FileName(void) const { return Volume_FileName; }

  /*!
   * \brief Get the name of the restart file for the heat variables.
   * \return Name of the restart file for the flow variables.
   */
  string GetRestart_HeatFileName(void);

  /*!
   * \brief Add any numbers necessary to the filename (iteration number, zone ID ...)
   * \param[in] config - Definition of the particular problem.
   * \param[in] filename - the base filename.
   * \param[in] ext - the extension to be added.
   * \return The new filename
   */
  string GetFilename(string filename, string ext, unsigned long Iter);

  /*!
   * \brief Append the zone index to the restart or the solution files.
   * \return Name of the restart file for the flow variables.
   */
  string GetMultizone_FileName(string val_filename, int val_iZone, string ext) const;

  /*!
   * \brief Append the zone index to the restart or the solution files.
   * \return Name of the restart file for the flow variables.
   */
  string GetMultizone_HistoryFileName(string val_filename, int val_iZone, string ext) const;

  /*!
   * \brief Append the instance index to the restart or the solution files.
   * \return Name of the restart file for the flow variables.
   */
  string GetMultiInstance_FileName(string val_filename, int val_iInst, string ext);

  /*!
   * \brief Append the instance index to the restart or the solution files.
   * \return Name of the restart file for the flow variables.
   */
  string GetMultiInstance_HistoryFileName(string val_filename, int val_iInst);

  /*!
   * \brief Get the name of the restart file for the flow variables.
   * \return Name of the restart file for the flow variables.
   */
  string GetRestart_FileName(void) const { return Restart_FileName; }

  /*!
   * \brief Get the name of the restart file for the adjoint variables (drag objective function).
   * \return Name of the restart file for the adjoint variables (drag objective function).
   */
  string GetRestart_AdjFileName(void) const { return Restart_AdjFileName; }

  /*!
   * \brief Get the name of the file with the adjoint variables.
   * \return Name of the file with the adjoint variables.
   */
  string GetAdj_FileName(void) const { return Adj_FileName; }

  /*!
   * \brief Get the name of the file with the gradient of the objective function.
   * \return Name of the file with the gradient of the objective function.
   */
  string GetObjFunc_Grad_FileName(void) const { return ObjFunc_Grad_FileName; }

  /*!
   * \brief Get the name of the file with the gradient of the objective function.
   * \return Name of the file with the gradient of the objective function.
   */
  string GetObjFunc_Value_FileName(void) const { return ObjFunc_Value_FileName; }

  /*!
   * \brief Get the name of the file with the surface information for the flow problem.
   * \return Name of the file with the surface information for the flow problem.
   */
  string GetSurfCoeff_FileName(void) const { return SurfCoeff_FileName; }

  /*!
   * \brief Get the name of the file with the surface information for the adjoint problem.
   * \return Name of the file with the surface information for the adjoint problem.
   */
  string GetSurfAdjCoeff_FileName(void) const { return SurfAdjCoeff_FileName; }

  /*!
   * \brief Get the name of the file with the surface sensitivity (discrete adjoint).
   * \return Name of the file with the surface sensitivity (discrete adjoint).
   */
  string GetSurfSens_FileName(void) const { return SurfSens_FileName; }

  /*!
   * \brief Get the name of the file with the volume sensitivity (discrete adjoint).
   * \return Name of the file with the volume sensitivity (discrete adjoint).
   */
  string GetVolSens_FileName(void) const { return VolSens_FileName; }

  /*!
   * \brief Augment the input filename with the iteration number for an unsteady file.
   * \param[in] val_filename - String value of the base filename.
   * \param[in] val_iter - Unsteady iteration number or time instance.
   * \return Name of the file with the iteration number for an unsteady solution file.
   */
  string GetUnsteady_FileName(string val_filename, int val_iter, string ext) const;

  /*!
   * \brief Append the input filename string with the appropriate objective function extension.
   * \param[in] val_filename - String value of the base filename.
   * \return Name of the file with the appropriate objective function extension.
   */
  string GetObjFunc_Extension(string val_filename);

  /*!
   * \brief Get the criteria for structural residual (relative/absolute).
   * \return Relative/Absolute criteria for structural convergence.
   */
  unsigned short GetResidual_Criteria_FEM(void) const { return Res_FEM_CRIT; }

  /*!
   * \brief Get functional that is going to be used to evaluate the residual flow convergence.
   * \return Functional that is going to be used to evaluate the residual flow convergence.
   */
  unsigned short GetResidual_Func_Flow(void) const { return Residual_Func_Flow; }

  /*!
   * \brief Get functional that is going to be used to evaluate the flow convergence.
   * \return Functional that is going to be used to evaluate the flow convergence.
   */
  unsigned short GetCauchy_Func_Flow(void) const { return Cauchy_Func_Flow; }

  /*!
   * \brief Get functional that is going to be used to evaluate the adjoint flow convergence.
   * \return Functional that is going to be used to evaluate the adjoint flow convergence.
   */
  unsigned short GetCauchy_Func_AdjFlow(void) const { return Cauchy_Func_AdjFlow; }

  /*!
   * \brief Get the number of iterations that are considered in the Cauchy convergence criteria.
   * \return Number of elements in the Cauchy criteria.
   */
  unsigned short GetCauchy_Elems(void) const { return Cauchy_Elems; }

  /*!
   * \brief Get the number of iterations that are not considered in the convergence criteria.
   * \return Number of iterations before starting with the convergence criteria.
   */
  unsigned long GetStartConv_Iter(void) const { return StartConv_Iter; }

  /*!
   * \brief Get the value of convergence criteria for the Cauchy method in the direct,
   *        adjoint or linearized problem.
   * \return Value of the convergence criteria.
   */
  su2double GetCauchy_Eps(void) const { return Cauchy_Eps; }

  /*!
   * \brief If we are prforming an unsteady simulation, there is only
   *        one value of the time step for the complete simulation.
   * \return Value of the time step in an unsteady simulation (non dimensional).
   */
  su2double GetDelta_UnstTimeND(void) const { return Delta_UnstTimeND; }

  /*!
   * \brief If we are prforming an unsteady simulation, there is only
   *        one value of the time step for the complete simulation.
   * \return Value of the time step in an unsteady simulation (non dimensional).
   */
  su2double GetTotal_UnstTimeND(void) const { return Total_UnstTimeND; }

  /*!
   * \brief If we are prforming an unsteady simulation, there is only
   *        one value of the time step for the complete simulation.
   * \return Value of the time step in an unsteady simulation.
   */
  su2double GetDelta_UnstTime(void) const { return Delta_UnstTime; }

  /*!
   * \brief Set the value of the unsteadty time step using the CFL number.
   * \param[in] val_delta_unsttimend - Value of the unsteady time step using CFL number.
   */
  void SetDelta_UnstTimeND(su2double val_delta_unsttimend) { Delta_UnstTimeND = val_delta_unsttimend; }

  /*!
   * \brief If we are performing an unsteady simulation, this is the
   *    value of max physical time for which we run the simulation
   * \return Value of the physical time in an unsteady simulation.
   */
  su2double GetTotal_UnstTime(void) const { return Total_UnstTime; }

  /*!
   * \brief If we are performing an unsteady simulation, this is the
   *    value of current time.
   * \return Value of the physical time in an unsteady simulation.
   */
  su2double GetCurrent_UnstTime(void) const { return Current_UnstTime; }

  /*!
   * \brief Divide the rectbles and hexahedron.
   * \return <code>TRUE</code> if the elements must be divided; otherwise <code>FALSE</code>.
   */
  bool GetSubsonicEngine(void) const { return SubsonicEngine; }

  /*!
   * \brief Actuator disk defined with a double surface.
   * \return <code>TRUE</code> if the elements must be divided; otherwise <code>FALSE</code>.
   */
  bool GetActDisk_DoubleSurface(void) const { return ActDisk_DoubleSurface; }

  /*!
   * \brief Only halg of the engine is in the compputational grid.
   * \return <code>TRUE</code> if the engine is complete; otherwise <code>FALSE</code>.
   */
  bool GetEngine_HalfModel(void) const { return Engine_HalfModel; }

  /*!
   * \brief Actuator disk defined with a double surface.
   * \return <code>TRUE</code> if the elements must be divided; otherwise <code>FALSE</code>.
   */
  bool GetActDisk_SU2_DEF(void) const { return ActDisk_SU2_DEF; }

  /*!
   * \brief Value of the design variable step, we use this value in design problems.
   * \param[in] val_dv - Number of the design variable that we want to read.
   * \param[in] val_val - Value of the design variable that we want to read.
   * \return Design variable step.
   */
  su2double GetDV_Value(unsigned short val_dv, unsigned short val_val = 0) const { return DV_Value[val_dv][val_val]; }

  /*!
   * \brief Set the value of the design variable step, we use this value in design problems.
   * \param[in] val_dv - Number of the design variable that we want to read.
   * \param[in] val    - Value of the design variable.
   */
  void SetDV_Value(unsigned short val_dv, unsigned short val_ind, su2double val) { DV_Value[val_dv][val_ind] = val; }

  /*!
   * \brief Get information about the grid movement.
   * \return <code>TRUE</code> if there is a grid movement; otherwise <code>FALSE</code>.
   */
  bool GetGrid_Movement(void) const {
    return (Kind_GridMovement != NO_MOVEMENT) || (nKind_SurfaceMovement > 0);
  }

  /*!
   * \brief Get information about dynamic grids.
   * \return <code>TRUE</code> if there is a grid movement; otherwise <code>FALSE</code>.
   */
  bool GetDynamic_Grid(void) const { return GetGrid_Movement() || (Deform_Mesh && Time_Domain); }

  /*!
   * \brief Get information about the volumetric movement.
   * \return <code>TRUE</code> if there is a volumetric movement is required; otherwise <code>FALSE</code>.
   */
  bool GetVolumetric_Movement(void) const;

  /*!
   * \brief Get information about deforming markers.
   * \param[in] kind_movement - Kind of surface movement.
   * \return <code>TRUE</code> at least one surface of kind_movement moving; otherwise <code>FALSE</code>.
   */
  bool GetSurface_Movement(unsigned short kind_movement) const;

  /*!
   * \brief Set a surface movement marker.
   * \param[in] iMarker - Moving marker.
   * \param[in] kind_movement - Kind of surface movement.
   * \return <code>TRUE</code> at least one surface of kind_movement moving; otherwise <code>FALSE</code>.
   */
  void SetSurface_Movement(unsigned short iMarker, unsigned short kind_movement);

  /*!
   * \brief Get the type of dynamic mesh motion. Each zone gets a config file.
   * \return Type of dynamic mesh motion.
   */
  unsigned short GetKind_GridMovement() const { return Kind_GridMovement; }

  /*!
   * \brief Set the type of dynamic mesh motion.
   * \param[in] val_iZone - Number for the current zone in the mesh (each zone has independent motion).
   * \param[in] motion_Type - Specify motion type.
   */
  void SetKind_GridMovement(unsigned short motion_Type) { Kind_GridMovement = motion_Type; }

  /*!
   * \brief Get the type of surface motion.
   * \param[in] iMarkerMoving -  Index of the moving marker (as specified in Marker_Moving).
   * \return Type of surface motion.
   */
  unsigned short GetKind_SurfaceMovement(unsigned short iMarkerMoving) const { return Kind_SurfaceMovement[iMarkerMoving];}

  /*!
   * \brief Get the mach number based on the mesh velocity and freestream quantities.
   * \return Mach number based on the mesh velocity and freestream quantities.
   */
  su2double GetMach_Motion(void) const { return Mach_Motion; }

  /*!
   * \brief Get the mesh motion origin.
   * \param[in] iDim - spatial component
   * \return The mesh motion origin.
   */
  su2double GetMotion_Origin(unsigned short iDim) const { return Motion_Origin[iDim];}

  /*!
   * \brief Set the mesh motion origin.
   * \param[in] val - new value of the origin
   * \return The mesh motion origin.
   */
  void SetMotion_Origin(const su2double* val) { for (int iDim = 0; iDim < 3; iDim++) Motion_Origin[iDim] = val[iDim]; }

  /*!
   * \brief Get the mesh motion origin.
   * \param[in] iMarkerMoving -  Index of the moving marker (as specified in Marker_Moving)
   * \param[in] iDim - spatial component
   * \return The motion origin of the marker.
   */
  su2double GetMarkerMotion_Origin(unsigned short iMarkerMoving, unsigned short iDim) const { return MarkerMotion_Origin[3*iMarkerMoving + iDim];}

  /*!
   * \brief Set the mesh motion origin.
   * \param[in] val - new value of the origin
   * \param[in] iMarkerMoving -  Index of the moving marker (as specified in Marker_Moving)
   */
  void SetMarkerMotion_Origin(const su2double* val, unsigned short iMarkerMoving) {
    for (int iDim = 0; iDim < 3; iDim++) MarkerMotion_Origin[3*iMarkerMoving + iDim] = val[iDim];
  }

  /*!
   * \brief Get the translational velocity of the mesh.
   * \param[in] iDim - spatial component
   * \return Translational velocity of the mesh.
   */
  su2double GetTranslation_Rate(unsigned short iDim) const { return Translation_Rate[iDim];}

  /*!
   * \brief Get the translational velocity of the marker.
   * \param[in] iMarkerMoving -  Index of the moving marker (as specified in Marker_Moving)
   * \param[in] iDim - spatial component
   * \return Translational velocity of the marker.
   */
  su2double GetMarkerTranslationRate(unsigned short iMarkerMoving, unsigned short iDim) const { return MarkerTranslation_Rate[3*iMarkerMoving + iDim];}

  /*!
   * \brief Get the rotation rate of the mesh.
   * \param[in] iDim - spatial component
   * \return Translational velocity of the mesh.
   */
  su2double GetRotation_Rate(unsigned short iDim) const { return Rotation_Rate[iDim];}

  /*!
   * \brief Get the rotation rate of the mesh.
   * \param[in] iDim - spatial component
   * \param[in] val - new value of the rotation rate.
   * \return Translational velocity of the mesh.
   */
  void SetRotation_Rate(unsigned short iDim, su2double val) { Rotation_Rate[iDim] = val;}

  /*!
   * \brief Get the rotation rate of the marker.
   *  \param[in] iMarkerMoving -  Index of the moving marker (as specified in Marker_Moving)
   * \param[in] iDim - spatial component
   * \return Rotation velocity of the marker.
   */
  su2double GetMarkerRotationRate(unsigned short iMarkerMoving, unsigned short iDim) const { return MarkerRotation_Rate[3*iMarkerMoving + iDim];}

  /*!
   * \brief Get the pitching rate of the mesh.
   * \param[in] iDim - spatial component
   * \return Angular frequency of the mesh pitching.
   */
  su2double GetPitching_Omega(unsigned short iDim) const { return Pitching_Omega[iDim];}

  /*!
   * \brief Get pitching rate of the marker.
   * \param[in] iMarkerMoving - Index of the moving marker (as specified in Marker_Moving)
   * \param[in] iDim - spatial component
   * \return  Angular frequency of the marker pitching.
   */
  su2double GetMarkerPitching_Omega(unsigned short iMarkerMoving, unsigned short iDim) const { return MarkerPitching_Omega[3*iMarkerMoving + iDim];}

  /*!
   * \brief Get the pitching amplitude of the mesh.
   * \param[in] iDim - spatial component
   * \return pitching amplitude of the mesh.
   */
  su2double GetPitching_Ampl(unsigned short iDim) const { return Pitching_Ampl[iDim];}

  /*!
   * \brief Get pitching amplitude of the marker.
   * \param[in] iMarkerMoving -  Index of the moving marker (as specified in Marker_Moving)
   * \param[in] iDim - spatial component
   * \return  pitching amplitude of the marker.
   */
  su2double GetMarkerPitching_Ampl(unsigned short iMarkerMoving, unsigned short iDim) const { return MarkerPitching_Ampl[3*iMarkerMoving + iDim];}

  /*!
   * \brief Get the pitching phase of the mesh.
   * \param[in] val_iZone - Number for the current zone in the mesh (each zone has independent motion).
   * \return pitching phase of the mesh.
   */
  su2double GetPitching_Phase(unsigned short iDim) const { return Pitching_Phase[iDim];}

  /*!
   * \brief Get pitching phase of the marker.
   * \param[in] iMarkerMoving -  Index of the moving marker (as specified in Marker_Moving) \
   * \param[in] iDim - spatial component
   * \return pitching phase of the marker.
   */
  su2double GetMarkerPitching_Phase(unsigned short iMarkerMoving, unsigned short iDim) const { return MarkerPitching_Phase[3*iMarkerMoving + iDim];}

  /*!
   * \brief Get the plunging rate of the mesh.
   * \param[in] iDim - spatial component
   * \return Angular frequency of the mesh plunging.
   */
  su2double GetPlunging_Omega(unsigned short iDim) const { return Plunging_Omega[iDim];}

  /*!
   * \brief Get plunging rate of the marker.
   * \param[in] iMarkerMoving -  Index of the moving marker (as specified in Marker_Moving)
   * \param[in] iDim - spatial component
   * \return Angular frequency of the marker plunging.
   */
  su2double GetMarkerPlunging_Omega(unsigned short iMarkerMoving, unsigned short iDim) const { return MarkerPlunging_Omega[3*iMarkerMoving + iDim];}

  /*!
   * \brief Get the plunging amplitude of the mesh.
   * \param[in] val_iZone - Number for the current zone in the mesh (each zone has independent motion).
   * \param[in] iDim - spatial component
   * \return Plunging amplitude of the mesh.
   */
  su2double GetPlunging_Ampl(unsigned short iDim) const { return Plunging_Ampl[iDim];}

  /*!
   * \brief Get plunging amplitude of the marker.
   * \param[in] iMarkerMoving -  Index of the moving marker (as specified in Marker_Moving)
   * \param[in] iDim - spatial component
   * \return Plunging amplitude of the marker.
   */
  su2double GetMarkerPlunging_Ampl(unsigned short iMarkerMoving, unsigned short iDim) const { return MarkerPlunging_Ampl[3*iMarkerMoving + iDim];}

  /*!
   * \brief Get the angular velocity of the mesh about the z-axis.
   * \return Angular velocity of the mesh about the z-axis.
   */
  su2double GetFinalRotation_Rate_Z() const { return FinalRotation_Rate_Z;}

  /*!
   * \brief Set the angular velocity of the mesh about the z-axis.
   * \param[in] newRotation_Rate_Z - new rotation rate after computing the ramp value.
   */
  void SetRotation_Rate_Z(su2double newRotation_Rate_Z);

  /*!
   * \brief Get the Harmonic Balance frequency pointer.
   * \return Harmonic Balance Frequency pointer.
   */
  su2double* GetOmega_HB(void) { return  Omega_HB; }

  /*!
   * \brief Get if harmonic balance source term is to be preconditioned
   * \return yes or no to harmonic balance preconditioning
   */
  bool GetHB_Precondition(void) const { return HB_Precondition; }

  /*!
   * \brief Get if we should update the motion origin.
   * \param[in] val_marker - Value of the marker in which we are interested.
   * \return yes or no to update motion origin.
   */
  unsigned short GetMoveMotion_Origin(unsigned short val_marker) const { return MoveMotion_Origin[val_marker]; }

  /*!
   * \brief Get the minimum value of Beta for Roe-Turkel preconditioner
   * \return the minimum value of Beta for Roe-Turkel preconditioner
   */
  su2double GetminTurkelBeta() const { return  Min_Beta_RoeTurkel; }

  /*!
   * \brief Get the minimum value of Beta for Roe-Turkel preconditioner
   * \return the minimum value of Beta for Roe-Turkel preconditioner
   */
  su2double GetmaxTurkelBeta() const { return  Max_Beta_RoeTurkel; }

  /*!
   * \brief Get information about the adibatic wall condition
   * \return <code>TRUE</code> if it is a adiabatic wall condition; otherwise <code>FALSE</code>.
   */
  bool GetAdiabaticWall(void);

  /*!
   * \brief Get information about the isothermal wall condition
   * \return <code>TRUE</code> if it is a isothermal wall condition; otherwise <code>FALSE</code>.
   */
  bool GetIsothermalWall(void);

  /*!
   * \brief Get information about the Low Mach Preconditioning
   * \return <code>TRUE</code> if we are using low Mach preconditioner; otherwise <code>FALSE</code>.
   */
  bool Low_Mach_Preconditioning(void) const { return Low_Mach_Precon; }

  /*!
   * \brief Get information about the Low Mach Correction
   * \return <code>TRUE</code> if we are using low Mach correction; otherwise <code>FALSE</code>.
   */
  bool Low_Mach_Correction(void) const { return Low_Mach_Corr; }

  /*!
   * \brief Get information about the poisson solver condition
   * \return <code>TRUE</code> if it is a poisson solver condition; otherwise <code>FALSE</code>.
   */
  bool GetPoissonSolver(void) const { return PoissonSolver; }

  /*!
   * \brief Get information about the gravity force.
   * \return <code>TRUE</code> if it uses the gravity force; otherwise <code>FALSE</code>.
   */
  bool GetGravityForce(void) const { return GravityForce; }

  /*!
   * \brief Get information about the body force.
   * \return <code>TRUE</code> if it uses a body force; otherwise <code>FALSE</code>.
   */
  bool GetBody_Force(void) const { return Body_Force; }

  /*!
   * \brief Get a pointer to the body force vector.
   * \return A pointer to the body force vector.
   */
  const su2double* GetBody_Force_Vector(void) const { return Body_Force_Vector; }

  /*!
   * \brief Get information about the volumetric heat source.
   * \return <code>TRUE</code> if it uses a volumetric heat source; otherwise <code>FALSE</code>.
   */
  inline bool GetHeatSource(void) const { return HeatSource; }

  /*!
   * \brief Get information about the volumetric heat source.
   * \return Value of the volumetric heat source
   */
  inline su2double GetHeatSource_Val(void) const {return ValHeatSource;}

  /*!
   * \brief Get the rotation angle of the volumetric heat source in axis Z.
   * \return Rotation (Z) of the volumetric heat source
   */
  inline su2double GetHeatSource_Rot_Z(void) const {return Heat_Source_Rot_Z;}

  /*!
   * \brief Set the rotation angle of the volumetric heat source in axis Z.
   * \param[in] val_rot - Rotation (Z) of the volumetric heat source
   */
  inline void SetHeatSource_Rot_Z(su2double val_rot) {Heat_Source_Rot_Z = val_rot;}

  /*!
   * \brief Get the position of the center of the volumetric heat source.
   * \return Pointer to the center of the ellipsoid that introduces a volumetric heat source.
   */
  inline const su2double* GetHeatSource_Center(void) const {return Heat_Source_Center;}

  /*!
   * \brief Set the position of the center of the volumetric heat source.
   * \param[in] x_cent = X position of the center of the volumetric heat source.
   * \param[in] y_cent = Y position of the center of the volumetric heat source.
   * \param[in] z_cent = Z position of the center of the volumetric heat source.
   */
  inline void SetHeatSource_Center(su2double x_cent, su2double y_cent, su2double z_cent) {
    Heat_Source_Center[0] = x_cent; Heat_Source_Center[1] = y_cent; Heat_Source_Center[2] = z_cent;
  }

  /*!
   * \brief Get the radius of the ellipsoid that introduces a volumetric heat source.
   * \return Pointer to the radii (x, y, z) of the ellipsoid that introduces a volumetric heat source.
   */
  inline const su2double* GetHeatSource_Axes(void) const {return Heat_Source_Axes;}

  /*!
   * \brief Get information about the rotational frame.
   * \return <code>TRUE</code> if there is a rotational frame; otherwise <code>FALSE</code>.
   */
  bool GetRotating_Frame(void) const { return Rotating_Frame; }

  /*!
   * \brief Get information about the axisymmetric frame.
   * \return <code>TRUE</code> if there is a rotational frame; otherwise <code>FALSE</code>.
   */
  bool GetAxisymmetric(void) const { return Axisymmetric; }

  /*!
   * \brief Get information about the axisymmetric frame.
   * \return <code>TRUE</code> if there is a rotational frame; otherwise <code>FALSE</code>.
   */
  bool GetDebugMode(void);

  /*!
   * \brief Get information about there is a smoothing of the grid coordinates.
   * \return <code>TRUE</code> if there is smoothing of the grid coordinates; otherwise <code>FALSE</code>.
   */
  bool GetAdaptBoundary(void) const { return AdaptBoundary; }

  /*!
   * \brief Get information about there is a smoothing of the grid coordinates.
   * \return <code>TRUE</code> if there is smoothing of the grid coordinates; otherwise <code>FALSE</code>.
   */
  bool GetSmoothNumGrid(void) const { return SmoothNumGrid; }

  /*!
   * \brief Set information about there is a smoothing of the grid coordinates.
   * \param[in] val_smoothnumgrid - <code>TRUE</code> if there is smoothing of the grid coordinates; otherwise <code>FALSE</code>.
   */
  void SetSmoothNumGrid(bool val_smoothnumgrid) { SmoothNumGrid = val_smoothnumgrid; }

  /*!
   * \brief Subtract one to the index of the finest grid (full multigrid strategy).
   * \return Change the index of the finest grid.
   */
  void SubtractFinestMesh(void) { FinestMesh = FinestMesh-1; }

  /*!
   * \brief Obtain the kind of design variable.
   * \param[in] val_dv - Number of the design variable that we want to read.
   * \return Design variable identification.
   */
  unsigned short GetDesign_Variable(unsigned short val_dv) const { return Design_Variable[val_dv]; }

  /*!
   * \brief Provides the buffet monitoring information.
   * \return Buffet monitoring information, if <code>TRUE</code> then the code will compute the buffet sensor.
   */
  bool GetBuffet_Monitoring(void) const { return Buffet_Monitoring; }

  /*!
   * \brief Get the buffet sensor sharpness coefficient.
   * \return Sharpness coefficient for buffet sensor.
   */
  su2double GetBuffet_k(void) const { return Buffet_k; }

  /*!
   * \brief Get the buffet sensor offset parameter.
   * \return Offset parameter for buffet sensor.
   */
  su2double GetBuffet_lambda(void) const { return Buffet_lambda; }

  /*!
   * \brief Obtain the kind of convergence criteria to establish the convergence of the CFD code.
   * \return Kind of convergence criteria.
   */
  unsigned short GetConvCriteria(void) const { return ConvCriteria; }

  /*!
   * \brief Get the index in the config information of the marker <i>val_marker</i>.
   * \note When we read the config file, it stores the markers in a particular vector.
   * \return Index in the config information of the marker <i>val_marker</i>.
   */
  unsigned short GetMarker_CfgFile_TagBound(string val_marker) const;

  /*!
   * \brief Get the name in the config information of the marker number <i>val_marker</i>.
   * \note When we read the config file, it stores the markers in a particular vector.
   * \return Name of the marker in the config information of the marker <i>val_marker</i>.
   */
  string GetMarker_CfgFile_TagBound(unsigned short val_marker) const;

  /*!
   * \brief Get the boundary information (kind of boundary) in the config information of the marker <i>val_marker</i>.
   * \return Kind of boundary in the config information of the marker <i>val_marker</i>.
   */
  unsigned short GetMarker_CfgFile_KindBC(string val_marker) const;

  /*!
   * \brief Get the monitoring information from the config definition for the marker <i>val_marker</i>.
   * \return Monitoring information of the boundary in the config information for the marker <i>val_marker</i>.
   */
  unsigned short GetMarker_CfgFile_Monitoring(string val_marker) const;

  /*!
   * \brief Get the monitoring information from the config definition for the marker <i>val_marker</i>.
   * \return Monitoring information of the boundary in the config information for the marker <i>val_marker</i>.
   */
  unsigned short GetMarker_CfgFile_GeoEval(string val_marker) const;

  /*!
   * \brief Get the monitoring information from the config definition for the marker <i>val_marker</i>.
   * \return Monitoring information of the boundary in the config information for the marker <i>val_marker</i>.
   */
  unsigned short GetMarker_CfgFile_Designing(string val_marker) const;

  /*!
   * \brief Get the plotting information from the config definition for the marker <i>val_marker</i>.
   * \return Plotting information of the boundary in the config information for the marker <i>val_marker</i>.
   */
  unsigned short GetMarker_CfgFile_Plotting(string val_marker) const;

  /*!
   * \brief Get the plotting information from the config definition for the marker <i>val_marker</i>.
   * \return Plotting information of the boundary in the config information for the marker <i>val_marker</i>.
   */
  unsigned short GetMarker_CfgFile_Analyze(string val_marker) const;

  /*!
   * \brief Get the multi-physics interface information from the config definition for the marker <i>val_marker</i>.
   * \return Plotting information of the boundary in the config information for the marker <i>val_marker</i>.
   */
  unsigned short GetMarker_CfgFile_ZoneInterface(string val_marker) const;

  /*!
   * \brief Get the TurboPerformance information from the config definition for the marker <i>val_marker</i>.
   * \return TurboPerformance information of the boundary in the config information for the marker <i>val_marker</i>.
   */
  unsigned short GetMarker_CfgFile_Turbomachinery(string val_marker) const;

  /*!
   * \brief Get the TurboPerformance flag information from the config definition for the marker <i>val_marker</i>.
   * \return TurboPerformance flag information of the boundary in the config information for the marker <i>val_marker</i>.
   */
  unsigned short GetMarker_CfgFile_TurbomachineryFlag(string val_marker) const;

  /*!
   * \brief Get the MixingPlane interface information from the config definition for the marker <i>val_marker</i>.
   * \return Plotting information of the boundary in the config information for the marker <i>val_marker</i>.
   */
  unsigned short GetMarker_CfgFile_MixingPlaneInterface(string val_marker) const;

  /*!
   * \brief Get the DV information from the config definition for the marker <i>val_marker</i>.
   * \return DV information of the boundary in the config information for the marker <i>val_marker</i>.
   */
  unsigned short GetMarker_CfgFile_DV(string val_marker) const;

  /*!
   * \brief Get the motion information from the config definition for the marker <i>val_marker</i>.
   * \return Motion information of the boundary in the config information for the marker <i>val_marker</i>.
   */
  unsigned short GetMarker_CfgFile_Moving(string val_marker) const;

  /*!
   * \brief Get the DEFORM_MESH information from the config definition for the marker <i>val_marker</i>.
   * \return DEFORM_MESH information of the boundary in the config information for the marker <i>val_marker</i>.
   */
  unsigned short GetMarker_CfgFile_Deform_Mesh(string val_marker) const;

  /*!
   * \brief Get the Fluid_Load information from the config definition for the marker <i>val_marker</i>.
   * \return Fluid_Load information of the boundary in the config information for the marker <i>val_marker</i>.
   */
  unsigned short GetMarker_CfgFile_Fluid_Load(string val_marker) const;

  /*!
   * \brief Get the Python customization information from the config definition for the marker <i>val_marker</i>.
   * \return Python customization information of the boundary in the config information for the marker <i>val_marker</i>.
   */
  unsigned short GetMarker_CfgFile_PyCustom(string val_marker) const;

  /*!
   * \brief Get the periodic information from the config definition of the marker <i>val_marker</i>.
   * \return Periodic information of the boundary in the config information of the marker <i>val_marker</i>.
   */
  unsigned short GetMarker_CfgFile_PerBound(string val_marker) const;

  /*!
   * \brief  Get the name of the marker <i>val_marker</i>.
   * \return The interface which owns that marker <i>val_marker</i>.
   */
  unsigned short GetMarker_ZoneInterface(string val_marker) const;

  /*!
   * \brief  Get the name of the marker <i>val_iMarker</i>.
   * \return The name of the marker in the interface
   */
  string GetMarkerTag_ZoneInterface(unsigned short val_iMarker) const { return Marker_ZoneInterface[val_iMarker]; }

  /*!
   * \brief  Get the number of markers in the multizone interface.
   * \return The number markers in the multizone interface
   */
  unsigned short GetnMarker_ZoneInterface(void) const { return nMarker_ZoneInterface; }

  /*!
   * \brief Determines whether a marker with index iMarker is a solid boundary.
   * \param iMarker
   * \return <TRUE> it marker with index iMarker is a solid boundary.
   */
  bool GetSolid_Wall(unsigned short iMarker) const;

  /*!
   * \brief Determines whether a marker with index iMarker is a viscous no-slip boundary.
   * \param iMarker
   * \return <TRUE> it marker with index iMarker is a viscous no-slip boundary.
   */
  bool GetViscous_Wall(unsigned short iMarker) const;

  /*!
   * \brief Determines if problem is adjoint
   * \return true if Adjoint
   */
  bool GetContinuous_Adjoint(void) const { return ContinuousAdjoint; }

  /*!
   * \brief Determines if problem is viscous
   * \return true if Viscous
   */
  bool GetViscous(void) const { return Viscous; }

  /*!
   * \brief Provides the index of the solution in the container.
   * \param[in] val_eqsystem - Equation that is being solved.
   * \return Index on the solution container.
   */
  unsigned short GetContainerPosition(unsigned short val_eqsystem);

  /*!
   * \brief Value of the minimum residual value (log10 scale).
   * \return Value of the minimum residual value (log10 scale).
   */
  su2double GetMinLogResidual(void) const { return MinLogResidual; }

  /*!
   * \brief Value of the damping factor for the engine inlet bc.
   * \return Value of the damping factor.
   */
  su2double GetDamp_Engine_Inflow(void) const { return Damp_Engine_Inflow; }

  /*!
   * \brief Value of the damping factor for the engine exhaust inlet bc.
   * \return Value of the damping factor.
   */
  su2double GetDamp_Engine_Exhaust(void) const { return Damp_Engine_Exhaust; }

  /*!
   * \brief Value of the damping factor for the residual restriction.
   * \return Value of the damping factor.
   */
  su2double GetDamp_Res_Restric(void) const { return Damp_Res_Restric; }

  /*!
   * \brief Value of the damping factor for the correction prolongation.
   * \return Value of the damping factor.
   */
  su2double GetDamp_Correc_Prolong(void) const { return Damp_Correc_Prolong; }

  /*!
   * \brief Value of the position of the Near Field (y coordinate for 2D, and z coordinate for 3D).
   * \return Value of the Near Field position.
   */
  su2double GetPosition_Plane(void) const { return Position_Plane; }

  /*!
   * \brief Value of the weight of the drag coefficient in the Sonic Boom optimization.
   * \return Value of the weight of the drag coefficient in the Sonic Boom optimization.
   */
  su2double GetWeightCd(void) const { return WeightCd; }

  /*!
   * \brief Value of the weight of the CD, CL, CM optimization.
   * \return Value of the weight of the CD, CL, CM optimization.
   */
  void SetdNetThrust_dBCThrust(su2double val_dnetthrust_dbcthrust);

  /*!
   * \brief Value of the azimuthal line to fix due to a misalignments of the nearfield.
   * \return Azimuthal line to fix due to a misalignments of the nearfield.
   */
  su2double GetFixAzimuthalLine(void) const { return FixAzimuthalLine; }

  /*!
   * \brief Value of the weight of the CD, CL, CM optimization.
   * \return Value of the weight of the CD, CL, CM optimization.
   */
  su2double GetdCD_dCMy(void) const { return dCD_dCMy; }

  /*!
   * \brief Value of the weight of the CD, CL, CM optimization.
   * \return Value of the weight of the CD, CL, CM optimization.
   */
  su2double GetCM_Target(void) const { return CM_Target; }

  /*!
   * \brief Value of the weight of the CD, CL, CM optimization.
   * \return Value of the weight of the CD, CL, CM optimization.
   */
  su2double GetdCD_dCL(void) const { return dCD_dCL; }

  /*!
   * \brief Value of the weight of the CD, CL, CM optimization.
   * \return Value of the weight of the CD, CL, CM optimization.
   */
  void SetdCD_dCL(su2double val_dcd_dcl) { dCD_dCL = val_dcd_dcl; }

  /*!
   * \brief Value of the weight of the CD, CL, CM optimization.
   * \return Value of the weight of the CD, CL, CM optimization.
   */
  su2double GetdCMx_dCL(void) const { return dCMx_dCL; }

  /*!
   * \brief Value of the weight of the CD, CL, CM optimization.
   * \return Value of the weight of the CD, CL, CM optimization.
   */
  void SetdCMx_dCL(su2double val_dcmx_dcl) { dCMx_dCL = val_dcmx_dcl; }

  /*!
   * \brief Value of the weight of the CD, CL, CM optimization.
   * \return Value of the weight of the CD, CL, CM optimization.
   */
  su2double GetdCMy_dCL(void) const { return dCMy_dCL; }

  /*!
   * \brief Value of the weight of the CD, CL, CM optimization.
   * \return Value of the weight of the CD, CL, CM optimization.
   */
  void SetdCMy_dCL(su2double val_dcmy_dcl) { dCMy_dCL = val_dcmy_dcl; }

  /*!
   * \brief Value of the weight of the CD, CL, CM optimization.
   * \return Value of the weight of the CD, CL, CM optimization.
   */
  su2double GetdCMz_dCL(void) const { return dCMz_dCL; }

  /*!
   * \brief Value of the weight of the CD, CL, CM optimization.
   * \return Value of the weight of the CD, CL, CM optimization.
   */
  void SetdCMz_dCL(su2double val_dcmz_dcl) { dCMz_dCL = val_dcmz_dcl; }

  /*!
   * \brief Value of the weight of the CD, CL, CM optimization.
   * \return Value of the weight of the CD, CL, CM optimization.
   */
  void SetdCL_dAlpha(su2double val_dcl_dalpha) { dCL_dAlpha = val_dcl_dalpha; }

  /*!
   * \brief Value of the weight of the CD, CL, CM optimization.
   * \return Value of the weight of the CD, CL, CM optimization.
   */
  void SetdCM_diH(su2double val_dcm_dhi) { dCM_diH = val_dcm_dhi; }

  /*!
   * \brief Value of the weight of the CD, CL, CM optimization.
   * \return Value of the weight of the CD, CL, CM optimization.
   */
  void SetdCD_dCMy(su2double val_dcd_dcmy) { dCD_dCMy = val_dcd_dcmy; }

  /*!
   * \brief Value of the weight of the CD, CL, CM optimization.
   * \return Value of the weight of the CD, CL, CM optimization.
   */
  su2double GetCL_Target(void) const { return CL_Target; }

  /*!
   * \brief Set the global parameters of each simulation for each runtime system.
   * \param[in] val_solver - Solver of the simulation.
   * \param[in] val_system - Runtime system that we are solving.
   */
  void SetGlobalParam(unsigned short val_solver, unsigned short val_system);

  /*!
   * \brief Center of rotation for a rotational periodic boundary.
   */
  su2double *GetPeriodicRotCenter(string val_marker);

  /*!
   * \brief Angles of rotation for a rotational periodic boundary.
   */
  su2double *GetPeriodicRotAngles(string val_marker);

  /*!
   * \brief Translation vector for a rotational periodic boundary.
   */
  su2double *GetPeriodicTranslation(string val_marker);

  /*!
   * \brief Get the rotationally periodic donor marker for boundary <i>val_marker</i>.
   * \return Periodic donor marker from the config information for the marker <i>val_marker</i>.
   */
  unsigned short GetMarker_Periodic_Donor(string val_marker) const;

  /*!
   * \brief Get the origin of the actuator disk.
   */
  su2double GetActDisk_NetThrust(string val_marker) const;

  /*!
   * \brief Get the origin of the actuator disk.
   */
  su2double GetActDisk_Power(string val_marker) const;

  /*!
   * \brief Get the origin of the actuator disk.
   */
  su2double GetActDisk_MassFlow(string val_marker) const;

  /*!
   * \brief Get the origin of the actuator disk.
   */
  su2double GetActDisk_Mach(string val_marker) const;

  /*!
   * \brief Get the origin of the actuator disk.
   */
  su2double GetActDisk_Force(string val_marker) const;

  /*!
   * \brief Get the origin of the actuator disk.
   */
  su2double GetActDisk_BCThrust(string val_marker) const;

  /*!
   * \brief Get the origin of the actuator disk.
   */
  su2double GetActDisk_BCThrust_Old(string val_marker) const;

  /*!
   * \brief Get the tip radius of th actuator disk.
   */
  su2double GetActDisk_Area(string val_marker) const;

  /*!
   * \brief Get the tip radius of th actuator disk.
   */
  su2double GetActDisk_ReverseMassFlow(string val_marker) const;

  /*!
   * \brief Get the thrust corffient of the actuator disk.
   */
  su2double GetActDisk_PressJump(string val_marker, unsigned short val_index) const;

  /*!
   * \brief Get the thrust corffient of the actuator disk.
   */
  su2double GetActDisk_TempJump(string val_marker, unsigned short val_index) const;

  /*!
   * \brief Get the rev / min of the actuator disk.
   */
  su2double GetActDisk_Omega(string val_marker, unsigned short val_index) const;

  /*!
   * \brief Get Actuator Disk Outlet for boundary <i>val_marker</i> (actuator disk inlet).
   * \return Actuator Disk Outlet from the config information for the marker <i>val_marker</i>.
   */
  unsigned short GetMarker_CfgFile_ActDiskOutlet(string val_marker) const;

  /*!
   * \brief Get Actuator Disk Outlet for boundary <i>val_marker</i> (actuator disk inlet).
   * \return Actuator Disk Outlet from the config information for the marker <i>val_marker</i>.
   */
  unsigned short GetMarker_CfgFile_EngineExhaust(string val_marker) const;

  /*!
   * \brief Get the internal index for a moving boundary <i>val_marker</i>.
   * \return Internal index for a moving boundary <i>val_marker</i>.
   */
  unsigned short GetMarker_Moving(string val_marker) const;

  /*!
   * \brief Get bool if marker is moving. <i>val_marker</i>.
   * \param[in] val_marker - String of the marker to test.
   * \return Bool if the marker is a moving boundary <i>val_marker</i>.
   */
  bool GetMarker_Moving_Bool(string val_marker) const;

  /*!
   * \brief Get the internal index for a DEFORM_MESH boundary <i>val_marker</i>.
   * \return Internal index for a DEFORM_MESH boundary <i>val_marker</i>.
   */
  unsigned short GetMarker_Deform_Mesh(string val_marker) const;

  /*!
   * \brief Get the internal index for a Fluid_Load boundary <i>val_marker</i>.
   * \return Internal index for a Fluid_Load boundary <i>val_marker</i>.
   */
  unsigned short GetMarker_Fluid_Load(string val_marker) const;

  /*!
   * \brief Get the name of the surface defined in the geometry file.
   * \param[in] val_marker - Value of the marker in which we are interested.
   * \return Name that is in the geometry file for the surface that
   *         has the marker <i>val_marker</i>.
   */
  string GetMarker_Moving_TagBound(unsigned short val_marker) const { return Marker_Moving[val_marker]; }

  /*!
   * \brief Get the name of the DEFORM_MESH boundary defined in the geometry file.
   * \param[in] val_marker - Value of the marker in which we are interested.
   * \return Name that is in the geometry file for the surface that
   *         has the marker <i>val_marker</i>.
   */
  string GetMarker_Deform_Mesh_TagBound(unsigned short val_marker) const { return Marker_Deform_Mesh[val_marker]; }

  /*!
   * \brief Get the name of the Fluid_Load boundary defined in the geometry file.
   * \param[in] val_marker - Value of the marker in which we are interested.
   * \return Name that is in the geometry file for the surface that
   *         has the marker <i>val_marker</i>.
   */
  string GetMarker_Fluid_Load_TagBound(unsigned short val_marker) const { return Marker_Fluid_Load[val_marker]; }

  /*!
   * \brief Get the name of the surface defined in the geometry file.
   * \param[in] val_marker - Value of the marker in which we are interested.
   * \return Name that is in the geometry file for the surface that
   *         has the marker <i>val_marker</i>.
   */
  string GetMarker_PyCustom_TagBound(unsigned short val_marker) const { return Marker_PyCustom[val_marker]; }

  /*!
   * \brief Get the name of the surface defined in the geometry file.
   * \param[in] val_marker - Value of the marker in which we are interested.
   * \return Name that is in the geometry file for the surface that
   *         has the marker <i>val_marker</i>.
   */
  string GetMarker_Analyze_TagBound(unsigned short val_marker) const { return Marker_Analyze[val_marker]; }

  /*!
   * \brief Get the total temperature at a nacelle boundary.
   * \param[in] val_index - Index corresponding to the inlet boundary.
   * \return The total temperature.
   */
  su2double GetExhaust_Temperature_Target(string val_index) const;

  /*!
   * \brief Get the total temperature at an inlet boundary.
   * \param[in] val_index - Index corresponding to the inlet boundary.
   * \return The total temperature.
   */
  su2double GetInlet_Ttotal(string val_index) const;

  /*!
   * \brief Get the temperature at a supersonic inlet boundary.
   * \param[in] val_index - Index corresponding to the inlet boundary.
   * \return The inlet density.
   */
  su2double GetInlet_Temperature(string val_index) const;

  /*!
   * \brief Get the pressure at a supersonic inlet boundary.
   * \param[in] val_index - Index corresponding to the inlet boundary.
   * \return The inlet pressure.
   */
  su2double GetInlet_Pressure(string val_index) const;

  /*!
   * \brief Get the velocity vector at a supersonic inlet boundary.
   * \param[in] val_index - Index corresponding to the inlet boundary.
   * \return The inlet velocity vector.
   */
  su2double* GetInlet_Velocity(string val_index);

  /*!
   * \brief Get the mass fraction vector at a supersonic inlet boundary.
   * \param[in] val_index - Index corresponding to the inlet boundary.
   * \return The inlet mass fraction vector - NEMO only.
   */
  su2double* GetInlet_MassFrac(string val_index);

  /*!
   * \brief Get the total pressure at an inlet boundary.
   * \param[in] val_index - Index corresponding to the inlet boundary.
   * \return The total pressure.
   */
  su2double GetInlet_Ptotal(string val_index) const;

  /*!
   * \brief Set the total pressure at an inlet boundary.
   * \param[in] val_pressure - Pressure value at the inlet boundary.
   * \param[in] val_index - Index corresponding to the inlet boundary.
   */
  void SetInlet_Ptotal(su2double val_pressure, string val_marker);

  /*!
   * \brief Get the total pressure at an nacelle boundary.
   * \param[in] val_index - Index corresponding to the inlet boundary.
   * \return The total pressure.
   */
  su2double GetExhaust_Pressure_Target(string val_index) const;

  /*!
   * \brief Value of the CFL reduction in LevelSet problems.
   * \return Value of the CFL reduction in LevelSet problems.
   */
  su2double GetCFLRedCoeff_Turb(void) const { return CFLRedCoeff_Turb; }

  /*!
   * \brief Get the flow direction unit vector at an inlet boundary.
   * \param[in] val_index - Index corresponding to the inlet boundary.
   * \return The flow direction vector.
   */
  su2double* GetInlet_FlowDir(string val_index);

  /*!
   * \brief Get the back pressure (static) at an outlet boundary.
   * \param[in] val_index - Index corresponding to the outlet boundary.
   * \return The outlet pressure.
   */
  su2double GetOutlet_Pressure(string val_index) const;

  /*!
   * \brief Set the back pressure (static) at an outlet boundary.
   * \param[in] val_pressure - Pressure value at the outlet boundary.
   * \param[in] val_index - Index corresponding to the outlet boundary.
   */
  void SetOutlet_Pressure(su2double val_pressure, string val_marker);

  /*!
   * \brief Get the var 1 at Riemann boundary.
   * \param[in] val_marker - Index corresponding to the Riemann boundary.
   * \return The var1
   */
  su2double GetRiemann_Var1(string val_marker) const;

  /*!
   * \brief Get the var 2 at Riemann boundary.
   * \param[in] val_marker - Index corresponding to the Riemann boundary.
   * \return The var2
   */
  su2double GetRiemann_Var2(string val_marker) const;

  /*!
   * \brief Get the Flowdir at Riemann boundary.
   * \param[in] val_marker - Index corresponding to the Riemann boundary.
   * \return The Flowdir
   */
  su2double* GetRiemann_FlowDir(string val_marker);

  /*!
   * \brief Get Kind Data of Riemann boundary.
   * \param[in] val_marker - Index corresponding to the Riemann boundary.
   * \return Kind data
   */
  unsigned short GetKind_Data_Riemann(string val_marker) const;

  /*!
   * \brief Get the var 1 for the Giels BC.
   * \param[in] val_marker - Index corresponding to the Giles BC.
   * \return The var1
   */
  su2double GetGiles_Var1(string val_marker) const;

  /*!
   * \brief Get the var 2 for the Giles boundary.
   * \param[in] val_marker - Index corresponding to the Giles BC.
   * \return The var2
   */
  su2double GetGiles_Var2(string val_marker) const;

  /*!
   * \brief Get the Flowdir for the Giles BC.
   * \param[in] val_marker - Index corresponding to the Giles BC.
   * \return The Flowdir
   */
  su2double* GetGiles_FlowDir(string val_marker);

  /*!
   * \brief Get Kind Data for the Giles BC.
   * \param[in] val_marker - Index corresponding to the Giles BC.
   * \return Kind data
   */
  unsigned short GetKind_Data_Giles(string val_marker) const;

  /*!
   * \brief Set the var 1 for Giles BC.
   * \param[in] val_marker - Index corresponding to the Giles BC.
   */
  void SetGiles_Var1(su2double newVar1, string val_marker);

  /*!
   * \brief Get the relax factor for the average component for the Giles BC.
   * \param[in] val_marker - Index corresponding to the Giles BC.
   * \return The relax factor for the average component
   */
  su2double GetGiles_RelaxFactorAverage(string val_marker) const;

  /*!
   * \brief Get the relax factor for the fourier component for the Giles BC.
   * \param[in] val_marker - Index corresponding to the Giles BC.
   * \return The relax factor for the fourier component
   */
  su2double GetGiles_RelaxFactorFourier(string val_marker) const;

  /*!
   * \brief Get the outlet pressure imposed as BC for internal flow.
   * \return outlet pressure
   */
  su2double GetPressureOut_BC() const;

  /*!
   * \brief Set the outlet pressure imposed as BC for internal flow.
   * \param[in] val_temp - New value of the outlet pressure.
   */
  void SetPressureOut_BC(su2double val_press);

  /*!
   * \brief Get the inlet velocity or pressure imposed for incompressible flow.
   * \return inlet velocity or pressure
   */
  su2double GetIncInlet_BC() const;

  /*!
   * \brief Set the inlet velocity or pressure imposed as BC for incompressible flow.
   * \param[in] val_in - New value of the inlet velocity or pressure.
   */
  void SetIncInlet_BC(su2double val_in);

  /*!
   * \brief Get the inlet temperature imposed as BC for incompressible flow.
   * \return inlet temperature
   */
  su2double GetIncTemperature_BC() const;

  /*!
   * \brief Set the inlet temperature imposed as BC for incompressible flow.
   * \param[in] val_temperature - New value of the inlet temperature.
   */
  void SetIncTemperature_BC(su2double val_temperature);

  /*!
   * \brief Get the outlet pressure imposed as BC for incompressible flow.
   * \return outlet pressure
   */
  su2double GetIncPressureOut_BC() const;

  /*!
   * \brief Set the outlet pressure imposed as BC for incompressible flow.
   * \param[in] val_pressure - New value of the outlet pressure.
   */
  void SetIncPressureOut_BC(su2double val_pressure);

  /*!
   * \brief Get the inlet total pressure imposed as BC for internal flow.
   * \return inlet total pressure
   */
  su2double GetTotalPressureIn_BC() const;

  /*!
   * \brief Get the inlet total temperature imposed as BC for internal flow.
   * \return inlet total temperature
   */
  su2double GetTotalTemperatureIn_BC() const;

  /*!
   * \brief Set the inlet total temperature imposed as BC for internal flow.
   * \param[in] val_temp - New value of the total temperature.
   */
  void SetTotalTemperatureIn_BC(su2double val_temp);

  /*!
   * \brief Get the inlet flow angle imposed as BC for internal flow.
   * \return inlet flow angle
   */
  su2double GetFlowAngleIn_BC() const;

  /*!
   * \brief Get the wall temperature (static) at an isothermal boundary.
   * \param[in] val_index - Index corresponding to the isothermal boundary.
   * \return The wall temperature.
   */
  su2double GetIsothermal_Temperature(string val_index) const;

  /*!
   * \brief Get the wall heat flux on a constant heat flux boundary.
   * \param[in] val_index - Index corresponding to the constant heat flux boundary.
   * \return The heat flux.
   */
  su2double GetWall_HeatFlux(string val_index) const;

  /*!
   * \brief Get the wall function treatment for the given boundary marker.
   * \param[in] val_marker - String of the viscous wall marker.
   * \return The type of wall function treatment.
   */
  unsigned short GetWallFunction_Treatment(string val_marker) const;

  /*!
   * \brief Get the additional integer info for the wall function treatment
            for the given boundary marker.
   * \param[in] val_marker - String of the viscous wall marker.
   * \return Pointer to the integer info for the given marker.
   */
  unsigned short* GetWallFunction_IntInfo(string val_marker);

  /*!
   * \brief Get the additional double info for the wall function treatment
            for the given boundary marker.
   * \param[in] val_marker - String of the viscous wall marker.
   * \return Pointer to the double info for the given marker.
   */
  su2double* GetWallFunction_DoubleInfo(string val_marker);

  /*!
   * \brief Get the target (pressure, massflow, etc) at an engine inflow boundary.
   * \param[in] val_index - Index corresponding to the engine inflow boundary.
   * \return Target (pressure, massflow, etc) .
   */
  su2double GetEngineInflow_Target(string val_marker) const;

  /*!
   * \brief Get the fan face Mach number at an engine inflow boundary.
   * \param[in] val_marker - Name of the boundary.
   * \return The fan face Mach number.
   */
  su2double GetInflow_Mach(string val_marker) const;

  /*!
   * \brief Get the back pressure (static) at an engine inflow boundary.
   * \param[in] val_marker - Name of the boundary.
   * \return The engine inflow pressure.
   */
  su2double GetInflow_Pressure(string val_marker) const;

  /*!
   * \brief Get the mass flow rate at an engine inflow boundary.
   * \param[in] val_marker - Name of the boundary.
   * \return The engine mass flow rate.
   */
  su2double GetInflow_MassFlow(string val_marker) const;

  /*!
   * \brief Get the percentage of reverse flow at an engine inflow boundary.
   * \param[in] val_marker - Name of the boundary.
   * \return The percentage of reverse flow.
   */
  su2double GetInflow_ReverseMassFlow(string val_marker) const;

  /*!
   * \brief Get the percentage of reverse flow at an engine inflow boundary.
   * \param[in] val_index - Index corresponding to the engine inflow boundary.
   * \return The percentage of reverse flow.
   */
  su2double GetInflow_ReverseMassFlow(unsigned short val_marker) const { return Inflow_ReverseMassFlow[val_marker]; }

  /*!
   * \brief Get the total pressure at an engine inflow boundary.
   * \param[in] val_marker - Name of the boundary.
   * \return The total pressure.
   */
  su2double GetInflow_TotalPressure(string val_marker) const;

  /*!
   * \brief Get the temperature (static) at an engine inflow boundary.
   * \param[in] val_marker - Name of the boundary.
   * \return The engine inflow temperature.
   */
  su2double GetInflow_Temperature(string val_marker) const;

  /*!
   * \brief Get the total temperature at an engine inflow boundary.
   * \param[in] val_marker - Name of the boundary.
   * \return The engine inflow total temperature.
   */
  su2double GetInflow_TotalTemperature(string val_marker) const;

  /*!
   * \brief Get the ram drag at an engine inflow boundary.
   * \param[in] val_marker - Name of the boundary.
   * \return The engine inflow ram drag.
   */
  su2double GetInflow_RamDrag(string val_marker) const;

  /*!
   * \brief Get the force balance at an engine inflow boundary.
   * \param[in] val_marker - Name of the boundary.
   * \return The engine inflow force balance.
   */
  su2double GetInflow_Force(string val_marker) const;

  /*!
   * \brief Get the power at an engine inflow boundary.
   * \param[in] val_marker - Name of the boundary.
   * \return The engine inflow power.
   */
  su2double GetInflow_Power(string val_marker) const;

  /*!
   * \brief Get the back pressure (static) at an engine exhaust boundary.
   * \param[in] val_marker - Name of the boundary.
   * \return The engine exhaust pressure.
   */
  su2double GetExhaust_Pressure(string val_marker) const;

  /*!
   * \brief Get the temperature (static) at an engine exhaust boundary.
   * \param[in] val_marker - Name of the boundary.
   * \return The engine exhaust temperature.
   */
  su2double GetExhaust_Temperature(string val_marker) const;

  /*!
   * \brief Get the massflow at an engine exhaust boundary.
   * \param[in] val_marker - Name of the boundary.
   * \return The engine exhaust massflow.
   */
  su2double GetExhaust_MassFlow(string val_marker) const;

  /*!
   * \brief Get the total pressure at an engine exhaust boundary.
   * \param[in] val_marker - Name of the boundary.
   * \return The engine exhaust total pressure.
   */
  su2double GetExhaust_TotalPressure(string val_marker) const;

  /*!
   * \brief Get the total temperature at an engine exhaust boundary.
   * \param[in] val_marker - Name of the boundary.
   * \return The total temperature.
   */
  su2double GetExhaust_TotalTemperature(string val_marker) const;

  /*!
   * \brief Get the gross thrust at an engine exhaust boundary.
   * \param[in] val_marker - Name of the boundary.
   * \return Gross thrust.
   */
  su2double GetExhaust_GrossThrust(string val_marker) const;

  /*!
   * \brief Get the force balance at an engine exhaust boundary.
   * \param[in] val_marker - Name of the boundary.
   * \return Force balance.
   */
  su2double GetExhaust_Force(string val_marker) const;

  /*!
   * \brief Get the power at an engine exhaust boundary.
   * \param[in] val_marker - Name of the boundary.
   * \return Power.
   */
  su2double GetExhaust_Power(string val_marker) const;

  /*!
   * \brief Get the back pressure (static) at an outlet boundary.
   * \param[in] val_index - Index corresponding to the outlet boundary.
   * \return The outlet pressure.
   */
  void SetInflow_Mach(unsigned short val_marker, su2double val_fanface_mach) { Inflow_Mach[val_marker] = val_fanface_mach; }

  /*!
   * \brief Set the fan face static pressure at an engine inflow boundary.
   * \param[in] val_index - Index corresponding to the engine inflow boundary.
   * \param[in] val_fanface_pressure - Fan face static pressure.
   */
  void SetInflow_Pressure(unsigned short val_marker, su2double val_fanface_pressure) { Inflow_Pressure[val_marker] = val_fanface_pressure; }

  /*!
   * \brief Set the massflow at an engine inflow boundary.
   * \param[in] val_index - Index corresponding to the engine inflow boundary.
   * \param[in] val_fanface_massflow - Massflow.
   */
  void SetInflow_MassFlow(unsigned short val_marker, su2double val_fanface_massflow) { Inflow_MassFlow[val_marker] = val_fanface_massflow; }

  /*!
   * \brief Set the reverse flow at an engine inflow boundary.
   * \param[in] val_index - Index corresponding to the engine inflow boundary.
   * \param[in] val_fanface_reversemassflow - reverse flow.
   */
  void SetInflow_ReverseMassFlow(unsigned short val_marker, su2double val_fanface_reversemassflow) { Inflow_ReverseMassFlow[val_marker] = val_fanface_reversemassflow; }

  /*!
   * \brief Set the fan face total pressure at an engine inflow boundary.
   * \param[in] val_index - Index corresponding to the engine inflow boundary.
   * \param[in] val_fanface_totalpressure - Fan face total pressure.
   */
  void SetInflow_TotalPressure(unsigned short val_marker, su2double val_fanface_totalpressure) { Inflow_TotalPressure[val_marker] = val_fanface_totalpressure; }

  /*!
   * \brief Set the fan face static temperature at an engine inflow boundary.
   * \param[in] val_index - Index corresponding to the engine inflow boundary.
   * \param[in] val_fanface_pressure - Fan face static temperature.
   */
  void SetInflow_Temperature(unsigned short val_marker, su2double val_fanface_temperature) { Inflow_Temperature[val_marker] = val_fanface_temperature; }

  /*!
   * \brief Set the fan face total temperature at an engine inflow boundary.
   * \param[in] val_index - Index corresponding to the engine inflow boundary.
   * \param[in] val_fanface_totaltemperature - Fan face total temperature.
   */
  void SetInflow_TotalTemperature(unsigned short val_marker, su2double val_fanface_totaltemperature) { Inflow_TotalTemperature[val_marker] = val_fanface_totaltemperature; }

  /*!
   * \brief Set the ram drag temperature at an engine inflow boundary.
   * \param[in] val_index - Index corresponding to the engine inflow boundary.
   * \param[in] val_fanface_ramdrag - Ram drag value.
   */
  void SetInflow_RamDrag(unsigned short val_marker, su2double val_fanface_ramdrag) { Inflow_RamDrag[val_marker] = val_fanface_ramdrag; }

  /*!
   * \brief Set the force balance at an engine inflow boundary.
   * \param[in] val_index - Index corresponding to the engine inflow boundary.
   * \param[in] val_fanface_force - Fan face force.
   */
  void SetInflow_Force(unsigned short val_marker, su2double val_fanface_force) { Inflow_Force[val_marker] = val_fanface_force; }

  /*!
   * \brief Set the power at an engine inflow boundary.
   * \param[in] val_index - Index corresponding to the engine inflow boundary.
   * \param[in] val_fanface_force - Power.
   */
  void SetInflow_Power(unsigned short val_marker, su2double val_fanface_power) { Inflow_Power[val_marker] = val_fanface_power; }

  /*!
   * \brief Set the back pressure (static) at an engine exhaust boundary.
   * \param[in] val_index - Index corresponding to the outlet boundary.
   * \param[in] val_exhaust_pressure - Exhaust static pressure.
   */
  void SetExhaust_Pressure(unsigned short val_marker, su2double val_exhaust_pressure) { Exhaust_Pressure[val_marker] = val_exhaust_pressure; }

  /*!
   * \brief Set the temperature (static) at an engine exhaust boundary.
   * \param[in] val_index - Index corresponding to the outlet boundary.
   * \param[in] val_exhaust_temp - Exhaust static temperature.
   */
  void SetExhaust_Temperature(unsigned short val_marker, su2double val_exhaust_temp) { Exhaust_Temperature[val_marker] = val_exhaust_temp; }

  /*!
   * \brief Set the back pressure (static) at an engine exhaust boundary.
   * \param[in] val_index - Index corresponding to the outlet boundary.
   * \param[in] val_exhaust_temp - Exhaust static temperature.
   */
  void SetExhaust_MassFlow(unsigned short val_marker, su2double val_exhaust_massflow) { Exhaust_MassFlow[val_marker] = val_exhaust_massflow; }

  /*!
   * \brief Set the back pressure (total) at an engine exhaust boundary.
   * \param[in] val_index - Index corresponding to the outlet boundary.
   * \param[in] val_exhaust_totalpressure - Exhaust total pressure.
   */
  void SetExhaust_TotalPressure(unsigned short val_marker, su2double val_exhaust_totalpressure) { Exhaust_TotalPressure[val_marker] = val_exhaust_totalpressure; }

  /*!
   * \brief Set the total temperature at an engine exhaust boundary.
   * \param[in] val_index - Index corresponding to the outlet boundary.
   * \param[in] val_exhaust_totaltemp - Exhaust total temperature.
   */
  void SetExhaust_TotalTemperature(unsigned short val_marker, su2double val_exhaust_totaltemp) { Exhaust_TotalTemperature[val_marker] = val_exhaust_totaltemp; }

  /*!
   * \brief Set the gross thrust at an engine exhaust boundary.
   * \param[in] val_index - Index corresponding to the outlet boundary.
   * \param[in] val_exhaust_grossthrust - Exhaust gross thrust temperature.
   */
  void SetExhaust_GrossThrust(unsigned short val_marker, su2double val_exhaust_grossthrust) { Exhaust_GrossThrust[val_marker] = val_exhaust_grossthrust; }

  /*!
   * \brief Set the force balance at an engine exhaust boundary.
   * \param[in] val_index - Index corresponding to the outlet boundary.
   * \param[in] val_exhaust_force - Exhaust force balance.
   */
  void SetExhaust_Force(unsigned short val_marker, su2double val_exhaust_force) { Exhaust_Force[val_marker] = val_exhaust_force; }

  /*!
   * \brief Set the power at an engine exhaust boundary.
   * \param[in] val_index - Index corresponding to the outlet boundary.
   * \param[in] val_exhaust_power - Exhaust power.
   */
  void SetExhaust_Power(unsigned short val_marker, su2double val_exhaust_power) { Exhaust_Power[val_marker] = val_exhaust_power; }

  /*!
   * \brief Set the back pressure (static) at an outlet boundary.
   * \param[in] val_marker - Index corresponding to a particular engine boundary.
   * \param[in] val_engine_mach - Exhaust power.
   */
  void SetEngine_Mach(unsigned short val_marker, su2double val_engine_mach) { Engine_Mach[val_marker] = val_engine_mach; }

  /*!
   * \brief Set the back pressure (static) at an outlet boundary.
   * \param[in] val_marker - Index corresponding to a particular engine boundary.
   * \param[in] val_engine_force - Exhaust power.
   */
  void SetEngine_Force(unsigned short val_marker, su2double val_engine_force) { Engine_Force[val_marker] = val_engine_force; }

  /*!
   * \brief Get the back pressure (static) at an outlet boundary.
   * \param[in] val_marker - Index corresponding to a particular engine boundary.
   * \param[in] val_engine_power - Exhaust power.
   */
  void SetEngine_Power(unsigned short val_marker, su2double val_engine_power) { Engine_Power[val_marker] = val_engine_power; }

  /*!
   * \brief Get the back pressure (static) at an outlet boundary.
   * \param[in] val_marker - Index corresponding to a particular engine boundary.
   * \param[in] val_engine_netthrust - Exhaust power.
   */
  void SetEngine_NetThrust(unsigned short val_marker, su2double val_engine_netthrust) { Engine_NetThrust[val_marker] = val_engine_netthrust; }

  /*!
   * \brief Get the back pressure (static) at an outlet boundary.
   * \param[in] val_marker - Index corresponding to a particular engine boundary.
   * \param[in] val_engine_grossthrust - Exhaust power.
   */
  void SetEngine_GrossThrust(unsigned short val_marker, su2double val_engine_grossthrust) { Engine_GrossThrust[val_marker] = val_engine_grossthrust; }

  /*!
   * \brief Get the back pressure (static) at an outlet boundary.
   * \param[in] val_marker - Index corresponding to a particular engine boundary.
   * \param[in] val_engine_area - Exhaust power.
   */
  void SetEngine_Area(unsigned short val_marker, su2double val_engine_area) { Engine_Area[val_marker] = val_engine_area; }

  /*!
   * \brief Get the back pressure (static) at an outlet boundary.
   * \param[in] val_marker - Index corresponding to a particular engine boundary.
   * \return The outlet pressure.
   */
  su2double GetEngine_Mach(unsigned short val_marker) const { return Engine_Mach[val_marker]; }

  /*!
   * \brief Get the back pressure (static) at an outlet boundary.
   * \param[in] val_marker - Index corresponding to a particular engine boundary.
   * \return The outlet pressure.
   */
  su2double GetEngine_Force(unsigned short val_marker) const { return Engine_Force[val_marker]; }

  /*!
   * \brief Get the back pressure (static) at an outlet boundary.
   * \param[in] val_marker - Index corresponding to a particular engine boundary.
   * \return The outlet pressure.
   */
  su2double GetEngine_Power(unsigned short val_marker) const { return Engine_Power[val_marker]; }

  /*!
   * \brief Get the back pressure (static) at an outlet boundary.
   * \param[in] val_marker - Index corresponding to a particular engine boundary.
   * \return The outlet pressure.
   */

  su2double GetEngine_NetThrust(unsigned short val_marker) const { return Engine_NetThrust[val_marker]; }
  /*!
   * \brief Get the back pressure (static) at an outlet boundary.
   * \param[in] val_marker - Index corresponding to a particular engine boundary.
   * \return The outlet pressure.
   */

  su2double GetEngine_GrossThrust(unsigned short val_marker) const { return Engine_GrossThrust[val_marker]; }

  /*!
   * \brief Get the back pressure (static) at an outlet boundary.
   * \param[in] val_marker - Index corresponding to a particular engine boundary.
   * \return The outlet pressure.
   */
  su2double GetEngine_Area(unsigned short val_marker) const { return Engine_Area[val_marker]; }

  /*!
   * \brief Get the back pressure (static) at an outlet boundary.
   * \param[in] val_index - Index corresponding to the outlet boundary.
   * \return The outlet pressure.
   */
  void SetActDiskInlet_Temperature(unsigned short val_marker, su2double val_actdisk_temp) { ActDiskInlet_Temperature[val_marker] = val_actdisk_temp; }

  /*!
   * \brief Get the back pressure (static) at an outlet boundary.
   * \param[in] val_index - Index corresponding to the outlet boundary.
   * \return The outlet pressure.
   */
  void SetActDiskInlet_TotalTemperature(unsigned short val_marker, su2double val_actdisk_totaltemp) { ActDiskInlet_TotalTemperature[val_marker] = val_actdisk_totaltemp; }

  /*!
   * \brief Get the back pressure (static) at an outlet boundary.
   * \param[in] val_index - Index corresponding to the outlet boundary.
   * \return The outlet pressure.
   */
  su2double GetActDiskInlet_Temperature(string val_marker) const;

  /*!
   * \brief Get the back pressure (static) at an outlet boundary.
   * \param[in] val_index - Index corresponding to the outlet boundary.
   * \return The outlet pressure.
   */
  su2double GetActDiskInlet_TotalTemperature(string val_marker) const;

  /*!
   * \brief Get the back pressure (static) at an outlet boundary.
   * \param[in] val_index - Index corresponding to the outlet boundary.
   * \return The outlet pressure.
   */
  void SetActDiskOutlet_Temperature(unsigned short val_marker, su2double val_actdisk_temp) { ActDiskOutlet_Temperature[val_marker] = val_actdisk_temp; }

  /*!
   * \brief Get the back pressure (static) at an outlet boundary.
   * \param[in] val_index - Index corresponding to the outlet boundary.
   * \return The outlet pressure.
   */
  void SetActDiskOutlet_TotalTemperature(unsigned short val_marker, su2double val_actdisk_totaltemp) { ActDiskOutlet_TotalTemperature[val_marker] = val_actdisk_totaltemp; }

  /*!
   * \brief Get the back pressure (static) at an outlet boundary.
   * \param[in] val_index - Index corresponding to the outlet boundary.
   * \return The outlet pressure.
   */
  su2double GetActDiskOutlet_Temperature(string val_marker) const;

  /*!
   * \brief Get the back pressure (static) at an outlet boundary.
   * \param[in] val_index - Index corresponding to the outlet boundary.
   * \return The outlet pressure.
   */
  su2double GetActDiskOutlet_TotalTemperature(string val_marker) const;

  /*!
   * \brief Get the back pressure (static) at an outlet boundary.
   * \param[in] val_index - Index corresponding to the outlet boundary.
   * \return The outlet pressure.
   */
  su2double GetActDiskInlet_MassFlow(string val_marker) const;

  /*!
   * \brief Get the back pressure (static) at an outlet boundary.
   * \param[in] val_index - Index corresponding to the outlet boundary.
   * \return The outlet pressure.
   */
  void SetActDiskInlet_MassFlow(unsigned short val_marker, su2double val_actdisk_massflow) { ActDiskInlet_MassFlow[val_marker] = val_actdisk_massflow; }

  /*!
   * \brief Get the back pressure (static) at an outlet boundary.
   * \param[in] val_index - Index corresponding to the outlet boundary.
   * \return The outlet pressure.
   */
  su2double GetActDiskOutlet_MassFlow(string val_marker) const;

  /*!
   * \brief Get the back pressure (static) at an outlet boundary.
   * \param[in] val_index - Index corresponding to the outlet boundary.
   * \return The outlet pressure.
   */
  void SetActDiskOutlet_MassFlow(unsigned short val_marker, su2double val_actdisk_massflow) { ActDiskOutlet_MassFlow[val_marker] = val_actdisk_massflow; }

  /*!
   * \brief Get the back pressure (static) at an outlet boundary.
   * \param[in] val_index - Index corresponding to the outlet boundary.
   * \return The outlet pressure.
   */
  su2double GetActDiskInlet_Pressure(string val_marker) const;

  /*!
   * \brief Get the back pressure (static) at an outlet boundary.
   * \param[in] val_index - Index corresponding to the outlet boundary.
   * \return The outlet pressure.
   */
  su2double GetActDiskInlet_TotalPressure(string val_marker) const;

  /*!
   * \brief Get the back pressure (static) at an outlet boundary.
   * \param[in] val_index - Index corresponding to the outlet boundary.
   * \return The outlet pressure.
   */
  su2double GetActDisk_DeltaPress(unsigned short val_marker) const { return ActDisk_DeltaPress[val_marker]; }

  /*!
   * \brief Get the back pressure (static) at an outlet boundary.
   * \param[in] val_index - Index corresponding to the outlet boundary.
   * \return The outlet pressure.
   */
  su2double GetActDisk_DeltaTemp(unsigned short val_marker) const { return ActDisk_DeltaTemp[val_marker]; }

  /*!
   * \brief Get the back pressure (static) at an outlet boundary.
   * \param[in] val_index - Index corresponding to the outlet boundary.
   * \return The outlet pressure.
   */
  su2double GetActDisk_TotalPressRatio(unsigned short val_marker) const { return ActDisk_TotalPressRatio[val_marker]; }

  /*!
   * \brief Get the back pressure (static) at an outlet boundary.
   * \param[in] val_index - Index corresponding to the outlet boundary.
   * \return The outlet pressure.
   */
  su2double GetActDisk_TotalTempRatio(unsigned short val_marker) const { return ActDisk_TotalTempRatio[val_marker]; }

  /*!
   * \brief Get the back pressure (static) at an outlet boundary.
   * \param[in] val_index - Index corresponding to the outlet boundary.
   * \return The outlet pressure.
   */
  su2double GetActDisk_StaticPressRatio(unsigned short val_marker) const { return ActDisk_StaticPressRatio[val_marker]; }

  /*!
   * \brief Get the back pressure (static) at an outlet boundary.
   * \param[in] val_index - Index corresponding to the outlet boundary.
   * \return The outlet pressure.
   */
  su2double GetActDisk_StaticTempRatio(unsigned short val_marker) const { return ActDisk_StaticTempRatio[val_marker]; }

  /*!
   * \brief Get the back pressure (static) at an outlet boundary.
   * \param[in] val_index - Index corresponding to the outlet boundary.
   * \return The outlet pressure.
   */
  su2double GetActDisk_NetThrust(unsigned short val_marker) const { return ActDisk_NetThrust[val_marker]; }

  /*!
   * \brief Get the back pressure (static) at an outlet boundary.
   * \param[in] val_index - Index corresponding to the outlet boundary.
   * \return The outlet pressure.
   */
  su2double GetActDisk_BCThrust(unsigned short val_marker) const { return ActDisk_BCThrust[val_marker]; }

  /*!
   * \brief Get the back pressure (static) at an outlet boundary.
   * \param[in] val_index - Index corresponding to the outlet boundary.
   * \return The outlet pressure.
   */
  su2double GetActDisk_BCThrust_Old(unsigned short val_marker) const { return ActDisk_BCThrust_Old[val_marker]; }

  /*!
   * \brief Get the back pressure (static) at an outlet boundary.
   * \param[in] val_index - Index corresponding to the outlet boundary.
   * \return The outlet pressure.
   */
  su2double GetActDisk_GrossThrust(unsigned short val_marker) const { return ActDisk_GrossThrust[val_marker]; }

  /*!
   * \brief Get the back pressure (static) at an outlet boundary.
   * \param[in] val_index - Index corresponding to the outlet boundary.
   * \return The outlet pressure.
   */
  su2double GetActDisk_Area(unsigned short val_marker) const { return ActDisk_Area[val_marker]; }

  /*!
   * \brief Get the back pressure (static) at an outlet boundary.
   * \param[in] val_index - Index corresponding to the outlet boundary.
   * \return The outlet pressure.
   */
  su2double GetActDisk_ReverseMassFlow(unsigned short val_marker) const { return ActDisk_ReverseMassFlow[val_marker]; }

  /*!
   * \brief Get the back pressure (static) at an outlet boundary.
   * \param[in] val_index - Index corresponding to the outlet boundary.
   * \return The outlet pressure.
   */
  su2double GetActDiskInlet_RamDrag(string val_marker) const;

  /*!
   * \brief Get the back pressure (static) at an outlet boundary.
   * \param[in] val_index - Index corresponding to the outlet boundary.
   * \return The outlet pressure.
   */
  su2double GetActDiskInlet_Force(string val_marker) const;

  /*!
   * \brief Get the back pressure (static) at an outlet boundary.
   * \param[in] val_index - Index corresponding to the outlet boundary.
   * \return The outlet pressure.
   */
  su2double GetActDiskInlet_Power(string val_marker) const;

  /*!
   * \brief Get the back pressure (static) at an outlet boundary.
   * \param[in] val_index - Index corresponding to the outlet boundary.
   * \return The outlet pressure.
   */
  void SetActDiskInlet_Pressure(unsigned short val_marker, su2double val_actdisk_press) { ActDiskInlet_Pressure[val_marker] = val_actdisk_press; }

  /*!
   * \brief Get the back pressure (static) at an outlet boundary.
   * \param[in] val_index - Index corresponding to the outlet boundary.
   * \return The outlet pressure.
   */
  void SetActDiskInlet_TotalPressure(unsigned short val_marker, su2double val_actdisk_totalpress) { ActDiskInlet_TotalPressure[val_marker] = val_actdisk_totalpress; }

  /*!
   * \brief Get the back pressure (static) at an outlet boundary.
   * \param[in] val_index - Index corresponding to the outlet boundary.
   * \return The outlet pressure.
   */
  void SetActDisk_DeltaPress(unsigned short val_marker, su2double val_actdisk_deltapress) { ActDisk_DeltaPress[val_marker] = val_actdisk_deltapress; }

  /*!
   * \brief Get the back pressure (static) at an outlet boundary.
   * \param[in] val_index - Index corresponding to the outlet boundary.
   * \return The outlet pressure.
   */
  void SetActDisk_Power(unsigned short val_marker, su2double val_actdisk_power) { ActDisk_Power[val_marker] = val_actdisk_power; }

  /*!
   * \brief Get the back pressure (static) at an outlet boundary.
   * \param[in] val_index - Index corresponding to the outlet boundary.
   * \return The outlet pressure.
   */
  void SetActDisk_MassFlow(unsigned short val_marker, su2double val_actdisk_massflow) { ActDisk_MassFlow[val_marker] = val_actdisk_massflow; }

  /*!
   * \brief Get the back pressure (static) at an outlet boundary.
   * \param[in] val_index - Index corresponding to the outlet boundary.
   * \return The outlet pressure.
   */
  void SetActDisk_Mach(unsigned short val_marker, su2double val_actdisk_mach) { ActDisk_Mach[val_marker] = val_actdisk_mach; }

  /*!
   * \brief Get the back pressure (static) at an outlet boundary.
   * \param[in] val_index - Index corresponding to the outlet boundary.
   * \return The outlet pressure.
   */
  void SetActDisk_Force(unsigned short val_marker, su2double val_actdisk_force) { ActDisk_Force[val_marker] = val_actdisk_force; }

  /*!
   * \brief Get the back pressure (static) at an outlet boundary.
   * \param[in] val_index - Index corresponding to the outlet boundary.
   * \return The outlet pressure.
   */
  su2double GetOutlet_MassFlow(string val_marker) const;

  /*!
   * \brief Get the back pressure (static) at an outlet boundary.
   * \param[in] val_index - Index corresponding to the outlet boundary.
   * \return The outlet pressure.
   */
  void SetOutlet_MassFlow(unsigned short val_marker, su2double val_massflow) { Outlet_MassFlow[val_marker] = val_massflow; }

  /*!
   * \brief Get the back pressure (static) at an outlet boundary.
   * \param[in] val_index - Index corresponding to the outlet boundary.
   * \return The outlet pressure.
   */
  su2double GetOutlet_Density(string val_marker) const;

  /*!
   * \brief Get the back pressure (static) at an outlet boundary.
   * \param[in] val_index - Index corresponding to the outlet boundary.
   * \return The outlet pressure.
   */
  void SetOutlet_Density(unsigned short val_marker, su2double val_density) { Outlet_Density[val_marker] = val_density; }

  /*!
   * \brief Get the back pressure (static) at an outlet boundary.
   * \param[in] val_index - Index corresponding to the outlet boundary.
   * \return The outlet pressure.
   */
  su2double GetOutlet_Area(string val_marker) const;

  /*!
   * \brief Get the back pressure (static) at an outlet boundary.
   * \param[in] val_index - Index corresponding to the outlet boundary.
   * \return The outlet pressure.
   */
  void SetOutlet_Area(unsigned short val_marker, su2double val_area) { Outlet_Area[val_marker] = val_area; }

  /*!
   * \brief Get the back pressure (static) at an outlet boundary.
   * \param[in] val_index - Index corresponding to the outlet boundary.
   * \return The outlet pressure.
   */
  void SetSurface_DC60(unsigned short val_marker, su2double val_surface_distortion) { Surface_DC60[val_marker] = val_surface_distortion; }

  /*!
   * \brief Set the massflow at the surface.
   * \param[in] val_marker - Index corresponding to the outlet boundary.
   * \param[in] val_surface_massflow - Value of the mass flow.
   */
  void SetSurface_MassFlow(unsigned short val_marker, su2double val_surface_massflow) { Surface_MassFlow[val_marker] = val_surface_massflow; }

  /*!
   * \brief Set the mach number at the surface.
   * \param[in] val_marker - Index corresponding to the outlet boundary.
   * \param[in] val_surface_massflow - Value of the mach number.
   */
  void SetSurface_Mach(unsigned short val_marker, su2double val_surface_mach) { Surface_Mach[val_marker] = val_surface_mach; }

  /*!
   * \brief Set the temperature at the surface.
   * \param[in] val_marker - Index corresponding to the outlet boundary.
   * \param[in] val_surface_massflow - Value of the temperature.
   */
  void SetSurface_Temperature(unsigned short val_marker, su2double val_surface_temperature) { Surface_Temperature[val_marker] = val_surface_temperature; }

  /*!
   * \brief Set the pressure at the surface.
   * \param[in] val_marker - Index corresponding to the outlet boundary.
   * \param[in] val_surface_massflow - Value of the pressure.
   */
  void SetSurface_Pressure(unsigned short val_marker, su2double val_surface_pressure) { Surface_Pressure[val_marker] = val_surface_pressure; }

  /*!
   * \brief Set the density at the surface.
   * \param[in] val_marker - Index corresponding to the outlet boundary.
   * \param[in] val_surface_density - Value of the density.
   */
  void SetSurface_Density(unsigned short val_marker, su2double val_surface_density) { Surface_Density[val_marker] = val_surface_density; }

  /*!
   * \brief Set the enthalpy at the surface.
   * \param[in] val_marker - Index corresponding to the outlet boundary.
   * \param[in] val_surface_density - Value of the density.
   */
  void SetSurface_Enthalpy(unsigned short val_marker, su2double val_surface_enthalpy) { Surface_Enthalpy[val_marker] = val_surface_enthalpy; }

  /*!
   * \brief Set the normal velocity at the surface.
   * \param[in] val_marker - Index corresponding to the outlet boundary.
   * \param[in] val_surface_normalvelocity - Value of the normal velocity.
   */
  void SetSurface_NormalVelocity(unsigned short val_marker, su2double val_surface_normalvelocity) { Surface_NormalVelocity[val_marker] = val_surface_normalvelocity; }

  /*!
   * \brief Set the streamwise flow uniformity at the surface.
   * \param[in] val_marker - Index corresponding to the outlet boundary.
   * \param[in] val_surface_streamwiseuniformity - Value of the streamwise flow uniformity.
   */
  void SetSurface_Uniformity(unsigned short val_marker, su2double val_surface_streamwiseuniformity) { Surface_Uniformity[val_marker] = val_surface_streamwiseuniformity; }

  /*!
   * \brief Set the secondary flow strength at the surface.
   * \param[in] val_marker - Index corresponding to the outlet boundary.
   * \param[in] val_surface_secondarystrength - Value of the secondary flow strength.
   */
  void SetSurface_SecondaryStrength(unsigned short val_marker, su2double val_surface_secondarystrength) { Surface_SecondaryStrength[val_marker] = val_surface_secondarystrength; }

  /*!
   * \brief Set the relative secondary flow strength at the surface.
   * \param[in] val_marker - Index corresponding to the outlet boundary.
   * \param[in] val_surface_secondaryoverstream - Value of the relative seondary flow strength.
   */
  void SetSurface_SecondOverUniform(unsigned short val_marker, su2double val_surface_secondaryoverstream) { Surface_SecondOverUniform[val_marker] = val_surface_secondaryoverstream; }

  /*!
   * \brief Set the momentum distortion at the surface.
   * \param[in] val_marker - Index corresponding to the outlet boundary.
   * \param[in] val_surface_momentumdistortion - Value of the momentum distortion.
   */
  void SetSurface_MomentumDistortion(unsigned short val_marker, su2double val_surface_momentumdistortion) { Surface_MomentumDistortion[val_marker] = val_surface_momentumdistortion; }

  /*!
   * \brief Set the total temperature at the surface.
   * \param[in] val_marker - Index corresponding to the outlet boundary.
   * \param[in] val_surface_totaltemperature - Value of the total temperature.
   */
  void SetSurface_TotalTemperature(unsigned short val_marker, su2double val_surface_totaltemperature) { Surface_TotalTemperature[val_marker] = val_surface_totaltemperature; }

  /*!
   * \brief Set the total pressure at the surface.
   * \param[in] val_marker - Index corresponding to the outlet boundary.
   * \param[in] val_surface_totalpressure - Value of the total pressure.
   */
  void SetSurface_TotalPressure(unsigned short val_marker, su2double val_surface_totalpressure) { Surface_TotalPressure[val_marker] = val_surface_totalpressure; }

  /*!
   * \brief Set the pressure drop between two surfaces.
   * \param[in] val_marker - Index corresponding to the outlet boundary.
   * \param[in] val_surface_pressuredrop - Value of the pressure drop.
   */
  void SetSurface_PressureDrop(unsigned short val_marker, su2double val_surface_pressuredrop) { Surface_PressureDrop[val_marker] = val_surface_pressuredrop; }

  /*!
   * \brief Get the back pressure (static) at an outlet boundary.
   * \param[in] val_index - Index corresponding to the outlet boundary.
   * \return The outlet pressure.
   */
  void SetSurface_IDC(unsigned short val_marker, su2double val_surface_distortion) { Surface_IDC[val_marker] = val_surface_distortion; }

  /*!
   * \brief Get the back pressure (static) at an outlet boundary.
   * \param[in] val_index - Index corresponding to the outlet boundary.
   * \return The outlet pressure.
   */
  void SetSurface_IDC_Mach(unsigned short val_marker, su2double val_surface_distortion) { Surface_IDC_Mach[val_marker] = val_surface_distortion; }

  /*!
   * \brief Get the back pressure (static) at an outlet boundary.
   * \param[in] val_index - Index corresponding to the outlet boundary.
   * \return The outlet pressure.
   */
  void SetSurface_IDR(unsigned short val_marker, su2double val_surface_distortion) { Surface_IDR[val_marker] = val_surface_distortion; }

  /*!
   * \brief Get the back pressure (static) at an outlet boundary.
   * \param[in] val_index - Index corresponding to the outlet boundary.
   * \return The outlet pressure.
   */
  void SetActDisk_DeltaTemp(unsigned short val_marker, su2double val_actdisk_deltatemp) { ActDisk_DeltaTemp[val_marker] = val_actdisk_deltatemp; }

  /*!
   * \brief Get the back pressure (static) at an outlet boundary.
   * \param[in] val_index - Index corresponding to the outlet boundary.
   * \return The outlet pressure.
   */
  void SetActDisk_TotalPressRatio(unsigned short val_marker, su2double val_actdisk_pressratio) { ActDisk_TotalPressRatio[val_marker] = val_actdisk_pressratio; }

  /*!
   * \brief Get the back pressure (static) at an outlet boundary.
   * \param[in] val_index - Index corresponding to the outlet boundary.
   * \return The outlet pressure.
   */
  void SetActDisk_TotalTempRatio(unsigned short val_marker, su2double val_actdisk_tempratio) { ActDisk_TotalTempRatio[val_marker] = val_actdisk_tempratio; }

  /*!
   * \brief Get the back pressure (static) at an outlet boundary.
   * \param[in] val_index - Index corresponding to the outlet boundary.
   * \return The outlet pressure.
   */
  void SetActDisk_StaticPressRatio(unsigned short val_marker, su2double val_actdisk_pressratio) { ActDisk_StaticPressRatio[val_marker] = val_actdisk_pressratio; }

  /*!
   * \brief Get the back pressure (static) at an outlet boundary.
   * \param[in] val_index - Index corresponding to the outlet boundary.
   * \return The outlet pressure.
   */
  void SetActDisk_StaticTempRatio(unsigned short val_marker, su2double val_actdisk_tempratio) { ActDisk_StaticTempRatio[val_marker] = val_actdisk_tempratio; }

  /*!
   * \brief Get the back pressure (static) at an outlet boundary.
   * \param[in] val_index - Index corresponding to the outlet boundary.
   * \return The outlet pressure.
   */
  void SetActDisk_NetThrust(unsigned short val_marker, su2double val_actdisk_netthrust) { ActDisk_NetThrust[val_marker] = val_actdisk_netthrust; }

  /*!
   * \brief Get the back pressure (static) at an outlet boundary.
   * \param[in] val_index - Index corresponding to the outlet boundary.
   * \return The outlet pressure.
   */
  void SetActDisk_BCThrust(string val_marker, su2double val_actdisk_bcthrust);

  /*!
   * \brief Get the back pressure (static) at an outlet boundary.
   * \param[in] val_index - Index corresponding to the outlet boundary.
   * \return The outlet pressure.
   */
  void SetActDisk_BCThrust(unsigned short val_marker, su2double val_actdisk_bcthrust) { ActDisk_BCThrust[val_marker] = val_actdisk_bcthrust; }

  /*!
   * \brief Get the back pressure (static) at an outlet boundary.
   * \param[in] val_index - Index corresponding to the outlet boundary.
   * \return The outlet pressure.
   */
  void SetActDisk_BCThrust_Old(string val_marker, su2double val_actdisk_bcthrust_old);

  /*!
   * \brief Get the back pressure (static) at an outlet boundary.
   * \param[in] val_index - Index corresponding to the outlet boundary.
   * \return The outlet pressure.
   */
  void SetActDisk_BCThrust_Old(unsigned short val_marker, su2double val_actdisk_bcthrust_old) { ActDisk_BCThrust_Old[val_marker] = val_actdisk_bcthrust_old; }

  /*!
   * \brief Get the back pressure (static) at an outlet boundary.
   * \param[in] val_index - Index corresponding to the outlet boundary.
   * \return The outlet pressure.
   */
  void SetActDisk_GrossThrust(unsigned short val_marker, su2double val_actdisk_grossthrust) { ActDisk_GrossThrust[val_marker] = val_actdisk_grossthrust; }

  /*!
   * \brief Get the back pressure (static) at an outlet boundary.
   * \param[in] val_index - Index corresponding to the outlet boundary.
   * \return The outlet pressure.
   */
  void SetActDisk_Area(unsigned short val_marker, su2double val_actdisk_area) { ActDisk_Area[val_marker] = val_actdisk_area; }

  /*!
   * \brief Get the back pressure (static) at an outlet boundary.
   * \param[in] val_index - Index corresponding to the outlet boundary.
   * \return The outlet pressure.
   */
  void SetActDiskInlet_ReverseMassFlow(unsigned short val_marker, su2double val_actdisk_area) { ActDisk_ReverseMassFlow[val_marker] = val_actdisk_area; }

  /*!
   * \brief Get the back pressure (static) at an outlet boundary.
   * \param[in] val_index - Index corresponding to the outlet boundary.
   * \return The outlet pressure.
   */
  void SetActDiskInlet_RamDrag(unsigned short val_marker, su2double val_actdisk_ramdrag) { ActDiskInlet_RamDrag[val_marker] = val_actdisk_ramdrag; }

  /*!
   * \brief Get the back pressure (static) at an outlet boundary.
   * \param[in] val_index - Index corresponding to the outlet boundary.
   * \return The outlet pressure.
   */
  void SetActDiskInlet_Force(unsigned short val_marker, su2double val_actdisk_force) { ActDiskInlet_Force[val_marker] = val_actdisk_force; }

  /*!
   * \brief Get the back pressure (static) at an outlet boundary.
   * \param[in] val_index - Index corresponding to the outlet boundary.
   * \return The outlet pressure.
   */
  void SetActDiskInlet_Power(unsigned short val_marker, su2double val_actdisk_power) { ActDiskInlet_Power[val_marker] = val_actdisk_power; }

  /*!
   * \brief Get the back pressure (static) at an outlet boundary.
   * \param[in] val_index - Index corresponding to the outlet boundary.
   * \return The outlet pressure.
   */
  su2double GetActDisk_Power(unsigned short val_marker) const { return ActDisk_Power[val_marker]; }

  /*!
   * \brief Get the back pressure (static) at an outlet boundary.
   * \param[in] val_index - Index corresponding to the outlet boundary.
   * \return The outlet pressure.
   */
  su2double GetActDisk_MassFlow(unsigned short val_marker) const { return ActDisk_MassFlow[val_marker]; }

  /*!
   * \brief Get the back pressure (static) at an outlet boundary.
   * \param[in] val_index - Index corresponding to the outlet boundary.
   * \return The outlet pressure.
   */
  su2double GetActDisk_Mach(unsigned short val_marker) const { return ActDisk_Mach[val_marker]; }

  /*!
   * \brief Get the back pressure (static) at an outlet boundary.
   * \param[in] val_index - Index corresponding to the outlet boundary.
   * \return The outlet pressure.
   */
  su2double GetActDisk_Force(unsigned short val_marker) const { return ActDisk_Force[val_marker]; }

  /*!
   * \brief Get the back pressure (static) at an outlet boundary.
   * \param[in] val_index - Index corresponding to the outlet boundary.
   * \return The outlet pressure.
   */
  su2double GetSurface_DC60(unsigned short val_marker) const { return Surface_DC60[val_marker]; }

  /*!
   * \brief Get the massflow at an outlet boundary.
   * \param[in] val_index - Index corresponding to the outlet boundary.
   * \return The massflow.
   */
  su2double GetSurface_MassFlow(unsigned short val_marker) const { return Surface_MassFlow[val_marker]; }

  /*!
   * \brief Get the mach number at an outlet boundary.
   * \param[in] val_index - Index corresponding to the outlet boundary.
   * \return The mach number.
   */
  su2double GetSurface_Mach(unsigned short val_marker) const { return Surface_Mach[val_marker]; }

  /*!
   * \brief Get the temperature at an outlet boundary.
   * \param[in] val_index - Index corresponding to the outlet boundary.
   * \return The temperature.
   */
  su2double GetSurface_Temperature(unsigned short val_marker) const { return Surface_Temperature[val_marker]; }

  /*!
   * \brief Get the pressure at an outlet boundary.
   * \param[in] val_index - Index corresponding to the outlet boundary.
   * \return The pressure.
   */
  su2double GetSurface_Pressure(unsigned short val_marker) const { return Surface_Pressure[val_marker]; }

  /*!
   * \brief Get the density at an outlet boundary.
   * \param[in] val_index - Index corresponding to the outlet boundary.
   * \return The density.
   */
  su2double GetSurface_Density(unsigned short val_marker) const { return Surface_Density[val_marker]; }

  /*!
   * \brief Get the enthalpy at an outlet boundary.
   * \param[in] val_index - Index corresponding to the outlet boundary.
   * \return The density.
   */
  su2double GetSurface_Enthalpy(unsigned short val_marker) const { return Surface_Enthalpy[val_marker]; }

  /*!
   * \brief Get the normal velocity at an outlet boundary.
   * \param[in] val_index - Index corresponding to the outlet boundary.
   * \return The normal velocity.
   */
  su2double GetSurface_NormalVelocity(unsigned short val_marker) const { return Surface_NormalVelocity[val_marker]; }

  /*!
   * \brief Get the streamwise flow uniformity at the surface.
   * \param[in] val_marker - Index corresponding to the outlet boundary.
   * \return The streamwise flow uniformity.
   */
  su2double GetSurface_Uniformity(unsigned short val_marker) const { return Surface_Uniformity[val_marker]; }

  /*!
   * \brief Get the secondary flow strength at the surface.
   * \param[in] val_marker - Index corresponding to the outlet boundary.
   * \return The secondary flow strength.
   */
  su2double GetSurface_SecondaryStrength(unsigned short val_marker) const { return Surface_SecondaryStrength[val_marker]; }

  /*!
   * \brief Get the relative secondary flow strength at the surface.
   * \param[in] val_marker - Index corresponding to the outlet boundary.
   * \return The relative seondary flow strength.
   */
  su2double GetSurface_SecondOverUniform(unsigned short val_marker) const { return Surface_SecondOverUniform[val_marker]; }

  /*!
   * \brief Get the momentum distortion at the surface.
   * \param[in] val_marker - Index corresponding to the outlet boundary.
   * \return The momentum distortion.
   */
  su2double GetSurface_MomentumDistortion(unsigned short val_marker) const { return Surface_MomentumDistortion[val_marker]; }

  /*!
   * \brief Get the total temperature at an outlet boundary.
   * \param[in] val_index - Index corresponding to the outlet boundary.
   * \return The total temperature.
   */
  su2double GetSurface_TotalTemperature(unsigned short val_marker) const { return Surface_TotalTemperature[val_marker]; }

  /*!
   * \brief Get the total pressure at an outlet boundary.
   * \param[in] val_index - Index corresponding to the outlet boundary.
   * \return The total pressure.
   */
  su2double GetSurface_TotalPressure(unsigned short val_marker) const { return Surface_TotalPressure[val_marker]; }

  /*!
   * \brief Get the pressure drop between two surfaces.
   * \param[in] val_index - Index corresponding to the outlet boundary.
   * \return The pressure drop.
   */
  su2double GetSurface_PressureDrop(unsigned short val_marker) const { return Surface_PressureDrop[val_marker]; }

  /*!
   * \brief Get the back pressure (static) at an outlet boundary.
   * \param[in] val_index - Index corresponding to the outlet boundary.
   * \return The outlet pressure.
   */
  su2double GetSurface_IDC(unsigned short val_marker) const { return Surface_IDC[val_marker]; }

  /*!
   * \brief Get the back pressure (static) at an outlet boundary.
   * \param[in] val_index - Index corresponding to the outlet boundary.
   * \return The outlet pressure.
   */
  su2double GetSurface_IDC_Mach(unsigned short val_marker) const { return Surface_IDC_Mach[val_marker]; }

  /*!
   * \brief Get the back pressure (static) at an outlet boundary.
   * \param[in] val_index - Index corresponding to the outlet boundary.
   * \return The outlet pressure.
   */
  su2double GetSurface_IDR(unsigned short val_marker) const { return Surface_IDR[val_marker]; }

  /*!
   * \brief Get the back pressure (static) at an outlet boundary.
   * \param[in] val_index - Index corresponding to the outlet boundary.
   * \return The outlet pressure.
   */
  su2double GetActDiskOutlet_Pressure(string val_marker) const;

  /*!
   * \brief Get the back pressure (static) at an outlet boundary.
   * \param[in] val_index - Index corresponding to the outlet boundary.
   * \return The outlet pressure.
   */
  su2double GetActDiskOutlet_TotalPressure(string val_marker) const;

  /*!
   * \brief Get the back pressure (static) at an outlet boundary.
   * \param[in] val_index - Index corresponding to the outlet boundary.
   * \return The outlet pressure.
   */
  su2double GetActDiskOutlet_GrossThrust(string val_marker) const;

  /*!
   * \brief Get the back pressure (static) at an outlet boundary.
   * \param[in] val_index - Index corresponding to the outlet boundary.
   * \return The outlet pressure.
   */
  su2double GetActDiskOutlet_Force(string val_marker) const;

  /*!
   * \brief Get the back pressure (static) at an outlet boundary.
   * \param[in] val_index - Index corresponding to the outlet boundary.
   * \return The outlet pressure.
   */
  su2double GetActDiskOutlet_Power(string val_marker) const;

  /*!
   * \brief Get the back pressure (static) at an outlet boundary.
   * \param[in] val_index - Index corresponding to the outlet boundary.
   * \return The outlet pressure.
   */
  void SetActDiskOutlet_Pressure(unsigned short val_marker, su2double val_actdisk_press) { ActDiskOutlet_Pressure[val_marker] = val_actdisk_press; }

  /*!
   * \brief Get the back pressure (static) at an outlet boundary.
   * \param[in] val_index - Index corresponding to the outlet boundary.
   * \return The outlet pressure.
   */
  void SetActDiskOutlet_TotalPressure(unsigned short val_marker, su2double val_actdisk_totalpress) { ActDiskOutlet_TotalPressure[val_marker] = val_actdisk_totalpress; }

  /*!
   * \brief Get the back pressure (static) at an outlet boundary.
   * \param[in] val_index - Index corresponding to the outlet boundary.
   * \return The outlet pressure.
   */
  void SetActDiskOutlet_GrossThrust(unsigned short val_marker, su2double val_actdisk_grossthrust) { ActDiskOutlet_GrossThrust[val_marker] = val_actdisk_grossthrust; }

  /*!
   * \brief Get the back pressure (static) at an outlet boundary.
   * \param[in] val_index - Index corresponding to the outlet boundary.
   * \return The outlet pressure.
   */
  void SetActDiskOutlet_Force(unsigned short val_marker, su2double val_actdisk_force) { ActDiskOutlet_Force[val_marker] = val_actdisk_force; }

  /*!
   * \brief Get the back pressure (static) at an outlet boundary.
   * \param[in] val_index - Index corresponding to the outlet boundary.
   * \return The outlet pressure.
   */
  void SetActDiskOutlet_Power(unsigned short val_marker, su2double val_actdisk_power) { ActDiskOutlet_Power[val_marker] = val_actdisk_power; }

  /*!
   * \brief Get the displacement value at an displacement boundary.
   * \param[in] val_index - Index corresponding to the displacement boundary.
   * \return The displacement value.
   */
  su2double GetDispl_Value(string val_index) const;

  /*!
   * \brief Get the force value at an load boundary.
   * \param[in] val_index - Index corresponding to the load boundary.
   * \return The load value.
   */
  su2double GetLoad_Value(string val_index) const;

  /*!
   * \brief Get the constant value at a damper boundary.
   * \param[in] val_index - Index corresponding to the load boundary.
   * \return The damper constant.
   */
  su2double GetDamper_Constant(string val_index) const;

  /*!
   * \brief Get the force value at a load boundary defined in cartesian coordinates.
   * \param[in] val_index - Index corresponding to the load boundary.
   * \return The load value.
   */
  su2double GetLoad_Dir_Value(string val_index) const;

  /*!
   * \brief Get the force multiplier at a load boundary in cartesian coordinates.
   * \param[in] val_index - Index corresponding to the load boundary.
   * \return The load multiplier.
   */
  su2double GetLoad_Dir_Multiplier(string val_index) const;

  /*!
   * \brief Get the force value at a load boundary defined in cartesian coordinates.
   * \param[in] val_index - Index corresponding to the load boundary.
   * \return The load value.
   */
  su2double GetDisp_Dir_Value(string val_index) const;

  /*!
   * \brief Get the force multiplier at a load boundary in cartesian coordinates.
   * \param[in] val_index - Index corresponding to the load boundary.
   * \return The load multiplier.
   */
  su2double GetDisp_Dir_Multiplier(string val_index) const;

  /*!
   * \brief Get the force direction at a loaded boundary in cartesian coordinates.
   * \param[in] val_index - Index corresponding to the load boundary.
   * \return The load direction.
   */
  const su2double* GetLoad_Dir(string val_index) const;

  /*!
   * \brief Get the force direction at a loaded boundary in cartesian coordinates.
   * \param[in] val_index - Index corresponding to the load boundary.
   * \return The load direction.
   */
  const su2double* GetDisp_Dir(string val_index) const;

  /*!
   * \brief Get the amplitude of the sine-wave at a load boundary defined in cartesian coordinates.
   * \param[in] val_index - Index corresponding to the load boundary.
   * \return The load value.
   */
  su2double GetLoad_Sine_Amplitude(string val_index) const;

  /*!
   * \brief Get the frequency of the sine-wave at a load boundary in cartesian coordinates.
   * \param[in] val_index - Index corresponding to the load boundary.
   * \return The load frequency.
   */
  su2double GetLoad_Sine_Frequency(string val_index) const;

  /*!
   * \brief Get the force direction at a sine-wave loaded boundary in cartesian coordinates.
   * \param[in] val_index - Index corresponding to the load boundary.
   * \return The load direction.
   */
  const su2double* GetLoad_Sine_Dir(string val_index) const;

  /*!
   * \brief Get the force value at an load boundary.
   * \param[in] val_index - Index corresponding to the load boundary.
   * \return The load value.
   */
  su2double GetFlowLoad_Value(string val_index) const;

  /*!
   * \brief Cyclic pitch amplitude for rotor blades.
   * \return The specified cyclic pitch amplitude.
   */
  su2double GetCyclic_Pitch(void) const { return Cyclic_Pitch; }

  /*!
   * \brief Collective pitch setting for rotor blades.
   * \return The specified collective pitch setting.
   */
  su2double GetCollective_Pitch(void) const { return Collective_Pitch; }

  /*!
   * \brief Get name of the arbitrary mesh motion input file.
   * \return File name of the arbitrary mesh motion input file.
   */
  string GetDV_Filename(void) const { return DV_Filename; }

  /*!
   * \brief Get name of the unordered ASCII volume sensitivity file.
   * \return File name of the unordered ASCII volume sensitivity file.
   */
  string GetDV_Unordered_Sens_Filename(void) const { return DV_Unordered_Sens_Filename; }

  /*!
   * \brief Get name of the unordered ASCII surface sensitivity file.
   * \return File name of the unordered ASCII surface sensitivity file.
   */
  string GetDV_Sens_Filename(void) const { return DV_Sens_Filename; }

  /*!
   * \brief Set the config options.
   */
  void SetConfig_Options();

  /*!
   * \brief Set the config options.
   */
  void SetRunTime_Options(void);

  /*!
   * \brief Set the config file parsing.
   */
  void SetConfig_Parsing(char case_filename[MAX_STRING_SIZE]);

  /*!
   * \brief Set the config file parsing.
   */
  void SetConfig_Parsing(istream &config_buffer);

  /*!
   * \brief Set the config file parsing.
   */
  bool SetRunTime_Parsing(char case_filename[MAX_STRING_SIZE]);

  /*!
   * \brief Config file postprocessing.
   */
  void SetPostprocessing(unsigned short val_software, unsigned short val_izone, unsigned short val_nDim);

  /*!
   * \brief Config file markers processing.
   */
  void SetMarkers(unsigned short val_software);

  /*!
   * \brief Config file output.
   */
  void SetOutput(unsigned short val_software, unsigned short val_izone);

  /*!
   * \brief Value of Aeroelastic solution coordinate at time n+1.
   */
  vector<vector<su2double> > GetAeroelastic_np1(unsigned short iMarker) const { return Aeroelastic_np1[iMarker]; }

  /*!
   * \brief Value of Aeroelastic solution coordinate at time n.
   */
  vector<vector<su2double> > GetAeroelastic_n(unsigned short iMarker) const { return Aeroelastic_n[iMarker]; }

  /*!
   * \brief Value of Aeroelastic solution coordinate at time n-1.
   */
  vector<vector<su2double> > GetAeroelastic_n1(unsigned short iMarker) const { return Aeroelastic_n1[iMarker]; }

  /*!
   * \brief Value of Aeroelastic solution coordinate at time n+1.
   */
  void SetAeroelastic_np1(unsigned short iMarker, vector<vector<su2double> > solution) { Aeroelastic_np1[iMarker] = solution;}

  /*!
   * \brief Value of Aeroelastic solution coordinate at time n from time n+1.
   */
  void SetAeroelastic_n(void) { Aeroelastic_n = Aeroelastic_np1; }

  /*!
   * \brief Value of Aeroelastic solution coordinate at time n-1 from time n.
   */
  void SetAeroelastic_n1(void) { Aeroelastic_n1 = Aeroelastic_n; }

  /*!
   * \brief Aeroelastic Flutter Speed Index.
   */
  su2double GetAeroelastic_Flutter_Speed_Index(void) const { return FlutterSpeedIndex; }

  /*!
   * \brief Uncoupled Aeroelastic Frequency Plunge.
   */
  su2double GetAeroelastic_Frequency_Plunge(void) const { return PlungeNaturalFrequency; }

  /*!
   * \brief Uncoupled Aeroelastic Frequency Pitch.
   */
  su2double GetAeroelastic_Frequency_Pitch(void) const { return PitchNaturalFrequency; }

  /*!
   * \brief Aeroelastic Airfoil Mass Ratio.
   */
  su2double GetAeroelastic_Airfoil_Mass_Ratio(void) const { return AirfoilMassRatio; }

  /*!
   * \brief Aeroelastic center of gravity location.
   */
  su2double GetAeroelastic_CG_Location(void) const { return CG_Location; }

  /*!
   * \brief Aeroelastic radius of gyration squared.
   */
  su2double GetAeroelastic_Radius_Gyration_Squared(void) const { return RadiusGyrationSquared; }

  /*!
   * \brief Aeroelastic solve every x inner iteration.
   */
  unsigned short GetAeroelasticIter(void) const { return AeroelasticIter; }

  /*!
   * \brief Value of plunging coordinate.
   * \param[in] val_marker - the marker we are monitoring.
   * \return Value of plunging coordinate.
   */
  su2double GetAeroelastic_plunge(unsigned short val_marker) const { return Aeroelastic_plunge[val_marker]; }

  /*!
   * \brief Value of pitching coordinate.
   * \param[in] val_marker - the marker we are monitoring.
   * \return Value of pitching coordinate.
   */
  su2double GetAeroelastic_pitch(unsigned short val_marker) const { return Aeroelastic_pitch[val_marker]; }

  /*!
   * \brief Value of plunging coordinate.
   * \param[in] val_marker - the marker we are monitoring.
   * \param[in] val - value of plunging coordinate.
   */
  void SetAeroelastic_plunge(unsigned short val_marker, su2double val) { Aeroelastic_plunge[val_marker] = val; }

  /*!
   * \brief Value of pitching coordinate.
   * \param[in] val_marker - the marker we are monitoring.
   * \param[in] val - value of pitching coordinate.
   */
  void SetAeroelastic_pitch(unsigned short val_marker, su2double val) { Aeroelastic_pitch[val_marker] = val; }

  /*!
   * \brief Get information about the aeroelastic simulation.
   * \return <code>TRUE</code> if it is an aeroelastic case; otherwise <code>FALSE</code>.
   */
  bool GetAeroelastic_Simulation(void) const { return Aeroelastic_Simulation; }

  /*!
   * \brief Get information about the wind gust.
   * \return <code>TRUE</code> if there is a wind gust; otherwise <code>FALSE</code>.
   */
  bool GetWind_Gust(void) const { return Wind_Gust; }

  /*!
   * \brief Get the type of gust to simulate.
   * \return type of gust to use for the simulation.
   */
  unsigned short GetGust_Type(void) const { return Gust_Type; }

  /*!
   * \brief Get the gust direction.
   * \return the gust direction.
   */
  unsigned short GetGust_Dir(void) const { return Gust_Dir; }

  /*!
   * \brief Value of the gust wavelength.
   */
  su2double GetGust_WaveLength(void) const { return Gust_WaveLength; }

  /*!
   * \brief Value of the number of gust periods.
   */
  su2double GetGust_Periods(void) const { return Gust_Periods; }

  /*!
   * \brief Value of the gust amplitude.
   */
  su2double GetGust_Ampl(void) const { return Gust_Ampl; }

  /*!
   * \brief Value of the time at which to begin the gust.
   */
  su2double GetGust_Begin_Time(void) const { return Gust_Begin_Time; }

  /*!
   * \brief Value of the location ath which the gust begins.
   */
  su2double GetGust_Begin_Loc(void) const { return Gust_Begin_Loc; }

  /*!
   * \brief Get the number of iterations to evaluate the parametric coordinates.
   * \return Number of iterations to evaluate the parametric coordinates.
   */
  unsigned short GetnFFD_Iter(void) const { return nFFD_Iter; }

  /*!
   * \brief Get the tolerance of the point inversion algorithm.
   * \return Tolerance of the point inversion algorithm.
   */
  su2double GetFFD_Tol(void) const { return FFD_Tol; }

  /*!
   * \brief Get the scale factor for the line search.
   * \return Scale factor for the line search.
   */
  su2double GetOpt_RelaxFactor(void) const { return Opt_RelaxFactor; }

  /*!
   * \brief Get the bound for the line search.
   * \return Bound for the line search.
   */
  su2double GetOpt_LineSearch_Bound(void) const { return Opt_LineSearch_Bound; }

  /*!
   * \brief Set the scale factor for the line search.
   * \param[in] val_scale - scale of the deformation.
   */
  void SetOpt_RelaxFactor(su2double val_scale) { Opt_RelaxFactor = val_scale; }

  /*!
   * \brief Get the node number of the CV to visualize.
   * \return Node number of the CV to visualize.
   */
  long GetVisualize_CV(void) const { return Visualize_CV; }

  /*!
   * \brief Get information about whether to use fixed CL mode.
   * \return <code>TRUE</code> if fixed CL mode is active; otherwise <code>FALSE</code>.
   */
  bool GetFixed_CL_Mode(void) const { return Fixed_CL_Mode; }

  /*!
   * \brief Get information about whether to use fixed CL mode.
   * \return <code>TRUE</code> if fixed CL mode is active; otherwise <code>FALSE</code>.
   */
  bool GetFixed_CM_Mode(void) const { return Fixed_CM_Mode; }

  /*!
   * \brief Get information about whether to use fixed CL mode.
   * \return <code>TRUE</code> if fixed CL mode is active; otherwise <code>FALSE</code>.
   */
  bool GetEval_dOF_dCX(void) const { return Eval_dOF_dCX; }

  /*!
   * \brief Get information about whether to use fixed CL mode.
   * \return <code>TRUE</code> if fixed CL mode is active; otherwise <code>FALSE</code>.
   */
  bool GetDiscard_InFiles(void) const { return Discard_InFiles; }

  /*!
   * \brief Get the value specified for the target CL.
   * \return Value of the target CL.
   */
  su2double GetTarget_CL(void) const { return Target_CL; }

  /*!
   * \brief Get the value for the lift curve slope for fixed CL mode.
   * \return Lift curve slope for fixed CL mode.
   */
  su2double GetdCL_dAlpha(void) const { return dCL_dAlpha; }

  /*!
   * \brief Number of iterations to evaluate dCL_dAlpha.
   * \return Number of iterations.
   */
  unsigned long GetIter_dCL_dAlpha(void) const { return Iter_dCL_dAlpha; }

  /*!
   * \brief Get the value of the damping coefficient for fixed CL mode.
   * \return Damping coefficient for fixed CL mode.
   */
  su2double GetdCM_diH(void) const { return dCM_diH; }

  /*!
   * \brief Get the value of iterations to re-evaluate the angle of attack.
   * \return Number of iterations.
   */
  unsigned long GetIter_Fixed_NetThrust(void) const { return Iter_Fixed_NetThrust; }

  /*!
   * \brief Get the value of the damping coefficient for fixed CL mode.
   * \return Damping coefficient for fixed CL mode.
   */
  su2double GetdNetThrust_dBCThrust(void) const { return dNetThrust_dBCThrust; }

  /*!
   * \brief Get the value of iterations to re-evaluate the angle of attack.
   * \return Number of iterations.
   */
  unsigned long GetUpdate_BCThrust(void) const { return Update_BCThrust; }

  /*!
   * \brief Set the value of the boolean for updating AoA in fixed lift mode.
   * \param[in] val_update - the bool for whether to update the AoA.
   */
  void SetUpdate_BCThrust_Bool(bool val_update) { Update_BCThrust_Bool = val_update; }

  /*!
   * \brief Set the value of the boolean for updating AoA in fixed lift mode.
   * \param[in] val_update - the bool for whether to update the AoA.
   */
  void SetUpdate_AoA(bool val_update) { Update_AoA = val_update; }

  /*!
   * \brief Get information about whether to update the AoA for fixed lift mode.
   * \return <code>TRUE</code> if we should update the AoA for fixed lift mode; otherwise <code>FALSE</code>.
   */
  bool GetUpdate_BCThrust_Bool(void) const { return Update_BCThrust_Bool; }

  /*!
   * \brief Get information about whether to update the AoA for fixed lift mode.
   * \return <code>TRUE</code> if we should update the AoA for fixed lift mode; otherwise <code>FALSE</code>.
   */
  bool GetUpdate_AoA(void) const { return Update_AoA; }

  /*!
   * \brief Get the maximum number of iterations between AoA updates for fixed C_L mode
   * \return Number of maximum iterations between AoA updates
   */
  unsigned long GetUpdate_AoA_Iter_Limit(void) const { return Update_AoA_Iter_Limit; }

  /*!
   * \brief Get whether at the end of finite differencing (Fixed CL mode)
   * \return boolean indicating end of finite differencing mode (Fixed CL mode)
   */
  bool GetFinite_Difference_Mode(void) const { return Finite_Difference_Mode; }

  /*!
   * \brief Set whether at the end of finite differencing (Fixed CL mode)
   */
  void SetFinite_Difference_Mode(bool val_fd_mode) { Finite_Difference_Mode = val_fd_mode; }

  /*!
   * \brief Set the current number of non-physical nodes in the solution.
   * \param[in] val_nonphys_points - current number of non-physical points.
   */
  void SetNonphysical_Points(unsigned long val_nonphys_points) { Nonphys_Points = val_nonphys_points; }

  /*!
   * \brief Get the current number of non-physical nodes in the solution.
   * \return Current number of non-physical points.
   */
  unsigned long GetNonphysical_Points(void) const { return Nonphys_Points; }

  /*!
   * \brief Set the current number of non-physical reconstructions for 2nd-order upwinding.
   * \param[in] val_nonphys_reconstr - current number of non-physical reconstructions for 2nd-order upwinding.
   */
  void SetNonphysical_Reconstr(unsigned long val_nonphys_reconstr) { Nonphys_Reconstr = val_nonphys_reconstr; }

  /*!
   * \brief Get the current number of non-physical reconstructions for 2nd-order upwinding.
   * \return Current number of non-physical reconstructions for 2nd-order upwinding.
   */
  unsigned long GetNonphysical_Reconstr(void) const { return Nonphys_Reconstr; }

  /*!
   * \brief Start the timer for profiling subroutines.
   * \param[in] val_start_time - the value of the start time.
   */
  void Tick(double *val_start_time);

  /*!
   * \brief Stop the timer for profiling subroutines and store results.
   * \param[in] val_start_time - the value of the start time.
   * \param[in] val_function_name - string for the name of the profiled subroutine.
   * \param[in] val_group_id - string for the name of the profiled subroutine.
   */
  void Tock(double val_start_time, string val_function_name, int val_group_id);

  /*!
   * \brief Write a CSV file containing the results of the profiling.
   */
  void SetProfilingCSV(void);

  /*!
   * \brief Start the timer for profiling subroutines.
   * \param[in] val_start_time - the value of the start time.
   */
  void GEMM_Tick(double *val_start_time);

  /*!
   * \brief Stop the timer for the GEMM profiling and store results.
   * \param[in] val_start_time - The value of the start time.
   * \param[in] M, N, K        - Matrix size of the GEMM call.
   */
  void GEMM_Tock(double val_start_time, int M, int N, int K);

  /*!
   * \brief Write a CSV file containing the results of the profiling.
   */
  void GEMMProfilingCSV(void);

  /*!
   *
   * \brief Set freestream turbonormal for initializing solution.
   */
  void SetFreeStreamTurboNormal(const su2double* turboNormal);

  /*!
   *
   * \brief Set freestream turbonormal for initializing solution.
   */
  su2double* GetFreeStreamTurboNormal(void) { return FreeStreamTurboNormal; }

  /*!
   *
   * \brief Set multizone properties.
   */
  void SetMultizone(CConfig *driver_config, CConfig **config_container);

  /*!
   * \brief Get the verbosity level of the console output.
   * \return Verbosity level for the console output.
   */
  unsigned short GetConsole_Output_Verb(void) const { return Console_Output_Verb; }

  /*!
   * \brief Get the kind of marker analyze marker (area-averaged, mass flux averaged, etc).
   * \return Kind of average.
   */
  unsigned short GetKind_Average(void) const { return Kind_Average; }

  /*!
   *
   * \brief Get the direct differentation method.
   * \return direct differentiation method.
   */
  unsigned short GetDirectDiff() const { return DirectDiff;}

  /*!
   * \brief Get the indicator whether we are solving an discrete adjoint problem.
   * \return the discrete adjoint indicator.
   */
  bool GetDiscrete_Adjoint(void) const { return DiscreteAdjoint; }

  /*!
  * \brief Get the indicator whether we want to use full (coupled) tapes.
  * \return the full tape indicator.
  */
  bool GetFull_Tape(void) const { return FullTape; }

  /*!
   * \brief Get the number of subiterations while a ramp is applied.
   * \return Number of FSI subiters.
   */
  unsigned short GetnIterFSI_Ramp(void) const { return nIterFSI_Ramp; }

  /*!
   * \brief Get Aitken's relaxation parameter for static relaxation cases.
   * \return Aitken's relaxation parameters.
   */
  su2double GetAitkenStatRelax(void) const { return AitkenStatRelax; }

  /*!
   * \brief Get Aitken's maximum relaxation parameter for dynamic relaxation cases and first iteration.
   * \return Aitken's relaxation parameters.
   */
  su2double GetAitkenDynMaxInit(void) const { return AitkenDynMaxInit; }

  /*!
   * \brief Get Aitken's maximum relaxation parameter for dynamic relaxation cases and first iteration.
   * \return Aitken's relaxation parameters.
   */
  su2double GetAitkenDynMinInit(void) const { return AitkenDynMinInit; }

  /*!
   * \brief Decide whether to apply dead loads to the model.
   * \return <code>TRUE</code> if the dead loads are to be applied, <code>FALSE</code> otherwise.
   */
  bool GetDeadLoad(void) const { return DeadLoad; }

  /*!
   * \brief Identifies if the mesh is matching or not (temporary, while implementing interpolation procedures).
   * \return <code>TRUE</code> if the mesh is matching, <code>FALSE</code> otherwise.
   */
  bool GetPseudoStatic(void) const { return PseudoStatic; }

  /*!
   * \brief Identifies if we want to restart from a steady or an unsteady solution.
   * \return <code>TRUE</code> if we restart from steady state solution, <code>FALSE</code> otherwise.
   */
  bool GetSteadyRestart(void) const { return SteadyRestart; }

  /*!
   * \brief Provides information about the time integration of the structural analysis, and change the write in the output
   *        files information about the iteration.
   * \return The kind of time integration: Static or dynamic analysis
   */
  unsigned short GetDynamic_Analysis(void) const { return Dynamic_Analysis; }

  /*!
   * \brief If we are prforming an unsteady simulation, there is only
   *        one value of the time step for the complete simulation.
   * \return Value of the time step in an unsteady simulation (non dimensional).
   */
  su2double GetDelta_DynTime(void) const { return Delta_DynTime; }

  /*!
   * \brief If we are prforming an unsteady simulation, there is only
   *        one value of the time step for the complete simulation.
   * \return Value of the time step in an unsteady simulation (non dimensional).
   */
  su2double GetTotal_DynTime(void) const { return Total_DynTime; }

  /*!
   * \brief If we are prforming an unsteady simulation, there is only
   *        one value of the time step for the complete simulation.
   * \return Value of the time step in an unsteady simulation (non dimensional).
   */
  su2double GetCurrent_DynTime(void) const { return Current_DynTime; }

  /*!
   * \brief Get the current instance.
   * \return Current instance identifier.
   */
  unsigned short GetiInst(void) const { return iInst; }

  /*!
   * \brief Set the current instance.
   * \param[in] iInst - current instance identifier.
   */
  void SetiInst(unsigned short val_iInst) { iInst = val_iInst; }

  /*!
   * \brief Get information about writing dynamic structural analysis headers and file extensions.
   * \return    <code>TRUE</code> means that dynamic structural analysis solution files will be written.
   */
  bool GetWrt_Dynamic(void) const { return Wrt_Dynamic; }

  /*!
   * \brief Get Newmark alpha parameter.
   * \return Value of the Newmark alpha parameter.
   */
  su2double GetNewmark_beta(void) const { return Newmark_beta; }

  /*!
   * \brief Get Newmark delta parameter.
   * \return Value of the Newmark delta parameter.
   */
  su2double GetNewmark_gamma(void) const { return Newmark_gamma; }

  /*!
   * \brief Get the number of integration coefficients provided by the user.
   * \return Number of integration coefficients.
   */
  unsigned short GetnIntCoeffs(void) const { return nIntCoeffs; }

  /*!
   * \brief Get the number of different values for the elasticity modulus.
   * \return Number of different values for the elasticity modulus.
   */
  unsigned short GetnElasticityMod(void) const { return nElasticityMod; }

  /*!
   * \brief Get the number of different values for the Poisson ratio.
   * \return Number of different values for the Poisson ratio.
   */
  unsigned short GetnPoissonRatio(void) const { return nPoissonRatio; }

  /*!
   * \brief Get the number of different values for the Material density.
   * \return Number of different values for the Material density.
   */
  unsigned short GetnMaterialDensity(void) const { return nMaterialDensity; }

  /*!
   * \brief Get the integration coefficients for the Generalized Alpha - Newmark integration integration scheme.
   * \param[in] val_coeff - Index of the coefficient.
   * \return Alpha coefficient for the Runge-Kutta integration scheme.
   */
  su2double Get_Int_Coeffs(unsigned short val_coeff) const { return Int_Coeffs[val_coeff]; }

  /*!
   * \brief Get the number of different values for the modulus of the electric field.
   * \return Number of different values for the modulus of the electric field.
   */
  unsigned short GetnElectric_Field(void) const { return nElectric_Field; }

  /*!
   * \brief Get the dimensionality of the electric field.
   * \return Number of integration coefficients.
   */
  unsigned short GetnDim_Electric_Field(void) const { return nDim_Electric_Field; }

  /*!
   * \brief Get the values for the electric field modulus.
   * \param[in] val_coeff - Index of the coefficient.
   * \return Alpha coefficient for the Runge-Kutta integration scheme.
   */
  su2double Get_Electric_Field_Mod(unsigned short val_coeff) const { return Electric_Field_Mod[val_coeff]; }

  /*!
   * \brief Set the values for the electric field modulus.
   * \param[in] val_coeff - Index of the electric field.
   * \param[in] val_el_field - Value of the electric field.
   */
  void Set_Electric_Field_Mod(unsigned short val_coeff, su2double val_el_field) { Electric_Field_Mod[val_coeff] = val_el_field; }

  /*!
   * \brief Get the direction of the electric field in reference configuration.
   * \param[in] val_coeff - Index of the coefficient.
   * \return Alpha coefficient for the Runge-Kutta integration scheme.
   */
  const su2double* Get_Electric_Field_Dir(void) const { return Electric_Field_Dir; }

  /*!
   * \brief Check if the user wants to apply the load as a ramp.
   * \return    <code>TRUE</code> means that the load is to be applied as a ramp.
   */
  bool GetRamp_Load(void) const { return Ramp_Load; }

  /*!
   * \brief Get the maximum time of the ramp.
   * \return    Value of the max time while the load is linearly increased
   */
  su2double GetRamp_Time(void) const { return Ramp_Time; }

  /*!
   * \brief Check if the user wants to apply the load as a ramp.
   * \return  <code>TRUE</code> means that the load is to be applied as a ramp.
   */
  bool GetRampAndRelease_Load(void) const { return RampAndRelease; }

  /*!
   * \brief Check if the user wants to apply the load as a ramp.
   * \return  <code>TRUE</code> means that the load is to be applied as a ramp.
   */
  bool GetSine_Load(void) const { return Sine_Load; }

  /*!
   * \brief Get the sine load properties.
   * \param[in] val_index - Index corresponding to the load boundary.
   * \return The pointer to the sine load values.
   */
  const su2double* GetLoad_Sine(void) const { return SineLoad_Coeff; }

  /*!
   * \brief Get the kind of load transfer method we want to use for dynamic problems
   * \note This value is obtained from the config file, and it is constant
   *       during the computation.
   * \return Kind of transfer method for multiphysics problems
   */
  unsigned short GetDynamic_LoadTransfer(void) const { return Dynamic_LoadTransfer; }

  /*!
   * \brief Get the penalty weight value for the objective function.
   * \return  Penalty weight value for the reference geometry objective function.
   */
  su2double GetRefGeom_Penalty(void) const { return RefGeom_Penalty; }

  /*!
   * \brief Get the penalty weight value for the objective function.
   * \return  Penalty weight value for the reference geometry objective function.
   */
  su2double GetTotalDV_Penalty(void) const { return DV_Penalty; }

  /*!
   * \brief Get whether a predictor is used for FSI applications.
   * \return Bool: determines if predictor is used or not
   */
  bool GetPredictor(void) const { return Predictor; }

  /*!
   * \brief Get the order of the predictor for FSI applications.
   * \return Order of predictor
   */
  unsigned short GetPredictorOrder(void) const { return Pred_Order; }

  /*!
   * \brief Get boolean for using Persson's shock capturing method in Euler flow DG-FEM
   * \return Boolean for using Persson's shock capturing method in Euler flow DG-FEM
   */
  bool GetEulerPersson(void) const { return EulerPersson; }

  /*!
   * \brief Set boolean for using Persson's shock capturing method in Euler flow DG-FEM
   * \param[in] val_EulerPersson - Boolean for using Persson's shock capturing method in Euler flow DG-FEM
   */
  void SetEulerPersson(bool val_EulerPersson) { EulerPersson = val_EulerPersson; }

  /*!
   * \brief Get whether a relaxation parameter is used for FSI applications.
   * \return Bool: determines if relaxation parameter  is used or not
   */
  bool GetRelaxation(void) const { return Relaxation; }

  /*!
   * \brief Check if the simulation we are running is a FSI simulation
   * \return Value of the physical time in an unsteady simulation.
   */
  bool GetFSI_Simulation(void) const { return FSI_Problem || (nMarker_Fluid_Load > 0); }

  /*!
   * \brief Set that the simulation we are running is a multizone simulation
   * \param[in] MZ_problem - boolean that determines is Multizone_Problem is true/false.
   */
  void SetMultizone_Problem(bool MZ_problem) { Multizone_Problem = MZ_problem; }

  /*!
   * \brief Get whether the simulation we are running is a multizone simulation
   * \return Multizone_Problem - boolean that determines is Multizone_Problem is true/false.
   */
  bool GetMultizone_Problem(void) const { return Multizone_Problem; }

  /*!
   * \brief Get the ID for the FEA region that we want to compute the gradient for using direct differentiation
   * \return ID
   */
  unsigned short GetnID_DV(void) const { return nID_DV; }

  /*!
   * \brief Check if we want to apply an incremental load to the nonlinear structural simulation
   * \return <code>TRUE</code> means that the load is to be applied in increments.
   */
  bool GetIncrementalLoad(void) const { return IncrementalLoad; }

  /*!
   * \brief Get the number of increments for an incremental load.
   * \return Number of increments.
   */
  unsigned long GetNumberIncrements(void) const { return IncLoad_Nincrements; }

  /*!
   * \brief Get the value of the criteria for applying incremental loading.
   * \return Value of the log10 of the residual.
   */
  su2double GetIncLoad_Criteria(unsigned short val_var) const { return IncLoad_Criteria[val_var]; }

  /*!
   * \brief Get the relaxation method chosen for the simulation
   * \return Value of the relaxation method
   */
  unsigned short GetRelaxation_Method_FSI(void) const { return Kind_BGS_RelaxMethod; }

  /*!
   * \brief Get the kind of Riemann solver for the DG method (FEM flow solver).
   * \note This value is obtained from the config file, and it is constant during the computation.
   * \return Kind of Riemann solver for the DG method (FEM flow solver).
   */
  unsigned short GetRiemann_Solver_FEM(void) const { return Riemann_Solver_FEM; }

  /*!
   * \brief Get the factor applied during quadrature of straight elements.
   * \return The specified straight element quadrature factor.
   */
  su2double GetQuadrature_Factor_Straight(void) const { return Quadrature_Factor_Straight; }

  /*!
   * \brief Get the factor applied during quadrature of curved elements.
   * \return The specified curved element quadrature factor.
   */
  su2double GetQuadrature_Factor_Curved(void) const { return Quadrature_Factor_Curved; }

  /*!
   * \brief Get the factor applied during time quadrature for ADER-DG.
   * \return The specified ADER-DG time quadrature factor.
   */
  su2double GetQuadrature_Factor_Time_ADER_DG(void) const { return Quadrature_Factor_Time_ADER_DG; }

  /*!
   * \brief Function to make available the multiplication factor theta of the
   *        symmetrizing terms in the DG discretization of the viscous terms.
   * \return The specified factor for the DG discretization.
   */
  su2double GetTheta_Interior_Penalty_DGFEM(void) const { return Theta_Interior_Penalty_DGFEM; }

  /*!
   * \brief Function to make available the matrix size in vectorization in
            order to optimize the gemm performance.
   * \return The matrix size in this direction.
   */
  unsigned short GetSizeMatMulPadding(void) const { return sizeMatMulPadding; }

  /*!
   * \brief Function to make available whether or not the entropy must be computed.
   * \return The boolean whether or not the entropy must be computed.
   */
  bool GetCompute_Entropy(void) const { return Compute_Entropy; }

  /*!
   * \brief Function to make available whether or not the lumped mass matrix
            must be used for steady computations.
   * \return The boolean whether or not to use the lumped mass matrix.
   */
  bool GetUse_Lumped_MassMatrix_DGFEM(void) const { return Use_Lumped_MassMatrix_DGFEM; }

  /*!
   * \brief Function to make available whether or not only the exact Jacobian
   *        of the spatial discretization must be computed.
   * \return The boolean whether or not the Jacobian must be computed.
   */
  bool GetJacobian_Spatial_Discretization_Only(void) const { return Jacobian_Spatial_Discretization_Only; }

  /*!
   * \brief Get the interpolation method used for matching between zones.
   */
  unsigned short GetKindInterpolation(void) const { return Kind_Interpolation; }

  /*!
   * \brief Get option of whether to use conservative interpolation between zones.
   */
  bool GetConservativeInterpolation(void) const { return ConservativeInterpolation && GetStructuralProblem(); }

  /*!
   * \brief Get the basis function to use for radial basis function interpolation for FSI.
   */
  unsigned short GetKindRadialBasisFunction(void) const { return Kind_RadialBasisFunction; }

  /*!
   * \brief Get option of whether to use polynomial terms in Radial Basis Function interpolation.
   */
  bool GetRadialBasisFunctionPolynomialOption(void) const { return RadialBasisFunction_PolynomialOption; }

  /*!
   * \brief Get the basis function radius to use for radial basis function interpolation for FSI.
   */
  su2double GetRadialBasisFunctionParameter(void) const { return RadialBasisFunction_Parameter; }

  /*!
   * \brief Get the tolerance used to prune the interpolation matrix (making it sparser).
   */
  su2double GetRadialBasisFunctionPruneTol(void) const { return RadialBasisFunction_PruneTol; }

  /*!
   * \brief Get the number of donor points to use in Nearest Neighbor interpolation.
   */
  unsigned short GetNumNearestNeighbors(void) const { return NumNearestNeighbors; }

  /*!
   * \brief Get the kind of inlet face interpolation function to use.
   */
  inline unsigned short GetKindInletInterpolationFunction(void) const { return Kind_InletInterpolationFunction; }

  /*!
   * \brief Get the kind of inlet face interpolation data type.
   */
  inline unsigned short GetKindInletInterpolationType (void) const  { return Kind_Inlet_InterpolationType; }

  /*!
   * \brief Get whether to print inlet interpolated data or not.
   */
  bool GetPrintInlet_InterpolatedData(void) const { return PrintInlet_InterpolatedData; }

  /*!
   * \brief Get information about using UQ methodology
   * \return <code>TRUE</code> means that UQ methodology of eigenspace perturbation will be used
   */
  bool GetUsing_UQ(void) const { return using_uq; }

  /*!
   * \brief Get the amount of eigenvalue perturbation to be done
   * \return Value of the uq_delta_b parameter
   */
  su2double GetUQ_Delta_B(void) const { return uq_delta_b; }

  /*!
   * \brief Get the kind of eigenspace perturbation to be done
   * \return Value of the eig_val_comp
   */
  unsigned short GetEig_Val_Comp(void) const { return eig_val_comp; }

  /*!
   * \brief Get the underelaxation factor
   * \return Value of the uq_urlx parameter
   */
  su2double GetUQ_URLX(void) const { return uq_urlx; }

  /*!
   * \brief Get information about eigenspace perturbation
   * \return <code>TRUE</code> means eigenspace perterturbation will be used
   */
  bool GetUQ_Permute(void) const { return uq_permute; }

  /*!
   * \brief Get information about whether to use wall functions.
   * \return <code>TRUE</code> if wall functions are on; otherwise <code>FALSE</code>.
   */
  bool GetWall_Functions(void) const { return Wall_Functions; }

  /*!
   * \brief Get the AD support.
   */
  bool GetAD_Mode(void) const { return AD_Mode;}

  /*!
   * \brief Set the maximum velocity^2 in the domain for the incompressible preconditioner.
   * \param[in] Value of the maximum velocity^2 in the domain for the incompressible preconditioner.
   */
  void SetMax_Vel2(su2double val_max_vel2) { Max_Vel2 = val_max_vel2; }

  /*!
   * \brief Get the maximum velocity^2 in the domain for the incompressible preconditioner.
   * \return Value of the maximum velocity^2 in the domain for the incompressible preconditioner.
   */
  su2double GetMax_Vel2(void) const { return Max_Vel2; }

  /*!
   * \brief Set the sum of the bandwidth for writing binary restarts (to be averaged later).
   * \param[in] Sum of the bandwidth for writing binary restarts.
   */
  void SetRestart_Bandwidth_Agg(su2double val_restart_bandwidth_sum) { Restart_Bandwidth_Agg = val_restart_bandwidth_sum; }

  /*!
   * \brief Set the sum of the bandwidth for writing binary restarts (to be averaged later).
   * \return Sum of the bandwidth for writing binary restarts.
   */
  su2double GetRestart_Bandwidth_Agg(void) const { return Restart_Bandwidth_Agg; }

  /*!
   * \brief Get the frequency for writing the surface solution file in Dual Time.
   * \return It writes the surface solution file with this frequency.
   */
  unsigned long GetWrt_Surf_Freq_DualTime(void) const { return Wrt_Surf_Freq_DualTime; }

  /*!
   * \brief Get the Kind of Hybrid RANS/LES.
   * \return Value of Hybrid RANS/LES method.
   */
  unsigned short GetKind_HybridRANSLES(void) const { return Kind_HybridRANSLES; }

  /*!
   * \brief Get the Kind of Roe Low Dissipation Scheme for Unsteady flows.
   * \return Value of Low dissipation approach.
   */
  unsigned short GetKind_RoeLowDiss(void) const { return Kind_RoeLowDiss; }

  /*!
   * \brief Get the DES Constant.
   * \return Value of DES constant.
   */
  su2double GetConst_DES(void) const { return Const_DES; }

  /*!
   * \brief Get QCR (SA-QCR2000).
   */
  bool GetQCR(void) const { return QCR;}

  /*!
   * \brief Get if AD preaccumulation should be performed.
   */
  bool GetAD_Preaccumulation(void) const { return AD_Preaccumulation;}

  /*!
   * \brief Get the heat equation.
   * \return YES if weakly coupled heat equation for inc. flow is enabled.
   */
  bool GetWeakly_Coupled_Heat(void) const { return Weakly_Coupled_Heat; }

  /*!
   * \brief Get the CHT couling method.
   * \return Kind of the method.
   */
  unsigned short GetKind_CHT_Coupling(void) const { return Kind_CHT_Coupling; }

  /*!
   * \brief Check if values passed to the BC_HeatFlux-Routine are already integrated.
   * \return YES if the passed values is the integrated heat flux over the marker's surface.
   */
  bool GetIntegrated_HeatFlux(void) const { return Integrated_HeatFlux; }

  /*!
   * \brief Get Compute Average.
   * \return YES if start computing averages
   */
  bool GetCompute_Average(void) const { return Compute_Average;}

  /*!
   * \brief Get the verification solution.
   * \return The verification solution to be used.
   */
  unsigned short GetVerification_Solution(void) const { return Kind_Verification_Solution;}

  /*!
   * \brief Get topology optimization.
   */
  bool GetTopology_Optimization(void) const { return topology_optimization; }

  /*!
   * \brief Get name of output file for topology optimization derivatives.
   */
  string GetTopology_Optim_FileName(void) const { return top_optim_output_file; }

  /*!
   * \brief Get exponent for density-based stiffness penalization.
   */
  su2double GetSIMP_Exponent(void) const { return simp_exponent; }

  /*!
   * \brief Get lower bound for density-based stiffness penalization.
   */
  su2double GetSIMP_MinStiffness(void) const { return simp_minimum_stiffness; }

  /*!
   * \brief Number of kernels to use in filtering the design density field.
   */
  unsigned short GetTopology_Optim_Num_Kernels(void) const { return top_optim_nKernel; }

  /*!
   * \brief Get the i'th kernel to use, its parameter, and the radius.
   */
  void GetTopology_Optim_Kernel(const unsigned short iKernel, unsigned short &type,
                                su2double &param, su2double &radius) const {
    type = top_optim_kernels[iKernel];
    param = top_optim_kernel_params[iKernel];
    radius = top_optim_filter_radius[iKernel];
  }

  /*!
   * \brief Get the maximum "logical radius" (degree of neighborhood) to consider in the neighbor search.
   */
  unsigned short GetTopology_Search_Limit(void) const { return top_optim_search_lim; }

  /*!
   * \brief Get the type and parameter for the projection function used in topology optimization
   */
  void GetTopology_Optim_Projection(unsigned short &type, su2double &param) const {
    type = top_optim_proj_type;  param = top_optim_proj_param;
  }

  /*!
   * \brief Retrieve the ofstream of the history file for the current zone.
   */
  ofstream* GetHistFile(void) { return ConvHistFile; }

  /*!
   * \brief Set the ofstream of the history file for the current zone.
   */
  void SetHistFile(ofstream *HistFile) { ConvHistFile = HistFile; }

  /*!
   * \brief Get the filenames of the individual config files
   * \return File name of the config file for zone "index"
   */
  string GetConfigFilename(unsigned short index) const { return Config_Filenames[index]; }

  /*!
   * \brief Get the number of config files
   * \return Number of config filenames in CONFIG_LIST
   */
  unsigned short GetnConfigFiles(void) const { return nConfig_Files; }

  /*!
   * \brief Check if the multizone problem is solved for time domain.
   * \return YES if time-domain is considered.
   */
  bool GetTime_Domain(void) const { return Time_Domain; }

  /*!
   * \brief Get the number of inner iterations
   * \return Number of inner iterations on each multizone block
   */
  unsigned long GetnInner_Iter(void) const { return nInnerIter; }

  /*!
   * \brief Get the number of outer iterations
   * \return Number of outer iterations for the multizone problem
   */
  unsigned long GetnOuter_Iter(void) const { return nOuterIter; }

  /*!
   * \brief Get the number of time iterations
   * \return Number of time steps run
   */
  unsigned long GetnTime_Iter(void) const { return nTimeIter; }

  /*!
   * \brief Set the number of time iterations
   * \param[in] val_iter - Number of time steps run
   */
  void SetnTime_Iter(unsigned long val_iter) { nTimeIter = val_iter; }

  /*!
   * \brief Get the number of pseudo-time iterations
   * \return Number of pseudo-time steps run for the single-zone problem
   */
  unsigned long GetnIter(void) const { return nIter; }

  /*!
   * \brief Get the restart iteration
   * \return Iteration for the restart of multizone problems
   */
  unsigned long GetRestart_Iter(void) const { return Restart_Iter; }

  /*!
   * \brief Get the time step for multizone problems
   * \return Time step for multizone problems, it is set on all the zones
   */
  su2double GetTime_Step(void) const { return Time_Step; }

  /*!
   * \brief Get the maximum simulation time for time-domain problems
   * \return Simulation time for multizone problems, it is set on all the zones
   */
  su2double GetMax_Time(void) const { return Max_Time; }

  /*!
   * \brief Get the level of MPI communications to be performed.
   * \return Level of MPI communications.
   */
  unsigned short GetComm_Level(void) const { return Comm_Level; }

  /*!
   * \brief Check if the mesh read supports multiple zones.
   * \return YES if multiple zones can be contained in the mesh file.
   */
  bool GetMultizone_Mesh(void) const { return Multizone_Mesh; }

  /*!
   * \brief Check if the mesh read supports multiple zones.
   * \return YES if multiple zones can be contained in the mesh file.
   */
  bool GetMultizone_Residual(void) const { return Multizone_Residual; }

  /*!
   * \brief Check if the (new) single-zone driver is to be used (temporary)
   * \return YES if the (new) single-zone driver is to be used.
   */
  bool GetSinglezone_Driver(void) const { return SinglezoneDriver; }

  /*!
   * \brief Get the Kind of Radiation model applied.
   * \return Kind of radiation model used.
   */
  unsigned short GetKind_RadiationModel(void) const { return Kind_Radiation; }

  /*!
   * \brief Get the Kind of P1 initialization method applied.
   * \return Kind of P1 initialization method used.
   */
  unsigned short GetKind_P1_Init(void) const { return Kind_P1_Init; }

  /*!
   * \brief Get the value of the absorption coefficient of the medium.
   * \return Value of the absorption coefficient of the medium.
   */
  su2double GetAbsorption_Coeff(void) const { return Absorption_Coeff; }

  /*!
   * \brief Get the value of the scattering coefficient of the medium.
   * \return Value of the scattering coefficient of the medium.
   */
  su2double GetScattering_Coeff(void) const { return Scattering_Coeff; }

  /*!
   * \brief Get the wall emissivity at a boundary.
   * \param[in] val_index - Index corresponding to the boundary.
   * \return The wall emissivity.
   */
  su2double GetWall_Emissivity(string val_index) const;

  /*!
   * \brief Get the value of the CFL condition for radiation solvers.
   * \return Value of the CFL condition for radiation solvers.
   */
  su2double GetCFL_Rad(void) const { return CFL_Rad; }

  /*!
   * \brief Determines if radiation needs to be incorporated to the analysis.
   * \return Radiation boolean
   */
  bool AddRadiation(void) const { return Radiation; }

  /*!
   * \brief Check if the convergence history of each individual zone is written to screen
   * \return YES if the zone convergence history of each individual zone must be written to screen
   */
  bool GetWrt_ZoneConv(void) const { return Wrt_ZoneConv; }

  /*!
   * \brief Check if the convergence history of each individual zone is written to file
   * \return YES if the zone convergence history of each individual zone must be written to file
   */
  bool GetWrt_ZoneHist(void) const { return Wrt_ZoneHist; }

  /*!
   * \brief Check if the special output is written
   * \return YES if the special output is written.
   */
  bool GetSpecial_Output(void) const { return SpecialOutput; }

  /*!
   * \brief Check if the forces breakdown file is written
   * \return YES if the forces breakdown file is written.
   */
  bool GetWrt_ForcesBreakdown(void) const { return Wrt_ForcesBreakdown; }

  /*!
   * \brief Get the number of grid points in the analytic RECTANGLE or BOX grid in the specified coordinate direction.
   * \return Number of grid points in the analytic RECTANGLE or BOX grid in the specified coordinate direction.
   */
  short GetMeshBoxSize(unsigned short val_iDim) const { return Mesh_Box_Size[val_iDim]; }

  /*!
   * \brief Get the length of the analytic RECTANGLE or BOX grid in the specified coordinate direction.
   * \return Length the analytic RECTANGLE or BOX grid in the specified coordinate direction.
   */
  su2double GetMeshBoxLength(unsigned short val_iDim) const { return Mesh_Box_Length[val_iDim]; }

  /*!
   * \brief Get the offset from 0.0 of the analytic RECTANGLE or BOX grid in the specified coordinate direction.
   * \return Offset from 0.0 the analytic RECTANGLE or BOX grid in the specified coordinate direction.
   */
  su2double GetMeshBoxOffset(unsigned short val_iDim) const { return Mesh_Box_Offset[val_iDim]; }

  /*!
   * \brief Get the number of screen output variables requested (maximum 6)
   */
  unsigned short GetnScreenOutput(void) const { return nScreenOutput; }

  /*!
   * \brief Get the screen output field iField
   */
  string GetScreenOutput_Field(unsigned short iField) const { return ScreenOutput[iField]; }

  /*!
   * \brief Get the number of history output variables requested
   */
  unsigned short GetnHistoryOutput(void) const { return nHistoryOutput; }

  /*!
   * \brief Get the history output field iField
   */
  string GetHistoryOutput_Field(unsigned short iField) const { return HistoryOutput[iField]; }

  /*!
   * \brief Get the number of history output variables requested
   */
  unsigned short GetnVolumeOutput(void) const { return nVolumeOutput; }

  /*!
   * \brief Get the history output field iField
   */
  string GetVolumeOutput_Field(unsigned short iField) const { return VolumeOutput[iField]; }

  /*!
  * \brief Get the convergence fields for monitoring
  * \param[in] iField - Index of the field
  * return Field name for monitoring convergence
  */
  string GetConv_Field(unsigned short iField) const { return ConvField[iField]; }

  /*!
   * \brief Get functional that is going to be used to evaluate the convergence of the windowed time average of the unsteady problem.
   * \param[in] iField - Index of the field
   * \return Field name for monitoring convergence
   */
  string GetWndConv_Field(unsigned short iField) const { return WndConvField[iField]; }

  /*!
   * \brief Get the number of iterations that are considered in the Cauchy convergence criteria for the windowed time average of the unsteady problem.
   * \return Number of elements in the Cauchy criteria windowed time average of the unsteady problem.
   */
  unsigned short GetWnd_Cauchy_Elems(void) const { return Wnd_Cauchy_Elems; }

  /*!
   * \brief Get the value of convergence criteria for the Cauchy method for the time averaged
   *        windowed objective functions for unsteady flows
   * \return Value of the convergence criteria.
   */
  su2double GetWnd_Cauchy_Eps(void) const { return Wnd_Cauchy_Eps; }

  /*!
   * \brief Get the number of iterations that are not considered in the convergence criteria for the windowed average output function
   * \return Number of iterations before starting with the convergence criteria for the windowed average output function.
   */
  unsigned long  GetWnd_StartConv_Iter(void) const { return Wnd_StartConv_Iter; }

  /*!
   * \brief Get the boolean value, whether the the Cauchy method for the time averaged
   *        windowed objective functions for unsteady flows is used or not.
   * \return Boolean value, if the criterion is used.
   */
  bool GetWnd_Cauchy_Crit(void) const { return Wnd_Cauchy_Crit; }

  /*!
  * \brief Get the number of convergence monitoring fields for time convergence monitoring.
  * return Number of convergence monitoring fields.
  */
  unsigned short GetnWndConv_Field() const { return nWndConvField; }

  /*!
  * \brief Get the number of convergence monitoring fields for inner convergence monitoring.
  * return Number of convergence monitoring fields.
  */
  unsigned short GetnConv_Field() const { return nConvField; }

  /*!
   * \brief Set the start time to track a phase of the code (preprocessing, compute, output).
   * \param[in] Value of the start time to track a phase of the code.
   */
  void Set_StartTime(su2double starttime) { StartTime = starttime; }

  /*!
   * \brief Get the start time to track a phase of the code (preprocessing, compute, output).
   * \return Value of the start time to track a phase of the code.
   */
  su2double Get_StartTime() const { return StartTime; }

  /*!
   * \brief GetHistory_Wrt_Freq_Inner
   * \return
   */
  unsigned long GetHistory_Wrt_Freq(unsigned short iter) const { return HistoryWrtFreq[iter];}

  /*!
   * \brief SetHistory_Wrt_Freq_Inner
   * \param[in] iter: index for Time (0), Outer (1), or Inner (2) iterations
   * \param[in] nIter: Number of iterations
   */
  void SetHistory_Wrt_Freq(unsigned short iter, unsigned long nIter) { HistoryWrtFreq[iter] = nIter;}

  /*!
   * \brief GetScreen_Wrt_Freq_Inner
   * \return
   */
  unsigned long GetScreen_Wrt_Freq(unsigned short iter) const { return ScreenWrtFreq[iter]; }

  /*!
   * \brief SetScreen_Wrt_Freq_Inner
   * \param[in] iter: index for Time (0), Outer (1), or Inner (2) iterations
   * \param[in] nIter: Number of iterations
   */
  void SetScreen_Wrt_Freq(unsigned short iter, unsigned long nIter) { ScreenWrtFreq[iter] = nIter; }

  /*!
   * \brief GetScreen_Wrt_Freq_Inner
   * \return
   */
  unsigned long GetVolume_Wrt_Freq() const { return VolumeWrtFreq; }

  /*!
   * \brief GetVolumeOutputFiles
   * \return
   */
  unsigned short* GetVolumeOutputFiles() { return VolumeOutputFiles; }

  /*!
   * \brief GetnVolumeOutputFiles
   * \return
   */
  unsigned short GetnVolumeOutputFiles() const { return nVolumeOutputFiles; }

  /*!
   * \brief Get the desired factorization frequency for PaStiX
   * \return Number of calls to 'Build' that trigger re-factorization.
   */
  unsigned long GetPastixFactFreq(void) const { return pastix_fact_freq; }

  /*!
   * \brief Get the desired level of verbosity for PaStiX
   * \return 0 - Quiet, 1 - During factorization and cleanup, 2 - Even more detail.
   */
  unsigned short GetPastixVerbLvl(void) const { return pastix_verb_lvl; }

  /*!
   * \brief Get the desired level of fill for the PaStiX ILU
   * \return Level of fill.
   */
  unsigned short GetPastixFillLvl(void) const { return pastix_fill_lvl; }

  /*!
   * \brief Check if an option is present in the config file
   * \param[in] - Name of the option
   * \return <TRUE> if option was set in the config file
   */
  bool OptionIsSet(string option) const { return all_options.find(option) == all_options.end(); }

  /*!
   * \brief Get the name of the current case
   * \return the case name
   */
  const string& GetCaseName() const { return caseName; }

  /*!
   * \brief Get the number of threads per rank to use for ILU and LU_SGS preconditioners.
   * \return Number of threads per rank.
   */
  unsigned long GetLinear_Solver_Prec_Threads(void) const { return Linear_Solver_Prec_Threads; }

  /*!
   * \brief Get the size of the edge groups colored for OpenMP parallelization of edge loops.
   */
  unsigned long GetEdgeColoringGroupSize(void) const { return edgeColorGroupSize; }

  /*!
<<<<<<< HEAD
   * \brief Get the relaxation coefficient of the linear solver for the implicit formulation.
   * \return relaxation coefficient of the linear solver for the implicit formulation.
   */
  su2double GetRelaxation_Factor_Flow(void) const { return Relaxation_Factor_Flow; }
=======
   * \brief Find the marker index (if any) that is part of a given interface pair.
   * \param[in] iInterface - Number of the interface pair being tested, starting at 0.
   * \return -1 if (on this mpi rank) the zone defined by config is not part of the interface.
   */
  short FindInterfaceMarker(unsigned short iInterface) const;
>>>>>>> d0e10f8a

};<|MERGE_RESOLUTION|>--- conflicted
+++ resolved
@@ -586,12 +586,7 @@
   unsigned short Linear_Solver_ILU_n;            /*!< \brief ILU fill=in level. */
   su2double SemiSpan;                   /*!< \brief Wing Semi span. */
   su2double Roe_Kappa;                  /*!< \brief Relaxation of the Roe scheme. */
-<<<<<<< HEAD
-  su2double Relaxation_Factor_Flow;   /*!< \brief Relaxation coefficient of the linear solver mean flow. */
-  su2double Relaxation_Factor_AdjFlow;  /*!< \brief Relaxation coefficient of the linear solver adjoint mean flow. */
-=======
   su2double Relaxation_Factor_Adjoint;  /*!< \brief Relaxation coefficient for variable updates of adjoint solvers. */
->>>>>>> d0e10f8a
   su2double Relaxation_Factor_CHT;      /*!< \brief Relaxation coefficient for the update of conjugate heat variables. */
   su2double AdjTurb_Linear_Error;       /*!< \brief Min error of the turbulent adjoint linear solver for the implicit formulation. */
   su2double EntropyFix_Coeff;           /*!< \brief Entropy fix coefficient. */
@@ -9527,17 +9522,10 @@
   unsigned long GetEdgeColoringGroupSize(void) const { return edgeColorGroupSize; }
 
   /*!
-<<<<<<< HEAD
-   * \brief Get the relaxation coefficient of the linear solver for the implicit formulation.
-   * \return relaxation coefficient of the linear solver for the implicit formulation.
-   */
-  su2double GetRelaxation_Factor_Flow(void) const { return Relaxation_Factor_Flow; }
-=======
    * \brief Find the marker index (if any) that is part of a given interface pair.
    * \param[in] iInterface - Number of the interface pair being tested, starting at 0.
    * \return -1 if (on this mpi rank) the zone defined by config is not part of the interface.
    */
   short FindInterfaceMarker(unsigned short iInterface) const;
->>>>>>> d0e10f8a
 
 };