/*!
 * \file config_structure.hpp
 * \brief All the information about the definition of the physical problem.
 *        The subroutines and functions are in the <i>config_structure.cpp</i> file.
 * \author F. Palacios, T. Economon, B. Tracey
 * \version 6.0.1 "Falcon"
 *
 * The current SU2 release has been coordinated by the
 * SU2 International Developers Society <www.su2devsociety.org>
 * with selected contributions from the open-source community.
 *
 * The main research teams contributing to the current release are:
 *  - Prof. Juan J. Alonso's group at Stanford University.
 *  - Prof. Piero Colonna's group at Delft University of Technology.
 *  - Prof. Nicolas R. Gauger's group at Kaiserslautern University of Technology.
 *  - Prof. Alberto Guardone's group at Polytechnic University of Milan.
 *  - Prof. Rafael Palacios' group at Imperial College London.
 *  - Prof. Vincent Terrapon's group at the University of Liege.
 *  - Prof. Edwin van der Weide's group at the University of Twente.
 *  - Lab. of New Concepts in Aeronautics at Tech. Institute of Aeronautics.
 *
 * Copyright 2012-2018, Francisco D. Palacios, Thomas D. Economon,
 *                      Tim Albring, and the SU2 contributors.
 *
 * SU2 is free software; you can redistribute it and/or
 * modify it under the terms of the GNU Lesser General Public
 * License as published by the Free Software Foundation; either
 * version 2.1 of the License, or (at your option) any later version.
 *
 * SU2 is distributed in the hope that it will be useful,
 * but WITHOUT ANY WARRANTY; without even the implied warranty of
 * MERCHANTABILITY or FITNESS FOR A PARTICULAR PURPOSE. See the GNU
 * Lesser General Public License for more details.
 *
 * You should have received a copy of the GNU Lesser General Public
 * License along with SU2. If not, see <http://www.gnu.org/licenses/>.
 */

#pragma once

#include "./mpi_structure.hpp"

#include <iostream>
#include <cstdlib>
#include <fstream>
#include <sstream>
#include <string>
#include <cstring>
#include <vector>
#include <stdlib.h>
#include <cmath>
#include <map>
#include <assert.h>

#include "./option_structure.hpp"
#include "./datatype_structure.hpp"

#ifdef HAVE_CGNS
#include "cgnslib.h"
#endif

using namespace std;

/*!
 * \class CConfig
 * \brief Main class for defining the problem; basically this class reads the configuration file, and
 *        stores all the information.
 * \author F. Palacios
 */

class CConfig {
private:
  SU2_MPI::Comm SU2_Communicator; /*!< \brief MPI communicator of SU2.*/
  int rank, size;
  unsigned short Kind_SU2; /*!< \brief Kind of SU2 software component.*/
  unsigned short Ref_NonDim; /*!< \brief Kind of non dimensionalization.*/
  unsigned short Ref_Inc_NonDim; /*!< \brief Kind of non dimensionalization.*/
  unsigned short Kind_AverageProcess; /*!< \brief Kind of mixing process.*/
  unsigned short Kind_PerformanceAverageProcess; /*!< \brief Kind of mixing process.*/
  unsigned short Kind_MixingPlaneInterface; /*!< \brief Kind of mixing process.*/
  unsigned short Kind_SpanWise; /*!< \brief Kind of span-wise section computation.*/
  unsigned short *Kind_TurboMachinery;  /*!< \brief Kind of turbomachynery architecture.*/
  unsigned short iZone, nZone; /*!< \brief Number of zones in the mesh. */
  unsigned short nZoneSpecified; /*!< \brief Number of zones that are specified in config file. */
  su2double Highlite_Area; /*!< \brief Highlite area. */
  su2double Fan_Poly_Eff; /*!< \brief Highlite area. */
  su2double OrderMagResidual; /*!< \brief Order of magnitude reduction. */
  su2double MinLogResidual; /*!< \brief Minimum value of the log residual. */
  su2double OrderMagResidualFSI; /*!< \brief Order of magnitude reduction. */
  su2double MinLogResidualFSI; /*!< \brief Minimum value of the log residual. */
  su2double OrderMagResidual_BGS_F; /*!< \brief Order of magnitude reduction. */
  su2double MinLogResidual_BGS_F; /*!< \brief Minimum value of the log residual. */
  su2double OrderMagResidual_BGS_S; /*!< \brief Order of magnitude reduction. */
  su2double MinLogResidual_BGS_S; /*!< \brief Minimum value of the log residual. */
  su2double Res_FEM_UTOL; 		/*!< \brief UTOL criteria for structural FEM. */
  su2double Res_FEM_RTOL; 		/*!< \brief RTOL criteria for structural FEM. */
  su2double Res_FEM_ETOL; 		/*!< \brief ETOL criteria for structural FEM. */
  su2double Res_FEM_ADJ;     /*!< \brief Convergence criteria for adjoint FEM. */
  su2double EA_ScaleFactor; /*!< \brief Equivalent Area scaling factor */
  su2double* EA_IntLimit; /*!< \brief Integration limits of the Equivalent Area computation */
  su2double AdjointLimit; /*!< \brief Adjoint variable limit */
  su2double* Obj_ChainRuleCoeff; /*!< \brief Array defining objective function for adjoint problem based on chain rule in terms of gradient w.r.t. density, velocity, pressure */
  bool MG_AdjointFlow; /*!< \brief MG with the adjoint flow problem */
  su2double* SubsonicEngine_Cyl; /*!< \brief Coordinates of the box subsonic region */
  su2double* SubsonicEngine_Values; /*!< \brief Values of the box subsonic region */
  su2double* Hold_GridFixed_Coord; /*!< \brief Coordinates of the box to hold fixed the nbumerical grid */
  su2double *DistortionRack;
  su2double *PressureLimits,
  *DensityLimits,
  *TemperatureLimits; /*!< \brief Limits for the primitive variables */
  bool ActDisk_DoubleSurface;  /*!< \brief actuator disk double surface  */
  bool Engine_HalfModel;  /*!< \brief only half model is in the computational grid  */
  bool ActDisk_SU2_DEF;  /*!< \brief actuator disk double surface  */
  unsigned short ConvCriteria;	/*!< \brief Kind of convergence criteria. */
  unsigned short nFFD_Iter; 	/*!< \brief Iteration for the point inversion problem. */
  unsigned short FFD_Blending; /*!< \brief Kind of FFD Blending function. */
  su2double* FFD_BSpline_Order; /*!< \brief BSpline order in i,j,k direction. */
  su2double FFD_Tol;  	/*!< \brief Tolerance in the point inversion problem. */
  su2double Opt_RelaxFactor;  	/*!< \brief Scale factor for the line search. */
  su2double Opt_LineSearch_Bound;  	/*!< \brief Bounds for the line search. */
  bool Write_Conv_FSI;			/*!< \brief Write convergence file for FSI problems. */
  bool ContinuousAdjoint,			/*!< \brief Flag to know if the code is solving an adjoint problem. */
  Viscous,                /*!< \brief Flag to know if the code is solving a viscous problem. */
  EquivArea,				/*!< \brief Flag to know if the code is going to compute and plot the equivalent area. */
  Engine,				/*!< \brief Flag to know if the code is going to compute a problem with engine. */
  InvDesign_Cp,				/*!< \brief Flag to know if the code is going to compute and plot the inverse design. */
  InvDesign_HeatFlux,				/*!< \brief Flag to know if the code is going to compute and plot the inverse design. */
  Grid_Movement,			/*!< \brief Flag to know if there is grid movement. */
  Wind_Gust,              /*!< \brief Flag to know if there is a wind gust. */
  Aeroelastic_Simulation, /*!< \brief Flag to know if there is an aeroelastic simulation. */
  Weakly_Coupled_Heat, /*!< \brief Flag to know if a heat equation should be weakly coupled to the incompressible solver. */
  Rotating_Frame,			/*!< \brief Flag to know if there is a rotating frame. */
  PoissonSolver,			/*!< \brief Flag to know if we are solving  poisson forces  in plasma solver. */
  Low_Mach_Precon,		/*!< \brief Flag to know if we are using a low Mach number preconditioner. */
  Low_Mach_Corr,			/*!< \brief Flag to know if we are using a low Mach number correction. */
  GravityForce,			/*!< \brief Flag to know if the gravity force is incuded in the formulation. */
  SmoothNumGrid,			/*!< \brief Smooth the numerical grid. */
  AdaptBoundary,			/*!< \brief Adapt the elements on the boundary. */
  SubsonicEngine,			/*!< \brief Engine intake subsonic region. */
  Frozen_Visc_Cont,			/*!< \brief Flag for cont. adjoint problem with/without frozen viscosity. */
  Frozen_Visc_Disc,			/*!< \brief Flag for disc. adjoint problem with/without frozen viscosity. */
  Frozen_Limiter_Disc,			/*!< \brief Flag for disc. adjoint problem with/without frozen limiter. */
  Inconsistent_Disc,      /*!< \brief Use an inconsistent (primal/dual) discrete adjoint formulation. */
  Sens_Remove_Sharp,			/*!< \brief Flag for removing or not the sharp edges from the sensitivity computation. */
  Hold_GridFixed,	/*!< \brief Flag hold fixed some part of the mesh during the deformation. */
  Axisymmetric, /*!< \brief Flag for axisymmetric calculations */
  Integrated_HeatFlux; /*!< \brief Flag for heat flux BC whether it deals with integrated values.*/
  su2double Damp_Engine_Inflow;	/*!< \brief Damping factor for the engine inlet. */
  su2double Damp_Engine_Exhaust;	/*!< \brief Damping factor for the engine exhaust. */
  su2double Damp_Res_Restric,	/*!< \brief Damping factor for the residual restriction. */
  Damp_Correc_Prolong; /*!< \brief Damping factor for the correction prolongation. */
  su2double Position_Plane; /*!< \brief Position of the Near-Field (y coordinate 2D, and z coordinate 3D). */
  su2double WeightCd; /*!< \brief Weight of the drag coefficient. */
  su2double dCD_dCL; /*!< \brief Weight of the drag coefficient. */
  su2double dCMx_dCL; /*!< \brief Weight of the drag coefficient. */
  su2double dCMy_dCL; /*!< \brief Weight of the drag coefficient. */
  su2double dCMz_dCL; /*!< \brief Weight of the drag coefficient. */
  su2double dCD_dCMy; /*!< \brief Weight of the drag coefficient. */
  su2double CL_Target; /*!< \brief Weight of the drag coefficient. */
  su2double CM_Target; /*!< \brief Weight of the drag coefficient. */
  su2double *HTP_Min_XCoord, *HTP_Min_YCoord; /*!< \brief Identification of the HTP. */
  unsigned short Unsteady_Simulation;	/*!< \brief Steady or unsteady (time stepping or dual time stepping) computation. */
  unsigned short Dynamic_Analysis;	/*!< \brief Static or dynamic structural analysis. */
  unsigned short nStartUpIter;	/*!< \brief Start up iterations using the fine grid. */
  su2double FixAzimuthalLine; /*!< \brief Fix an azimuthal line due to misalignments of the nearfield. */
  su2double **DV_Value;		/*!< \brief Previous value of the design variable. */
  su2double Venkat_LimiterCoeff;				/*!< \brief Limiter coefficient */
  unsigned long LimiterIter;	/*!< \brief Freeze the value of the limiter after a number of iterations */
  su2double AdjSharp_LimiterCoeff;				/*!< \brief Coefficient to identify the limit of a sharp edge. */
  unsigned short SystemMeasurements; /*!< \brief System of measurements. */
  unsigned short Kind_Regime;  /*!< \brief Kind of adjoint function. */
  unsigned short *Kind_ObjFunc;  /*!< \brief Kind of objective function. */
  su2double *Weight_ObjFunc;    /*!< \brief Weight applied to objective function. */
  unsigned short Kind_SensSmooth; /*!< \brief Kind of sensitivity smoothing technique. */
  unsigned short Continuous_Eqns; /*!< \brief Which equations to treat continuously (Hybrid adjoint)*/
  unsigned short Discrete_Eqns; /*!< \brief Which equations to treat discretely (Hybrid adjoint). */
  unsigned short *Design_Variable; /*!< \brief Kind of design variable. */
  unsigned short Kind_Adaptation;	/*!< \brief Kind of numerical grid adaptation. */
  unsigned short nTimeInstances;  /*!< \brief Number of periodic time instances for  harmonic balance. */
  su2double HarmonicBalance_Period;		/*!< \brief Period of oscillation to be used with harmonic balance computations. */
  su2double New_Elem_Adapt;			/*!< \brief Elements to adapt in the numerical grid adaptation process. */
  su2double Delta_UnstTime,			/*!< \brief Time step for unsteady computations. */
  Delta_UnstTimeND;						/*!< \brief Time step for unsteady computations (non dimensional). */
  su2double Delta_DynTime,		/*!< \brief Time step for dynamic structural computations. */
  Total_DynTime,				/*!< \brief Total time for dynamic structural computations. */
  Current_DynTime;			/*!< \brief Global time of the dynamic structural computations. */
  su2double Total_UnstTime,						/*!< \brief Total time for unsteady computations. */
  Total_UnstTimeND;								/*!< \brief Total time for unsteady computations (non dimensional). */
  su2double Current_UnstTime,									/*!< \brief Global time of the unsteady simulation. */
  Current_UnstTimeND;									/*!< \brief Global time of the unsteady simulation. */
  unsigned short nMarker_Euler,	/*!< \brief Number of Euler wall markers. */
  nMarker_FarField,				/*!< \brief Number of far-field markers. */
  nMarker_Custom,
  nMarker_SymWall,				/*!< \brief Number of symmetry wall markers. */
  nMarker_PerBound,				/*!< \brief Number of periodic boundary markers. */
  nMarker_MixingPlaneInterface,				/*!< \brief Number of mixing plane interface boundary markers. */
  nMarker_Turbomachinery,				/*!< \brief Number turbomachinery markers. */
  nMarker_TurboPerformance,				/*!< \brief Number of turboperformance markers. */
  nSpanWiseSections_User,			/*!< \brief Number of spanwise sections to compute 3D BC and Performance for turbomachinery   */
  nMarker_Shroud,/*!< \brief Number of shroud markers to set grid velocity to 0.*/
  nMarker_NearFieldBound,				/*!< \brief Number of near field boundary markers. */
  nMarker_ActDiskInlet, nMarker_ActDiskOutlet,
  nMarker_InterfaceBound,				/*!< \brief Number of interface boundary markers. */
  nMarker_Fluid_InterfaceBound,				/*!< \brief Number of fluid interface markers. */
  nMarker_CHTInterface,     /*!< \brief Number of conjugate heat transfer interface markers. */
  nMarker_Dirichlet,				/*!< \brief Number of interface boundary markers. */
  nMarker_Inlet,					/*!< \brief Number of inlet flow markers. */
  nMarker_Riemann,					/*!< \brief Number of Riemann flow markers. */
  nMarker_Giles,					/*!< \brief Number of Giles flow markers. */
  nRelaxFactor_Giles,                                   /*!< \brief Number of relaxation factors for Giles markers. */
  nMarker_Supersonic_Inlet,					/*!< \brief Number of supersonic inlet flow markers. */
  nMarker_Supersonic_Outlet,					/*!< \brief Number of supersonic outlet flow markers. */
  nMarker_Outlet,					/*!< \brief Number of outlet flow markers. */
  nMarker_Isothermal,     /*!< \brief Number of isothermal wall boundaries. */
  nMarker_HeatFlux,       /*!< \brief Number of constant heat flux wall boundaries. */
  nMarker_EngineExhaust,					/*!< \brief Number of nacelle exhaust flow markers. */
  nMarker_EngineInflow,					/*!< \brief Number of nacelle inflow flow markers. */
  nMarker_Clamped,						/*!< \brief Number of clamped markers in the FEM. */
  nMarker_Displacement,					/*!< \brief Number of displacement surface markers. */
  nMarker_Load,					/*!< \brief Number of load surface markers. */
  nMarker_Damper,         /*!< \brief Number of damper surface markers. */
  nMarker_Load_Dir,					/*!< \brief Number of load surface markers defined by magnitude and direction. */
  nMarker_Disp_Dir,         /*!< \brief Number of load surface markers defined by magnitude and direction. */
  nMarker_Load_Sine,					/*!< \brief Number of load surface markers defined by magnitude and direction. */
  nMarker_FlowLoad,					/*!< \brief Number of load surface markers. */
  nMarker_Neumann,				/*!< \brief Number of Neumann flow markers. */
  nMarker_Internal,				/*!< \brief Number of Neumann flow markers. */
  nMarker_All,					/*!< \brief Total number of markers using the grid information. */
  nMarker_Max,					/*!< \brief Max number of number of markers using the grid information. */
  nMarker_CfgFile;					/*!< \brief Total number of markers using the config file
                             (note that using parallel computation this number can be different
                             from nMarker_All). */
  bool Inlet_From_File; /*!< \brief True if the inlet profile is to be loaded from a file. */
  string Inlet_Filename; /*!< \brief Filename specifying an inlet profile. */
  su2double Inlet_Matching_Tol; /*!< \brief Tolerance used when matching a point to a point from the inlet file. */
  string *Marker_Euler,			/*!< \brief Euler wall markers. */
  *Marker_FarField,				/*!< \brief Far field markers. */
  *Marker_Custom,
  *Marker_SymWall,				/*!< \brief Symmetry wall markers. */
  *Marker_PerBound,				/*!< \brief Periodic boundary markers. */
  *Marker_PerDonor,				/*!< \brief Rotationally periodic boundary donor markers. */
  *Marker_MixingPlaneInterface,				/*!< \brief MixingPlane interface boundary markers. */
  *Marker_TurboBoundIn,				/*!< \brief Turbomachinery performance boundary markers. */
  *Marker_TurboBoundOut,				/*!< \brief Turbomachinery performance boundary donor markers. */
  *Marker_NearFieldBound,				/*!< \brief Near Field boundaries markers. */
  *Marker_InterfaceBound,				/*!< \brief Interface boundaries markers. */
  *Marker_Fluid_InterfaceBound,				/*!< \brief Fluid interface markers. */
  *Marker_CHTInterface,         /*!< \brief Conjugate heat transfer interface markers. */
  *Marker_ActDiskInlet,
  *Marker_ActDiskOutlet,
  *Marker_Dirichlet,				/*!< \brief Interface boundaries markers. */
  *Marker_Inlet,					/*!< \brief Inlet flow markers. */
  *Marker_Riemann,					/*!< \brief Riemann markers. */
  *Marker_Giles,					/*!< \brief Giles markers. */
  *Marker_Shroud,                                       /*!< \brief Shroud markers. */
  *Marker_Supersonic_Inlet,					/*!< \brief Supersonic inlet flow markers. */
  *Marker_Supersonic_Outlet,					/*!< \brief Supersonic outlet flow markers. */
  *Marker_Outlet,					/*!< \brief Outlet flow markers. */
  *Marker_Isothermal,     /*!< \brief Isothermal wall markers. */
  *Marker_HeatFlux,       /*!< \brief Constant heat flux wall markers. */
  *Marker_EngineInflow,					/*!< \brief Engine Inflow flow markers. */
  *Marker_EngineExhaust,					/*!< \brief Engine Exhaust flow markers. */
  *Marker_Clamped,						/*!< \brief Clamped markers. */
  *Marker_Displacement,					/*!< \brief Displacement markers. */
  *Marker_Load,					/*!< \brief Load markers. */
  *Marker_Damper,         /*!< \brief Damper markers. */
  *Marker_Load_Dir,					/*!< \brief Load markers defined in cartesian coordinates. */
  *Marker_Disp_Dir,         /*!< \brief Load markers defined in cartesian coordinates. */
  *Marker_Load_Sine,					/*!< \brief Sine-wave loaded markers defined in cartesian coordinates. */
  *Marker_FlowLoad,					/*!< \brief Flow Load markers. */
  *Marker_Neumann,					/*!< \brief Neumann flow markers. */
  *Marker_Internal,					/*!< \brief Neumann flow markers. */
  *Marker_All_TagBound;				/*!< \brief Global index for markers using grid information. */
  su2double *Dirichlet_Value;    /*!< \brief Specified Dirichlet value at the boundaries. */
  su2double *Exhaust_Temperature_Target;    /*!< \brief Specified total temperatures for nacelle boundaries. */
  su2double *Exhaust_Pressure_Target;    /*!< \brief Specified total pressures for nacelle boundaries. */
  su2double *Inlet_Ttotal;    /*!< \brief Specified total temperatures for inlet boundaries. */
  su2double *Riemann_Var1, *Riemann_Var2;    /*!< \brief Specified values for Riemann boundary. */
  su2double **Riemann_FlowDir;  /*!< \brief Specified flow direction vector (unit vector) for Riemann boundaries. */
  su2double *Giles_Var1, *Giles_Var2, *RelaxFactorAverage, *RelaxFactorFourier;    /*!< \brief Specified values for Giles BC. */
  su2double **Giles_FlowDir;  /*!< \brief Specified flow direction vector (unit vector) for Giles BC. */
  su2double *Inlet_Ptotal;    /*!< \brief Specified total pressures for inlet boundaries. */
  su2double **Inlet_FlowDir;  /*!< \brief Specified flow direction vector (unit vector) for inlet boundaries. */
  su2double *Inlet_Temperature;    /*!< \brief Specified temperatures for a supersonic inlet boundaries. */
  su2double *Inlet_Pressure;    /*!< \brief Specified static pressures for supersonic inlet boundaries. */
  su2double **Inlet_Velocity;  /*!< \brief Specified flow velocity vectors for supersonic inlet boundaries. */
  su2double *EngineInflow_Target;    /*!< \brief Specified fan face mach for nacelle boundaries. */
  su2double *Inflow_Mach;    /*!< \brief Specified fan face mach for nacelle boundaries. */
  su2double *Inflow_Pressure;    /*!< \brief Specified fan face mach for nacelle boundaries. */
  su2double *Inflow_MassFlow;    /*!< \brief Specified fan face mach for nacelle boundaries. */
  su2double *Inflow_ReverseMassFlow;    /*!< \brief Specified fan face mach for nacelle boundaries. */
  su2double *Inflow_TotalPressure;    /*!< \brief Specified fan face mach for nacelle boundaries. */
  su2double *Inflow_Temperature;    /*!< \brief Specified fan face mach for nacelle boundaries. */
  su2double *Inflow_TotalTemperature;    /*!< \brief Specified fan face mach for nacelle boundaries. */
  su2double *Inflow_RamDrag;    /*!< \brief Specified fan face mach for nacelle boundaries. */
  su2double *Inflow_Force;    /*!< \brief Specified fan face mach for nacelle boundaries. */
  su2double *Inflow_Power;    /*!< \brief Specified fan face mach for nacelle boundaries. */
  su2double *Exhaust_Pressure;    /*!< \brief Specified fan face mach for nacelle boundaries. */
  su2double *Exhaust_Temperature;    /*!< \brief Specified fan face mach for nacelle boundaries. */
  su2double *Exhaust_MassFlow;    /*!< \brief Specified fan face mach for nacelle boundaries. */
  su2double *Exhaust_TotalPressure;    /*!< \brief Specified fan face mach for nacelle boundaries. */
  su2double *Exhaust_TotalTemperature;    /*!< \brief Specified fan face mach for nacelle boundaries. */
  su2double *Exhaust_GrossThrust;    /*!< \brief Specified fan face mach for nacelle boundaries. */
  su2double *Exhaust_Force;    /*!< \brief Specified fan face mach for nacelle boundaries. */
  su2double *Exhaust_Power;    /*!< \brief Specified fan face mach for nacelle boundaries. */
  su2double *Engine_Power;    /*!< \brief Specified fan face mach for nacelle boundaries. */
  su2double *Engine_Mach;    /*!< \brief Specified fan face mach for nacelle boundaries. */
  su2double *Engine_Force;    /*!< \brief Specified fan face mach for nacelle boundaries. */
  su2double *Engine_NetThrust;    /*!< \brief Specified fan face mach for nacelle boundaries. */
  su2double *Engine_GrossThrust;    /*!< \brief Specified fan face mach for nacelle boundaries. */
  su2double *Engine_Area;    /*!< \brief Specified fan face mach for nacelle boundaries. */
  su2double *Outlet_Pressure;    /*!< \brief Specified back pressures (static) for outlet boundaries. */
  su2double *Isothermal_Temperature; /*!< \brief Specified isothermal wall temperatures (static). */
  su2double *Heat_Flux;  /*!< \brief Specified wall heat fluxes. */
  su2double *Displ_Value;    /*!< \brief Specified displacement for displacement boundaries. */
  su2double *Load_Value;    /*!< \brief Specified force for load boundaries. */
  su2double *Damper_Constant;    /*!< \brief Specified constant for damper boundaries. */
  su2double *Load_Dir_Value;    /*!< \brief Specified force for load boundaries defined in cartesian coordinates. */
  su2double *Load_Dir_Multiplier;    /*!< \brief Specified multiplier for load boundaries defined in cartesian coordinates. */
  su2double *Disp_Dir_Value;    /*!< \brief Specified force for load boundaries defined in cartesian coordinates. */
   su2double *Disp_Dir_Multiplier;    /*!< \brief Specified multiplier for load boundaries defined in cartesian coordinates. */
  su2double **Load_Dir;  /*!< \brief Specified flow direction vector (unit vector) for inlet boundaries. */
  su2double **Disp_Dir;  /*!< \brief Specified structural displacement direction (unit vector). */
  su2double *Load_Sine_Amplitude;    /*!< \brief Specified amplitude for a sine-wave load. */
  su2double *Load_Sine_Frequency;    /*!< \brief Specified multiplier for load boundaries defined in cartesian coordinates. */
  su2double **Load_Sine_Dir;  /*!< \brief Specified flow direction vector (unit vector) for inlet boundaries. */
  su2double *FlowLoad_Value;    /*!< \brief Specified force for flow load boundaries. */
  su2double *ActDiskInlet_MassFlow;    /*!< \brief Specified fan face mach for nacelle boundaries. */
  su2double *ActDiskInlet_Temperature;    /*!< \brief Specified fan face mach for nacelle boundaries. */
  su2double *ActDiskInlet_TotalTemperature;    /*!< \brief Specified fan face mach for nacelle boundaries. */
  su2double *ActDiskInlet_Pressure;    /*!< \brief Specified fan face mach for nacelle boundaries. */
  su2double *ActDiskInlet_TotalPressure;    /*!< \brief Specified fan face mach for nacelle boundaries. */
  su2double *ActDiskInlet_RamDrag;    /*!< \brief Specified fan face mach for nacelle boundaries. */
  su2double *ActDiskInlet_Force;    /*!< \brief Specified fan face mach for nacelle boundaries. */
  su2double *ActDiskInlet_Power;    /*!< \brief Specified fan face mach for nacelle boundaries. */
  su2double *ActDiskOutlet_MassFlow;    /*!< \brief Specified fan face mach for nacelle boundaries. */
  su2double *ActDiskOutlet_Temperature;    /*!< \brief Specified fan face mach for nacelle boundaries. */
  su2double *ActDiskOutlet_TotalTemperature;    /*!< \brief Specified fan face mach for nacelle boundaries. */
  su2double *ActDiskOutlet_Pressure;    /*!< \brief Specified fan face mach for nacelle boundaries. */
  su2double *ActDiskOutlet_TotalPressure;    /*!< \brief Specified fan face mach for nacelle boundaries. */
  su2double *ActDiskOutlet_GrossThrust;    /*!< \brief Specified fan face mach for nacelle boundaries. */
  su2double *ActDiskOutlet_Force;    /*!< \brief Specified fan face mach for nacelle boundaries. */
  su2double *ActDiskOutlet_Power;    /*!< \brief Specified fan face mach for nacelle boundaries. */
  su2double **ActDisk_PressJump, **ActDisk_TempJump,  **ActDisk_Omega;
  su2double *ActDisk_DeltaPress;    /*!< \brief Specified fan face mach for nacelle boundaries. */
  su2double *ActDisk_DeltaTemp;    /*!< \brief Specified fan face mach for nacelle boundaries. */
  su2double *ActDisk_TotalPressRatio;    /*!< \brief Specified fan face mach for nacelle boundaries. */
  su2double *ActDisk_TotalTempRatio;    /*!< \brief Specified fan face mach for nacelle boundaries. */
  su2double *ActDisk_StaticPressRatio;    /*!< \brief Specified fan face mach for nacelle boundaries. */
  su2double *ActDisk_StaticTempRatio;    /*!< \brief Specified fan face mach for nacelle boundaries. */
  su2double *ActDisk_Power;    /*!< \brief Specified fan face mach for nacelle boundaries. */
  su2double *ActDisk_MassFlow;    /*!< \brief Specified fan face mach for nacelle boundaries. */
  su2double *ActDisk_Mach;    /*!< \brief Specified fan face mach for nacelle boundaries. */
  su2double *ActDisk_Force;    /*!< \brief Specified fan face mach for nacelle boundaries. */
  su2double *Surface_MassFlow;    /*!< \brief Massflow at the boundaries. */
  su2double *Surface_Mach;    /*!< \brief Mach number at the boundaries. */
  su2double *Surface_Temperature;    /*!< \brief Temperature at the boundaries. */
  su2double *Surface_Pressure;    /*!< \brief Pressure at the boundaries. */
  su2double *Surface_Density;    /*!< \brief Density at the boundaries. */
  su2double *Surface_Enthalpy;    /*!< \brief Enthalpy at the boundaries. */
  su2double *Surface_NormalVelocity;    /*!< \brief Normal velocity at the boundaries. */
  su2double *Surface_Uniformity;  /*!< \brief Integral measure of the streamwise uniformity (absolute) at the boundaries (non-dim). */
  su2double *Surface_SecondaryStrength;     /*!< \brief Integral measure of the strength of secondary flows (absolute) at the boundaries (non-dim). */
  su2double *Surface_SecondOverUniform;   /*!< \brief Integral measure of the strength of secondary flows (relative to streamwise) at the boundaries (non-dim). */
  su2double *Surface_MomentumDistortion;    /*!< \brief Integral measure of the streamwise uniformity (relative to plug flow) at the boundaries (non-dim). */
  su2double *Surface_TotalTemperature;   /*!< \brief Total temperature at the boundaries. */
  su2double *Surface_TotalPressure;    /*!< \brief Total pressure at the boundaries. */
  su2double *Surface_PressureDrop;    /*!< \brief Pressure drop between boundaries. */
  su2double *Surface_DC60;    /*!< \brief Specified fan face mach for nacelle boundaries. */
  su2double *Surface_IDC;    /*!< \brief Specified fan face mach for nacelle boundaries. */
  su2double *Surface_IDC_Mach;    /*!< \brief Specified fan face mach for nacelle boundaries. */
  su2double *Surface_IDR;    /*!< \brief Specified fan face mach for nacelle boundaries. */
  su2double *ActDisk_NetThrust;    /*!< \brief Specified fan face mach for nacelle boundaries. */
  su2double *ActDisk_BCThrust;    /*!< \brief Specified fan face mach for nacelle boundaries. */
  su2double *ActDisk_BCThrust_Old;    /*!< \brief Specified fan face mach for nacelle boundaries. */
  su2double *ActDisk_GrossThrust;    /*!< \brief Specified fan face mach for nacelle boundaries. */
  su2double *ActDisk_Area;    /*!< \brief Specified fan face mach for nacelle boundaries. */
  su2double *ActDisk_ReverseMassFlow;    /*!< \brief Specified fan face mach for nacelle boundaries. */
  su2double **Periodic_RotCenter;  /*!< \brief Rotational center for each periodic boundary. */
  su2double **Periodic_RotAngles;      /*!< \brief Rotation angles for each periodic boundary. */
  su2double **Periodic_Translation;      /*!< \brief Translation vector for each periodic boundary. */
  unsigned short nPeriodic_Index;     /*!< \brief Number of SEND_RECEIVE periodic transformations. */
  su2double **Periodic_Center;         /*!< \brief Rotational center for each SEND_RECEIVE boundary. */
  su2double **Periodic_Rotation;      /*!< \brief Rotation angles for each SEND_RECEIVE boundary. */
  su2double **Periodic_Translate;      /*!< \brief Translation vector for each SEND_RECEIVE boundary. */
  string *Marker_CfgFile_TagBound;			/*!< \brief Global index for markers using config file. */
  unsigned short *Marker_All_KindBC,			/*!< \brief Global index for boundaries using grid information. */
  *Marker_CfgFile_KindBC;		/*!< \brief Global index for boundaries using config file. */
  short *Marker_All_SendRecv;		/*!< \brief Information about if the boundary is sended (+), received (-). */
  short *Marker_All_PerBound;	/*!< \brief Global index for periodic bc using the grid information. */
  unsigned long nExtIter;			/*!< \brief Number of external iterations. */
  unsigned long ExtIter;			/*!< \brief Current external iteration number. */
  unsigned long ExtIter_OffSet;			/*!< \brief External iteration number offset. */
  unsigned long IntIter;			/*!< \brief Current internal iteration number. */
  unsigned long FSIIter;			/*!< \brief Current Fluid Structure Interaction sub-iteration number. */
  unsigned long Unst_nIntIter;			/*!< \brief Number of internal iterations (Dual time Method). */
  unsigned long Dyn_nIntIter;			/*!< \brief Number of internal iterations (Newton-Raphson Method for nonlinear structural analysis). */
  long Unst_RestartIter;			/*!< \brief Iteration number to restart an unsteady simulation (Dual time Method). */
  long Unst_AdjointIter;			/*!< \brief Iteration number to begin the reverse time integration in the direct solver for the unsteady adjoint. */
  long Iter_Avg_Objective;			/*!< \brief Iteration the number of time steps to be averaged, counting from the back */
  long Dyn_RestartIter;			/*!< \brief Iteration number to restart a dynamic structural analysis. */
  unsigned short nRKStep;			/*!< \brief Number of steps of the explicit Runge-Kutta method. */
  su2double *RK_Alpha_Step;			/*!< \brief Runge-Kutta beta coefficients. */
  unsigned short nMGLevels;		/*!< \brief Number of multigrid levels (coarse levels). */
  unsigned short nCFL;			/*!< \brief Number of CFL, one for each multigrid level. */
  su2double
  CFLRedCoeff_Turb,		/*!< \brief CFL reduction coefficient on the LevelSet problem. */
  CFLRedCoeff_AdjFlow,	/*!< \brief CFL reduction coefficient for the adjoint problem. */
  CFLRedCoeff_AdjTurb,	/*!< \brief CFL reduction coefficient for the adjoint problem. */
  CFLFineGrid,		/*!< \brief CFL of the finest grid. */
  CFLSolid,       /*!< \brief CFL in (heat) solid solvers. */
  Max_DeltaTime,  		/*!< \brief Max delta time. */
  Unst_CFL;		/*!< \brief Unsteady CFL number. */
  bool ReorientElements;		/*!< \brief Flag for enabling element reorientation. */
  bool AddIndNeighbor;			/*!< \brief Include indirect neighbor in the agglomeration process. */
  unsigned short nDV,		/*!< \brief Number of design variables. */
  nObj, nObjW;              /*! \brief Number of objective functions. */
  unsigned short* nDV_Value;		/*!< \brief Number of values for each design variable (might be different than 1 if we allow arbitrary movement). */
  unsigned short nFFDBox;		/*!< \brief Number of ffd boxes. */
  unsigned short nGridMovement;		/*!< \brief Number of grid movement types specified. */
  unsigned short nTurboMachineryKind; 	/*!< \brief Number turbomachinery types specified. */
  unsigned short nParamDV;		/*!< \brief Number of parameters of the design variable. */
  string DV_Filename;      /*!< \brief Filename for providing surface positions from an external parameterization. */
  su2double **ParamDV;				/*!< \brief Parameters of the design variable. */
  su2double **CoordFFDBox;				/*!< \brief Coordinates of the FFD boxes. */
  unsigned short **DegreeFFDBox;	/*!< \brief Degree of the FFD boxes. */
  string *FFDTag;				/*!< \brief Parameters of the design variable. */
  string *TagFFDBox;				/*!< \brief Tag of the FFD box. */
  unsigned short GeometryMode;			/*!< \brief Gemoetry mode (analysis or gradient computation). */
  unsigned short MGCycle;			/*!< \brief Kind of multigrid cycle. */
  unsigned short FinestMesh;		/*!< \brief Finest mesh for the full multigrid approach. */
  unsigned short nFFD_Fix_IDir, nFFD_Fix_JDir, nFFD_Fix_KDir;                 /*!< \brief Number of planes fixed in the FFD. */
  unsigned short nMG_PreSmooth,                 /*!< \brief Number of MG pre-smooth parameters found in config file. */
  nMG_PostSmooth,                             /*!< \brief Number of MG post-smooth parameters found in config file. */
  nMG_CorrecSmooth;                           /*!< \brief Number of MG correct-smooth parameters found in config file. */
  short *FFD_Fix_IDir, *FFD_Fix_JDir, *FFD_Fix_KDir;	/*!< \brief Exact sections. */
  unsigned short *MG_PreSmooth,	/*!< \brief Multigrid Pre smoothing. */
  *MG_PostSmooth,					/*!< \brief Multigrid Post smoothing. */
  *MG_CorrecSmooth;					/*!< \brief Multigrid Jacobi implicit smoothing of the correction. */
  su2double *LocationStations;   /*!< \brief Airfoil sections in wing slicing subroutine. */
  su2double *NacelleLocation;   /*!< \brief Definition of the nacelle location. */
  unsigned short Kind_Solver,	/*!< \brief Kind of solver Euler, NS, Continuous adjoint, etc.  */
  *Kind_Solver_PerZone,  /*!< \brief Kind of solvers for each zone Euler, NS, Continuous adjoint, etc.  */
  Kind_FluidModel,			/*!< \brief Kind of the Fluid Model: Ideal or Van der Walls, ... . */
  Kind_ViscosityModel,			/*!< \brief Kind of the Viscosity Model*/
  Kind_ConductivityModel,			/*!< \brief Kind of the Thermal Conductivity Model*/
  Kind_FreeStreamOption,			/*!< \brief Kind of free stream option to choose if initializing with density or temperature  */
  Kind_InitOption,			/*!< \brief Kind of Init option to choose if initializing with Reynolds number or with thermodynamic conditions   */
  Kind_GasModel,				/*!< \brief Kind of the Gas Model. */
  Kind_DensityModel,				/*!< \brief Kind of the density model for incompressible flows. */
  *Kind_GridMovement,    /*!< \brief Kind of the unsteady mesh movement. */
  Kind_Gradient_Method,		/*!< \brief Numerical method for computation of spatial gradients. */
  Kind_Deform_Linear_Solver, /*!< Numerical method to deform the grid */
  Kind_Deform_Linear_Solver_Prec,		/*!< \brief Preconditioner of the linear solver. */
  Kind_Linear_Solver,		/*!< \brief Numerical solver for the implicit scheme. */
  Kind_Linear_Solver_FSI_Struc,	 /*!< \brief Numerical solver for the structural part in FSI problems. */
  Kind_Linear_Solver_Prec,		/*!< \brief Preconditioner of the linear solver. */
  Kind_Linear_Solver_Prec_FSI_Struc,		/*!< \brief Preconditioner of the linear solver for the structural part in FSI problems. */
  Kind_AdjTurb_Linear_Solver,		/*!< \brief Numerical solver for the turbulent adjoint implicit scheme. */
  Kind_AdjTurb_Linear_Prec,		/*!< \brief Preconditioner of the turbulent adjoint linear solver. */
  Kind_DiscAdj_Linear_Solver, /*!< \brief Linear solver for the discrete adjoint system. */
  Kind_DiscAdj_Linear_Prec,  /*!< \brief Preconditioner of the discrete adjoint linear solver. */
  Kind_DiscAdj_Linear_Solver_FSI_Struc, /*!< \brief Linear solver for the discrete adjoint system in the structural side of FSI problems. */
  Kind_DiscAdj_Linear_Prec_FSI_Struc,   /*!< \brief Preconditioner of the discrete adjoint linear solver in the structural side of FSI problems. */
  Kind_SlopeLimit,				/*!< \brief Global slope limiter. */
  Kind_SlopeLimit_Flow,		/*!< \brief Slope limiter for flow equations.*/
  Kind_SlopeLimit_Turb,		/*!< \brief Slope limiter for the turbulence equation.*/
  Kind_SlopeLimit_AdjTurb,	/*!< \brief Slope limiter for the adjoint turbulent equation.*/
  Kind_SlopeLimit_AdjFlow,	/*!< \brief Slope limiter for the adjoint equation.*/
  Kind_TimeNumScheme,			/*!< \brief Global explicit or implicit time integration. */
  Kind_TimeIntScheme_Flow,	/*!< \brief Time integration for the flow equations. */
  Kind_TimeIntScheme_AdjFlow,		/*!< \brief Time integration for the adjoint flow equations. */
  Kind_TimeIntScheme_Turb,	/*!< \brief Time integration for the turbulence model. */
  Kind_TimeIntScheme_AdjTurb,	/*!< \brief Time integration for the adjoint turbulence model. */
  Kind_TimeIntScheme_Wave,	/*!< \brief Time integration for the wave equations. */
  Kind_TimeIntScheme_Heat,	/*!< \brief Time integration for the wave equations. */
  Kind_TimeStep_Heat, /*!< \brief Time stepping method for the (fvm) heat equation. */
  Kind_TimeIntScheme_Poisson,	/*!< \brief Time integration for the wave equations. */
  Kind_TimeIntScheme_FEA,	/*!< \brief Time integration for the FEA equations. */
  Kind_SpaceIteScheme_FEA,	/*!< \brief Iterative scheme for nonlinear structural analysis. */
  Kind_ConvNumScheme,			/*!< \brief Global definition of the convective term. */
  Kind_ConvNumScheme_Flow,	/*!< \brief Centered or upwind scheme for the flow equations. */
  Kind_ConvNumScheme_Heat,	/*!< \brief Centered or upwind scheme for the flow equations. */
  Kind_ConvNumScheme_AdjFlow,		/*!< \brief Centered or upwind scheme for the adjoint flow equations. */
  Kind_ConvNumScheme_Turb,	/*!< \brief Centered or upwind scheme for the turbulence model. */
  Kind_ConvNumScheme_AdjTurb,	/*!< \brief Centered or upwind scheme for the adjoint turbulence model. */
  Kind_ConvNumScheme_Template,	/*!< \brief Centered or upwind scheme for the level set equation. */
  Kind_Centered,				/*!< \brief Centered scheme. */
  Kind_Centered_Flow,			/*!< \brief Centered scheme for the flow equations. */
  Kind_Centered_AdjFlow,			/*!< \brief Centered scheme for the adjoint flow equations. */
  Kind_Centered_Turb,			/*!< \brief Centered scheme for the turbulence model. */
  Kind_Centered_AdjTurb,		/*!< \brief Centered scheme for the adjoint turbulence model. */
  Kind_Centered_Template,		/*!< \brief Centered scheme for the template model. */
  Kind_Upwind,				/*!< \brief Upwind scheme. */
  Kind_Upwind_Flow,			/*!< \brief Upwind scheme for the flow equations. */
  Kind_Upwind_AdjFlow,			/*!< \brief Upwind scheme for the adjoint flow equations. */
  Kind_Upwind_Turb,			/*!< \brief Upwind scheme for the turbulence model. */
  Kind_Upwind_AdjTurb,		/*!< \brief Upwind scheme for the adjoint turbulence model. */
  Kind_Upwind_Template,			/*!< \brief Upwind scheme for the template model. */
  Kind_Solver_Fluid_FSI,		/*!< \brief Kind of solver for the fluid in FSI applications. */
  Kind_Solver_Struc_FSI,		/*!< \brief Kind of solver for the structure in FSI applications. */
  Kind_BGS_RelaxMethod,				/*!< \brief Kind of relaxation method for Block Gauss Seidel method in FSI problems. */
  Kind_TransferMethod;	/*!< \brief Iterative scheme for nonlinear structural analysis. */
  bool Energy_Equation;         /*!< \brief Solve the energy equation for incompressible flows. */
  bool MUSCL,		/*!< \brief MUSCL scheme .*/
  MUSCL_Flow,		/*!< \brief MUSCL scheme for the flow equations.*/
  MUSCL_Turb,	 /*!< \brief MUSCL scheme for the turbulence equations.*/
  MUSCL_Heat,	 /*!< \brief MUSCL scheme for the (fvm) heat equation.*/
  MUSCL_AdjFlow,		/*!< \brief MUSCL scheme for the adj flow equations.*/
  MUSCL_AdjTurb; 	/*!< \brief MUSCL scheme for the adj turbulence equations.*/
  bool FSI_Problem,			/*!< \brief Boolean to determine whether the simulation is FSI or not. */
  ZoneSpecific_Problem;   /*!< \brief Boolean to determine whether we wish to use zone-specific solvers. */
  unsigned short nID_DV;  /*!< \brief ID for the region of FEM when computed using direct differentiation. */
  bool AD_Mode;         /*!< \brief Algorithmic Differentiation support. */
  bool AD_Preaccumulation;   /*!< \brief Enable or disable preaccumulation in the AD mode. */
  unsigned short Kind_Material_Compress,	/*!< \brief Determines if the material is compressible or incompressible (structural analysis). */
  Kind_Material,			/*!< \brief Determines the material model to be used (structural analysis). */
  Kind_Struct_Solver,		/*!< \brief Determines the geometric condition (small or large deformations) for structural analysis. */
  Kind_DV_FEA;				/*!< \brief Kind of Design Variable for FEA problems.*/
  unsigned short Kind_Turb_Model;			/*!< \brief Turbulent model definition. */
  unsigned short Kind_Trans_Model,			/*!< \brief Transition model definition. */
  Kind_ActDisk, Kind_Engine_Inflow, Kind_Inlet, *Kind_Inc_Inlet, *Kind_Data_Riemann, *Kind_Data_Giles;           /*!< \brief Kind of inlet boundary treatment. */
  unsigned short nInc_Inlet;  /*!< \brief Number of inlet boundary treatment types listed. */
  bool Inc_Inlet_UseNormal;    /*!< \brief Flag for whether to use the local normal as the flow direction for an incompressible pressure inlet. */
  su2double Linear_Solver_Error;		/*!< \brief Min error of the linear solver for the implicit formulation. */
  su2double Deform_Linear_Solver_Error;    /*!< \brief Min error of the linear solver for the implicit formulation. */
  su2double Linear_Solver_Error_FSI_Struc;		/*!< \brief Min error of the linear solver for the implicit formulation in the structural side for FSI problems . */
  su2double Linear_Solver_Error_Heat;        /*!< \brief Min error of the linear solver for the implicit formulation in the fvm heat solver . */
  unsigned long Linear_Solver_Iter;		/*!< \brief Max iterations of the linear solver for the implicit formulation. */
  unsigned long Deform_Linear_Solver_Iter;   /*!< \brief Max iterations of the linear solver for the implicit formulation. */
  unsigned long Linear_Solver_Iter_FSI_Struc;		/*!< \brief Max iterations of the linear solver for FSI applications and structural solver. */
  unsigned long Linear_Solver_Iter_Heat;       /*!< \brief Max iterations of the linear solver for the implicit formulation in the fvm heat solver. */
  unsigned long Linear_Solver_Restart_Frequency;   /*!< \brief Restart frequency of the linear solver for the implicit formulation. */
  unsigned short Linear_Solver_ILU_n;		/*!< \brief ILU fill=in level. */
  su2double SemiSpan;		/*!< \brief Wing Semi span. */
  su2double Roe_Kappa;		/*!< \brief Relaxation of the Roe scheme. */
  su2double Relaxation_Factor_Flow;		/*!< \brief Relaxation coefficient of the linear solver mean flow. */
  su2double Relaxation_Factor_Turb;		/*!< \brief Relaxation coefficient of the linear solver turbulence. */
  su2double Relaxation_Factor_AdjFlow;		/*!< \brief Relaxation coefficient of the linear solver adjoint mean flow. */
  su2double Relaxation_Factor_CHT;  /*!< \brief Relaxation coefficient for the update of conjugate heat variables. */
  su2double AdjTurb_Linear_Error;		/*!< \brief Min error of the turbulent adjoint linear solver for the implicit formulation. */
  su2double EntropyFix_Coeff;              /*!< \brief Entropy fix coefficient. */
  unsigned short AdjTurb_Linear_Iter;		/*!< \brief Min error of the turbulent adjoint linear solver for the implicit formulation. */
  su2double *Stations_Bounds;                  /*!< \brief Airfoil section limit. */
  unsigned short nLocationStations,      /*!< \brief Number of section cuts to make when outputting mesh and cp . */
  nWingStations;               /*!< \brief Number of section cuts to make when calculating internal volume. */
  su2double* Kappa_Flow,           /*!< \brief Numerical dissipation coefficients for the flow equations. */
  *Kappa_AdjFlow,                  /*!< \brief Numerical dissipation coefficients for the adjoint flow equations. */
  *Kappa_Heat;                    /*!< \brief Numerical dissipation coefficients for the (fvm) heat equation. */  
  su2double* FFD_Axis;       /*!< \brief Numerical dissipation coefficients for the adjoint equations. */
  su2double Kappa_1st_AdjFlow,	/*!< \brief JST 1st order dissipation coefficient for adjoint flow equations (coarse multigrid levels). */
  Kappa_2nd_AdjFlow,			/*!< \brief JST 2nd order dissipation coefficient for adjoint flow equations. */
  Kappa_4th_AdjFlow,			/*!< \brief JST 4th order dissipation coefficient for adjoint flow equations. */
  Kappa_1st_Flow,			/*!< \brief JST 1st order dissipation coefficient for flow equations (coarse multigrid levels). */
  Kappa_2nd_Flow,			/*!< \brief JST 2nd order dissipation coefficient for flow equations. */
  Kappa_4th_Flow,			/*!< \brief JST 4th order dissipation coefficient for flow equations. */
  Kappa_2nd_Heat,     /*!< \brief 2nd order dissipation coefficient for heat equation. */
  Kappa_4th_Heat;     /*!< \brief 4th order dissipation coefficient for heat equation. */  
  su2double Geo_Waterline_Location; /*!< \brief Location of the waterline. */
  
  su2double Min_Beta_RoeTurkel,		/*!< \brief Minimum value of Beta for the Roe-Turkel low Mach preconditioner. */
  Max_Beta_RoeTurkel;		/*!< \brief Maximum value of Beta for the Roe-Turkel low Mach preconditioner. */
  unsigned long GridDef_Nonlinear_Iter, /*!< \brief Number of nonlinear increments for grid deformation. */
  GridDef_Linear_Iter; /*!< \brief Number of linear smoothing iterations for grid deformation. */
  unsigned short Deform_Stiffness_Type; /*!< \brief Type of element stiffness imposed for FEA mesh deformation. */
  bool Deform_Output;  /*!< \brief Print the residuals during mesh deformation to the console. */
  su2double Deform_Tol_Factor; /*!< Factor to multiply smallest volume for deform tolerance (0.001 default) */
  su2double Deform_Coeff; /*!< Deform coeffienct */
  su2double Deform_Limit; /*!< Deform limit */
  unsigned short FFD_Continuity; /*!< Surface continuity at the intersection with the FFD */
  unsigned short FFD_CoordSystem; /*!< Define the coordinates system */
  su2double Deform_ElasticityMod, Deform_PoissonRatio; /*!< young's modulus and poisson ratio for volume deformation stiffness model */
  bool Visualize_Deformation;	/*!< \brief Flag to visualize the deformation in MDC. */
  bool FFD_Symmetry_Plane;	/*!< \brief FFD symmetry plane. */
  su2double Mach;		/*!< \brief Mach number. */
  su2double Reynolds;	/*!< \brief Reynolds number. */
  su2double Froude;	/*!< \brief Froude number. */
  su2double Length_Reynolds;	/*!< \brief Reynolds length (dimensional). */
  su2double AoA,			/*!< \brief Angle of attack (just external flow). */
  iH, AoS, AoA_Offset, AoS_Offset, AoA_Sens;		/*!< \brief Angle of sideSlip (just external flow). */
  bool Fixed_CL_Mode;			/*!< \brief Activate fixed CL mode (external flow only). */
  bool Fixed_CM_Mode;			/*!< \brief Activate fixed CL mode (external flow only). */
  bool Eval_dOF_dCX;			/*!< \brief Activate fixed CL mode (external flow only). */
  bool Discard_InFiles; /*!< \brief Discard angle of attack in solution and geometry files. */
  su2double Target_CL;			/*!< \brief Specify a target CL instead of AoA (external flow only). */
  su2double Target_CM;			/*!< \brief Specify a target CL instead of AoA (external flow only). */
  su2double Total_CM;			/*!< \brief Specify a target CL instead of AoA (external flow only). */
  su2double Total_CD;			/*!< \brief Specify a target CL instead of AoA (external flow only). */
  su2double dCL_dAlpha;        /*!< \brief value of dCl/dAlpha. */
  su2double dCM_diH;        /*!< \brief value of dCM/dHi. */
  unsigned long Iter_Fixed_CL;			/*!< \brief Iterations to re-evaluate the angle of attack (external flow only). */
  unsigned long Iter_Fixed_CM;			/*!< \brief Iterations to re-evaluate the angle of attack (external flow only). */
  unsigned long Iter_Fixed_NetThrust;			/*!< \brief Iterations to re-evaluate the angle of attack (external flow only). */
  unsigned long Iter_dCL_dAlpha;   /*!< \brief Number of iterations to evaluate dCL_dAlpha. */
  unsigned long Update_Alpha;			/*!< \brief Iterations to re-evaluate the angle of attack (external flow only). */
  unsigned long Update_iH;			/*!< \brief Iterations to re-evaluate the angle of attack (external flow only). */
  unsigned long Update_BCThrust;			/*!< \brief Iterations to re-evaluate the angle of attack (external flow only). */
  su2double dNetThrust_dBCThrust;        /*!< \brief value of dCl/dAlpha. */
  bool Update_BCThrust_Bool;			/*!< \brief Boolean flag for whether to update the AoA for fixed lift mode on a given iteration. */
  bool Update_AoA;			/*!< \brief Boolean flag for whether to update the AoA for fixed lift mode on a given iteration. */
  bool Update_HTPIncidence;			/*!< \brief Boolean flag for whether to update the AoA for fixed lift mode on a given iteration. */
  su2double ChargeCoeff;		/*!< \brief Charge coefficient (just for poisson problems). */
  unsigned short Cauchy_Func_Flow,	/*!< \brief Function where to apply the convergence criteria in the flow problem. */
  Cauchy_Func_AdjFlow,				/*!< \brief Function where to apply the convergence criteria in the adjoint problem. */
  Cauchy_Elems;						/*!< \brief Number of elements to evaluate. */
  unsigned short Residual_Func_Flow;	/*!< \brief Equation to apply residual convergence to. */
  unsigned short Res_FEM_CRIT;  /*!< \brief Criteria to apply to the FEM convergence (absolute/relative). */
  unsigned long StartConv_Iter;	/*!< \brief Start convergence criteria at iteration. */
  su2double Cauchy_Eps;	/*!< \brief Epsilon used for the convergence. */
  unsigned long Wrt_Sol_Freq,	/*!< \brief Writing solution frequency. */
  Wrt_Sol_Freq_DualTime,	/*!< \brief Writing solution frequency for Dual Time. */
  Wrt_Con_Freq,				/*!< \brief Writing convergence history frequency. */
  Wrt_Con_Freq_DualTime;				/*!< \brief Writing convergence history frequency. */
  bool Wrt_Unsteady;  /*!< \brief Write unsteady data adding header and prefix. */
  bool Wrt_Dynamic;  		/*!< \brief Write dynamic data adding header and prefix. */
  bool Restart,	/*!< \brief Restart solution (for direct, adjoint, and linearized problems).*/
  Wrt_Binary_Restart,	/*!< \brief Write binary SU2 native restart files.*/
  Read_Binary_Restart,	/*!< \brief Read binary SU2 native restart files.*/
  Restart_Flow;	/*!< \brief Restart flow solution for adjoint and linearized problems. */
  unsigned short nMarker_Monitoring,	/*!< \brief Number of markers to monitor. */
  nMarker_Designing,					/*!< \brief Number of markers for the objective function. */
  nMarker_GeoEval,					/*!< \brief Number of markers for the objective function. */
  nMarker_ZoneInterface, /*!< \brief Number of markers in the zone interface. */
  nMarker_Plotting,					/*!< \brief Number of markers to plot. */
  nMarker_Analyze,					/*!< \brief Number of markers to plot. */
  nMarker_Moving,               /*!< \brief Number of markers in motion (DEFORMING, MOVING_WALL, or FLUID_STRUCTURE). */
  nMarker_PyCustom,               /*!< \brief Number of markers that are customizable in Python. */
  nMarker_DV,               /*!< \brief Number of markers affected by the design variables. */
  nMarker_WallFunctions;    /*!< \brief Number of markers for which wall functions must be applied. */
  string *Marker_Monitoring,     /*!< \brief Markers to monitor. */
  *Marker_Designing,         /*!< \brief Markers to plot. */
  *Marker_GeoEval,         /*!< \brief Markers to plot. */
  *Marker_Plotting,          /*!< \brief Markers to plot. */
  *Marker_Analyze,          /*!< \brief Markers to plot. */
  *Marker_ZoneInterface,          /*!< \brief Markers in the FSI interface. */
  *Marker_Moving,            /*!< \brief Markers in motion (DEFORMING, MOVING_WALL, or FLUID_STRUCTURE). */
  *Marker_PyCustom,            /*!< \brief Markers that are customizable in Python. */
  *Marker_DV,            /*!< \brief Markers affected by the design variables. */
  *Marker_WallFunctions; /*!< \brief Markers for which wall functions must be applied. */
  unsigned short  *Kind_WallFunctions;        /*!< \brief The kind of wall function to use for the corresponding markers. */
  unsigned short  **IntInfo_WallFunctions;    /*!< \brief Additional integer information for the wall function markers. */
  su2double       **DoubleInfo_WallFunctions; /*!< \brief Additional double information for the wall function markers. */
  unsigned short  *Marker_All_Monitoring,        /*!< \brief Global index for monitoring using the grid information. */
  *Marker_All_GeoEval,       /*!< \brief Global index for geometrical evaluation. */
  *Marker_All_Plotting,        /*!< \brief Global index for plotting using the grid information. */
  *Marker_All_Analyze,        /*!< \brief Global index for plotting using the grid information. */
  *Marker_All_ZoneInterface,        /*!< \brief Global index for FSI interface markers using the grid information. */
  *Marker_All_Turbomachinery,        /*!< \brief Global index for Turbomachinery markers using the grid information. */
  *Marker_All_TurbomachineryFlag,        /*!< \brief Global index for Turbomachinery markers flag using the grid information. */
  *Marker_All_MixingPlaneInterface,        /*!< \brief Global index for MixingPlane interface markers using the grid information. */    
  *Marker_All_DV,          /*!< \brief Global index for design variable markers using the grid information. */
  *Marker_All_Moving,          /*!< \brief Global index for moving surfaces using the grid information. */
  *Marker_All_PyCustom,                 /*!< \brief Global index for Python customizable surfaces using the grid information. */
  *Marker_All_Designing,         /*!< \brief Global index for moving using the grid information. */
  *Marker_CfgFile_Monitoring,     /*!< \brief Global index for monitoring using the config information. */
  *Marker_CfgFile_Designing,      /*!< \brief Global index for monitoring using the config information. */
  *Marker_CfgFile_GeoEval,      /*!< \brief Global index for monitoring using the config information. */
  *Marker_CfgFile_Plotting,     /*!< \brief Global index for plotting using the config information. */
  *Marker_CfgFile_Analyze,     /*!< \brief Global index for plotting using the config information. */
  *Marker_CfgFile_ZoneInterface,     /*!< \brief Global index for FSI interface using the config information. */
  *Marker_CfgFile_Turbomachinery,     /*!< \brief Global index for Turbomachinery  using the config information. */
  *Marker_CfgFile_TurbomachineryFlag,     /*!< \brief Global index for Turbomachinery flag using the config information. */
  *Marker_CfgFile_MixingPlaneInterface,     /*!< \brief Global index for MixingPlane interface using the config information. */
  *Marker_CfgFile_Moving,       /*!< \brief Global index for moving surfaces using the config information. */
  *Marker_CfgFile_PyCustom,        /*!< \brief Global index for Python customizable surfaces using the config information. */
  *Marker_CfgFile_DV,       /*!< \brief Global index for design variable markers using the config information. */
  *Marker_CfgFile_PerBound;     /*!< \brief Global index for periodic boundaries using the config information. */
  string *PlaneTag;      /*!< \brief Global index for the plane adaptation (upper, lower). */
  su2double DualVol_Power;			/*!< \brief Power for the dual volume in the grid adaptation sensor. */
  su2double *nBlades;						/*!< \brief number of blades for turbomachinery computation. */
  unsigned short Analytical_Surface;	/*!< \brief Information about the analytical definition of the surface for grid adaptation. */
  unsigned short Geo_Description;	/*!< \brief Description of the geometry. */
  unsigned short Mesh_FileFormat;	/*!< \brief Mesh input format. */
  unsigned short Output_FileFormat;	/*!< \brief Format of the output files. */
  unsigned short ActDisk_Jump;	/*!< \brief Format of the output files. */
  bool CFL_Adapt;      /*!< \brief Adaptive CFL number. */
  bool HB_Precondition;    /*< \brief Flag to turn on harmonic balance source term preconditioning */
  su2double RefArea,		/*!< \brief Reference area for coefficient computation. */
  RefElemLength,				/*!< \brief Reference element length for computing the slope limiting epsilon. */
  RefSharpEdges,				/*!< \brief Reference coefficient for detecting sharp edges. */
  RefLength,			/*!< \brief Reference length for moment computation. */
  *RefOriginMoment,           /*!< \brief Origin for moment computation. */
  *RefOriginMoment_X,      /*!< \brief X Origin for moment computation. */
  *RefOriginMoment_Y,      /*!< \brief Y Origin for moment computation. */
  *RefOriginMoment_Z,      /*!< \brief Z Origin for moment computation. */
  *CFL_AdaptParam,      /*!< \brief Information about the CFL ramp. */
  *RelaxFactor_Giles,      /*!< \brief Information about the under relaxation factor for Giles BC. */
  *CFL,
  *HTP_Axis,      /*!< \brief Location of the HTP axis. */
  DomainVolume;		/*!< \brief Volume of the computational grid. */
  unsigned short nRefOriginMoment_X,    /*!< \brief Number of X-coordinate moment computation origins. */
  nRefOriginMoment_Y,           /*!< \brief Number of Y-coordinate moment computation origins. */
  nRefOriginMoment_Z;           /*!< \brief Number of Z-coordinate moment computation origins. */
  string Mesh_FileName,			/*!< \brief Mesh input file. */
  Mesh_Out_FileName,				/*!< \brief Mesh output file. */
  Solution_FlowFileName,			/*!< \brief Flow solution input file. */
  Solution_LinFileName,			/*!< \brief Linearized flow solution input file. */
  Solution_AdjFileName,			/*!< \brief Adjoint solution input file for drag functional. */
  Solution_FEMFileName,			/*!< \brief Solution input file for structural problem. */
  Solution_AdjFEMFileName,     /*!< \brief Adjoint solution input file for structural problem. */
  Flow_FileName,					/*!< \brief Flow variables output file. */
  Structure_FileName,					/*!< \brief Structure variables output file. */
  SurfStructure_FileName,					/*!< \brief Surface structure variables output file. */
  AdjStructure_FileName,         /*!< \brief Structure variables output file. */
  AdjSurfStructure_FileName,         /*!< \brief Surface structure variables output file. */
  SurfWave_FileName,					/*!< \brief Surface structure variables output file. */
  SurfHeat_FileName,					/*!< \brief Surface structure variables output file. */
  Wave_FileName,					/*!< \brief Wave variables output file. */
  Heat_FileName,					/*!< \brief Heat variables output file. */
  AdjWave_FileName,					/*!< \brief Adjoint wave variables output file. */
  Residual_FileName,				/*!< \brief Residual variables output file. */
  Conv_FileName,					/*!< \brief Convergence history output file. */
  Breakdown_FileName,			    /*!< \brief Breakdown output file. */
  Conv_FileName_FSI,					/*!< \brief Convergence history output file. */
  Restart_FlowFileName,			/*!< \brief Restart file for flow variables. */
  Restart_WaveFileName,			/*!< \brief Restart file for wave variables. */
  Restart_HeatFileName,			/*!< \brief Restart file for heat variables. */
  Restart_AdjFileName,			/*!< \brief Restart file for adjoint variables, drag functional. */
  Restart_FEMFileName,			/*!< \brief Restart file for FEM elasticity. */
  Restart_AdjFEMFileName,      /*!< \brief Restart file for FEM elasticity. */
  Adj_FileName,					/*!< \brief Output file with the adjoint variables. */
  ObjFunc_Grad_FileName,			/*!< \brief Gradient of the objective function. */
  ObjFunc_Value_FileName,			/*!< \brief Objective function. */
  SurfFlowCoeff_FileName,			/*!< \brief Output file with the flow variables on the surface. */
  SurfAdjCoeff_FileName,			/*!< \brief Output file with the adjoint variables on the surface. */
  New_SU2_FileName,       		/*!< \brief Output SU2 mesh file converted from CGNS format. */
  SurfSens_FileName,			/*!< \brief Output file for the sensitivity on the surface (discrete adjoint). */
  VolSens_FileName;			/*!< \brief Output file for the sensitivity in the volume (discrete adjoint). */
  bool Low_MemoryOutput,      /*!< \brief Write a volume solution file */
  Wrt_Vol_Sol,                /*!< \brief Write a volume solution file */
  Wrt_Srf_Sol,                /*!< \brief Write a surface solution file */
  Wrt_Csv_Sol,                /*!< \brief Write a surface comma-separated values solution file */
  Wrt_Crd_Sol,                /*!< \brief Write a binary file with the grid coordinates only. */
  Wrt_Residuals,              /*!< \brief Write residuals to solution file */
  Wrt_Surface,                /*!< \brief Write solution at each surface */
  Wrt_Limiters,              /*!< \brief Write residuals to solution file */
  Wrt_SharpEdges,              /*!< \brief Write residuals to solution file */
  Wrt_Halo,                   /*!< \brief Write rind layers in solution files */
<<<<<<< HEAD
  Wrt_Performance,            /*!< \brief Write the performance summary at the end of a calculation.  */
=======
  Wrt_InletFile,                   /*!< \brief Write a template inlet profile file */
>>>>>>> 0a3980f0
  Wrt_Slice,                   /*!< \brief Write 1D slice of a 2D cartesian solution */
  Plot_Section_Forces;       /*!< \brief Write sectional forces for specified markers. */
  unsigned short Console_Output_Verb,  /*!< \brief Level of verbosity for console output */
  Kind_Average;        /*!< \brief Particular average for the marker analyze. */
  su2double Gamma,			/*!< \brief Ratio of specific heats of the gas. */
  Bulk_Modulus,			/*!< \brief Value of the bulk modulus for incompressible flows. */
  Beta_Factor,			/*!< \brief Value of the epsilon^2 multiplier for Beta for the incompressible preconditioner. */
  Gas_Constant,     /*!< \brief Specific gas constant. */
  Gas_ConstantND,     /*!< \brief Non-dimensional specific gas constant. */
  Molecular_Weight,     /*!< \brief Molecular weight of an incompressible ideal gas (g/mol). */
  Specific_Heat_Cp,     /*!< \brief Specific heat at constant pressure. */
  Specific_Heat_CpND,     /*!< \brief Non-dimensional specific heat at constant pressure. */
  Specific_Heat_Cp_Solid, /*!< \brief Specific heat in solids. */
  Specific_Heat_Cv,     /*!< \brief Specific heat at constant volume. */
  Specific_Heat_CvND,     /*!< \brief Non-dimensional specific heat at constant volume. */
  Thermal_Expansion_Coeff,     /*!< \brief Thermal expansion coefficient. */
  Thermal_Expansion_CoeffND,     /*!< \brief Non-dimensional thermal expansion coefficient. */
  Inc_Density_Ref,    /*!< \brief Reference density for custom incompressible non-dim. */
  Inc_Velocity_Ref,    /*!< \brief Reference velocity for custom incompressible non-dim. */
  Inc_Temperature_Ref,    /*!< \brief Reference temperature for custom incompressible non-dim. */
  Inc_Density_Init,    /*!< \brief Initial density for incompressible flows. */
  *Inc_Velocity_Init,    /*!< \brief Initial velocity vector for incompressible flows. */
  Inc_Temperature_Init,    /*!< \brief Initial temperature for incompressible flows w/ heat transfer. */
  Heat_Flux_Ref,  /*!< \brief Reference heat flux for non-dim. */
  Gas_Constant_Ref, /*!< \brief Reference specific gas constant. */
  Temperature_Critical,   /*!< \brief Critical Temperature for real fluid model.  */
  Pressure_Critical,   /*!< \brief Critical Pressure for real fluid model.  */
  Density_Critical,   /*!< \brief Critical Density for real fluid model.  */
  Acentric_Factor,   /*!< \brief Acentric Factor for real fluid model.  */
  Mu_Constant,     /*!< \brief Constant viscosity for ConstantViscosity model.  */
  Mu_ConstantND,   /*!< \brief Non-dimensional constant viscosity for ConstantViscosity model.  */
  Kt_Constant,     /*!< \brief Constant thermal conductivity for ConstantConductivity model.  */
  Kt_ConstantND,   /*!< \brief Non-dimensional constant thermal conductivity for ConstantConductivity model.  */
  Mu_Ref,     /*!< \brief Reference viscosity for Sutherland model.  */
  Mu_RefND,   /*!< \brief Non-dimensional reference viscosity for Sutherland model.  */
  Mu_Temperature_Ref,     /*!< \brief Reference temperature for Sutherland model.  */
  Mu_Temperature_RefND,   /*!< \brief Non-dimensional reference temperature for Sutherland model.  */
  Mu_S,     /*!< \brief Reference S for Sutherland model.  */
  Mu_SND,   /*!< \brief Non-dimensional reference S for Sutherland model.  */
  Thermal_Conductivity_Solid, /*!< \brief Thermal conductivity in solids. */
  Thermal_Diffusivity_Solid, /*!< \brief Thermal diffusivity in solids. */
  Temperature_Freestream_Solid, /*!< \brief Temperature in solids at freestream conditions. */
  Density_Solid,      /*!< \brief Total density in solids. */  
  *Velocity_FreeStream,     /*!< \brief Free-stream velocity vector of the fluid.  */
  Energy_FreeStream,     /*!< \brief Free-stream total energy of the fluid.  */
  ModVel_FreeStream,     /*!< \brief Magnitude of the free-stream velocity of the fluid.  */
  ModVel_FreeStreamND,     /*!< \brief Non-dimensional magnitude of the free-stream velocity of the fluid.  */
  Density_FreeStream,     /*!< \brief Free-stream density of the fluid. */
  Viscosity_FreeStream,     /*!< \brief Free-stream viscosity of the fluid.  */
  Tke_FreeStream,     /*!< \brief Total turbulent kinetic energy of the fluid.  */
  Intermittency_FreeStream,     /*!< \brief Freestream intermittency (for sagt transition model) of the fluid.  */
  TurbulenceIntensity_FreeStream,     /*!< \brief Freestream turbulent intensity (for sagt transition model) of the fluid.  */
  Turb2LamViscRatio_FreeStream,          /*!< \brief Ratio of turbulent to laminar viscosity. */
  NuFactor_FreeStream,  /*!< \brief Ratio of turbulent to laminar viscosity. */
  NuFactor_Engine,  /*!< \brief Ratio of turbulent to laminar viscosity at the engine. */
  SecondaryFlow_ActDisk,  /*!< \brief Ratio of turbulent to laminar viscosity at the actuator disk. */
  Initial_BCThrust,  /*!< \brief Ratio of turbulent to laminar viscosity at the actuator disk. */
  Pressure_FreeStream,     /*!< \brief Total pressure of the fluid. */
  Pressure_Thermodynamic,     /*!< \brief Thermodynamic pressure of the fluid. */
  Temperature_FreeStream,  /*!< \brief Total temperature of the fluid.  */
  Temperature_ve_FreeStream,  /*!< \brief Total vibrational-electronic temperature of the fluid.  */
  *MassFrac_FreeStream, /*!< \brief Mixture mass fractions of the fluid. */
  Prandtl_Lam,      /*!< \brief Laminar Prandtl number for the gas.  */
  Prandtl_Turb,     /*!< \brief Turbulent Prandtl number for the gas.  */
  Length_Ref,       /*!< \brief Reference length for non-dimensionalization. */
  Pressure_Ref,     /*!< \brief Reference pressure for non-dimensionalization.  */
  Temperature_Ref,  /*!< \brief Reference temperature for non-dimensionalization.*/
  Density_Ref,      /*!< \brief Reference density for non-dimensionalization.*/
  Velocity_Ref,     /*!< \brief Reference velocity for non-dimensionalization.*/
  Time_Ref,                  /*!< \brief Reference time for non-dimensionalization. */
  Viscosity_Ref,              /*!< \brief Reference viscosity for non-dimensionalization. */
  Conductivity_Ref,           /*!< \brief Reference conductivity for non-dimensionalization. */
  Energy_Ref,                 /*!< \brief Reference viscosity for non-dimensionalization. */
  Wall_Temperature,           /*!< \brief Temperature at an isotropic wall in Kelvin. */
  Omega_Ref,                  /*!< \brief Reference angular velocity for non-dimensionalization. */
  Force_Ref,                  /*!< \brief Reference body force for non-dimensionalization. */
  Pressure_FreeStreamND,      /*!< \brief Farfield pressure value (external flow). */
  Pressure_ThermodynamicND,   /*!< \brief Farfield thermodynamic pressure value. */
  Temperature_FreeStreamND,   /*!< \brief Farfield temperature value (external flow). */
  Density_FreeStreamND,       /*!< \brief Farfield density value (external flow). */
  Velocity_FreeStreamND[3],   /*!< \brief Farfield velocity values (external flow). */
  Energy_FreeStreamND,        /*!< \brief Farfield energy value (external flow). */
  Viscosity_FreeStreamND,     /*!< \brief Farfield viscosity value (external flow). */
  Tke_FreeStreamND,           /*!< \brief Farfield kinetic energy (external flow). */
  Omega_FreeStreamND,         /*!< \brief Specific dissipation (external flow). */
  Omega_FreeStream;           /*!< \brief Specific dissipation (external flow). */
  unsigned short nElectric_Constant; /*!< \brief Number of different electric constants. */
  su2double *Electric_Constant;   /*!< \brief Dielectric constant modulus. */
  su2double Knowles_B,      /*!< \brief Knowles material model constant B. */
  Knowles_N;                /*!< \brief Knowles material model constant N. */
  bool DE_Effects; 						/*!< Application of DE effects to FE analysis */
  bool RefGeom; 						/*!< Read a reference geometry for optimization purposes. */
  unsigned long refNodeID;     /*!< \brief Global ID for the reference node (optimization). */
  string RefGeom_FEMFileName;    			/*!< \brief File name for reference geometry. */
  unsigned short RefGeom_FileFormat;	/*!< \brief Mesh input format. */
  unsigned short Kind_2DElasForm;			/*!< \brief Kind of bidimensional elasticity solver. */
  unsigned short nIterFSI;	  /*!< \brief Number of maximum number of subiterations in a FSI problem. */
  unsigned short nIterFSI_Ramp;  /*!< \brief Number of FSI subiterations during which a ramp is applied. */
  su2double AitkenStatRelax;	/*!< \brief Aitken's relaxation factor (if set as static) */
  su2double AitkenDynMaxInit;	/*!< \brief Aitken's maximum dynamic relaxation factor for the first iteration */
  su2double AitkenDynMinInit;	/*!< \brief Aitken's minimum dynamic relaxation factor for the first iteration */
  bool RampAndRelease;        /*!< \brief option for ramp load and release */
  bool Sine_Load;             /*!< \brief option for sine load */
  su2double *SineLoad_Coeff;  /*!< \brief Stores the load coefficient */
  su2double Wave_Speed;			  /*!< \brief Wave speed used in the wave solver. */
  su2double Thermal_Diffusivity;			/*!< \brief Thermal diffusivity used in the heat solver. */
  su2double Cyclic_Pitch,     /*!< \brief Cyclic pitch for rotorcraft simulations. */
  Collective_Pitch;           /*!< \brief Collective pitch for rotorcraft simulations. */
  su2double Mach_Motion;			/*!< \brief Mach number based on mesh velocity and freestream quantities. */
  su2double *Motion_Origin_X, /*!< \brief X-coordinate of the mesh motion origin. */
  *Motion_Origin_Y,           /*!< \brief Y-coordinate of the mesh motion origin. */
  *Motion_Origin_Z,           /*!< \brief Z-coordinate of the mesh motion origin. */
  *Translation_Rate_X,        /*!< \brief Translational velocity of the mesh in the x-direction. */
  *Translation_Rate_Y,        /*!< \brief Translational velocity of the mesh in the y-direction. */
  *Translation_Rate_Z,        /*!< \brief Translational velocity of the mesh in the z-direction. */
  *Rotation_Rate_X,           /*!< \brief Angular velocity of the mesh about the x-axis. */
  *Rotation_Rate_Y,           /*!< \brief Angular velocity of the mesh about the y-axis. */
  *Rotation_Rate_Z,           /*!< \brief Angular velocity of the mesh about the z-axis. */
  *Pitching_Omega_X,          /*!< \brief Angular frequency of the mesh pitching about the x-axis. */
  *Pitching_Omega_Y,          /*!< \brief Angular frequency of the mesh pitching about the y-axis. */
  *Pitching_Omega_Z,          /*!< \brief Angular frequency of the mesh pitching about the z-axis. */
  *Pitching_Ampl_X,           /*!< \brief Pitching amplitude about the x-axis. */
  *Pitching_Ampl_Y,           /*!< \brief Pitching amplitude about the y-axis. */
  *Pitching_Ampl_Z,           /*!< \brief Pitching amplitude about the z-axis. */
  *Pitching_Phase_X,          /*!< \brief Pitching phase offset about the x-axis. */
  *Pitching_Phase_Y,          /*!< \brief Pitching phase offset about the y-axis. */
  *Pitching_Phase_Z,          /*!< \brief Pitching phase offset about the z-axis. */
  *Plunging_Omega_X,          /*!< \brief Angular frequency of the mesh plunging in the x-direction. */
  *Plunging_Omega_Y,          /*!< \brief Angular frequency of the mesh plunging in the y-direction. */
  *Plunging_Omega_Z,          /*!< \brief Angular frequency of the mesh plunging in the z-direction. */
  *Plunging_Ampl_X,           /*!< \brief Plunging amplitude in the x-direction. */
  *Plunging_Ampl_Y,           /*!< \brief Plunging amplitude in the y-direction. */
  *Plunging_Ampl_Z,           /*!< \brief Plunging amplitude in the z-direction. */
  *Omega_HB;                  /*!< \brief Frequency for Harmonic Balance Operator (in rad/s). */
  unsigned short nMotion_Origin_X,    /*!< \brief Number of X-coordinate mesh motion origins. */
  nMotion_Origin_Y,           /*!< \brief Number of Y-coordinate mesh motion origins. */
  nMotion_Origin_Z,           /*!< \brief Number of Z-coordinate mesh motion origins. */
  nTranslation_Rate_X,        /*!< \brief Number of Translational x-velocities for mesh motion. */
  nTranslation_Rate_Y,        /*!< \brief Number of Translational y-velocities for mesh motion. */
  nTranslation_Rate_Z,        /*!< \brief Number of Translational z-velocities for mesh motion. */
  nRotation_Rate_X,           /*!< \brief Number of Angular velocities about the x-axis for mesh motion. */
  nRotation_Rate_Y,           /*!< \brief Number of Angular velocities about the y-axis for mesh motion. */
  nRotation_Rate_Z,           /*!< \brief Number of Angular velocities about the z-axis for mesh motion. */
  nPitching_Omega_X,          /*!< \brief Number of Angular frequencies about the x-axis for pitching. */
  nPitching_Omega_Y,          /*!< \brief Number of Angular frequencies about the y-axis for pitching. */
  nPitching_Omega_Z,          /*!< \brief Number of Angular frequencies about the z-axis for pitching. */
  nPitching_Ampl_X,           /*!< \brief Number of Pitching amplitudes about the x-axis. */
  nPitching_Ampl_Y,           /*!< \brief Number of Pitching amplitudes about the y-axis. */
  nPitching_Ampl_Z,           /*!< \brief Number of Pitching amplitudes about the z-axis. */
  nPitching_Phase_X,          /*!< \brief Number of Pitching phase offsets about the x-axis. */
  nPitching_Phase_Y,          /*!< \brief Number of Pitching phase offsets about the y-axis. */
  nPitching_Phase_Z,          /*!< \brief Number of Pitching phase offsets about the z-axis. */
  nPlunging_Omega_X,          /*!< \brief Number of Angular frequencies in the x-direction for plunging. */
  nPlunging_Omega_Y,          /*!< \brief Number of Angular frequencies in the y-direction for plunging. */
  nPlunging_Omega_Z,          /*!< \brief Number of Angular frequencies in the z-direction for plunging. */
  nPlunging_Ampl_X,           /*!< \brief Number of Plunging amplitudes in the x-direction. */
  nPlunging_Ampl_Y,           /*!< \brief Number of Plunging amplitudes in the y-direction. */
  nPlunging_Ampl_Z,           /*!< \brief Number of Plunging amplitudes in the z-direction. */
  nOmega_HB,                /*!< \brief Number of frequencies in Harmonic Balance Operator. */
  nMoveMotion_Origin,         /*!< \brief Number of motion origins. */
  *MoveMotion_Origin;         /*!< \brief Keeps track if we should move moment origin. */
  vector<vector<vector<su2double> > > Aeroelastic_np1, /*!< \brief Aeroelastic solution at time level n+1. */
  Aeroelastic_n,              /*!< \brief Aeroelastic solution at time level n. */
  Aeroelastic_n1;             /*!< \brief Aeroelastic solution at time level n-1. */
  su2double FlutterSpeedIndex,/*!< \brief The flutter speed index. */
  PlungeNaturalFrequency,     /*!< \brief Plunging natural frequency for Aeroelastic. */
  PitchNaturalFrequency,      /*!< \brief Pitch natural frequency for Aeroelastic. */
  AirfoilMassRatio,           /*!< \brief The airfoil mass ratio for Aeroelastic. */
  CG_Location,                /*!< \brief Center of gravity location for Aeroelastic. */
  RadiusGyrationSquared;      /*!< \brief The radius of gyration squared for Aeroelastic. */
  su2double *Aeroelastic_plunge, /*!< \brief Value of plunging coordinate at the end of an external iteration. */
  *Aeroelastic_pitch;         /*!< \brief Value of pitching coordinate at the end of an external iteration. */
  unsigned short AeroelasticIter; /*!< \brief Solve the aeroelastic equations every given number of internal iterations. */
  unsigned short Gust_Type,	  /*!< \brief Type of Gust. */
  Gust_Dir;                   /*!< \brief Direction of the gust */
  su2double Gust_WaveLength,  /*!< \brief The gust wavelength. */
  Gust_Periods,               /*!< \brief Number of gust periods. */
  Gust_Ampl,                  /*!< \brief Gust amplitude. */
  Gust_Begin_Time,            /*!< \brief Time at which to begin the gust. */
  Gust_Begin_Loc;             /*!< \brief Location at which the gust begins. */
  long Visualize_CV;          /*!< \brief Node number for the CV to be visualized */
  bool ExtraOutput;
  long ExtraHeatOutputZone;   /*!< \brief Heat solver zone with extra screen output */
  bool DeadLoad; 	          	/*!< Application of dead loads to the FE analysis */
  bool PseudoStatic;    /*!< Application of dead loads to the FE analysis */
  bool MatchingMesh; 	        /*!< Matching mesh (while implementing interpolation procedures). */
  bool SteadyRestart; 	      /*!< Restart from a steady state for FSI problems. */
  su2double Newmark_beta,		/*!< \brief Parameter alpha for Newmark method. */
  Newmark_gamma;				      /*!< \brief Parameter delta for Newmark method. */
  unsigned short nIntCoeffs;	/*!< \brief Number of integration coeffs for structural calculations. */
  su2double *Int_Coeffs;		  /*!< \brief Time integration coefficients for structural method. */
  unsigned short nElasticityMod,  /*!< \brief Number of different values for the elasticity modulus. */
  nPoissonRatio,                    /*!< \brief Number of different values for the Poisson ratio modulus. */
  nMaterialDensity;                 /*!< \brief Number of different values for the Material density. */
  su2double *ElasticityMod,         /*!< \brief Value of the elasticity moduli. */
  *PoissonRatio,                    /*!< \brief Value of the Poisson ratios. */
  *MaterialDensity;                 /*!< \brief Value of the Material densities. */
  unsigned short nElectric_Field,	/*!< \brief Number of different values for the electric field in the membrane. */
  nDim_Electric_Field;				/*!< \brief Dimensionality of the problem. */
  unsigned short nDim_RefNode;   /*!< \brief Dimensionality of the vector . */
  su2double *Electric_Field_Mod, 	/*!< \brief Values of the modulus of the electric field. */
  *Electric_Field_Dir;				/*!< \brief Direction of the electric field. */
  su2double *RefNode_Displacement;  /*!< \brief Displacement of the reference node. */
  bool Ramp_Load;				          /*!< \brief Apply the load with linear increases. */
  unsigned short Dynamic_LoadTransfer;  /*!< \brief Method for dynamic load transferring. */
  bool IncrementalLoad;		    /*!< \brief Apply the load in increments (for nonlinear structural analysis). */
  unsigned long IncLoad_Nincrements; /*!< \brief Number of increments. */
  su2double *IncLoad_Criteria;/*!< \brief Criteria for the application of incremental loading. */
  su2double Ramp_Time;			  /*!< \brief Time until the maximum load is applied. */
  unsigned short Pred_Order;  /*!< \brief Order of the predictor for FSI applications. */
  unsigned short Kind_Interpolation; /*!\brief type of interpolation to use for FSI applications. */
  bool Prestretch;            /*!< Read a reference geometry for optimization purposes. */
  string Prestretch_FEMFileName;         /*!< \brief File name for reference geometry. */
  string FEA_FileName;         /*!< \brief File name for element-based properties. */
  su2double RefGeom_Penalty,        /*!< \brief Penalty weight value for the reference geometry objective function. */
  RefNode_Penalty,            /*!< \brief Penalty weight value for the reference node objective function. */
  DV_Penalty;                 /*!< \brief Penalty weight to add a constraint to the total amount of stiffness. */
  bool addCrossTerm;          /*!< \brief Evaluates the need to add the cross term when setting the adjoint output. */
  unsigned long Nonphys_Points, /*!< \brief Current number of non-physical points in the solution. */
  Nonphys_Reconstr;      /*!< \brief Current number of non-physical reconstructions for 2nd-order upwinding. */
  bool ParMETIS;      /*!< \brief Boolean for activating ParMETIS mode (while testing). */
  unsigned short DirectDiff; /*!< \brief Direct Differentation mode. */
  bool DiscreteAdjoint; /*!< \brief AD-based discrete adjoint mode. */
  unsigned long Wrt_Surf_Freq_DualTime;	/*!< \brief Writing surface solution frequency for Dual Time. */
  su2double Const_DES;   /*!< \brief Detached Eddy Simulation Constant. */
  unsigned short Kind_HybridRANSLES; /*!< \brief Kind of Hybrid RANS/LES. */
  unsigned short Kind_RoeLowDiss;    /*!< \brief Kind of Roe scheme with low dissipation for unsteady flows. */
  bool QCR;                   /*!< \brief Spalart-Allmaras with Quadratic Constitutive Relation, 2000 version (SA-QCR2000) . */
  su2double *default_vel_inf, /*!< \brief Default freestream velocity array for the COption class. */
  *default_eng_cyl,           /*!< \brief Default engine box array for the COption class. */
  *default_eng_val,           /*!< \brief Default engine box array values for the COption class. */
  *default_cfl_adapt,         /*!< \brief Default CFL adapt param array for the COption class. */
  *default_jst_coeff,         /*!< \brief Default artificial dissipation (flow) array for the COption class. */
  *default_ffd_coeff,         /*!< \brief Default artificial dissipation (flow) array for the COption class. */
  *default_mixedout_coeff,    /*!< \brief Default default mixedout algorithm coefficients for the COption class. */
  *default_rampRotFrame_coeff,/*!< \brief Default ramp rotating frame coefficients for the COption class. */
  *default_rampOutPres_coeff, /*!< \brief Default ramp outlet pressure coefficients for the COption class. */
  *default_jst_adj_coeff,      /*!< \brief Default artificial dissipation (adjoint) array for the COption class. */
  *default_ad_coeff_heat,     /*!< \brief Default artificial dissipation (heat) array for the COption class. */  
  *default_obj_coeff,         /*!< \brief Default objective array for the COption class. */
  *default_geo_loc,           /*!< \brief Default SU2_GEO section locations array for the COption class. */
  *default_distortion,        /*!< \brief Default SU2_GEO section locations array for the COption class. */
  *default_ea_lim,            /*!< \brief Default equivalent area limit array for the COption class. */
  *default_grid_fix,          /*!< \brief Default fixed grid (non-deforming region) array for the COption class. */
  *default_htp_axis,          /*!< \brief Default HTP axis for the COption class. */
  *default_ffd_axis,          /*!< \brief Default FFD axis for the COption class. */
  *default_inc_crit,          /*!< \brief Default incremental criteria array for the COption class. */
  *default_extrarelfac,       /*!< \brief Default extra relaxation factor for Giles BC in the COption class. */
  *default_sineload_coeff;    /*!< \brief Default values for a sine load. */
  unsigned short nSpanWiseSections; /*!< \brief number of span-wise sections */
  unsigned short nSpanMaxAllZones; /*!< \brief number of maximum span-wise sections for all zones */
  unsigned short *nSpan_iZones;  /*!< \brief number of span-wise sections for each zones */
  bool turbMixingPlane;   /*!< \brief option for turbulent mixingplane */
  bool SpatialFourier; /*!< \brief option for computing the fourier transforms for subsonic non-reflecting BC. */
  bool RampRotatingFrame;   /*!< \brief option for ramping up or down the Rotating Frame values */
  bool RampOutletPressure;  /*!< \brief option for ramping up or down the outlet pressure */
  su2double *Mixedout_Coeff; /*!< \brief coefficient for the  */
  su2double *RampRotatingFrame_Coeff; /*!< \brief coefficient for Rotating frame ramp */
  su2double *RampOutletPressure_Coeff; /*!< \brief coefficient for outlet pressure ramp */
  su2double AverageMachLimit;       /*!< \brief option for turbulent mixingplane */
  su2double *FinalRotation_Rate_Z; /*!< \brief Final rotation rate Z if Ramp rotating frame is activated. */
  su2double FinalOutletPressure; /*!< \brief Final outlet pressure if Ramp outlet pressure is activated. */
  su2double MonitorOutletPressure; /*!< \brief Monitor outlet pressure if Ramp outlet pressure is activated. */
  su2double *default_body_force;        /*!< \brief Default body force vector for the COption class. */
  su2double *default_nacelle_location;        /*!< \brief Location of the nacelle. */
  su2double *ExtraRelFacGiles; /*!< \brief coefficient for extra relaxation factor for Giles BC*/
  bool Body_Force;            /*!< \brief Flag to know if a body force is included in the formulation. */
  su2double *Body_Force_Vector;  /*!< \brief Values of the prescribed body force vector. */
  su2double *FreeStreamTurboNormal; /*!< \brief Direction to initialize the flow in turbomachinery computation */
  su2double Restart_Bandwidth_Agg; /*!< \brief The aggregate of the bandwidth for writing binary restarts (to be averaged later). */
  su2double Max_Vel2; /*!< \brief The maximum velocity^2 in the domain for the incompressible preconditioner. */

  ofstream *ConvHistFile;       /*!< \brief Store the pointer to each history file */

  /*--- all_options is a map containing all of the options. This is used during config file parsing
   to track the options which have not been set (so the default values can be used). Without this map
   there would be no list of all the config file options. ---*/
  
  map<string, bool> all_options;
  
  /*--- brief param is a map from the option name (config file string) to its decoder (the specific child
   class of COptionBase that turns the string into a value) ---*/
  
  map<string, COptionBase*> option_map;
  
  
  // All of the addXxxOptions take in the name of the option, and a refernce to the field of that option
  // in the option structure. Depending on the specific type, it may take in a default value, and may
  // take in extra options. The addXxxOptions mostly follow the same pattern, so please see addDoubleOption
  // for detailed comments.
  //
  // List options are those that can be an unknown number of elements, and also take in a reference to
  // an integer. This integer will be populated with the number of elements of that type unmarshaled.
  //
  // Array options are those with a fixed number of elements.
  //
  // List and Array options should also be able to be specified with the string "NONE" indicating that there
  // are no elements. This allows the option to be present in a config file but left blank.
  
  /*!<\brief addDoubleOption creates a config file parser for an option with the given name whose
   value can be represented by a su2double.*/
  
  void addDoubleOption(const string name, su2double & option_field, su2double default_value) {
    // Check if the key is already in the map. If this fails, it is coder error
    // and not user error, so throw.
    assert(option_map.find(name) == option_map.end());
    
    // Add this option to the list of all the options
    all_options.insert(pair<string, bool>(name, true));
    
    // Create the parser for a su2double option with a reference to the option_field and the desired
    // default value. This will take the string in the config file, convert it to a su2double, and
    // place that su2double in the memory location specified by the reference.
    COptionBase* val = new COptionDouble(name, option_field, default_value);
    
    // Create an association between the option name ("CFL") and the parser generated above.
    // During configuration, the parsing script will get the option name, and use this map
    // to find how to parse that option.
    option_map.insert(pair<string, COptionBase *>(name, val));
  }
  
  void addStringOption(const string name, string & option_field, string default_value) {
    assert(option_map.find(name) == option_map.end());
    all_options.insert(pair<string, bool>(name, true));
    COptionBase* val = new COptionString(name, option_field, default_value);
    option_map.insert(pair<string, COptionBase *>(name, val));
  }
  
  void addIntegerOption(const string name, int & option_field, int default_value) {
    assert(option_map.find(name) == option_map.end());
    all_options.insert(pair<string, bool>(name, true));
    COptionBase* val = new COptionInt(name, option_field, default_value);
    option_map.insert(pair<string, COptionBase *>(name, val));
  }
  
  void addUnsignedLongOption(const string name, unsigned long & option_field, unsigned long default_value) {
    assert(option_map.find(name) == option_map.end());
    all_options.insert(pair<string, bool>(name, true));
    COptionBase* val = new COptionULong(name, option_field, default_value);
    option_map.insert(pair<string, COptionBase *>(name, val));
  }
  
  void addUnsignedShortOption(const string name, unsigned short & option_field, unsigned short default_value) {
    assert(option_map.find(name) == option_map.end());
    all_options.insert(pair<string, bool>(name, true));
    COptionBase* val = new COptionUShort(name, option_field, default_value);
    option_map.insert(pair<string, COptionBase *>(name, val));
  }
  
  void addLongOption(const string name, long & option_field, long default_value) {
    assert(option_map.find(name) == option_map.end());
    all_options.insert(pair<string, bool>(name, true));
    COptionBase* val = new COptionLong(name, option_field, default_value);
    option_map.insert(pair<string, COptionBase *>(name, val));
  }
  
  void addBoolOption(const string name, bool & option_field, bool default_value) {
    assert(option_map.find(name) == option_map.end());
    all_options.insert(pair<string, bool>(name, true));
    COptionBase* val = new COptionBool(name, option_field, default_value);
    option_map.insert(pair<string, COptionBase *>(name, val));
  }
  
  // enum types work differently than all of the others because there are a small number of valid
  // string entries for the type. One must also provide a list of all the valid strings of that type.
  template <class Tenum>
  void addEnumOption(const string name, unsigned short & option_field, const map<string, Tenum> & enum_map, Tenum default_value) {
    assert(option_map.find(name) == option_map.end());
    all_options.insert(pair<string, bool>(name, true));
    COptionBase* val = new COptionEnum<Tenum>(name, enum_map, option_field, default_value);
    option_map.insert(pair<string, COptionBase *>(name, val));
    return;
  }
  
  
  // input_size is the number of options read in from the config file
  template <class Tenum>
  void addEnumListOption(const string name, unsigned short & input_size, unsigned short * & option_field, const map<string, Tenum> & enum_map) {
    input_size = 0;
    assert(option_map.find(name) == option_map.end());
    all_options.insert(pair<string, bool>(name, true));
    COptionBase* val = new COptionEnumList<Tenum>(name, enum_map, option_field, input_size);
    option_map.insert( pair<string, COptionBase*>(name, val) );
  }
  
  void addDoubleArrayOption(const string name, const int size, su2double * & option_field, su2double * default_value) {
    
    //  su2double * def = new su2double [size];
    //  for (int i = 0; i < size; i++) {
    //    def[i] = default_value[i];
    //  }
    
    assert(option_map.find(name) == option_map.end());
    all_options.insert(pair<string, bool>(name, true));
    COptionBase* val = new COptionDoubleArray(name, size, option_field, default_value);
    option_map.insert(pair<string, COptionBase *>(name, val));
  }
  
  void addDoubleListOption(const string name, unsigned short & size, su2double * & option_field) {
    assert(option_map.find(name) == option_map.end());
    all_options.insert(pair<string, bool>(name, true));
    COptionBase* val = new COptionDoubleList(name, size, option_field);
    option_map.insert(pair<string, COptionBase *>(name, val));
  }
  
  void addShortListOption(const string name, unsigned short & size, short * & option_field) {
    assert(option_map.find(name) == option_map.end());
    all_options.insert(pair<string, bool>(name, true));
    COptionBase* val = new COptionShortList(name, size, option_field);
    option_map.insert(pair<string, COptionBase *>(name, val));
  }
  
  void addUShortListOption(const string name, unsigned short & size, unsigned short * & option_field) {
    assert(option_map.find(name) == option_map.end());
    all_options.insert(pair<string, bool>(name, true));
    COptionBase* val = new COptionUShortList(name, size, option_field);
    option_map.insert(pair<string, COptionBase *>(name, val));
  }
  
  void addStringListOption(const string name, unsigned short & num_marker, string* & option_field) {
    assert(option_map.find(name) == option_map.end());
    all_options.insert(pair<string, bool>(name, true));
    COptionBase* val = new COptionStringList(name, num_marker, option_field);
    option_map.insert(pair<string, COptionBase *>(name, val));
  }
  
  void addConvectOption(const string name, unsigned short & space_field, unsigned short & centered_field, unsigned short & upwind_field) {
    assert(option_map.find(name) == option_map.end());
    all_options.insert(pair<string, bool>(name, true));
    COptionBase* val = new COptionConvect(name, space_field, centered_field, upwind_field);
    option_map.insert(pair<string, COptionBase *>(name, val));
  }
  
  void addMathProblemOption(const string name, bool & ContinuousAdjoint, const bool & ContinuousAdjoint_default,
                            bool & DiscreteAdjoint, const bool & DiscreteAdjoint_default,
                            bool & Restart_Flow, const bool & Restart_Flow_default) {
    assert(option_map.find(name) == option_map.end());
    all_options.insert(pair<string, bool>(name, true));
    COptionBase* val = new COptionMathProblem(name, ContinuousAdjoint, ContinuousAdjoint_default, DiscreteAdjoint, DiscreteAdjoint_default, Restart_Flow, Restart_Flow_default);
    option_map.insert(pair<string, COptionBase *>(name, val));
  }
  
  void addDVParamOption(const string name, unsigned short & nDV_field, su2double** & paramDV, string* & FFDTag,
                        unsigned short* & design_variable) {
    assert(option_map.find(name) == option_map.end());
    all_options.insert(pair<string, bool>(name, true));
    COptionBase* val = new COptionDVParam(name, nDV_field, paramDV, FFDTag, design_variable);
    option_map.insert(pair<string, COptionBase *>(name, val));
  }
  
  void addDVValueOption(const string name, unsigned short* & nDVValue_field, su2double** & valueDV, unsigned short & nDV_field,  su2double** & paramDV,
                        unsigned short* & design_variable) {
    assert(option_map.find(name) == option_map.end());
    all_options.insert(pair<string, bool>(name, true));
    COptionBase* val = new COptionDVValue(name, nDVValue_field, valueDV, nDV_field, paramDV, design_variable);
    option_map.insert(pair<string, COptionBase *>(name, val));
  }
  
  void addFFDDefOption(const string name, unsigned short & nFFD_field, su2double** & coordFFD, string* & FFDTag) {
    assert(option_map.find(name) == option_map.end());
    all_options.insert(pair<string, bool>(name, true));
    COptionBase* val = new COptionFFDDef(name, nFFD_field, coordFFD, FFDTag);
    option_map.insert(pair<string, COptionBase *>(name, val));
  }
  
  void addFFDDegreeOption(const string name, unsigned short & nFFD_field, unsigned short** & degreeFFD) {
    assert(option_map.find(name) == option_map.end());
    all_options.insert(pair<string, bool>(name, true));
    COptionBase* val = new COptionFFDDegree(name, nFFD_field, degreeFFD);
    option_map.insert(pair<string, COptionBase *>(name, val));
  }
  
  void addStringDoubleListOption(const string name, unsigned short & list_size, string * & string_field,
                                 su2double* & double_field) {
    assert(option_map.find(name) == option_map.end());
    all_options.insert(pair<string, bool>(name, true));
    COptionBase* val = new COptionStringDoubleList(name, list_size, string_field, double_field);
    option_map.insert(pair<string, COptionBase *>(name, val));
  }
  
  void addInletOption(const string name, unsigned short & nMarker_Inlet, string * & Marker_Inlet,
                      su2double* & Ttotal, su2double* & Ptotal, su2double** & FlowDir) {
    assert(option_map.find(name) == option_map.end());
    all_options.insert(pair<string, bool>(name, true));
    COptionBase* val = new COptionInlet(name, nMarker_Inlet, Marker_Inlet, Ttotal, Ptotal, FlowDir);
    option_map.insert(pair<string, COptionBase *>(name, val));
  }
  
  template <class Tenum>
  void addRiemannOption(const string name, unsigned short & nMarker_Riemann, string * & Marker_Riemann, unsigned short* & option_field, const map<string, Tenum> & enum_map,
                        su2double* & var1, su2double* & var2, su2double** & FlowDir) {
    assert(option_map.find(name) == option_map.end());
    all_options.insert(pair<string, bool>(name, true));
    COptionBase* val = new COptionRiemann<Tenum>(name, nMarker_Riemann, Marker_Riemann, option_field, enum_map, var1, var2, FlowDir);
    option_map.insert(pair<string, COptionBase *>(name, val));
  }
  
  template <class Tenum>
  void addGilesOption(const string name, unsigned short & nMarker_Giles, string * & Marker_Giles, unsigned short* & option_field, const map<string, Tenum> & enum_map,
                     su2double* & var1, su2double* & var2, su2double** & FlowDir, su2double* & relaxfactor1, su2double* & relaxfactor2) {
    assert(option_map.find(name) == option_map.end());
    all_options.insert(pair<string, bool>(name, true));
    COptionBase* val = new COptionGiles<Tenum>(name, nMarker_Giles, Marker_Giles, option_field, enum_map, var1, var2, FlowDir, relaxfactor1, relaxfactor2);
    option_map.insert(pair<string, COptionBase *>(name, val));
  }
  
  void addExhaustOption(const string name, unsigned short & nMarker_Exhaust, string * & Marker_Exhaust,
                        su2double* & Ttotal, su2double* & Ptotal) {
    assert(option_map.find(name) == option_map.end());
    all_options.insert(pair<string, bool>(name, true));
    COptionBase* val = new COptionExhaust(name, nMarker_Exhaust, Marker_Exhaust, Ttotal, Ptotal);
    option_map.insert(pair<string, COptionBase *>(name, val));
  }
  
  void addPeriodicOption(const string & name, unsigned short & nMarker_PerBound,
                         string* & Marker_PerBound, string* & Marker_PerDonor,
                         su2double** & RotCenter, su2double** & RotAngles, su2double** & Translation) {
    assert(option_map.find(name) == option_map.end());
    all_options.insert(pair<string, bool>(name, true));
    COptionBase* val = new COptionPeriodic(name, nMarker_PerBound, Marker_PerBound, Marker_PerDonor, RotCenter, RotAngles, Translation);
    option_map.insert(pair<string, COptionBase *>(name, val));
  }
 
  void addTurboPerfOption(const string & name, unsigned short & nMarker_TurboPerf,
                    string* & Marker_TurboBoundIn, string* & Marker_TurboBoundOut) {
    assert(option_map.find(name) == option_map.end());
    all_options.insert(pair<string, bool>(name, true));
    COptionBase* val = new COptionTurboPerformance(name, nMarker_TurboPerf, Marker_TurboBoundIn, Marker_TurboBoundOut);
    option_map.insert(pair<string, COptionBase *>(name, val));
  }
  
  void addActDiskOption(const string & name,
                        unsigned short & nMarker_ActDiskInlet, unsigned short & nMarker_ActDiskOutlet, string* & Marker_ActDiskInlet, string* & Marker_ActDiskOutlet,
                        su2double** & ActDisk_PressJump, su2double** & ActDisk_TempJump, su2double** & ActDisk_Omega) {
    assert(option_map.find(name) == option_map.end());
    all_options.insert(pair<string, bool>(name, true));
    COptionBase* val = new COptionActDisk(name,
                                          nMarker_ActDiskInlet, nMarker_ActDiskOutlet, Marker_ActDiskInlet, Marker_ActDiskOutlet,
                                          ActDisk_PressJump, ActDisk_TempJump, ActDisk_Omega);
    option_map.insert(pair<string, COptionBase *>(name, val));
  }

  void addWallFunctionOption(const string &name,               unsigned short &list_size,
                             string* &string_field,            unsigned short* &val_Kind_WF,
                             unsigned short** &val_IntInfo_WF, su2double** &val_DoubleInfo_WF) {
    assert(option_map.find(name) == option_map.end());
    all_options.insert(pair<string, bool>(name, true));
    COptionBase* val = new COptionWallFunction(name, list_size, string_field, val_Kind_WF,
                                               val_IntInfo_WF, val_DoubleInfo_WF);
    option_map.insert(pair<string, COptionBase *>(name, val));
  }
  
  void addPythonOption(const string name) {
    assert(option_map.find(name) == option_map.end());
    all_options.insert(pair<string, bool>(name, true));
    COptionBase* val = new COptionPython(name);
    option_map.insert(pair<string, COptionBase *>(name, val));
  }
  
public:
  
  vector<string> fields; /*!< \brief Tags for the different fields in a restart file. */
  
  /*!
   * \brief Constructor of the class which reads the input file.
   */
  CConfig(char case_filename[MAX_STRING_SIZE], unsigned short val_software, unsigned short val_iZone, unsigned short val_nZone, unsigned short val_nDim, unsigned short verb_level);
  
  /*!
   * \brief Constructor of the class which reads the input file.
   */
  CConfig(char case_filename[MAX_STRING_SIZE], unsigned short val_software);
  
  /*!
   * \brief Constructor of the class which reads the input file.
   */
  CConfig(char case_filename[MAX_STRING_SIZE], CConfig *config);
  
  /*!
   * \brief Destructor of the class.
   */
  ~CConfig(void);
  
  /*!
   * \brief Get the MPI communicator of SU2.
   * \return MPI communicator of SU2.
   */
  SU2_MPI::Comm GetMPICommunicator();

  /*!
   * \brief Set the MPI communicator for SU2.
   * \param[in] Communicator - MPI communicator for SU2.
   */
  void SetMPICommunicator(SU2_MPI::Comm Communicator);

  /*!
   * \brief Gets the number of zones in the mesh file.
   * \param[in] val_mesh_filename - Name of the file with the grid information.
   * \param[in] val_format - Format of the file with the grid information.
   * \param[in] config - Definition of the particular problem.
   * \return Total number of zones in the grid file.
   */
  static unsigned short GetnZone(string val_mesh_filename, unsigned short val_format, CConfig *config);
  
  /*!
   * \brief Gets the number of dimensions in the mesh file
   * \param[in] val_mesh_filename - Name of the file with the grid information.
   * \param[in] val_format - Format of the file with the grid information.
   * \return Total number of domains in the grid file.
   */
  static unsigned short GetnDim(string val_mesh_filename, unsigned short val_format);

  /*!
   * \brief Determine whether there are periodic BCs in the grid.
   * \param[in] val_mesh_filename - Name of the file with the grid information.
   * \param[in] val_format - Format of the file with the grid information.
   * \param[in] config - Definition of the particular problem.
   * \return Boolean for whether or not there are periodic BCs in the grid.
   */
  static bool GetPeriodic(string val_mesh_filename, unsigned short val_format, CConfig *config);
  
  /*!
   * \brief Initializes pointers to null
   */
  void SetPointersNull(void);
  
  /*!
   * \brief breaks an input line from the config file into a set of tokens
   * \param[in] str - the input line string
   * \param[out] option_name - the name of the option found at the beginning of the line
   * \param[out] option_value - the tokens found after the "=" sign on the line
   * \returns false if the line is empty or a commment, true otherwise
   */
  bool TokenizeString(string & str, string & option_name,
                      vector<string> & option_value);
  
  /*!
   * \brief Get reference origin for moment computation.
   * \param[in] val_marker - the marker we are monitoring.
   * \return Reference origin (in cartesians coordinates) for moment computation.
   */
  su2double *GetRefOriginMoment(unsigned short val_marker);
  
  /*!
   * \brief Get reference origin x-coordinate for moment computation.
   * \param[in] val_marker - the marker we are monitoring.
   * \return Reference origin x-coordinate (in cartesians coordinates) for moment computation.
   */
  su2double GetRefOriginMoment_X(unsigned short val_marker);
  
  /*!
   * \brief Get reference origin y-coordinate for moment computation.
   * \param[in] val_marker - the marker we are monitoring.
   * \return Reference origin y-coordinate (in cartesians coordinates) for moment computation.
   */
  su2double GetRefOriginMoment_Y(unsigned short val_marker);
  
  /*!
   * \brief Get reference origin z-coordinate for moment computation.
   * \param[in] val_marker - the marker we are monitoring.
   * \return Reference origin z-coordinate (in cartesians coordinates) for moment computation.
   */
  su2double GetRefOriginMoment_Z(unsigned short val_marker);
  
  /*!
   * \brief Set reference origin x-coordinate for moment computation.
   * \param[in] val_marker - the marker we are monitoring.
   * \param[in] val_origin - New x-coordinate of the mesh motion origin.
   */
  void SetRefOriginMoment_X(unsigned short val_marker, su2double val_origin);
  
  /*!
   * \brief Set reference origin y-coordinate for moment computation.
   * \param[in] val_marker - the marker we are monitoring.
   * \param[in] val_origin - New y-coordinate of the mesh motion origin.
   */
  void SetRefOriginMoment_Y(unsigned short val_marker, su2double val_origin);
  
  /*!
   * \brief Set reference origin z-coordinate for moment computation.
   * \param[in] val_marker - the marker we are monitoring.
   * \param[in] val_origin - New z-coordinate of the mesh motion origin.
   */
  void SetRefOriginMoment_Z(unsigned short val_marker, su2double val_origin);
  
  /*!
   * \brief Get index of the upper and lower horizontal plane.
   * \param[in] index - 0 means upper surface, and 1 means lower surface.
   * \return Index of the upper and lower surface.
   */
  string GetPlaneTag(unsigned short index);
  
  /*!
   * \brief Get the integration limits for the equivalent area computation.
   * \param[in] index - 0 means x_min, and 1 means x_max.
   * \return Integration limits for the equivalent area computation.
   */
  su2double GetEA_IntLimit(unsigned short index);
  
  /*!
   * \brief Get the integration limits for the equivalent area computation.
   * \param[in] index - 0 means x_min, and 1 means x_max.
   * \return Integration limits for the equivalent area computation.
   */
  su2double GetEA_ScaleFactor(void);
  
  /*!
   * \brief Get the limit value for the adjoint variables.
   * \return Limit value for the adjoint variables.
   */
  su2double GetAdjointLimit(void);
  
  /*!
   * \brief Get the the coordinates where of the box where the grid is going to be deformed.
   * \return Coordinates where of the box where the grid is going to be deformed.
   */
  su2double *GetHold_GridFixed_Coord(void);
  
  /*!
   * \brief Get the the coordinates where of the box where a subsonic region is imposed.
   * \return Coordinates where of the box where the grid is going to be a subsonic region.
   */
  su2double *GetSubsonicEngine_Values(void);
  
  /*!
   * \brief Get the the coordinates where of the box where a subsonic region is imposed.
   * \return Coordinates where of the box where the grid is going to be a subsonic region.
   */
  su2double *GetSubsonicEngine_Cyl(void);
  
  /*!
   * \brief Get the the coordinates where of the box where a subsonic region is imposed.
   * \return Coordinates where of the box where the grid is going to be a subsonic region.
   */
  su2double *GetDistortionRack(void);
  
  /*!
   * \brief Get the power of the dual volume in the grid adaptation sensor.
   * \return Power of the dual volume in the grid adaptation sensor.
   */
  su2double GetDualVol_Power(void);
  
  /*!
   * \brief Get Information about if there is an analytical definition of the surface for doing the
   *        grid adaptation.
   * \return Definition of the surfaces. NONE implies that there isn't any analytical definition
   *         and it will use and interpolation.
   */
  unsigned short GetAnalytical_Surface(void);
  
  /*!
   * \brief Get Description of the geometry to be analyzed
   */
  unsigned short GetGeo_Description(void);
  
  /*!
   * \brief Creates a tecplot file to visualize the partition made by the DDC software.
   * \return <code>TRUE</code> if the partition is going to be plotted; otherwise <code>FALSE</code>.
   */
  bool GetExtraOutput(void);

  /*!
   * \brief Heat solver zone with extra screen output.
   * \return Heat solver zone with extra screen output.
   */
  long GetExtraHeatOutputZone(void);
  
  /*!
   * \brief Get the value of the Mach number (velocity divided by speed of sound).
   * \return Value of the Mach number.
   */
  su2double GetMach(void);
  
  /*!
   * \brief Get the value of the Gamma of fluid (ratio of specific heats).
   * \return Value of the constant: Gamma
   */
  su2double GetGamma(void);
  
  /*!
   * \brief Get the values of the CFL adapation.
   * \return Value of CFL adapation
   */
  su2double GetCFL_AdaptParam(unsigned short val_index);
  
  /*!
   * \brief Get the values of the CFL adapation.
   * \return Value of CFL adapation
   */
  bool GetCFL_Adapt(void);
  
  /*!
   * \brief Get the values of the CFL adapation.
   * \return Value of CFL adapation
   */
  su2double GetHTP_Axis(unsigned short val_index);
  
  /*!
   * \brief Get the value of the limits for the sections.
   * \return Value of the limits for the sections.
   */
  su2double GetStations_Bounds(unsigned short val_var);
  
  /*!
   * \brief Get the value of the vector that connects the cartesian axis with a sherical or cylindrical one.
   * \return Coordinate of the Axis.
   */
  su2double GetFFD_Axis(unsigned short val_var);
  
  /*!
   * \brief Get the value of the bulk modulus.
   * \return Value of the bulk modulus.
   */
  su2double GetBulk_Modulus(void);
  
  /*!
   * \brief Get the epsilon^2 multiplier for Beta in the incompressible preconditioner.
   * \return Value of the epsilon^2 multiplier for Beta in the incompressible preconditioner.
   */
  su2double GetBeta_Factor(void);
  
  /*!
   * \brief Get the value of specific gas constant.
   * \return Value of the constant: Gamma
   */
  su2double GetGas_Constant(void);
  
  /*!
   * \brief Get the value of specific gas constant.
   * \return Value of the constant: Gamma
   */
  su2double GetGas_ConstantND(void);
  
  /*!
   * \brief Get the value of the molecular weight for an incompressible ideal gas (g/mol).
   * \return Value of the molecular weight for an incompressible ideal gas (g/mol).
   */
  su2double GetMolecular_Weight(void);
  
  /*!
   * \brief Get the value of specific heat at constant pressure.
   * \return Value of the constant: Cp
   */
  su2double GetSpecific_Heat_Cp(void);

  /*!
   * \brief Get the value of the specific heat for solids.
   * \return Specific heat number (solid).
   */
  su2double GetSpecific_Heat_Cp_Solid(void);
  
  /*!
   * \brief Get the non-dimensional value of specific heat at constant pressure.
   * \return Value of the non-dim. constant: Cp
   */
  su2double GetSpecific_Heat_CpND(void);

  /*!
   * \brief Get the value of specific heat at constant volume.
   * \return Value of the constant: Cv
   */
  su2double GetSpecific_Heat_Cv(void);
  
  /*!
   * \brief Get the non-dimensional value of specific heat at constant volume.
   * \return Value of the non-dim. constant: Cv
   */
  su2double GetSpecific_Heat_CvND(void);

  /*!
   * \brief Get the coefficients of the Blottner viscosity model
   * \param[in] val_Species - Index of the species
   * \param[in] val_Coeff - Index of the coefficient (As, Bs, Cs)
   * \return Value of the Blottner coefficient
   */
  su2double GetBlottnerCoeff(unsigned short val_Species, unsigned short val_Coeff);
  
  /*!
   * \brief Get the p-norm for heat-flux objective functions (adjoint problem).
   * \return Value of the heat flux p-norm
   */
  su2double GetPnormHeat(void);
  
  /*!
   * \brief Get the value of wall temperature.
   * \return Value of the constant: Temperature
   */
  su2double GetWallTemperature(void);
  
  /*!
   * \brief Get the reference value for the specific gas constant.
   * \return Reference value for the specific gas constant.
   */
  su2double GetGas_Constant_Ref(void);
  
  /*!
   * \brief Get the reference value for the heat flux.
   * \return Reference value for the heat flux.
   */
  su2double GetHeat_Flux_Ref(void);

  /*!
   * \brief Get the value of the frestream temperature.
   * \return Freestream temperature.
   */
  su2double GetTemperature_FreeStream(void);
  
  /*!
   * \brief Get the value of the frestream temperature.
   * \return Freestream temperature.
   */
  su2double GetEnergy_FreeStream(void);
  
  /*!
   * \brief Get the value of the frestream temperature.
   * \return Freestream temperature.
   */
  su2double GetViscosity_FreeStream(void);
  
  /*!
   * \brief Get the value of the frestream temperature.
   * \return Freestream temperature.
   */
  su2double GetDensity_FreeStream(void);

  /*!
   * \brief Get the value of the solid density.
   * \return Solid density.
   */
  su2double GetDensity_Solid(void);
  
  /*!
   * \brief Get the value of the frestream temperature.
   * \return Freestream temperature.
   */
  su2double GetModVel_FreeStream(void);
  
  /*!
   * \brief Get the value of the frestream temperature.
   * \return Freestream temperature.
   */
  su2double GetModVel_FreeStreamND(void);
  
  /*!
   * \brief Get the value of the frestream vibrational-electronic temperature.
   * \return Freestream temperature.
   */
  su2double GetTemperature_ve_FreeStream(void);
  
  /*!
   * \brief Get the value of the laminar Prandtl number.
   * \return Laminar Prandtl number.
   */
  su2double GetPrandtl_Lam(void);
  
  /*!
   * \brief Get the value of the turbulent Prandtl number.
   * \return Turbulent Prandtl number.
   */
  su2double GetPrandtl_Turb(void);

  /*!
   * \brief Get the value of the thermal conductivity for solids.
   * \return Thermal conductivity (solid).
   */
  su2double GetThermalConductivity_Solid(void);

  /*!
   * \brief Get the value of the thermal diffusivity for solids.
   * \return Thermal conductivity (solid).
   */
  su2double GetThermalDiffusivity_Solid(void);

  /*!
   * \brief Get the temperature in solids at freestream conditions.
   * \return Freestream temperature (solid).
   */
  su2double GetTemperature_Freestream_Solid(void);
  
  /*!
   * \brief Get the value of the reference length for non-dimensionalization.
   *        This value should always be 1 internally, and is not user-specified.
   * \return Reference length for non-dimensionalization.
   */
  su2double GetLength_Ref(void);
  
  /*!
   * \brief Get the value of the reference pressure for non-dimensionalization.
   * \return Reference pressure for non-dimensionalization.
   */
  su2double GetPressure_Ref(void);
  
  /*!
   * \brief Get the value of the reference pressure for non-dimensionalization.
   * \return Reference pressure for non-dimensionalization.
   */
  su2double GetEnergy_Ref(void);
  
  /*!
   * \brief Get the value of the reference temperature for non-dimensionalization.
   * \return Reference temperature for non-dimensionalization.
   */
  su2double GetTemperature_Ref(void);
  
  /*!
   * \brief Get the value of the reference density for non-dimensionalization.
   * \return Reference density for non-dimensionalization.
   */
  su2double GetDensity_Ref(void);
  
  /*!
   * \brief Get the value of the reference velocity for non-dimensionalization.
   * \return Reference velocity for non-dimensionalization.
   */
  su2double GetVelocity_Ref(void);
  
  /*!
   * \brief Get the value of the reference time for non-dimensionalization.
   * \return Reference time for non-dimensionalization.
   */
  su2double GetTime_Ref(void);
  
  /*!
   * \brief Get the value of the reference viscosity for non-dimensionalization.
   * \return Reference viscosity for non-dimensionalization.
   */
  su2double GetViscosity_Ref(void);
  
  /*!
   * \brief Get the value of the reference viscosity for non-dimensionalization.
   * \return Reference viscosity for non-dimensionalization.
   */
  su2double GetHighlite_Area(void);
  
  /*!
   * \brief Get the value of the reference viscosity for non-dimensionalization.
   * \return Reference viscosity for non-dimensionalization.
   */
  su2double GetFan_Poly_Eff(void);
  
  /*!
   * \brief Get the value of the reference conductivity for non-dimensionalization.
   * \return Reference conductivity for non-dimensionalization.
   */
  su2double GetConductivity_Ref(void);
  
  /*!
   * \brief Get the value of the reference angular velocity for non-dimensionalization.
   * \return Reference angular velocity for non-dimensionalization.
   */
  su2double GetOmega_Ref(void);
  
  /*!
   * \brief Get the value of the reference force for non-dimensionalization.
   * \return Reference force for non-dimensionalization.
   */
  su2double GetForce_Ref(void);
  
  /*!
   * \brief Get the value of the non-dimensionalized freestream pressure.
   * \return Non-dimensionalized freestream pressure.
   */
  su2double GetPressure_FreeStream(void);
  
  /*!
   * \brief Get the value of the non-dimensionalized freestream pressure.
   * \return Non-dimensionalized freestream pressure.
   */
  su2double GetPressure_FreeStreamND(void);
  
  /*!
   * \brief Get the value of the thermodynamic pressure.
   * \return Thermodynamic pressure.
   */
  su2double GetPressure_Thermodynamic(void);
  
  /*!
   * \brief Get the value of the non-dimensionalized thermodynamic pressure.
   * \return Non-dimensionalized thermodynamic pressure.
   */
  su2double GetPressure_ThermodynamicND(void);

  /*!
   * \brief Get the vector of the dimensionalized freestream velocity.
   * \return Dimensionalized freestream velocity vector.
   */
  su2double* GetVelocity_FreeStream(void);
  
  /*!
   * \brief Get the value of the non-dimensionalized freestream temperature.
   * \return Non-dimensionalized freestream temperature.
   */
  su2double GetTemperature_FreeStreamND(void);
  
  /*!
   * \brief Get the value of the non-dimensionalized freestream density.
   * \return Non-dimensionalized freestream density.
   */
  su2double GetDensity_FreeStreamND(void);
  
  /*!
   * \brief Get the vector of the non-dimensionalized freestream velocity.
   * \return Non-dimensionalized freestream velocity vector.
   */
  su2double* GetVelocity_FreeStreamND(void);
  
  /*!
   * \brief Get the value of the non-dimensionalized freestream energy.
   * \return Non-dimensionalized freestream energy.
   */
  su2double GetEnergy_FreeStreamND(void);
  
  /*!
   * \brief Get the value of the non-dimensionalized freestream viscosity.
   * \return Non-dimensionalized freestream viscosity.
   */
  su2double GetViscosity_FreeStreamND(void);
  
  /*!
   * \brief Get the value of the non-dimensionalized freestream viscosity.
   * \return Non-dimensionalized freestream viscosity.
   */
  su2double GetTke_FreeStreamND(void);
  
  /*!
   * \brief Get the value of the non-dimensionalized freestream viscosity.
   * \return Non-dimensionalized freestream viscosity.
   */
  su2double GetOmega_FreeStreamND(void);
  
  /*!
   * \brief Get the value of the non-dimensionalized freestream viscosity.
   * \return Non-dimensionalized freestream viscosity.
   */
  su2double GetTke_FreeStream(void);
  
  /*!
   * \brief Get the value of the non-dimensionalized freestream viscosity.
   * \return Non-dimensionalized freestream viscosity.
   */
  su2double GetOmega_FreeStream(void);
  
  /*!
   * \brief Get the value of the non-dimensionalized freestream intermittency.
   * \return Non-dimensionalized freestream intermittency.
   */
  su2double GetIntermittency_FreeStream(void);
  
  /*!
   * \brief Get the value of the non-dimensionalized freestream turbulence intensity.
   * \return Non-dimensionalized freestream intensity.
   */
  su2double GetTurbulenceIntensity_FreeStream(void);
  
  /*!
   * \brief Get the value of the non-dimensionalized freestream turbulence intensity.
   * \return Non-dimensionalized freestream intensity.
   */
  su2double GetNuFactor_FreeStream(void);
  
  /*!
   * \brief Get the value of the non-dimensionalized engine turbulence intensity.
   * \return Non-dimensionalized engine intensity.
   */
  su2double GetNuFactor_Engine(void);
  
  /*!
   * \brief Get the value of the non-dimensionalized actuator disk turbulence intensity.
   * \return Non-dimensionalized actuator disk intensity.
   */
  su2double GetSecondaryFlow_ActDisk(void);
  
  /*!
   * \brief Get the value of the non-dimensionalized actuator disk turbulence intensity.
   * \return Non-dimensionalized actuator disk intensity.
   */
  su2double GetInitial_BCThrust(void);
  
  /*!
   * \brief Get the value of the non-dimensionalized actuator disk turbulence intensity.
   * \return Non-dimensionalized actuator disk intensity.
   */
  void SetInitial_BCThrust(su2double val_bcthrust);
  
  /*!
   * \brief Get the value of the turbulent to laminar viscosity ratio.
   * \return Ratio of turbulent to laminar viscosity ratio.
   */
  su2double GetTurb2LamViscRatio_FreeStream(void);
  
  /*!
   * \brief Get the vector of free stream mass fraction values.
   * \return Ratio of species mass to mixture mass.
   */
  su2double* GetMassFrac_FreeStream(void);
  
  /*!
   * \brief Get the value of the Reynolds length.
   * \return Reynolds length.
   */
  su2double GetLength_Reynolds(void);
  
  /*!
   * \brief Get the start up iterations using the fine grid, this works only for multigrid problems.
   * \return Start up iterations using the fine grid.
   */
  unsigned short GetnStartUpIter(void);
  
  /*!
   * \brief Get the reference area for non dimensional coefficient computation. If the value from the
   *        is 0 then, the code will compute the reference area using the projection of the shape into
   *        the z plane (3D) or the x plane (2D).
   * \return Value of the reference area for coefficient computation.
   */
  su2double GetRefArea(void);
  
  /*!
   * \brief Get the wave speed.
   * \return Value of the wave speed.
   */
  su2double GetWaveSpeed(void);
  
  /*!
   * \brief Get the wave speed.
   * \return Value of the wave speed.
   */
  su2double GetThermalDiffusivity(void);
  
  /*!
   * \brief Get the thermal expansion coefficient.
   * \return Value of the thermal expansion coefficient.
   */
  su2double GetThermal_Expansion_Coeff(void);

  /*!
   * \brief Get the non-dim. thermal expansion coefficient.
   * \return Value of the non-dim. thermal expansion coefficient.
   */
  su2double GetThermal_Expansion_CoeffND(void);

  /*!
   * \brief Set the thermal expansion coefficient.
   * \param[in] val_thermal_expansion - thermal expansion coefficient
   */
  void SetThermal_Expansion_Coeff(su2double val_thermal_expansion);

  /*!
   * \brief Set the non-dim. thermal expansion coefficient.
   * \param[in] val_thermal_expansion - non-dim. thermal expansion coefficient
   */
  void SetThermal_Expansion_CoeffND(su2double val_thermal_expansionnd);

  /*!
   * \brief Get the value of the reference density for custom incompressible non-dimensionalization.
   * \return Reference density for custom incompressible non-dimensionalization.
   */
  su2double GetInc_Density_Ref(void);

  /*!
   * \brief Get the value of the reference velocity for custom incompressible non-dimensionalization.
   * \return Reference velocity for custom incompressible non-dimensionalization.
   */
  su2double GetInc_Velocity_Ref(void);

  /*!
   * \brief Get the value of the reference temperature for custom incompressible non-dimensionalization.
   * \return Reference temperature for custom incompressible non-dimensionalization.
   */
  su2double GetInc_Temperature_Ref(void);

  /*!
   * \brief Get the value of the initial density for incompressible flows.
   * \return Initial density for incompressible flows.
   */
  su2double GetInc_Density_Init(void);

  /*!
   * \brief Get the value of the initial velocity for incompressible flows.
   * \return Initial velocity for incompressible flows.
   */
  su2double* GetInc_Velocity_Init(void);

  /*!
   * \brief Get the value of the initial temperature for incompressible flows.
   * \return Initial temperature for incompressible flows.
   */
  su2double GetInc_Temperature_Init(void);

  /*!
   * \brief Get the Young's modulus of elasticity.
   * \return Value of the Young's modulus of elasticity.
   */
  su2double GetElasticyMod(unsigned short id_val);
  
  /*!
    * \brief Decide whether to apply DE effects to the model.
    * \return <code>TRUE</code> if the DE effects are to be applied, <code>FALSE</code> otherwise.
    */
  
  bool GetDE_Effects(void);
  
  /*!
    * \brief Decide whether to predict the DE effects for the next time step.
    * \return <code>TRUE</code> if the DE effects are to be applied, <code>FALSE</code> otherwise.
    */
  
  bool GetDE_Predicted(void);
  
  /*!
   * \brief Get the number of different electric constants.
   * \return Value of the DE modulus.
   */
  unsigned short GetnElectric_Constant(void);

  /*!
   * \brief Get the value of the DE modulus.
   * \return Value of the DE modulus.
   */
  su2double GetElectric_Constant(unsigned short iVar);

  /*!
   * \brief Get the value of the B constant in the Knowles material model.
   * \return Value of the B constant in the Knowles material model.
   */
  su2double GetKnowles_B(void);

  /*!
   * \brief Get the value of the N constant in the Knowles material model.
   * \return Value of the N constant in the Knowles material model.
   */
  su2double GetKnowles_N(void);

  /*!
   * \brief Get the kind of design variable for FEA.
   * \return Value of the DE voltage.
   */
  unsigned short GetDV_FEA(void);

  /*!
   * \brief Get the ID of the reference node.
   * \return Number of FSI subiters.
   */
  unsigned long GetRefNode_ID(void);

  /*!
   * \brief Get the values for the reference node displacement.
   * \param[in] val_coeff - Index of the displacement.
   */
  su2double GetRefNode_Displacement(unsigned short val_coeff);

  /*!
   * \brief Get the penalty weight value for the objective function.
   * \return  Penalty weight value for the reference geometry objective function.
   */
  su2double GetRefNode_Penalty(void);

  /*!
    * \brief Decide whether it's necessary to read a reference geometry.
    * \return <code>TRUE</code> if it's necessary to read a reference geometry, <code>FALSE</code> otherwise.
    */

  bool GetRefGeom(void);

  /*!
   * \brief Get the name of the file with the reference geometry of the structural problem.
   * \return Name of the file with the reference geometry of the structural problem.
   */
  string GetRefGeom_FEMFileName(void);

  /*!
   * \brief Get the format of the reference geometry file.
   * \return Format of the reference geometry file.
   */
  unsigned short GetRefGeom_FileFormat(void);

    /*!
   * \brief Formulation for 2D elasticity (plane stress - strain)
   * \return Flag to 2D elasticity model.
   */
  unsigned short GetElas2D_Formulation(void);
  
  /*!
   * \brief Decide whether it's necessary to read a reference geometry.
   * \return <code>TRUE</code> if it's necessary to read a reference geometry, <code>FALSE</code> otherwise.
   */
  
  bool GetPrestretch(void);
  
  /*!
    * \brief Decide whether it's necessary to add the cross term for adjoint FSI.
    * \return <code>TRUE</code> if it's necessary to add the cross term, <code>FALSE</code> otherwise.
    */
  
  bool Add_CrossTerm(void);
  
  /*!
    * \brief Set the boolean addCrossTerm to true or false.
    */
  
  void Set_CrossTerm(bool needCrossTerm);

  /*!
   * \brief Get the name of the file with the element properties for structural problems.
   * \return Name of the file with the element properties of the structural problem.
   */
  string GetFEA_FileName(void);

  /*!
   * \brief Get the name of the file with the reference geometry of the structural problem.
   * \return Name of the file with the reference geometry of the structural problem.
   */
  string GetPrestretch_FEMFileName(void);
  
  /*!
   * \brief Get the Poisson's ratio.
   * \return Value of the Poisson's ratio.
   */
  su2double GetPoissonRatio(unsigned short id_val);
  
  /*!
   * \brief Get the Material Density.
   * \return Value of the Material Density.
   */
  su2double GetMaterialDensity(unsigned short id_val);
  
  /*!
   * \brief Compressibility/incompressibility of the solids analysed using the structural solver.
   * \return Compressible or incompressible.
   */
  unsigned short GetMaterialCompressibility(void);
  
  /*!
   * \brief Compressibility/incompressibility of the solids analysed using the structural solver.
   * \return Compressible or incompressible.
   */
  unsigned short GetMaterialModel(void);
  
  /*!
   * \brief Geometric conditions for the structural solver.
   * \return Small or large deformation structural analysis.
   */
  unsigned short GetGeometricConditions(void);
  
  /*!
   * \brief Get the reference length for computing moment (the default value is 1).
   * \return Reference length for moment computation.
   */
  su2double GetRefLength(void);
  
  /*!
   * \brief Get the reference element length for computing the slope limiting epsilon.
   * \return Reference element length for slope limiting epsilon.
   */
  su2double GetRefElemLength(void);
  
  /*!
   * \brief Get the reference coefficient for detecting sharp edges.
   * \return Reference coefficient for detecting sharp edges.
   */
  su2double GetRefSharpEdges(void);
  
  /*!
   * \brief Get the volume of the whole domain using the fine grid, this value is common for all the grids
   *        in the multigrid method.
   * \return Volume of the whole domain.
   */
  su2double GetDomainVolume(void);
  
  /*!
   * \brief In case the <i>RefArea</i> is equal to 0 then, it is necessary to compute a reference area,
   *        with this function we set the value of the reference area.
   * \param[in] val_area - Value of the reference area for non dimensional coefficient computation.
   */
  void SetRefArea(su2double val_area);
  
  /*!
   * \brief In case the <i>SemiSpan</i> is equal to 0 then, it is necessary to compute the max y distance,
   *        with this function we set the value of the semi span.
   * \param[in] val_semispan - Value of the semispan.
   */
  void SetSemiSpan(su2double val_semispan);
  
  /*!
   * \brief Set the value of the domain volume computed on the finest grid.
   * \note This volume do not include the volume of the body that is being simulated.
   * \param[in] val_volume - Value of the domain volume computed on the finest grid.
   */
  void SetDomainVolume(su2double val_volume);
  
  /*!
   * \brief Set the finest mesh in a multigrid strategy.
   * \note If we are using a Full Multigrid Strategy or a start up with finest grid, it is necessary
   *       to change several times the finest grid.
   * \param[in] val_finestmesh - Index of the finest grid.
   */
  void SetFinestMesh(unsigned short val_finestmesh);
  
  /*!
   * \brief Set the kind of time integration scheme.
   * \note If we are solving different equations it will be necessary to change several
   *       times the kind of time integration, to choose the right scheme.
   * \param[in] val_kind_timeintscheme - Kind of time integration scheme.
   */
  void SetKind_TimeIntScheme(unsigned short val_kind_timeintscheme);
  
  /*!
   * \brief Set the parameters of the convective numerical scheme.
   * \note The parameters will change because we are solving different kind of equations.
   * \param[in] val_kind_convnumscheme - Center or upwind scheme.
   * \param[in] val_kind_centered - If centered scheme, kind of centered scheme (JST, etc.).
   * \param[in] val_kind_upwind - If upwind scheme, kind of upwind scheme (Roe, etc.).
   * \param[in] val_kind_slopelimit - If upwind scheme, kind of slope limit.
   * \param[in] val_muscl - Define if we apply a MUSCL scheme or not.
   */
  void SetKind_ConvNumScheme(unsigned short val_kind_convnumscheme, unsigned short val_kind_centered,
                             unsigned short val_kind_upwind, unsigned short val_kind_slopelimit, bool val_muscl);
  
  /*!
   * \brief Get the value of limiter coefficient.
   * \return Value of the limiter coefficient.
   */
  su2double GetVenkat_LimiterCoeff(void);
  
  /*!
   * \brief Freeze the value of the limiter after a number of iterations.
   * \return Number of iterations.
   */
  unsigned long GetLimiterIter(void);
  
  /*!
   * \brief Get the value of sharp edge limiter.
   * \return Value of the sharp edge limiter coefficient.
   */
  su2double GetAdjSharp_LimiterCoeff(void);
  
  /*!
   * \brief Get the Reynolds number. Dimensionless number that gives a measure of the ratio of inertial forces
   *        to viscous forces and consequently quantifies the relative importance of these two types of forces
   *        for given flow condition.
   * \return Value of the Reynolds number.
   */
  su2double GetReynolds(void);
  
  /*!
   * \brief Get the Froude number for free surface problems.
   * \return Value of the Froude number.
   */
  su2double GetFroude(void);
  
  /*!
   * \brief Set the Froude number for free surface problems.
   * \return Value of the Froude number.
   */
  void SetFroude(su2double val_froude);
  
  /*!
   * \brief Set the Froude number for free surface problems.
   * \return Value of the Froude number.
   */
  void SetMach(su2double val_mach);
  
  /*!
   * \brief Set the Froude number for free surface problems.
   * \return Value of the Froude number.
   */
  void SetReynolds(su2double val_reynolds);
  
  /*!
   * \brief Set the Froude number for free surface problems.
   * \return Value of the Froude number.
   */
  void SetLength_Ref(su2double val_length_ref);
  
  /*!
   * \brief Set the Froude number for free surface problems.
   * \return Value of the Froude number.
   */
  void SetVelocity_Ref(su2double val_velocity_ref);
  
  /*!
   * \brief Set the Froude number for free surface problems.
   * \return Value of the Froude number.
   */
  void SetPressure_Ref(su2double val_pressure_ref);
  
  /*!
   * \brief Set the Froude number for free surface problems.
   * \return Value of the Froude number.
   */
  void SetDensity_Ref(su2double val_density_ref);
  
  /*!
   * \brief Set the reference temperature.
   * \return Value of the Froude number.
   */
  void SetTemperature_Ref(su2double val_temperature_ref);
  
  /*!
   * \brief Set the Froude number for free surface problems.
   * \return Value of the Froude number.
   */
  void SetTime_Ref(su2double val_time_ref);
  
  /*!
   * \brief Set the Froude number for free surface problems.
   * \return Value of the Froude number.
   */
  void SetEnergy_Ref(su2double val_energy_ref);
  
  /*!
   * \brief Set the Froude number for free surface problems.
   * \return Value of the Froude number.
   */
  void SetOmega_Ref(su2double val_omega_ref);
  
  /*!
   * \brief Set the Froude number for free surface problems.
   * \return Value of the Froude number.
   */
  void SetForce_Ref(su2double val_force_ref);
  
  /*!
   * \brief Set the Froude number for free surface problems.
   * \return Value of the Froude number.
   */
  void SetGas_Constant_Ref(su2double val_gas_constant_ref);
  
  /*!
   * \brief Set the Froude number for free surface problems.
   * \return Value of the Froude number.
   */
  void SetGas_Constant(su2double val_gas_constant);
  
  /*!
   * \brief Set the value of the specific heat at constant pressure (incompressible fluids with energy equation).
   * \param[in] val_specific_heat_cp - specific heat at constant pressure.
   */
  void SetSpecific_Heat_Cp(su2double val_specific_heat_cp);

  /*!
   * \brief Set the non-dimensional value of the specific heat at constant pressure (incompressible fluids with energy equation).
   * \param[in] val_specific_heat_cpnd - non-dim. specific heat at constant pressure.
   */
  void SetSpecific_Heat_CpND(su2double val_specific_heat_cpnd);

  /*!
   * \brief Set the value of the specific heat at constant volume (incompressible fluids with energy equation).
   * \param[in] val_specific_heat_cv - specific heat at constant volume.
   */
  void SetSpecific_Heat_Cv(su2double val_specific_heat_cv);

  /*!
   * \brief Set the non-dimensional value of the specific heat at constant volume (incompressible fluids with energy equation).
   * \param[in] val_specific_heat_cvnd - non-dim. specific heat at constant pressure.
   */
  void SetSpecific_Heat_CvND(su2double val_specific_heat_cvnd);

  /*!
   * \brief Set the heat flux reference value.
   * \return Value of the reference heat flux.
   */
  void SetHeat_Flux_Ref(su2double val_heat_flux_ref);

  /*!
   * \brief Set the Froude number for free surface problems.
   * \return Value of the Froude number.
   */
  void SetViscosity_Ref(su2double val_viscosity_ref);
  
  /*!
   * \brief Set the Froude number for free surface problems.
   * \return Value of the Froude number.
   */
  void SetConductivity_Ref(su2double val_conductivity_ref);
  
  /*!
   * \brief Set the Froude number for free surface problems.
   * \return Value of the Froude number.
   */
  void SetPressure_FreeStreamND(su2double val_pressure_freestreamnd);
  
  /*!
   * \brief Set the Froude number for free surface problems.
   * \return Value of the Froude number.
   */
  void SetPressure_FreeStream(su2double val_pressure_freestream);
  
  /*!
   * \brief Set the non-dimensionalized thermodynamic pressure for low Mach problems.
   * \return Value of the non-dimensionalized thermodynamic pressure.
   */
  void SetPressure_ThermodynamicND(su2double val_pressure_thermodynamicnd);
  
  /*!
   * \brief Set the thermodynamic pressure for low Mach problems.
   * \return Value of the thermodynamic pressure.
   */
  void SetPressure_Thermodynamic(su2double val_pressure_thermodynamic);

  /*!
   * \brief Set the Froude number for free surface problems.
   * \return Value of the Froude number.
   */
  void SetDensity_FreeStreamND(su2double val_density_freestreamnd);
  
  /*!
   * \brief Set the Froude number for free surface problems.
   * \return Value of the Froude number.
   */
  void SetDensity_FreeStream(su2double val_density_freestream);
  
  /*!
   * \brief Set the Froude number for free surface problems.
   * \return Value of the Froude number.
   */
  void SetViscosity_FreeStream(su2double val_viscosity_freestream);
  
  /*!
   * \brief Set the Froude number for free surface problems.
   * \return Value of the Froude number.
   */
  void SetModVel_FreeStream(su2double val_modvel_freestream);
  
  /*!
   * \brief Set the Froude number for free surface problems.
   * \return Value of the Froude number.
   */
  void SetModVel_FreeStreamND(su2double val_modvel_freestreamnd);
  
  /*!
   * \brief Set the Froude number for free surface problems.
   * \return Value of the Froude number.
   */
  void SetTemperature_FreeStream(su2double val_temperature_freestream);
  
  /*!
   * \brief Set the Froude number for free surface problems.
   * \return Value of the Froude number.
   */
  void SetTemperature_FreeStreamND(su2double val_temperature_freestreamnd);
  
  /*!
   * \brief Set the Froude number for free surface problems.
   * \return Value of the Froude number.
   */
  void SetGas_ConstantND(su2double val_gas_constantnd);
  
  /*!
   * \brief Set the free-stream velocity.
   * \param[in] val_velocity_freestream - Value of the free-stream velocity component.
   * \param[in] val_dim - Value of the current dimension.
   */
  void SetVelocity_FreeStream(su2double val_velocity_freestream, unsigned short val_dim);

  /*!
   * \brief Set the Froude number for free surface problems.
   * \return Value of the Froude number.
   */
  void SetVelocity_FreeStreamND(su2double val_velocity_freestreamnd, unsigned short val_dim);
  
  /*!
   * \brief Set the Froude number for free surface problems.
   * \return Value of the Froude number.
   */
  void SetViscosity_FreeStreamND(su2double val_viscosity_freestreamnd);
  
  /*!
   * \brief Set the Froude number for free surface problems.
   * \return Value of the Froude number.
   */
  void SetTke_FreeStreamND(su2double val_tke_freestreamnd);
  
  /*!
   * \brief Set the Froude number for free surface problems.
   * \return Value of the Froude number.
   */
  void SetOmega_FreeStreamND(su2double val_omega_freestreamnd);
  
  /*!
   * \brief Set the Froude number for free surface problems.
   * \return Value of the Froude number.
   */
  void SetTke_FreeStream(su2double val_tke_freestream);
  
  /*!
   * \brief Set the Froude number for free surface problems.
   * \return Value of the Froude number.
   */
  void SetOmega_FreeStream(su2double val_omega_freestream);
  
  /*!
   * \brief Set the Froude number for free surface problems.
   * \return Value of the Froude number.
   */
  void SetEnergy_FreeStreamND(su2double val_energy_freestreamnd);
  
  /*!
   * \brief Set the Froude number for free surface problems.
   * \return Value of the Froude number.
   */
  void SetEnergy_FreeStream(su2double val_energy_freestream);

  /*!
   * \brief Set the thermal diffusivity for solids.
   * \return Value of the Froude number.
   */
  void SetThermalDiffusivity_Solid(su2double val_thermal_diffusivity);
  
  /*!
   * \brief Set the Froude number for free surface problems.
   * \return Value of the Froude number.
   */
  void SetTotal_UnstTimeND(su2double val_total_unsttimend);
  
  /*!
   * \brief Get the angle of attack of the body. This is the angle between a reference line on a lifting body
   *        (often the chord line of an airfoil) and the vector representing the relative motion between the
   *        lifting body and the fluid through which it is moving.
   * \return Value of the angle of attack.
   */
  su2double GetAoA(void);
  
  /*!
   * \brief Get the off set angle of attack of the body. The solution and the geometry
   *        file are able to modifity the angle of attack in the config file
   * \return Value of the off set angle of attack.
   */
  su2double GetAoA_Offset(void);
  
  /*!
   * \brief Get the off set sideslip angle of the body. The solution and the geometry
   *        file are able to modifity the angle of attack in the config file
   * \return Value of the off set sideslip angle.
   */
  su2double GetAoS_Offset(void);
  
  /*!
   * \brief Get the functional sensitivity with respect to changes in the angle of attack.
   * \return Value of the angle of attack.
   */
  su2double GetAoA_Sens(void);
  
  /*!
   * \brief Set the angle of attack.
   * \param[in] val_AoA - Value of the angle of attack.
   */
  void SetAoA(su2double val_AoA);
  
  /*!
   * \brief Set the off set angle of attack.
   * \param[in] val_AoA - Value of the angle of attack.
   */
  void SetAoA_Offset(su2double val_AoA_offset);
  
  /*!
   * \brief Set the off set sideslip angle.
   * \param[in] val_AoA - Value of the off set sideslip angle.
   */
  void SetAoS_Offset(su2double val_AoS_offset);
  
  /*!
   * \brief Set the angle of attack.
   * \param[in] val_AoA - Value of the angle of attack.
   */
  void SetAoA_Sens(su2double val_AoA_sens);
  
  /*!
   * \brief Set the angle of attack.
   * \param[in] val_AoA - Value of the angle of attack.
   */
  void SetAoS(su2double val_AoS);
  
  /*!
   * \brief Get the angle of sideslip of the body. It relates to the rotation of the aircraft centerline from
   *        the relative wind.
   * \return Value of the angle of sideslip.
   */
  su2double GetAoS(void);
  
  /*!
   * \brief Get the charge coefficient that is used in the poissonal potential simulation.
   * \return Value of the charge coefficient.
   */
  su2double GetChargeCoeff(void);
  
  /*!
   * \brief Get the number of multigrid levels.
   * \return Number of multigrid levels (without including the original grid).
   */
  unsigned short GetnMGLevels(void);
  
  /*!
   * \brief Set the number of multigrid levels.
   * \param[in] val_nMGLevels - Index of the mesh were the CFL is applied
   */
  void SetMGLevels(unsigned short val_nMGLevels);
  
  /*!
   * \brief Get the index of the finest grid.
   * \return Index of the finest grid in a multigrid strategy, this is 0 unless we are
   performing a Full multigrid.
   */
  unsigned short GetFinestMesh(void);
  
  /*!
   * \brief Get the kind of multigrid (V or W).
   * \note This variable is used in a recursive way to perform the different kind of cycles
   * \return 0 or 1 depending of we are dealing with a V or W cycle.
   */
  unsigned short GetMGCycle(void);
  
  /*!
   * \brief Get the king of evaluation in the geometrical module.
   * \return 0 or 1 depending of we are dealing with a V or W cycle.
   */
  unsigned short GetGeometryMode(void);
  
  /*!
   * \brief Get the Courant Friedrich Levi number for each grid.
   * \param[in] val_mesh - Index of the mesh were the CFL is applied.
   * \return CFL number for each grid.
   */
  su2double GetCFL(unsigned short val_mesh);

  /*!
   * \brief Get the Courant Friedrich Levi number for solid solvers.
   * \param[in] val_mesh - Index of the mesh were the CFL is applied.
   * \return CFL number for each grid.
   */
  su2double GetCFL_Solid(void);
  
  /*!
   * \brief Get the Courant Friedrich Levi number for each grid.
   * \param[in] val_mesh - Index of the mesh were the CFL is applied.
   * \return CFL number for each grid.
   */
  void SetCFL(unsigned short val_mesh, su2double val_cfl);

  /*!
   * \brief Get the Courant Friedrich Levi number for unsteady simulations.
   * \return CFL number for unsteady simulations.
   */
  su2double GetUnst_CFL(void);

  /*!
   * \brief Get information about element reorientation
   * \return 	<code>TRUE</code> means that elements can be reoriented if suspected unhealthy
   */
  bool GetReorientElements(void);
  
  /*!
   * \brief Get the Courant Friedrich Levi number for unsteady simulations.
   * \return CFL number for unsteady simulations.
   */
  su2double GetMax_DeltaTime(void);
  
  /*!
   * \brief Get a parameter of the particular design variable.
   * \param[in] val_dv - Number of the design variable that we want to read.
   * \param[in] val_param - Index of the parameter that we want to read.
   * \return Design variable parameter.
   */
  su2double GetParamDV(unsigned short val_dv, unsigned short val_param);
  
  /*!
   * \brief Get the coordinates of the FFD corner points.
   * \param[in] val_ffd - Index of the FFD box.
   * \param[in] val_coord - Index of the coordinate that we want to read.
   * \return Value of the coordinate.
   */
  su2double GetCoordFFDBox(unsigned short val_ffd, unsigned short val_index);
  
  /*!
   * \brief Get the degree of the FFD corner points.
   * \param[in] val_ffd - Index of the FFD box.
   * \param[in] val_degree - Index (I,J,K) to obtain the degree.
   * \return Value of the degree in a particular direction.
   */
  unsigned short GetDegreeFFDBox(unsigned short val_ffd, unsigned short val_index);
  
  /*!
   * \brief Get the FFD Tag of a particular design variable.
   * \param[in] val_dv - Number of the design variable that we want to read.
   * \return Name of the FFD box.
   */
  string GetFFDTag(unsigned short val_dv);
  
  /*!
   * \brief Get the FFD Tag of a particular FFD box.
   * \param[in] val_ffd - Number of the FFD box that we want to read.
   * \return Name of the FFD box.
   */
  string GetTagFFDBox(unsigned short val_ffd);
  
  /*!
   * \brief Get the number of design variables.
   * \return Number of the design variables.
   */
  unsigned short GetnDV(void);
  
  /*!
   * \brief Get the number of design variables.
   * \return Number of the design variables.
   */
  unsigned short GetnDV_Value(unsigned short iDV);
  
  /*!
   * \brief Get the number of FFD boxes.
   * \return Number of FFD boxes.
   */
  unsigned short GetnFFDBox(void);
  
  /*!
   * \brief Get the required continuity level at the surface intersection with the FFD
   * \return Continuity level at the surface intersection.
   */
  unsigned short GetFFD_Continuity(void);
  
  /*!
   * \brief Get the coordinate system that we are going to use to define the FFD
   * \return Coordinate system (cartesian, spherical, etc).
   */
  unsigned short GetFFD_CoordSystem(void);
  
  /*!
   * \brief Get the kind of FFD Blending function.
   * \return Kind of FFD Blending function.
   */
  unsigned short GetFFD_Blending(void);
  
  /*!
   * \brief Get the kind BSpline Order in i,j,k direction.
   * \return The kind BSpline Order in i,j,k direction.
   */
  su2double* GetFFD_BSplineOrder();
  
  /*!
   * \brief Get the number of Runge-Kutta steps.
   * \return Number of Runge-Kutta steps.
   */
  unsigned short GetnRKStep(void);
  
  /*!
   * \brief Get the total number of boundary markers.
   * \return Total number of boundary markers.
   */
  unsigned short GetnMarker_All(void);
  
  /*!
   * \brief Get the total number of boundary markers.
   * \return Total number of boundary markers.
   */
  unsigned short GetnMarker_Max(void);
  
  /*!
   * \brief Get the total number of boundary markers.
   * \return Total number of boundary markers.
   */
  unsigned short GetnMarker_EngineInflow(void);
  
  /*!
   * \brief Get the total number of boundary markers.
   * \return Total number of boundary markers.
   */
  unsigned short GetnMarker_EngineExhaust(void);
  
  /*!
   * \brief Get the total number of boundary markers.
   * \return Total number of boundary markers.
   */
  unsigned short GetnMarker_NearFieldBound(void);
  
  /*!
   * \brief Get the total number of boundary markers.
   * \return Total number of boundary markers.
   */
  unsigned short GetnMarker_InterfaceBound(void);
  
  /*!
   * \brief Get the total number of boundary markers.
   * \return Total number of boundary markers.
   */
  unsigned short GetnMarker_Fluid_InterfaceBound(void);
  
  /*!
   * \brief Get the total number of boundary markers.
   * \return Total number of boundary markers.
   */
  unsigned short GetnMarker_ActDiskInlet(void);
  
  /*!
   * \brief Get the total number of boundary markers.
   * \return Total number of boundary markers.
   */
  unsigned short GetnMarker_ActDiskOutlet(void);
  
  /*!
   * \brief Get the total number of monitoring markers.
   * \return Total number of monitoring markers.
   */
  unsigned short GetnMarker_Monitoring(void);
  
  /*!
   * \brief Get the total number of DV markers.
   * \return Total number of DV markers.
   */
  unsigned short GetnMarker_DV(void);
  
  /*!
   * \brief Get the total number of moving markers.
   * \return Total number of moving markers.
   */
  unsigned short GetnMarker_Moving(void);

  /*!
   * \brief Get the total number of Python customizable markers.
   * \return Total number of Python customizable markers.
   */
  unsigned short GetnMarker_PyCustom(void);
  
  /*!
   * \brief Get the total number of moving markers.
   * \return Total number of moving markers.
   */
  unsigned short GetnMarker_Analyze(void);

  /*!
   * \brief Get the total number of periodic markers.
   * \return Total number of periodic markers.
   */
  unsigned short GetnMarker_Periodic(void);

  /*!
   * \brief Get the total number of heat flux markers.
   * \return Total number of heat flux markers.
   */
  unsigned short GetnMarker_HeatFlux(void);
  
  /*!
   * \brief Get the total number of objectives in kind_objective list
   * \return Total number of objectives in kind_objective list
   */
  unsigned short GetnObj(void);
  
  /*!
   * \brief Stores the number of marker in the simulation.
   * \param[in] val_nmarker - Number of markers of the problem.
   */
  void SetnMarker_All(unsigned short val_nmarker);
  
  /*!
   * \brief Get the number of external iterations.
   * \return Number of external iterations.
   */
  unsigned long GetnExtIter(void);
  
  /*!
   * \brief Get the number of internal iterations.
   * \return Number of internal iterations.
   */
  unsigned long GetUnst_nIntIter(void);
  
  /*!
   * \brief Get the number of internal iterations for the Newton-Raphson Method in nonlinear structural applications.
   * \return Number of internal iterations.
   */
  unsigned long GetDyn_nIntIter(void);
  
  /*!
   * \brief Get the restart iteration number for unsteady simulations.
   * \return Restart iteration number for unsteady simulations.
   */
  long GetUnst_RestartIter(void);
  
  /*!
   * \brief Get the starting direct iteration number for the unsteady adjoint (reverse time integration).
   * \return Starting direct iteration number for the unsteady adjoint.
   */
  long GetUnst_AdjointIter(void);
  
  /*!
   * \brief Number of iterations to average (reverse time integration).
   * \return Starting direct iteration number for the unsteady adjoint.
   */
  unsigned long GetIter_Avg_Objective(void);
  
  /*!
   * \brief Get the restart iteration number for dynamic structural simulations.
   * \return Restart iteration number for dynamic structural simulations.
   */
  long GetDyn_RestartIter(void);
  
  /*!
   * \brief Retrieves the number of periodic time instances for Harmonic Balance.
   * \return: Number of periodic time instances for Harmonic Balance.
   */
  unsigned short GetnTimeInstances(void);
  
  /*!
   * \brief Retrieves the period of oscillations to be used with Harmonic Balance.
   * \return: Period for Harmonic Balance.
   */
  su2double GetHarmonicBalance_Period(void);
  
  /*!
   * \brief Set the number of external iterations.
   * \note This is important in no time depending methods, where only
   *       one external iteration is needed.
   * \param[in] val_niter - Set the number of external iterations.
   */
  void SetnExtIter(unsigned long val_niter);
  
  /*!
   * \brief Set the current external iteration number.
   * \param[in] val_iter - Current external iteration number.
   */
  void SetExtIter(unsigned long val_iter);
  
  /*!
   * \brief Set the current external iteration number.
   * \param[in] val_iter - Current external iteration number.
   */
  void SetExtIter_OffSet(unsigned long val_iter);
  
  /*!
   * \brief Set the current FSI iteration number.
   * \param[in] val_iter - Current FSI iteration number.
   */
  void SetFSIIter(unsigned long val_iter);
  
  /*!
   * \brief Set the current internal iteration number.
   * \param[in] val_iter - Current external iteration number.
   */
  void SetIntIter(unsigned long val_iter);
  
  /*!
   * \brief Get the current external iteration number.
   * \return Current external iteration.
   */
  unsigned long GetExtIter(void);
  
  /*!
   * \brief Get the current internal iteration number.
   * \return Current external iteration.
   */
  unsigned long GetExtIter_OffSet(void);
  
  /*!
   * \brief Get the current FSI iteration number.
   * \return Current FSI iteration.
   */
  unsigned long GetFSIIter(void);
  
  /*!
   * \brief Get the current internal iteration number.
   * \return Current internal iteration.
   */
  unsigned long GetIntIter(void);
  
  /*!
   * \brief Get the frequency for writing the solution file.
   * \return It writes the solution file with this frequency.
   */
  unsigned long GetWrt_Sol_Freq(void);
  
  /*!
   * \brief Get the frequency for writing the solution file in Dual Time.
   * \return It writes the solution file with this frequency.
   */
  unsigned long GetWrt_Sol_Freq_DualTime(void);
  
  /*!
   * \brief Get the frequency for writing the convergence file.
   * \return It writes the convergence file with this frequency.
   */
  unsigned long GetWrt_Con_Freq(void);
  
  /*!
   * \brief Set the frequency for writing the convergence file.
   * \return It writes the convergence file with this frequency.
   */
  void SetWrt_Con_Freq(unsigned long val_freq);

  /*!
   * \brief Get the frequency for writing the convergence file in Dual Time.
   * \return It writes the convergence file with this frequency.
   */
  unsigned long GetWrt_Con_Freq_DualTime(void);
  
  /*!
   * \brief Get information about writing unsteady headers and file extensions.
   * \return 	<code>TRUE</code> means that unsteady solution files will be written.
   */
  bool GetWrt_Unsteady(void);
  
  /*!
   * \brief Get information about writing a volume solution file.
   * \return <code>TRUE</code> means that a volume solution file will be written.
   */
  bool GetWrt_Vol_Sol(void);
  
  /*!
   * \brief Get information about writing a volume solution file.
   * \return <code>TRUE</code> means that a volume solution file will be written.
   */
  bool GetLow_MemoryOutput(void);
  
  /*!
   * \brief Get information about writing a surface solution file.
   * \return <code>TRUE</code> means that a surface solution file will be written.
   */
  bool GetWrt_Srf_Sol(void);
  
  /*!
   * \brief Get information about writing a surface comma-separated values (CSV) solution file.
   * \return <code>TRUE</code> means that a surface comma-separated values (CSV) solution file will be written.
   */
  bool GetWrt_Csv_Sol(void);
  
  /*!
   * \brief Get information about writing a binary coordinates file.
   * \return <code>TRUE</code> means that a binary coordinates file will be written.
   */
  bool GetWrt_Crd_Sol(void);
  
  /*!
   * \brief Get information about writing residuals to volume solution file.
   * \return <code>TRUE</code> means that residuals will be written to the solution file.
   */
  bool GetWrt_Residuals(void);
  
  /*!
   * \brief Get information about writing residuals to volume solution file.
   * \return <code>TRUE</code> means that residuals will be written to the solution file.
   */
  bool GetWrt_Limiters(void);
  
  /*!
   * \brief Write solution at each surface.
   * \return <code>TRUE</code> means that the solution at each surface will be written.
   */
  bool GetWrt_Surface(void);
  
  /*!
   * \brief Get information about writing residuals to volume solution file.
   * \return <code>TRUE</code> means that residuals will be written to the solution file.
   */
  bool GetWrt_SharpEdges(void);
  
  /*!
   * \brief Get information about writing rind layers to the solution files.
   * \return <code>TRUE</code> means that rind layers will be written to the solution file.
   */
  bool GetWrt_Halo(void);

  /*!
<<<<<<< HEAD
   * \brief Get information about writing the performance summary at the end of a calculation.
   * \return <code>TRUE</code> means that the performance summary will be written at the end of a calculation.
   */
  bool GetWrt_Performance(void);
  
=======
   * \brief Get information about writing a template inlet profile file.
   * \return <code>TRUE</code> means that a template inlet profile file will be written.
   */
  bool GetWrt_InletFile(void);

  /*!
   * \brief Set information about writing a template inlet profile file.
   * \param[in] val_wrt_inletfile - flag for whether to write a template inlet profile file.
   */
  void SetWrt_InletFile(bool val_wrt_inletfile);

>>>>>>> 0a3980f0
  /*!
   * \brief Get information about writing a 1D slice of a 2D cartesian solution.
   * \return <code>TRUE</code> means that a 1D slice of a 2D cartesian solution will be written.
   */
  bool GetWrt_Slice(void);

  /*!
   * \brief Get information about writing sectional force files.
   * \return <code>TRUE</code> means that sectional force files will be written for specified markers.
   */
  bool GetPlot_Section_Forces(void);
  
  /*!
   * \brief Get the alpha (convective) coefficients for the Runge-Kutta integration scheme.
   * \param[in] val_step - Index of the step.
   * \return Alpha coefficient for the Runge-Kutta integration scheme.
   */
  su2double Get_Alpha_RKStep(unsigned short val_step);
  
  /*!
   * \brief Get the index of the surface defined in the geometry file.
   * \param[in] val_marker - Value of the marker in which we are interested.
   * \return Value of the index that is in the geometry file for the surface that
   *         has the marker <i>val_marker</i>.
   */
  string GetMarker_All_TagBound(unsigned short val_marker);
  
  /*!
   * \brief Get the index of the surface defined in the geometry file.
   * \param[in] val_marker - Value of the marker in which we are interested.
   * \return Value of the index that is in the geometry file for the surface that
   *         has the marker <i>val_marker</i>.
   */
  string GetMarker_ActDiskInlet_TagBound(unsigned short val_marker);
  
  /*!
   * \brief Get the index of the surface defined in the geometry file.
   * \param[in] val_marker - Value of the marker in which we are interested.
   * \return Value of the index that is in the geometry file for the surface that
   *         has the marker <i>val_marker</i>.
   */
  string GetMarker_ActDiskOutlet_TagBound(unsigned short val_marker);
  
  /*!
   * \brief Get the index of the surface defined in the geometry file.
   * \param[in] val_marker - Value of the marker in which we are interested.
   * \return Value of the index that is in the geometry file for the surface that
   *         has the marker <i>val_marker</i>.
   */
  string GetMarker_EngineInflow_TagBound(unsigned short val_marker);
  
  /*!
   * \brief Get the index of the surface defined in the geometry file.
   * \param[in] val_marker - Value of the marker in which we are interested.
   * \return Value of the index that is in the geometry file for the surface that
   *         has the marker <i>val_marker</i>.
   */
  string GetMarker_EngineExhaust_TagBound(unsigned short val_marker);
  
  /*!
   * \brief Get the name of the surface defined in the geometry file.
   * \param[in] val_marker - Value of the marker in which we are interested.
   * \return Name that is in the geometry file for the surface that
   *         has the marker <i>val_marker</i>.
   */
  string GetMarker_Monitoring_TagBound(unsigned short val_marker);

  /*!
   * \brief Get the name of the surface defined in the geometry file.
   * \param[in] val_marker - Value of the marker in which we are interested.
   * \return Name that is in the geometry file for the surface that
   *         has the marker <i>val_marker</i>.
   */
  string GetMarker_HeatFlux_TagBound(unsigned short val_marker);
  
  /*!
   * \brief Get the tag if the iMarker defined in the geometry file.
   * \param[in] val_tag - Value of the tag in which we are interested.
   * \return Value of the marker <i>val_marker</i> that is in the geometry file
   *         for the surface that has the tag.
   */
  short GetMarker_All_TagBound(string val_tag);
  
  /*!
   * \brief Get the kind of boundary for each marker.
   * \param[in] val_marker - Index of the marker in which we are interested.
   * \return Kind of boundary for the marker <i>val_marker</i>.
   */
  unsigned short GetMarker_All_KindBC(unsigned short val_marker);
  
  /*!
   * \brief Set the value of the boundary <i>val_boundary</i> (read from the config file)
   *        for the marker <i>val_marker</i>.
   * \param[in] val_marker - Index of the marker in which we are interested.
   * \param[in] val_boundary - Kind of boundary read from config file.
   */
  void SetMarker_All_KindBC(unsigned short val_marker, unsigned short val_boundary);
  
  /*!
   * \brief Set the value of the index <i>val_index</i> (read from the geometry file) for
   *        the marker <i>val_marker</i>.
   * \param[in] val_marker - Index of the marker in which we are interested.
   * \param[in] val_index - Index of the surface read from geometry file.
   */
  void SetMarker_All_TagBound(unsigned short val_marker, string val_index);
  
  /*!
   * \brief Set if a marker <i>val_marker</i> is going to be monitored <i>val_monitoring</i>
   *        (read from the config file).
   * \note This is important for non dimensional coefficient computation.
   * \param[in] val_marker - Index of the marker in which we are interested.
   * \param[in] val_monitoring - 0 or 1 depending if the the marker is going to be monitored.
   */
  void SetMarker_All_Monitoring(unsigned short val_marker, unsigned short val_monitoring);
  
  /*!
   * \brief Set if a marker <i>val_marker</i> is going to be monitored <i>val_monitoring</i>
   *        (read from the config file).
   * \note This is important for non dimensional coefficient computation.
   * \param[in] val_marker - Index of the marker in which we are interested.
   * \param[in] val_monitoring - 0 or 1 depending if the the marker is going to be monitored.
   */
  void SetMarker_All_GeoEval(unsigned short val_marker, unsigned short val_geoeval);
  
  /*!
   * \brief Set if a marker <i>val_marker</i> is going to be designed <i>val_designing</i>
   *        (read from the config file).
   * \note This is important for non dimensional coefficient computation.
   * \param[in] val_marker - Index of the marker in which we are interested.
   * \param[in] val_monitoring - 0 or 1 depending if the the marker is going to be designed.
   */
  void SetMarker_All_Designing(unsigned short val_marker, unsigned short val_designing);
  
  /*!
   * \brief Set if a marker <i>val_marker</i> is going to be plot <i>val_plotting</i>
   *        (read from the config file).
   * \param[in] val_marker - Index of the marker in which we are interested.
   * \param[in] val_plotting - 0 or 1 depending if the the marker is going to be plot.
   */
  void SetMarker_All_Plotting(unsigned short val_marker, unsigned short val_plotting);
  
  /*!
   * \brief Set if a marker <i>val_marker</i> is going to be plot <i>val_plotting</i>
   *        (read from the config file).
   * \param[in] val_marker - Index of the marker in which we are interested.
   * \param[in] val_plotting - 0 or 1 depending if the the marker is going to be plot.
   */
  void SetMarker_All_Analyze(unsigned short val_marker, unsigned short val_analyze);
  
  /*!
   * \brief Set if a marker <i>val_marker</i> is part of the FSI interface <i>val_plotting</i>
   *        (read from the config file).
   * \param[in] val_marker - Index of the marker in which we are interested.
   * \param[in] val_plotting - 0 or 1 depending if the the marker is part of the FSI interface.
   */
  void SetMarker_All_ZoneInterface(unsigned short val_marker, unsigned short val_fsiinterface);
 
  /*!
   * \brief Set if a marker <i>val_marker</i> is part of the Turbomachinery (read from the config file).
   * \param[in] val_marker - Index of the marker in which we are interested.
   * \param[in] val_turboperf - 0 if not part of Turbomachinery or greater than 1 if it is part.
   */
  void SetMarker_All_Turbomachinery(unsigned short val_marker, unsigned short val_turbo);

  /*!
   * \brief Set a flag to the marker <i>val_marker</i> part of the Turbomachinery (read from the config file).
   * \param[in] val_marker - Index of the marker in which we are interested.
   * \param[in] val_turboperflag - 0 if is not part of the Turbomachinery, flag INFLOW or OUTFLOW if it is part.
   */
  void SetMarker_All_TurbomachineryFlag(unsigned short val_marker, unsigned short val_turboflag);

  /*!
   * \brief Set if a marker <i>val_marker</i> is part of the MixingPlane interface (read from the config file).
   * \param[in] val_marker - Index of the marker in which we are interested.
   * \param[in] val_turboperf - 0 if not part of the MixingPlane interface or greater than 1 if it is part.
   */
  void SetMarker_All_MixingPlaneInterface(unsigned short val_marker, unsigned short val_mixplan_interface);
   
  /*!
   * \brief Set if a marker <i>val_marker</i> is going to be affected by design variables <i>val_moving</i>
   *        (read from the config file).
   * \param[in] val_marker - Index of the marker in which we are interested.
   * \param[in] val_DV - 0 or 1 depending if the the marker is affected by design variables.
   */
  void SetMarker_All_DV(unsigned short val_marker, unsigned short val_DV);
  
  /*!
   * \brief Set if a marker <i>val_marker</i> is going to be moved <i>val_moving</i>
   *        (read from the config file).
   * \param[in] val_marker - Index of the marker in which we are interested.
   * \param[in] val_moving - 0 or 1 depending if the the marker is going to be moved.
   */
  void SetMarker_All_Moving(unsigned short val_marker, unsigned short val_moving);

  /*!
   * \brief Set if a marker <i>val_marker</i> is going to be customized in Python <i>val_PyCustom</i>
   *        (read from the config file).
   * \param[in] val_marker - Index of the marker in which we are interested.
   * \param[in] val_PyCustom - 0 or 1 depending if the the marker is going to be customized in Python.
   */
  void SetMarker_All_PyCustom(unsigned short val_marker, unsigned short val_PyCustom);
  
  /*!
   * \brief Set if a marker <i>val_marker</i> is going to be periodic <i>val_perbound</i>
   *        (read from the config file).
   * \param[in] val_marker - Index of the marker in which we are interested.
   * \param[in] val_perbound - Index of the surface with the periodic boundary.
   */
  void SetMarker_All_PerBound(unsigned short val_marker, short val_perbound);
  
  /*!
   * \brief Set if a marker <i>val_marker</i> is going to be sent or receive <i>val_index</i>
   *        from another domain.
   * \param[in] val_marker - 0 or 1 depending if the the marker is going to be moved.
   * \param[in] val_index - Index of the surface read from geometry file.
   */
  void SetMarker_All_SendRecv(unsigned short val_marker, short val_index);
  
  /*!
   * \brief Get the send-receive information for a marker <i>val_marker</i>.
   * \param[in] val_marker - 0 or 1 depending if the the marker is going to be moved.
   * \return If positive, the information is sended to that domain, in case negative
   *         the information is receive from that domain.
   */
  short GetMarker_All_SendRecv(unsigned short val_marker);
  
  /*!
   * \brief Get an internal index that identify the periodic boundary conditions.
   * \param[in] val_marker - Value of the marker that correspond with the periodic boundary.
   * \return The internal index of the periodic boundary condition.
   */
  short GetMarker_All_PerBound(unsigned short val_marker);
  
  /*!
   * \brief Get the monitoring information for a marker <i>val_marker</i>.
   * \param[in] val_marker - 0 or 1 depending if the the marker is going to be monitored.
   * \return 0 or 1 depending if the marker is going to be monitored.
   */
  unsigned short GetMarker_All_Monitoring(unsigned short val_marker);
  
  /*!
   * \brief Get the monitoring information for a marker <i>val_marker</i>.
   * \param[in] val_marker - 0 or 1 depending if the the marker is going to be monitored.
   * \return 0 or 1 depending if the marker is going to be monitored.
   */
  unsigned short GetMarker_All_GeoEval(unsigned short val_marker);
  
  /*!
   * \brief Get the design information for a marker <i>val_marker</i>.
   * \param[in] val_marker - 0 or 1 depending if the the marker is going to be monitored.
   * \return 0 or 1 depending if the marker is going to be monitored.
   */
  unsigned short GetMarker_All_Designing(unsigned short val_marker);
  
  /*!
   * \brief Get the plotting information for a marker <i>val_marker</i>.
   * \param[in] val_marker - 0 or 1 depending if the the marker is going to be moved.
   * \return 0 or 1 depending if the marker is going to be plotted.
   */
  unsigned short GetMarker_All_Plotting(unsigned short val_marker);
  
  /*!
   * \brief Get the plotting information for a marker <i>val_marker</i>.
   * \param[in] val_marker - 0 or 1 depending if the the marker is going to be moved.
   * \return 0 or 1 depending if the marker is going to be plotted.
   */
  unsigned short GetMarker_All_Analyze(unsigned short val_marker);
  
  /*!
   * \brief Get the FSI interface information for a marker <i>val_marker</i>.
   * \param[in] val_marker - 0 or 1 depending if the the marker is going to be moved.
   * \return 0 or 1 depending if the marker is part of the FSI interface.
   */
  unsigned short GetMarker_All_ZoneInterface(unsigned short val_marker);
  
  /*!
	 * \brief Get the MixingPlane interface information for a marker <i>val_marker</i>.
	 * \param[in] val_marker value of the marker on the grid.
	 * \return 0 if is not part of the MixingPlane Interface and greater than 1 if it is part.
	 */
	unsigned short GetMarker_All_MixingPlaneInterface(unsigned short val_marker);

	/*!
	 * \brief Get the Turbomachinery information for a marker <i>val_marker</i>.
	 * \param[in] val_marker value of the marker on the grid.
	 * \return 0 if is not part of the Turbomachinery and greater than 1 if it is part.
	 */
	unsigned short GetMarker_All_Turbomachinery(unsigned short val_marker);

	/*!
	 * \brief Get the Turbomachinery flag information for a marker <i>val_marker</i>.
	 * \param[in] val_marker value of the marker on the grid.
	 * \return 0 if is not part of the Turbomachinery, flag INFLOW or OUTFLOW if it is part.
	 */
	unsigned short GetMarker_All_TurbomachineryFlag(unsigned short val_marker);

	/*!
   * \brief Get the number of FSI interface markers <i>val_marker</i>.
   * \param[in] void.
   * \return Number of markers belonging to the FSI interface.
   */
  unsigned short GetMarker_n_ZoneInterface(void);
  
  /*!
   * \brief Get the DV information for a marker <i>val_marker</i>.
   * \param[in] val_marker - 0 or 1 depending if the the marker is going to be affected by design variables.
   * \return 0 or 1 depending if the marker is going to be affected by design variables.
   */
  unsigned short GetMarker_All_DV(unsigned short val_marker);
  
  /*!
   * \brief Get the motion information for a marker <i>val_marker</i>.
   * \param[in] val_marker - 0 or 1 depending if the the marker is going to be moved.
   * \return 0 or 1 depending if the marker is going to be moved.
   */
  unsigned short GetMarker_All_Moving(unsigned short val_marker);

  /*!
   * \brief Get the Python customization for a marker <i>val_marker</i>.
   * \param[in] val_marker - Index of the marker in which we are interested.
   * \return 0 or 1 depending if the marker is going to be customized in Python.
   */
  unsigned short GetMarker_All_PyCustom(unsigned short val_marker);
  
  /*!
   * \brief Get the airfoil sections in the slicing process.
   * \param[in] val_section - Index of the section.
   * \return Coordinate of the airfoil to slice.
   */
  su2double GetLocationStations(unsigned short val_section);
  
  /*!
   * \brief Get the defintion of the nacelle location.
   * \param[in] val_index - Index of the section.
   * \return Coordinate of the nacelle location.
   */
  su2double GetNacelleLocation(unsigned short val_index);

  /*!
   * \brief Get the number of pre-smoothings in a multigrid strategy.
   * \param[in] val_mesh - Index of the grid.
   * \return Number of smoothing iterations.
   */
  unsigned short GetMG_PreSmooth(unsigned short val_mesh);
  
  /*!
   * \brief Get the number of post-smoothings in a multigrid strategy.
   * \param[in] val_mesh - Index of the grid.
   * \return Number of smoothing iterations.
   */
  unsigned short GetMG_PostSmooth(unsigned short val_mesh);
  
  /*!
   * \brief Get the number of implicit Jacobi smoothings of the correction in a multigrid strategy.
   * \param[in] val_mesh - Index of the grid.
   * \return Number of implicit smoothing iterations.
   */
  unsigned short GetMG_CorrecSmooth(unsigned short val_mesh);
  
  /*!
   * \brief plane of the FFD (I axis) that should be fixed.
   * \param[in] val_index - Index of the arrray with all the planes in the I direction that should be fixed.
   * \return Index of the plane that is going to be freeze.
   */
  short GetFFD_Fix_IDir(unsigned short val_index);
  
  /*!
   * \brief plane of the FFD (J axis) that should be fixed.
   * \param[in] val_index - Index of the arrray with all the planes in the J direction that should be fixed.
   * \return Index of the plane that is going to be freeze.
   */
  short GetFFD_Fix_JDir(unsigned short val_index);
  
  /*!
   * \brief plane of the FFD (K axis) that should be fixed.
   * \param[in] val_index - Index of the arrray with all the planes in the K direction that should be fixed.
   * \return Index of the plane that is going to be freeze.
   */
  short GetFFD_Fix_KDir(unsigned short val_index);
  
  /*!
   * \brief Get the number of planes to fix in the I direction.
   * \return Number of planes to fix in the I direction.
   */
  unsigned short GetnFFD_Fix_IDir(void);
  
  /*!
   * \brief Get the number of planes to fix in the J direction.
   * \return Number of planes to fix in the J direction.
   */
  unsigned short GetnFFD_Fix_JDir(void);
  
  /*!
   * \brief Get the number of planes to fix in the K direction.
   * \return Number of planes to fix in the K direction.
   */
  unsigned short GetnFFD_Fix_KDir(void);
  
  /*!
   * \brief Governing equations of the flow (it can be different from the run time equation).
   * \param[in] val_zone - Zone where the soler is applied.
   * \return Governing equation that we are solving.
   */
  unsigned short GetKind_Solver(void);
  
  /*!
   * \brief Governing equations of the flow (it can be different from the run time equation).
   * \param[in] val_zone - Zone where the soler is applied.
   * \return Governing equation that we are solving.
   */
  void SetKind_Solver(unsigned short val_solver);
  
  
  /*!
   * \brief Governing equations of the flow (it can be different from the run time equation).
   * \param[in] val_zone - Zone where the soler is applied.
   * \return Governing equation that we are solving.
   */
  unsigned short GetKind_Regime(void);
  
  /*!
   * \brief Governing equations of the flow (it can be different from the run time equation).
   * \param[in] val_zone - Zone where the soler is applied.
   * \return Governing equation that we are solving.
   */
  unsigned short GetSystemMeasurements(void);
  
  /*!
   * \brief Gas model that we are using.
   * \return Gas model that we are using.
   */
  unsigned short GetKind_GasModel(void);
  
  /*!
   * \brief Fluid model that we are using.
   * \return Fluid model that we are using.
   */
  unsigned short GetKind_FluidModel(void);
  
  /*!
   * \brief Option to define the density model for incompressible flows.
   * \return Density model option
   */
  unsigned short GetKind_DensityModel(void);
  
  /*!
   * \brief Flag for whether to solve the energy equation for incompressible flows.
   * \return Flag for energy equation
   */
  bool GetEnergy_Equation(void);

  /*!
   * \brief free stream option to initialize the solution
   * \return free stream option
   */
  unsigned short GetKind_FreeStreamOption(void);
  
  /*!
   * \brief free stream option to initialize the solution
   * \return free stream option
   */
  unsigned short GetKind_InitOption(void);
  /*!
   * \brief Get the value of the critical pressure.
   * \return Critical pressure.
   */
  su2double GetPressure_Critical(void);
  
  /*!
   * \brief Get the value of the critical temperature.
   * \return Critical temperature.
   */
  su2double GetTemperature_Critical(void);
  
  /*!
   * \brief Get the value of the critical pressure.
   * \return Critical pressure.
   */
  su2double GetAcentric_Factor(void);
  
  /*!
   * \brief Get the value of the viscosity model.
   * \return Viscosity model.
   */
  unsigned short GetKind_ViscosityModel(void);
  
  /*!
   * \brief Get the value of the thermal conductivity model.
   * \return Connectivity model.
   */
  unsigned short GetKind_ConductivityModel(void);
  
  /*!
   * \brief Get the value of the constant viscosity.
   * \return Constant viscosity.
   */
  su2double GetMu_Constant(void);

  /*!
   * \brief Get the value of the non-dimensional constant viscosity.
   * \return Non-dimensional constant viscosity.
   */
  su2double GetMu_ConstantND(void);

  /*!
   * \brief Get the value of the thermal conductivity.
   * \return Thermal conductivity.
   */
  su2double GetKt_Constant(void);
  
  /*!
   * \brief Get the value of the non-dimensional thermal conductivity.
   * \return Non-dimensional thermal conductivity.
   */
  su2double GetKt_ConstantND(void);
  
  /*!
   * \brief Get the value of the reference viscosity for Sutherland model.
   * \return The reference viscosity.
   */
  su2double GetMu_Ref(void);

  /*!
   * \brief Get the value of the non-dimensional reference viscosity for Sutherland model.
   * \return The non-dimensional reference viscosity.
   */
  su2double GetMu_RefND(void);
  
  /*!
   * \brief Get the value of the reference temperature for Sutherland model.
   * \return The reference temperature.
   */
  su2double GetMu_Temperature_Ref(void);

  /*!
   * \brief Get the value of the non-dimensional reference temperature for Sutherland model.
   * \return The non-dimensional reference temperature.
   */
  su2double GetMu_Temperature_RefND(void);
  
  /*!
   * \brief Get the value of the reference S for Sutherland model.
   * \return The reference S.
   */
  su2double GetMu_S(void);

  /*!
   * \brief Get the value of the non-dimensional reference S for Sutherland model.
   * \return The non-dimensional reference S.
   */
  su2double GetMu_SND(void);
  
  /*!
   * \brief Set the value of the non-dimensional constant viscosity.
   */
  void SetMu_ConstantND(su2double mu_const);
  
  /*!
   * \brief Set the value of the non-dimensional thermal conductivity.
   */
  void SetKt_ConstantND(su2double kt_const);
  
  /*!
   * \brief Set the value of the non-dimensional reference viscosity for Sutherland model.
   */
  void SetMu_RefND(su2double mu_ref);
  
  /*!
   * \brief Set the value of the non-dimensional reference temperature for Sutherland model.
   */
  void SetMu_Temperature_RefND(su2double mu_Tref);
  
  /*!
   * \brief Set the value of the non-dimensional S for Sutherland model.
   */
  void SetMu_SND(su2double mu_s);
  
  /*!
   * \brief Get the kind of method for computation of spatial gradients.
   * \return Numerical method for computation of spatial gradients.
   */
  unsigned short GetKind_Gradient_Method(void);
  
  /*!
   * \brief Get the kind of solver for the implicit solver.
   * \return Numerical solver for implicit formulation (solving the linear system).
   */
  unsigned short GetKind_Linear_Solver(void);
  
  
  /*!
   * \brief Get the kind of preconditioner for the implicit solver.
   * \return Numerical preconditioner for implicit formulation (solving the linear system).
   */
  unsigned short GetKind_Linear_Solver_Prec(void);
  
  /*!
   * \brief Get the kind of solver for the implicit solver.
   * \return Numerical solver for implicit formulation (solving the linear system).
   */
  unsigned short GetKind_Deform_Linear_Solver(void);
  
  /*!
   * \brief Set the kind of preconditioner for the implicit solver.
   * \return Numerical preconditioner for implicit formulation (solving the linear system).
   */
  void SetKind_Deform_Linear_Solver_Prec(unsigned short val_kind_prec);
  
  /*!
   * \brief Set the kind of preconditioner for the implicit solver.
   * \return Numerical preconditioner for implicit formulation (solving the linear system).
   */
  void SetKind_Linear_Solver_Prec(unsigned short val_kind_prec);
  
  /*!
   * \brief Get min error of the linear solver for the implicit formulation.
   * \return Min error of the linear solver for the implicit formulation.
   */
  su2double GetLinear_Solver_Error(void);
  
  /*!
   * \brief Get min error of the linear solver for the implicit formulation.
   * \return Min error of the linear solver for the implicit formulation.
   */
  su2double GetDeform_Linear_Solver_Error(void);
  
  /*!
   * \brief Get max number of iterations of the linear solver for the implicit formulation.
   * \return Max number of iterations of the linear solver for the implicit formulation.
   */
  unsigned long GetLinear_Solver_Iter(void);
  
  /*!
   * \brief Get max number of iterations of the linear solver for the implicit formulation.
   * \return Max number of iterations of the linear solver for the implicit formulation.
   */
  unsigned long GetDeform_Linear_Solver_Iter(void);
  
  /*!
   * \brief Get the ILU fill-in level for the linear solver.
   * \return Fill in level of the ILU preconditioner for the linear solver.
   */
  unsigned short GetLinear_Solver_ILU_n(void);

  /*!
   * \brief Get restart frequency of the linear solver for the implicit formulation.
   * \return Restart frequency of the linear solver for the implicit formulation.
   */
  unsigned long GetLinear_Solver_Restart_Frequency(void);
  
  /*!
   * \brief Get the relaxation coefficient of the linear solver for the implicit formulation.
   * \return relaxation coefficient of the linear solver for the implicit formulation.
   */
  su2double GetRelaxation_Factor_Flow(void);
  
  /*!
   * \brief Get the relaxation coefficient of the linear solver for the implicit formulation.
   * \return relaxation coefficient of the linear solver for the implicit formulation.
   */
  su2double GetRelaxation_Factor_AdjFlow(void);
  
  /*!
   * \brief Get the relaxation coefficient of the linear solver for the implicit formulation.
   * \return relaxation coefficient of the linear solver for the implicit formulation.
   */
  su2double GetRelaxation_Factor_Turb(void);

  /*!
   * \brief Get the relaxation coefficient of the CHT coupling.
   * \return relaxation coefficient of the CHT coupling.
   */
  su2double GetRelaxation_Factor_CHT(void);
  
  /*!
   * \brief Get the relaxation coefficient of the linear solver for the implicit formulation.
   * \return relaxation coefficient of the linear solver for the implicit formulation.
   */
  su2double GetRoe_Kappa(void);
  
  /*!
   * \brief Get the wing semi span.
   * \return value of the wing semi span.
   */
  su2double GetSemiSpan(void);
  
  /*!
   * \brief Get the kind of solver for the implicit solver.
   * \return Numerical solver for implicit formulation (solving the linear system).
   */
  unsigned short GetKind_AdjTurb_Linear_Solver(void);
  
  /*!
   * \brief Get the kind of preconditioner for the implicit solver.
   * \return Numerical preconditioner for implicit formulation (solving the linear system).
   */
  unsigned short GetKind_AdjTurb_Linear_Prec(void);
  
  /*!
   * \brief Get the kind of solver for the implicit solver.
   * \return Numerical solver for implicit formulation (solving the linear system).
   */
  unsigned short GetKind_DiscAdj_Linear_Solver(void);
  
  /*!
   * \brief Get the kind of preconditioner for the implicit solver.
   * \return Numerical preconditioner for implicit formulation (solving the linear system).
   */
  unsigned short GetKind_DiscAdj_Linear_Prec(void);
  
  /*!
   * \brief Get the kind of preconditioner for the implicit solver.
   * \return Numerical preconditioner for implicit formulation (solving the linear system).
   */
  unsigned short GetKind_Deform_Linear_Solver_Prec(void);
  
  /*!
   * \brief Set the kind of preconditioner for the implicit solver.
   * \return Numerical preconditioner for implicit formulation (solving the linear system).
   */
  void SetKind_AdjTurb_Linear_Prec(unsigned short val_kind_prec);
  
  /*!
   * \brief Get min error of the linear solver for the implicit formulation.
   * \return Min error of the linear solver for the implicit formulation.
   */
  su2double GetAdjTurb_Linear_Error(void);
  
  /*!
   * \brief Get the entropy fix.
   * \return Vaule of the entropy fix.
   */
  su2double GetEntropyFix_Coeff(void);
  
  /*!
   * \brief Get max number of iterations of the linear solver for the implicit formulation.
   * \return Max number of iterations of the linear solver for the implicit formulation.
   */
  unsigned short GetAdjTurb_Linear_Iter(void);
  
  /*!
   * \brief Get CFL reduction factor for adjoint turbulence model.
   * \return CFL reduction factor.
   */
  su2double GetCFLRedCoeff_AdjTurb(void);
  
  /*!
   * \brief Get the number of linear smoothing iterations for mesh deformation.
   * \return Number of linear smoothing iterations for mesh deformation.
   */
  unsigned long GetGridDef_Linear_Iter(void);
  
  /*!
   * \brief Get the number of nonlinear increments for mesh deformation.
   * \return Number of nonlinear increments for mesh deformation.
   */
  unsigned long GetGridDef_Nonlinear_Iter(void);
  
  /*!
   * \brief Get information about writing grid deformation residuals to the console.
   * \return <code>TRUE</code> means that grid deformation residuals will be written to the console.
   */
  bool GetDeform_Output(void);
  
  /*!
   * \brief Get factor to multiply smallest volume for deform tolerance.
   * \return Factor to multiply smallest volume for deform tolerance.
   */
  su2double GetDeform_Tol_Factor(void);
  
  /*!
   * \brief Get factor to multiply smallest volume for deform tolerance.
   * \return Factor to multiply smallest volume for deform tolerance.
   */
  su2double GetDeform_Coeff(void);
  
  /*!
   * \brief Get limit for the volumetric deformation.
   * \return Distance to the surface to be deformed.
   */
  su2double GetDeform_Limit(void);
  
  /*!
   * \brief Get Young's modulus for deformation (constant stiffness deformation)
   */
  su2double GetDeform_ElasticityMod(void);
  
  /*!
   * \brief Get Poisson's ratio for deformation (constant stiffness deformation)
   * \
   */
  su2double GetDeform_PoissonRatio(void);
  
  /*!
   * \brief Get the type of stiffness to impose for FEA mesh deformation.
   * \return type of stiffness to impose for FEA mesh deformation.
   */
  unsigned short GetDeform_Stiffness_Type(void);
  
  /*!
   * \brief Creates a teot file to visualize the deformation made by the MDC software.
   * \return <code>TRUE</code> if the deformation is going to be plotted; otherwise <code>FALSE</code>.
   */
  bool GetVisualize_Deformation(void);
  
  /*!
   * \brief Define the FFD box with a symetry plane.
   * \return <code>TRUE</code> if there is a symmetry plane in the FFD; otherwise <code>FALSE</code>.
   */
  bool GetFFD_Symmetry_Plane(void);
  
  /*!
   * \brief Get the kind of SU2 software component.
   * \return Kind of the SU2 software component.
   */
  unsigned short GetKind_SU2(void);
  
  /*!
   * \brief Get the kind of non-dimensionalization.
   * \return Kind of non-dimensionalization.
   */
  unsigned short GetRef_NonDim(void);
  
  /*!
   * \brief Get the kind of incompressible non-dimensionalization.
   * \return Kind of incompressible non-dimensionalization.
   */
  unsigned short GetRef_Inc_NonDim(void);

  /*!
   * \brief Get the kind of SU2 software component.
   * \return Kind of the SU2 software component.
   */
  void SetKind_SU2(unsigned short val_kind_su2);
  
  /*!
   * \brief Get the kind of the turbulence model.
   * \return Kind of the turbulence model.
   */
  unsigned short GetKind_Turb_Model(void);
  
  /*!
   * \brief Get the kind of the transition model.
   * \return Kind of the transion model.
   */
  unsigned short GetKind_Trans_Model(void);
  
  /*!
   * \brief Get the kind of adaptation technique.
   * \return Kind of adaptation technique.
   */
  unsigned short GetKind_Adaptation(void);
  
  /*!
   * \brief Get the number of new elements added in the adaptation process.
   * \return percentage of new elements that are going to be added in the adaptation.
   */
  su2double GetNew_Elem_Adapt(void);
  
  /*!
   * \brief Get the kind of time integration method.
   * \note This is the information that the code will use, the method will
   *       change in runtime depending of the specific equation (direct, adjoint,
   *       linearized) that is being solved.
   * \return Kind of time integration method.
   */
  unsigned short GetKind_TimeIntScheme(void);
  
  /*!
   * \brief Get the kind of convective numerical scheme.
   * \note This is the information that the code will use, the method will
   *       change in runtime depending of the specific equation (direct, adjoint,
   *       linearized) that is being solved.
   * \return Kind of the convective scheme.
   */
  unsigned short GetKind_ConvNumScheme(void);
  
  /*!
   * \brief Get kind of center scheme for the convective terms.
   * \note This is the information that the code will use, the method will
   *       change in runtime depending of the specific equation (direct, adjoint,
   *       linearized) that is being solved.
   * \return Kind of center scheme for the convective terms.
   */
  unsigned short GetKind_Centered(void);
  
  /*!
   * \brief Get kind of upwind scheme for the convective terms.
   * \note This is the information that the code will use, the method will
   *       change in runtime depending of the specific equation (direct, adjoint,
   *       linearized) that is being solved.
   * \return Kind of upwind scheme for the convective terms.
   */
  unsigned short GetKind_Upwind(void);
  
  /*!
   * \brief Get if the upwind scheme used MUSCL or not.
   * \note This is the information that the code will use, the method will
   *       change in runtime depending of the specific equation (direct, adjoint,
   *       linearized) that is being solved.
   * \return MUSCL scheme.
   */
  bool GetMUSCL(void);
  
  /*!
   * \brief Get if the upwind scheme used MUSCL or not.
   * \note This is the information that the code will use, the method will
   *       change in runtime depending of the specific equation (direct, adjoint,
   *       linearized) that is being solved.
   * \return MUSCL scheme.
   */
  bool GetMUSCL_Flow(void);
  
  /*!
   * \brief Get if the upwind scheme used MUSCL or not.
   * \note This is the information that the code will use, the method will
   *       change in runtime depending of the specific equation (direct, adjoint,
   *       linearized) that is being solved.
   * \return MUSCL scheme.
   */
  bool GetMUSCL_Heat(void);

  /*!
   * \brief Get if the upwind scheme used MUSCL or not.
   * \note This is the information that the code will use, the method will
   *       change in runtime depending of the specific equation (direct, adjoint,
   *       linearized) that is being solved.
   * \return MUSCL scheme.
   */
  bool GetMUSCL_Turb(void);
  
  /*!
   * \brief Get if the upwind scheme used MUSCL or not.
   * \note This is the information that the code will use, the method will
   *       change in runtime depending of the specific equation (direct, adjoint,
   *       linearized) that is being solved.
   * \return MUSCL scheme.
   */
  bool GetMUSCL_AdjFlow(void);
  
  /*!
   * \brief Get if the upwind scheme used MUSCL or not.
   * \note This is the information that the code will use, the method will
   *       change in runtime depending of the specific equation (direct, adjoint,
   *       linearized) that is being solved.
   * \return MUSCL scheme.
   */
  bool GetMUSCL_AdjTurb(void);

  /*!
   * \brief Get the kind of integration scheme (explicit or implicit)
   *        for the flow equations.
   * \note This value is obtained from the config file, and it is constant
   *       during the computation.
   * \return Kind of integration scheme for the flow equations.
   */
  unsigned short GetKind_TimeIntScheme_Flow(void);
  
  /*!
   * \brief Get the kind of integration scheme (explicit or implicit)
   *        for the flow equations.
   * \note This value is obtained from the config file, and it is constant
   *       during the computation.
   * \return Kind of integration scheme for the plasma equations.
   */
  unsigned short GetKind_TimeIntScheme_Wave(void);
  
  /*!
   * \brief Get the kind of integration scheme (explicit or implicit)
   *        for the flow equations.
   * \note This value is obtained from the config file, and it is constant
   *       during the computation.
   * \return Kind of integration scheme for the plasma equations.
   */
  unsigned short GetKind_TimeIntScheme_Heat(void);
  
  /*!
   * \brief Get the kind of time stepping
   *        for the heat equation.
   * \note This value is obtained from the config file, and it is constant
   *       during the computation.
   * \return Kind of time stepping for the heat equation.
   */
  unsigned short GetKind_TimeStep_Heat(void);

  /*!
   * \brief Get the kind of integration scheme (explicit or implicit)
   *        for the flow equations.
   * \note This value is obtained from the config file, and it is constant
   *       during the computation.
   * \return Kind of integration scheme for the plasma equations.
   */
  unsigned short GetKind_TimeIntScheme_Poisson(void);
  
  /*!
   * \brief Get the kind of integration scheme (explicit or implicit)
   *        for the flow equations.
   * \note This value is obtained from the config file, and it is constant
   *       during the computation.
   * \return Kind of integration scheme for the plasma equations.
   */
  unsigned short GetKind_TimeIntScheme_FEA(void);
  
  /*!
   * \brief Get the kind of integration scheme (explicit or implicit)
   *        for the template equations.
   * \note This value is obtained from the config file, and it is constant
   *       during the computation.
   * \return Kind of integration scheme for the plasma equations.
   */
  unsigned short GetKind_TimeIntScheme_Template(void);
  
  /*!
   * \brief Get the kind of integration scheme (explicit or implicit)
   *        for the flow equations.
   * \note This value is obtained from the config file, and it is constant
   *       during the computation.
   * \return Kind of integration scheme for the plasma equations.
   */
  unsigned short GetKind_SpaceIteScheme_FEA(void);
  
  /*!
   * \brief Get the kind of transfer method we want to use for multiphysics problems
   * \note This value is obtained from the config file, and it is constant
   *       during the computation.
   * \return Kind of transfer method for multiphysics problems
   */
  unsigned short GetKind_TransferMethod(void);
  
  /*!
   * \brief Get the kind of convective numerical scheme for the flow
   *        equations (centered or upwind).
   * \note This value is obtained from the config file, and it is constant
   *       during the computation.
   * \return Kind of convective numerical scheme for the flow equations.
   */
  unsigned short GetKind_ConvNumScheme_Flow(void);
  
  /*!
   * \brief Get the kind of convective numerical scheme for the template
   *        equations (centered or upwind).
   * \note This value is obtained from the config file, and it is constant
   *       during the computation.
   * \return Kind of convective numerical scheme for the flow equations.
   */
  unsigned short GetKind_ConvNumScheme_Template(void);
  
  /*!
   * \brief Get the kind of center convective numerical scheme for the flow equations.
   * \note This value is obtained from the config file, and it is constant
   *       during the computation.
   * \return Kind of center convective numerical scheme for the flow equations.
   */
  unsigned short GetKind_Centered_Flow(void);
  
  /*!
   * \brief Get the kind of center convective numerical scheme for the plasma equations.
   * \note This value is obtained from the config file, and it is constant
   *       during the computation.
   * \return Kind of center convective numerical scheme for the flow equations.
   */
  unsigned short GetKind_Centered_Template(void);
  
  /*!
   * \brief Get the kind of upwind convective numerical scheme for the flow equations.
   * \note This value is obtained from the config file, and it is constant
   *       during the computation.
   * \return Kind of upwind convective numerical scheme for the flow equations.
   */
  unsigned short GetKind_Upwind_Flow(void);
  
  /*!
   * \brief Get the method for limiting the spatial gradients.
   * \return Method for limiting the spatial gradients.
   */
  unsigned short GetKind_SlopeLimit(void);
  
  /*!
   * \brief Get the method for limiting the spatial gradients.
   * \return Method for limiting the spatial gradients solving the flow equations.
   */
  unsigned short GetKind_SlopeLimit_Flow(void);
  
  /*!
   * \brief Get the method for limiting the spatial gradients.
   * \return Method for limiting the spatial gradients solving the turbulent equation.
   */
  unsigned short GetKind_SlopeLimit_Turb(void);
  
  /*!
   * \brief Get the method for limiting the spatial gradients.
   * \return Method for limiting the spatial gradients solving the adjoint turbulent equation.
   */
  unsigned short GetKind_SlopeLimit_AdjTurb(void);
  
  /*!
   * \brief Get the method for limiting the spatial gradients.
   * \return Method for limiting the spatial gradients solving the adjoint flow equation.
   */
  unsigned short GetKind_SlopeLimit_AdjFlow(void);
  
  /*!
   * \brief Value of the calibrated constant for the Lax method (center scheme).
   * \note This constant is used in coarse levels and with first order methods.
   * \return Calibrated constant for the Lax method.
   */
  su2double GetKappa_1st_Flow(void);
  
  /*!
   * \brief Value of the calibrated constant for the JST method (center scheme).
   * \return Calibrated constant for the JST method for the flow equations.
   */
  su2double GetKappa_2nd_Flow(void);
  
  /*!
   * \brief Value of the calibrated constant for the JST method (center scheme).
   * \return Calibrated constant for the JST method for the flow equations.
   */
  su2double GetKappa_4th_Flow(void);

  /*!
   * \brief Value of the calibrated constant for the JST method (center scheme).
   * \return Calibrated constant for the JST-like method for the heat equations.
   */
  su2double GetKappa_2nd_Heat(void);

  /*!
   * \brief Value of the calibrated constant for the JST-like method (center scheme).
   * \return Calibrated constant for the JST-like method for the heat equation.
   */
  su2double GetKappa_4th_Heat(void);
  
  /*!
   * \brief Get the kind of integration scheme (explicit or implicit)
   *        for the adjoint flow equations.
   * \note This value is obtained from the config file, and it is constant
   *       during the computation.
   * \return Kind of integration scheme for the adjoint flow equations.
   */
  unsigned short GetKind_TimeIntScheme_AdjFlow(void);
  
  /*!
   * \brief Get the kind of convective numerical scheme for the adjoint flow
   *        equations (centered or upwind).
   * \note This value is obtained from the config file, and it is constant
   *       during the computation.
   * \return Kind of convective numerical scheme for the adjoint flow equations.
   */
  unsigned short GetKind_ConvNumScheme_AdjFlow(void);
  
  /*!
   * \brief Get the kind of center convective numerical scheme for the adjoint flow equations.
   * \note This value is obtained from the config file, and it is constant
   *       during the computation.
   * \return Kind of center convective numerical scheme for the adjoint flow equations.
   */
  unsigned short GetKind_Centered_AdjFlow(void);
  
  /*!
   * \brief Get the kind of upwind convective numerical scheme for the adjoint flow equations.
   * \note This value is obtained from the config file, and it is constant
   *       during the computation.
   * \return Kind of upwind convective numerical scheme for the adjoint flow equations.
   */
  unsigned short GetKind_Upwind_AdjFlow(void);
  
  /*!
   * \brief Value of the calibrated constant for the high order method (center scheme).
   * \return Calibrated constant for the high order center method for the adjoint flow equations.
   */
  su2double GetKappa_2nd_AdjFlow(void);
  
  /*!
   * \brief Value of the calibrated constant for the high order method (center scheme).
   * \return Calibrated constant for the high order center method for the adjoint flow equations.
   */
  su2double GetKappa_4th_AdjFlow(void);
  
  /*!
   * \brief Value of the calibrated constant for the low order method (center scheme).
   * \return Calibrated constant for the low order center method for the adjoint flow equations.
   */
  su2double GetKappa_1st_AdjFlow(void);
  
  /*!
   * \brief Get the kind of integration scheme (implicit)
   *        for the turbulence equations.
   * \note This value is obtained from the config file, and it is constant
   *       during the computation.
   * \return Kind of integration scheme for the turbulence equations.
   */
  unsigned short GetKind_TimeIntScheme_Turb(void);
  
  /*!
   * \brief Get the kind of convective numerical scheme for the turbulence
   *        equations (upwind).
   * \note This value is obtained from the config file, and it is constant
   *       during the computation.
   * \return Kind of convective numerical scheme for the turbulence equations.
   */
  unsigned short GetKind_ConvNumScheme_Turb(void);
  
  /*!
   * \brief Get the kind of center convective numerical scheme for the turbulence equations.
   * \note This value is obtained from the config file, and it is constant
   *       during the computation.
   * \return Kind of center convective numerical scheme for the turbulence equations.
   */
  unsigned short GetKind_Centered_Turb(void);
  
  /*!
   * \brief Get the kind of upwind convective numerical scheme for the turbulence equations.
   * \note This value is obtained from the config file, and it is constant
   *       during the computation.
   * \return Kind of upwind convective numerical scheme for the turbulence equations.
   */
  unsigned short GetKind_Upwind_Turb(void);
  
  /*!
   * \brief Get the kind of integration scheme (explicit or implicit)
   *        for the adjoint turbulence equations.
   * \note This value is obtained from the config file, and it is constant
   *       during the computation.
   * \return Kind of integration scheme for the adjoint turbulence equations.
   */
  unsigned short GetKind_TimeIntScheme_AdjTurb(void);
  
  /*!
   * \brief Get the kind of convective numerical scheme for the adjoint turbulence
   *        equations (centered or upwind).
   * \note This value is obtained from the config file, and it is constant
   *       during the computation.
   * \return Kind of convective numerical scheme for the adjoint turbulence equations.
   */
  unsigned short GetKind_ConvNumScheme_AdjTurb(void);
  
  /*!
   * \brief Get the kind of convective numerical scheme for the heat equation.
   * \note This value is obtained from the config file, and it is constant
   *       during the computation.
   * \return Kind of convective numerical scheme for the heat equation.
   */
  unsigned short GetKind_ConvNumScheme_Heat(void);

  /*!
   * \brief Get the kind of center convective numerical scheme for the adjoint turbulence equations.
   * \note This value is obtained from the config file, and it is constant
   *       during the computation.
   * \return Kind of center convective numerical scheme for the adjoint turbulence equations.
   */
  unsigned short GetKind_Centered_AdjTurb(void);
  
  /*!
   * \brief Get the kind of upwind convective numerical scheme for the adjoint turbulence equations.
   * \note This value is obtained from the config file, and it is constant
   *       during the computation.
   * \return Kind of upwind convective numerical scheme for the adjoint turbulence equations.
   */
  unsigned short GetKind_Upwind_AdjTurb(void);
  
  /*!
   * \brief Provides information about the way in which the turbulence will be treated by the
   *        cont. adjoint method.
   * \return <code>FALSE</code> means that the adjoint turbulence equations will be used.
   */
  bool GetFrozen_Visc_Cont(void);
  
  /*!
   * \brief Provides information about the way in which the turbulence will be treated by the
   *        disc. adjoint method.
   * \return <code>FALSE</code> means that the adjoint turbulence equations will be used.
   */
  bool GetFrozen_Visc_Disc(void);
  
  /*!
   * \brief Provides information about using an inconsistent (primal/dual) discrete adjoint formulation
   * \return <code>FALSE</code> means that the adjoint use the same numerical methods than the primal problem.
   */
  bool GetInconsistent_Disc(void);

  /*!
   * \brief Provides information about the way in which the limiter will be treated by the
   *        disc. adjoint method.
   * \return <code>FALSE</code> means that the limiter computation is included.
   */
  bool GetFrozen_Limiter_Disc(void);
  
  /*!
   * \brief Write convergence file for FSI problems
   * \return <code>FALSE</code> means no file is written.
   */
  bool GetWrite_Conv_FSI(void);
  
  /*!
   * \brief Provides information about if the sharp edges are going to be removed from the sensitivity.
   * \return <code>FALSE</code> means that the sharp edges will be removed from the sensitivity.
   */
  bool GetSens_Remove_Sharp(void);
  
  /*!
   * \brief Get the kind of inlet boundary condition treatment (total conditions or mass flow).
   * \return Kind of inlet boundary condition.
   */
  unsigned short GetKind_Inlet(void);
  
  /*!
   * \brief Check if the inlet profile(s) are specified in an input file
   * \return True if an input file is to be used for the inlet profile(s)
   */
  bool GetInlet_Profile_From_File(void);

  /*!
   * \brief Get name of the input file for the specified inlet profile.
   * \return Name of the input file for the specified inlet profile.
   */
  string GetInlet_FileName(void);

  /*!
   * \brief Get the tolerance used for matching two points on a specified inlet
   * \return Tolerance used for matching a point to a specified inlet
   */
  su2double GetInlet_Profile_Matching_Tolerance(void);
  
  /*!
   * \brief Get the type of incompressible inlet from the list.
   * \return Kind of the incompressible inlet.
   */
  unsigned short GetKind_Inc_Inlet(string val_marker);

  /*!
   * \brief Get the total number of types in Kind_Inc_Inlet list
   * \return Total number of types in Kind_Inc_Inlet list
   */
  unsigned short GetnInc_Inlet(void);

  /*!
   * \brief Flag for whether the local boundary normal is used as the flow direction for an incompressible pressure inlet.
   * \return <code>FALSE</code> means the prescribed flow direction is used.
   */
  bool GetInc_Inlet_UseNormal(void);

  /*!
   * \brief Get the kind of mixing process for averaging quantities at the boundaries.
   * \return Kind of mixing process.
   */
  unsigned short GetKind_AverageProcess(void);

  /*!
   * \brief Get the kind of mixing process for averaging quantities at the boundaries.
   * \return Kind of mixing process.
   */
  unsigned short GetKind_PerformanceAverageProcess(void);

  /*!
   * \brief Set the kind of mixing process for averaging quantities at the boundaries.
   * \return Kind of mixing process.
   */
  void SetKind_AverageProcess(unsigned short new_AverageProcess);

  /*!
   * \brief Set the kind of mixing process for averaging quantities at the boundaries.
   * \return Kind of mixing process.
   */
  void SetKind_PerformanceAverageProcess(unsigned short new_AverageProcess);

  /*!
   * \brief Get coeff for Rotating Frame Ramp.
   * \return coeff Ramp Rotating Frame.
   */
  su2double GetRampRotatingFrame_Coeff(unsigned short iCoeff);

  /*!
   * \brief Get Rotating Frame Ramp option.
   * \return Ramp Rotating Frame option.
   */
  bool GetRampRotatingFrame(void);

  /*!
   * \brief Get coeff for Outlet Pressure Ramp.
   * \return coeff Ramp Outlet Pressure.
   */
  su2double GetRampOutletPressure_Coeff(unsigned short iCoeff);

  /*!
   * \brief Get final Outlet Pressure value for the ramp.
   * \return final Outlet Pressure value.
   */
  su2double GetFinalOutletPressure(void);

  /*!
   * \brief Get final Outlet Pressure value for the ramp.
   * \return Monitor Outlet Pressure value.
   */
  su2double GetMonitorOutletPressure(void);

  /*!
   * \brief Set Monitor Outlet Pressure value for the ramp.
   */
  void SetMonitotOutletPressure(su2double newMonPres);

  /*!
   * \brief Get Outlet Pressure Ramp option.
   * \return Ramp Outlet pressure option.
   */
  bool GetRampOutletPressure(void);

  /*!
   * \brief Get mixedout coefficients.
   * \return mixedout coefficient.
   */
  su2double GetMixedout_Coeff(unsigned short iCoeff);

  /*!
   * \brief Get extra relaxation factor coefficients for the Giels BC.
   * \return mixedout coefficient.
   */
  su2double GetExtraRelFacGiles(unsigned short iCoeff);

  /*!
   * \brief Get mach limit for average massflow-based procedure .
   * \return mach limit.
   */
  su2double GetAverageMachLimit(void);

  /*!
   * \brief Get the kind of mixing process for averaging quantities at the boundaries.
   * \return Kind of mixing process.
   */
  unsigned short GetKind_MixingPlaneInterface(void);

  /*!
   * \brief Get the kind of turbomachinery architecture.
   * \return Kind of turbomachinery architecture.
   */
  unsigned short GetKind_TurboMachinery(unsigned short val_iZone);

  /*!
   * \brief Get the kind of turbomachinery architecture.
   * \return Kind of turbomachinery architecture.
   */
  unsigned short GetKind_SpanWise(void);
  
  /*!
   * \brief Verify if there is mixing plane interface specified from config file.
   * \return boolean.
   */
  bool GetBoolMixingPlaneInterface(void);

  /*!
   * \brief Verify if there is mixing plane interface specified from config file.
   * \return boolean.
   */
  bool GetBoolTurbMixingPlane(void);

  /*!
   * \brief Verify if there is mixing plane interface specified from config file.
   * \return boolean.
   */
  bool GetSpatialFourier(void);

  /*!
   * \brief number mixing plane interface specified from config file.
   * \return number of bound.
   */
  unsigned short GetnMarker_MixingPlaneInterface(void);
  
  /*!
   * \brief Verify if there is Turbomachinery performance option specified from config file.
   * \return boolean.
   */
  bool GetBoolTurbomachinery(void);

  /*!
   * \brief Verify if there are zone specific solvers entered in the config file.
   * \return boolean.
   */
  bool GetBoolZoneSpecific(void);
  
  /*!
   * \brief number Turbomachinery blades computed using the pitch information.
   * \return nBlades.
   */
  su2double GetnBlades(unsigned short val_iZone);

  /*!
   * \brief number Turbomachinery blades computed using the pitch information.
   * \return nBlades.
   */
  void SetnBlades(unsigned short val_iZone, su2double nblades);

  /*!
   * \brief Verify if there is any Giles Boundary Condition option specified from config file.
   * \return boolean.
   */
  bool GetBoolGiles(void);
  
  /*!
   * \brief Verify if there is any Riemann Boundary Condition option specified from config file.
   * \return boolean.
   */
  bool GetBoolRiemann(void);

  /*!
   * \brief number Turbomachinery performance option specified from config file.
   * \return number of bound.
   */
  unsigned short GetnMarker_Turbomachinery(void);

  /*!
   * \brief Get number of shroud markers.
   * \return number of marker shroud.
   */
  unsigned short GetnMarker_Shroud(void);

  /*!
   * \brief Get the marker shroud.
   * \return marker shroud.
   */
  string GetMarker_Shroud(unsigned short val_marker);

  /*!
   * \brief number Turbomachinery performance option specified from config file.
   * \return number of bound.
   */
  unsigned short GetnMarker_TurboPerformance(void);

  /*!
   * \brief number span-wise sections to compute 3D BC and performance for turbomachinery specified by the user.
   * \return number of span-wise sections.
   */
  unsigned short Get_nSpanWiseSections_User(void);

  /*!
   * \brief number span-wise sections to compute 3D BC and performance for turbomachinery.
   * \return number of span-wise sections.
   */
  unsigned short GetnSpanWiseSections(void);

  /*!
   * \brief set number of maximum span-wise sections among all zones .
   */
  void SetnSpanMaxAllZones(unsigned short val_nSpna_max);

  /*!
   * \brief number span-wise sections to compute performance for turbomachinery.
   * \return number of max span-wise sections.
   */
  unsigned short GetnSpanMaxAllZones(void);
	
  /*!
   * \brief set number span-wise sections to compute 3D BC and performance for turbomachinery.
   */
  void SetnSpanWiseSections(unsigned short nSpan);

  /*!
   * \brief set number span-wise sections to compute 3D BC and performance for turbomachinery.
   */
  unsigned short GetnSpan_iZones(unsigned short iZone);

  /*!
   * \brief set number span-wise sections to compute 3D BC and performance for turbomachinery.
   */
  void SetnSpan_iZones(unsigned short nSpan, unsigned short iZone);

  /*!
   * \brief get inlet bounds name for Turbomachinery performance calculation.
   * \return name of the bound.
   */
  string GetMarker_TurboPerf_BoundIn(unsigned short index);
  
  /*!
   * \brief get outlet bounds name for Turbomachinery performance calculation.
   * \return name of the bound.
   */
  string GetMarker_TurboPerf_BoundOut(unsigned short index);
  
  /*!
   * \brief get marker kind for Turbomachinery performance calculation.
   * \return kind index.
   */
  unsigned short GetKind_TurboPerf(unsigned short index);
  
  /*!
   * \brief get outlet bounds name for Turbomachinery performance calculation.
   * \return name of the bound.
   */
  string GetMarker_PerBound(unsigned short val_marker);
  
  /*!
   * \brief Get the kind of inlet boundary condition treatment (total conditions or mass flow).
   * \return Kind of inlet boundary condition.
   */
  unsigned short GetKind_Engine_Inflow(void);
  
  /*!
   * \brief Get the kind of inlet boundary condition treatment (total conditions or mass flow).
   * \return Kind of inlet boundary condition.
   */
  unsigned short GetKind_ActDisk(void);
  
  /*!
   * \brief Get the number of sections.
   * \return Number of sections
   */
  unsigned short GetnLocationStations(void);
  
  /*!
   * \brief Get the number of sections for computing internal volume.
   * \return Number of sections for computing internal volume.
   */
  unsigned short GetnWingStations(void);
  
  /*!
   * \brief Get the location of the waterline.
   * \return Z location of the waterline.
   */
  su2double GetGeo_Waterline_Location(void);
  
  /*!
   * \brief Provides information about the the nodes that are going to be moved on a deformation
   *        volumetric grid deformation.
   * \return <code>TRUE</code> means that only the points on the FFD box will be moved.
   */
  bool GetHold_GridFixed(void);
  
  /*!
   * \brief Get the kind of objective function. There are several options: Drag coefficient,
   *        Lift coefficient, efficiency, etc.
   * \note The objective function will determine the boundary condition of the adjoint problem.
   * \return Kind of objective function.
   */
  unsigned short GetKind_ObjFunc(void);
  
  /*!
   * \author H. Kline
   * \brief Get the kind of objective function. There are several options: Drag coefficient,
   *        Lift coefficient, efficiency, etc.
   * \note The objective function will determine the boundary condition of the adjoint problem.
   * \return Kind of objective function.
   */
  unsigned short GetKind_ObjFunc(unsigned short val_obj);
  
  /*!
   * \author H. Kline
   * \brief Get the weight of objective function. There are several options: Drag coefficient,
   *        Lift coefficient, efficiency, etc.
   * \note The objective function will determine the boundary condition of the adjoint problem.
   * \return Weight of objective function.
   */
  su2double GetWeight_ObjFunc(unsigned short val_obj);
  
  /*!
   * \author H. Kline
   * \brief Set the weight of objective function. There are several options: Drag coefficient,
   *        Lift coefficient, efficiency, etc.
   * \note The objective function will determine the boundary condition of the adjoint problem.
   * \return Weight of objective function.
   */
  void SetWeight_ObjFunc(unsigned short val_obj, su2double val);
  
  /*!
   * \author H. Kline
   * \brief Get the coefficients of the objective defined by the chain rule with primitive variables.
   * \note This objective is only applicable to gradient calculations. Objective value must be
   * calculated using the area averaged outlet values of density, velocity, and pressure.
   * Gradients are w.r.t density, velocity[3], and pressure. when 2D gradient w.r.t. 3rd component of velocity set to 0.
   */
  su2double GetCoeff_ObjChainRule(unsigned short iVar);
  
  /*!
   * \author H. Kline
   * \brief Get the flag indicating whether to comput a combined objective.
   */
  bool GetComboObj(void);
  
  /*!
   * \brief Get the kind of sensitivity smoothing technique.
   * \return Kind of sensitivity smoothing technique.
   */
  unsigned short GetKind_SensSmooth(void);
  
  /*!
   * \brief Provides information about the time integration, and change the write in the output
   *        files information about the iteration.
   * \return The kind of time integration: Steady state, time stepping method (unsteady) or
   *         dual time stepping method (unsteady).
   */
  unsigned short GetUnsteady_Simulation(void);
  
  /*!
   * \brief Provides the number of chemical reactions in the chemistry model
   * \return: The number of chemical reactions, read from input file
   */
  unsigned short GetnReactions(void);
  
  /*!
   * \brief Provides the number of chemical reactions in the chemistry model
   * \return: The number of chemical reactions, read from input file
   */
  su2double GetArrheniusCoeff(unsigned short iReaction);
  
  /*!
   * \brief Provides the number of chemical reactions in the chemistry model
   * \return: The number of chemical reactions, read from input file
   */
  su2double GetArrheniusEta(unsigned short iReaction);
  
  /*!
   * \brief Provides the number of chemical reactions in the chemistry model
   * \return: The number of chemical reactions, read from input file
   */
  su2double GetArrheniusTheta(unsigned short iReaction);
  
  /*!
   * \brief Provides the rate controlling temperature exponents for chemistry.
   * \return: Rate controlling temperature exponents.
   */
  su2double* GetRxnTcf_a(void);
  
  /*!
   * \brief Provides the rate controlling temperature exponents for chemistry.
   * \return: Rate controlling temperature exponents.
   */
  su2double* GetRxnTcf_b(void);
  
  /*!
   * \brief Provides the rate controlling temperature exponents for chemistry.
   * \return: Rate controlling temperature exponents.
   */
  su2double* GetRxnTcb_a(void);
  
  /*!
   * \brief Provides the rate controlling temperature exponents for chemistry.
   * \return: Rate controlling temperature exponents.
   */
  su2double* GetRxnTcb_b(void);
  
  /*!
   * \brief Dissociation potential of species.
   * \return: Dissociation potential.
   */
  su2double* GetDissociationPot(void);
  
  /*!
   * \brief Provides the number of rotational modes of energy storage
   * \return: Vector of rotational mode count
   */
  su2double* GetRotationModes(void);
  
  /*!
   * \brief Provides the characteristic vibrational temperature for calculating e_vib
   * \return: Vector of characteristic vibrational temperatures [K]
   */
  su2double* GetCharVibTemp(void);
  
  /*!
   * \brief Provides the characteristic electronic temperature for calculating e_el
   * \return: Vector of characteristic vibrational temperatures [K]
   */
  su2double** GetCharElTemp(void);
  
  /*!
   * \brief Provides the degeneracy of electron states for calculating e_el
   * \return: Vector of characteristic vibrational temperatures [K]
   */
  su2double** GetElDegeneracy(void);
  
  /*!
   * \brief Provides number electron states for calculating e_el
   * \return: Vector of number of electron states for each species
   */
  unsigned short* GetnElStates(void);
  
  
  /*!
   * \brief Provides the thermodynamic reference temperatures from the JANAF tables
   * \return: Vector of reference temperatures [K]
   */
  su2double* GetRefTemperature(void);
  
  /*!
   * \brief Provides the characteristic vibrational temperature for calculating e_vib
   * \return: The number of chemical reactions, read from input file
   */
  su2double GetCharVibTemp(unsigned short iSpecies);
  
  /*!
   * \brief Provides the molar mass of each species present in multi species fluid
   * \return: Vector of molar mass of each species in kg/kmol
   */
  su2double* GetMolar_Mass(void);
  
  /*!
   * \brief Provides the molar mass of each species present in multi species fluid
   * \return: Mass of each species in Kg
   */
  su2double GetMolar_Mass(unsigned short iSpecies);
  
  /*!
   * \brief Retrieves the number of monatomic species in the multicomponent gas.
   * \return: Number of monatomic species.
   */
  unsigned short GetnMonatomics(void);
  
  /*!
   * \brief Retrieves the number of monatomic species in the multicomponent gas.
   * \return: Number of monatomic species.
   */
  unsigned short GetnDiatomics(void);
  
  /*!
   * \brief Provides the molar mass of each species present in multi species fluid
   * \return: Molar mass of the specified gas consituent [kg/kmol]
   */
  su2double GetInitial_Gas_Composition(unsigned short iSpecies);
  
  /*!
   * \brief Provides the formation enthalpy of the specified species at standard conditions
   * \return: Enthalpy of formation
   */
  su2double* GetEnthalpy_Formation(void);
  
  /*!
   * \brief Provides the formation enthalpy of the specified species at standard conditions
   * \return: Enthalpy of formation
   */
  su2double GetEnthalpy_Formation(unsigned short iSpecies);
  
  /*!
   * \brief Provides the restart information.
   * \return Restart information, if <code>TRUE</code> then the code will use the solution as restart.
   */
  bool GetRestart(void);

  /*!
   * \brief Flag for whether binary SU2 native restart files are written.
   * \return Flag for whether binary SU2 native restart files are written, if <code>TRUE</code> then the code will output binary restart files.
   */
  bool GetWrt_Binary_Restart(void);

  /*!
   * \brief Flag for whether binary SU2 native restart files are read.
   * \return Flag for whether binary SU2 native restart files are read, if <code>TRUE</code> then the code will load binary restart files.
   */
  bool GetRead_Binary_Restart(void);

  /*!
   * \brief Provides the number of varaibles.
   * \return Number of variables.
   */
  unsigned short GetnVar(void);
  
  /*!
   * \brief Provides the number of varaibles.
   * \return Number of variables.
   */
  unsigned short GetnZone(void);
  
  /*!
   * \brief Provides the number of varaibles.
   * \return Number of variables.
   */
  unsigned short GetiZone(void);
  
  /*!
   * \brief For some problems like adjoint or the linearized equations it
   *		  is necessary to restart the flow solution.
   * \return Flow restart information, if <code>TRUE</code> then the code will restart the flow solution.
   */
  
  bool GetRestart_Flow(void);
  
  /*!
   * \brief Indicates whether electron gas is present in the gas mixture.
   */
  bool GetIonization(void);
  
  /*!
   * \brief Information about computing and plotting the equivalent area distribution.
   * \return <code>TRUE</code> or <code>FALSE</code>  depending if we are computing the equivalent area.
   */
  bool GetEquivArea(void);
  
  /*!
   * \brief Information about computing and plotting the equivalent area distribution.
   * \return <code>TRUE</code> or <code>FALSE</code>  depending if we are computing the equivalent area.
   */
  bool GetInvDesign_Cp(void);
  
  /*!
   * \brief Information about computing and plotting the equivalent area distribution.
   * \return <code>TRUE</code> or <code>FALSE</code>  depending if we are computing the equivalent area.
   */
  bool GetInvDesign_HeatFlux(void);
  
  /*!
   * \brief Get name of the input grid.
   * \return File name of the input grid.
   */
  string GetMesh_FileName(void);
  
  /*!
   * \brief Get name of the output grid, this parameter is important for grid
   *        adaptation and deformation.
   * \return File name of the output grid.
   */
  string GetMesh_Out_FileName(void);
  
  /*!
   * \brief Get the name of the file with the solution of the flow problem.
   * \return Name of the file with the solution of the flow problem.
   */
  string GetSolution_FlowFileName(void);
  
  /*!
   * \brief Get the name of the file with the solution of the adjoint flow problem
   *		  with drag objective function.
   * \return Name of the file with the solution of the adjoint flow problem with
   *         drag objective function.
   */
  string GetSolution_AdjFileName(void);
  
  /*!
   * \brief Get the name of the file with the solution of the structural problem.
   * \return Name of the file with the solution of the structural problem.
   */
  string GetSolution_FEMFileName(void);
  
  /*!
   * \brief Get the name of the file with the solution of the adjoint structural problem.
   * \return Name of the file with the solution of the structural problem.
   */
  string GetSolution_AdjFEMFileName(void);
  
  /*!
   * \brief Get the name of the file with the residual of the problem.
   * \return Name of the file with the residual of the problem.
   */
  string GetResidual_FileName(void);
  
  /*!
   * \brief Get the format of the input/output grid.
   * \return Format of the input/output grid.
   */
  unsigned short GetMesh_FileFormat(void);
  
  /*!
   * \brief Get the format of the output solution.
   * \return Format of the output solution.
   */
  unsigned short GetOutput_FileFormat(void);
  
  /*!
   * \brief Get the format of the output solution.
   * \return Format of the output solution.
   */
  unsigned short GetActDisk_Jump(void);
  
  /*!
   * \brief Get the name of the file with the convergence history of the problem.
   * \return Name of the file with convergence history of the problem.
   */
  string GetConv_FileName(void);
  
  /*!
   * \brief Get the name of the file with the convergence history of the problem for FSI applications.
   * \return Name of the file with convergence history of the problem.
   */
  string GetConv_FileName_FSI(void);
  
  /*!
   * \brief Get the name of the file with the forces breakdown of the problem.
   * \return Name of the file with forces breakdown of the problem.
   */
  string GetBreakdown_FileName(void);
  
  /*!
   * \brief Get the name of the file with the flow variables.
   * \return Name of the file with the primitive variables.
   */
  string GetFlow_FileName(void);
  
  /*!
   * \brief Get the name of the file with the structure variables.
   * \return Name of the file with the structure variables.
   */
  string GetStructure_FileName(void);
  
  /*!
   * \brief Get the name of the file with the structure variables.
   * \return Name of the file with the structure variables.
   */
  string GetSurfStructure_FileName(void);
  
  /*!
   * \brief Get the name of the file with the adjoint structure variables.
   * \return Name of the file with the adjoint structure variables.
   */
  string GetAdjStructure_FileName(void);
  
  /*!
   * \brief Get the name of the file with the adjoint structure variables.
   * \return Name of the file with the adjoint structure variables.
   */
  string GetAdjSurfStructure_FileName(void);
  
  /*!
   * \brief Get the name of the file with the structure variables.
   * \return Name of the file with the structure variables.
   */
  string GetSurfWave_FileName(void);
  
  /*!
   * \brief Get the name of the file with the structure variables.
   * \return Name of the file with the structure variables.
   */
  string GetSurfHeat_FileName(void);
  
  /*!
   * \brief Get the name of the file with the wave variables.
   * \return Name of the file with the wave variables.
   */
  string GetWave_FileName(void);
  
  /*!
   * \brief Get the name of the file with the wave variables.
   * \return Name of the file with the wave variables.
   */
  string GetHeat_FileName(void);
  
  /*!
   * \brief Get the name of the file with the adjoint wave variables.
   * \return Name of the file with the adjoint wave variables.
   */
  string GetAdjWave_FileName(void);
  
  /*!
   * \brief Get the name of the restart file for the wave variables.
   * \return Name of the restart file for the flow variables.
   */
  string GetRestart_WaveFileName(void);
  
  /*!
   * \brief Get the name of the restart file for the heat variables.
   * \return Name of the restart file for the flow variables.
   */
  string GetRestart_HeatFileName(void);
  
  /*!
   * \brief Append the zone index to the restart or the solution files.
   * \return Name of the restart file for the flow variables.
   */
  string GetMultizone_FileName(string val_filename, int val_iZone);

  /*!
   * \brief Append the zone index to the restart or the solution files.
   * \return Name of the restart file for the flow variables.
   */
  string GetMultizone_HistoryFileName(string val_filename, int val_iZone);
  
  /*!
   * \brief Get the name of the restart file for the flow variables.
   * \return Name of the restart file for the flow variables.
   */
  string GetRestart_FlowFileName(void);
  
  /*!
   * \brief Get the name of the restart file for the adjoint variables (drag objective function).
   * \return Name of the restart file for the adjoint variables (drag objective function).
   */
  string GetRestart_AdjFileName(void);
  
  /*!
   * \brief Get the name of the restart file for the structural variables.
   * \return Name of the restart file for the structural variables.
   */
  string GetRestart_FEMFileName(void);
  
  /*!
   * \brief Get the name of the restart file for the structural adjoint variables.
   * \return Name of the restart file for the structural adjoint variables.
   */
  string GetRestart_AdjFEMFileName(void);
  
  /*!
   * \brief Get the name of the file with the adjoint variables.
   * \return Name of the file with the adjoint variables.
   */
  string GetAdj_FileName(void);
  
  /*!
   * \brief Get the name of the file with the gradient of the objective function.
   * \return Name of the file with the gradient of the objective function.
   */
  string GetObjFunc_Grad_FileName(void);
  
  /*!
   * \brief Get the name of the file with the gradient of the objective function.
   * \return Name of the file with the gradient of the objective function.
   */
  string GetObjFunc_Value_FileName(void);
  
  /*!
   * \brief Get the name of the file with the surface information for the flow problem.
   * \return Name of the file with the surface information for the flow problem.
   */
  string GetSurfFlowCoeff_FileName(void);
  
  /*!
   * \brief Get the name of the file with the surface information for the adjoint problem.
   * \return Name of the file with the surface information for the adjoint problem.
   */
  string GetSurfAdjCoeff_FileName(void);
  
  /*!
   * \brief Get the name of the file with the surface sensitivity (discrete adjoint).
   * \return Name of the file with the surface sensitivity (discrete adjoint).
   */
  string GetSurfSens_FileName(void);
  
  /*!
   * \brief Get the name of the file with the volume sensitivity (discrete adjoint).
   * \return Name of the file with the volume sensitivity (discrete adjoint).
   */
  string GetVolSens_FileName(void);
  
  /*!
   * \brief Augment the input filename with the iteration number for an unsteady file.
   * \param[in] val_filename - String value of the base filename.
   * \param[in] val_iter - Unsteady iteration number or time instance.
   * \return Name of the file with the iteration number for an unsteady solution file.
   */
  string GetUnsteady_FileName(string val_filename, int val_iter);
  
  /*!
   * \brief Append the input filename string with the appropriate objective function extension.
   * \param[in] val_filename - String value of the base filename.
   * \return Name of the file with the appropriate objective function extension.
   */
  string GetObjFunc_Extension(string val_filename);
  
  /*!
   * \brief Get the criteria for structural residual (relative/absolute).
   * \return Relative/Absolute criteria for structural convergence.
   */
  unsigned short GetResidual_Criteria_FEM(void);
  
  /*!
   * \brief Get functional that is going to be used to evaluate the residual flow convergence.
   * \return Functional that is going to be used to evaluate the residual flow convergence.
   */
  unsigned short GetResidual_Func_Flow(void);
  
  /*!
   * \brief Get functional that is going to be used to evaluate the flow convergence.
   * \return Functional that is going to be used to evaluate the flow convergence.
   */
  unsigned short GetCauchy_Func_Flow(void);
  
  /*!
   * \brief Get functional that is going to be used to evaluate the adjoint flow convergence.
   * \return Functional that is going to be used to evaluate the adjoint flow convergence.
   */
  unsigned short GetCauchy_Func_AdjFlow(void);
  
  /*!
   * \brief Get the number of iterations that are considered in the Cauchy convergence criteria.
   * \return Number of elements in the Cauchy criteria.
   */
  unsigned short GetCauchy_Elems(void);
  
  /*!
   * \brief Get the number of iterations that are not considered in the convergence criteria.
   * \return Number of iterations before starting with the convergence criteria.
   */
  unsigned long GetStartConv_Iter(void);
  
  /*!
   * \brief Get the value of convergence criteria for the Cauchy method in the direct,
   *        adjoint or linearized problem.
   * \return Value of the convergence criteria.
   */
  su2double GetCauchy_Eps(void);
  
  /*!
   * \brief If we are prforming an unsteady simulation, there is only
   *        one value of the time step for the complete simulation.
   * \return Value of the time step in an unsteady simulation (non dimensional).
   */
  su2double GetDelta_UnstTimeND(void);
  
  /*!
   * \brief If we are prforming an unsteady simulation, there is only
   *        one value of the time step for the complete simulation.
   * \return Value of the time step in an unsteady simulation (non dimensional).
   */
  su2double GetTotal_UnstTimeND(void);
  
  /*!
   * \brief If we are prforming an unsteady simulation, there is only
   *        one value of the time step for the complete simulation.
   * \return Value of the time step in an unsteady simulation.
   */
  su2double GetDelta_UnstTime(void);
  
  /*!
   * \brief Set the value of the unsteadty time step using the CFL number.
   * \param[in] val_delta_unsttimend - Value of the unsteady time step using CFL number.
   */
  void SetDelta_UnstTimeND(su2double val_delta_unsttimend);
  
  /*!
   * \brief If we are performing an unsteady simulation, this is the
   * 	value of max physical time for which we run the simulation
   * \return Value of the physical time in an unsteady simulation.
   */
  su2double GetTotal_UnstTime(void);
  
  /*!
   * \brief If we are performing an unsteady simulation, this is the
   * 	value of current time.
   * \return Value of the physical time in an unsteady simulation.
   */
  su2double GetCurrent_UnstTime(void);
  
  /*!
   * \brief Divide the rectbles and hexahedron.
   * \return <code>TRUE</code> if the elements must be divided; otherwise <code>FALSE</code>.
   */
  bool GetSubsonicEngine(void);
  
  /*!
   * \brief Actuator disk defined with a double surface.
   * \return <code>TRUE</code> if the elements must be divided; otherwise <code>FALSE</code>.
   */
  bool GetActDisk_DoubleSurface(void);
  
  /*!
   * \brief Only halg of the engine is in the compputational grid.
   * \return <code>TRUE</code> if the engine is complete; otherwise <code>FALSE</code>.
   */
  bool GetEngine_HalfModel(void);
  
  /*!
   * \brief Actuator disk defined with a double surface.
   * \return <code>TRUE</code> if the elements must be divided; otherwise <code>FALSE</code>.
   */
  bool GetActDisk_SU2_DEF(void);
  
  /*!
   * \brief Value of the design variable step, we use this value in design problems.
   * \param[in] val_dv - Number of the design variable that we want to read.
   * \param[in] val_value - Value of the design variable that we want to read.
   * \return Design variable step.
   */
  su2double GetDV_Value(unsigned short val_dv, unsigned short val_val = 0);
  
  /*!
   * \brief Set the value of the design variable step, we use this value in design problems.
   * \param[in] val_dv - Number of the design variable that we want to read.
   * \param[in] val    - Value of the design variable.
   */
  void SetDV_Value(unsigned short val_dv, unsigned short val_ind, su2double val);
  
  /*!
   * \brief Get information about the grid movement.
   * \return <code>TRUE</code> if there is a grid movement; otherwise <code>FALSE</code>.
   */
  bool GetGrid_Movement(void);
  
  /*!
   * \brief Get the type of dynamic mesh motion.
   * \param[in] val_iZone - Number for the current zone in the mesh (each zone has independent motion).
   * \return Type of dynamic mesh motion.
   */
  unsigned short GetKind_GridMovement(unsigned short val_iZone);
  
  /*!
   * \brief Set the type of dynamic mesh motion.
   * \param[in] val_iZone - Number for the current zone in the mesh (each zone has independent motion).
   * \param[in] motion_Type - Specify motion type.
   */
  void SetKind_GridMovement(unsigned short val_iZone, unsigned short motion_Type);
  
  /*!
   * \brief Get the mach number based on the mesh velocity and freestream quantities.
   * \return Mach number based on the mesh velocity and freestream quantities.
   */
  su2double GetMach_Motion(void);
  
  /*!
   * \brief Get x-coordinate of the mesh motion origin.
   * \param[in] val_iZone - Number for the current zone in the mesh (each zone has independent motion).
   * \return X-coordinate of the mesh motion origin.
   */
  su2double GetMotion_Origin_X(unsigned short val_iZone);
  
  /*!
   * \brief Get y-coordinate of the mesh motion origin
   * \param[in] val_iZone - Number for the current zone in the mesh (each zone has independent motion).
   * \return Y-coordinate of the mesh motion origin.
   */
  su2double GetMotion_Origin_Y(unsigned short val_iZone);
  
  /*!
   * \brief Get z-coordinate of the mesh motion origin
   * \param[in] val_iZone - Number for the current zone in the mesh (each zone has independent motion).
   * \return Z-coordinate of the mesh motion origin.
   */
  su2double GetMotion_Origin_Z(unsigned short val_iZone);
  
  /*!
   * \brief Set x-coordinate of the mesh motion origin.
   * \param[in] val_iZone - Number for the current zone in the mesh (each zone has independent motion).
   * \param[in] val_origin - New x-coordinate of the mesh motion origin.
   */
  void SetMotion_Origin_X(unsigned short val_iZone, su2double val_origin);
  
  /*!
   * \brief Set y-coordinate of the mesh motion origin
   * \param[in] val_iZone - Number for the current zone in the mesh (each zone has independent motion).
   * \param[in] val_origin - New y-coordinate of the mesh motion origin.
   */
  void SetMotion_Origin_Y(unsigned short val_iZone, su2double val_origin);
  
  /*!
   * \brief Set z-coordinate of the mesh motion origin
   * \param[in] val_iZone - Number for the current zone in the mesh (each zone has independent motion).
   * \param[in] val_origin - New y-coordinate of the mesh motion origin.
   */
  void SetMotion_Origin_Z(unsigned short val_iZone, su2double val_origin);
  
  /*!
   * \brief Get the translational velocity of the mesh in the x-direction.
   * \param[in] val_iZone - Number for the current zone in the mesh (each zone has independent motion).
   * \return Translational velocity of the mesh in the x-direction.
   */
  su2double GetTranslation_Rate_X(unsigned short val_iZone);
  
  /*!
   * \brief Get the translational velocity of the mesh in the y-direction.
   * \param[in] val_iZone - Number for the current zone in the mesh (each zone has independent motion).
   * \return Translational velocity of the mesh in the y-direction.
   */
  su2double GetTranslation_Rate_Y(unsigned short val_iZone);
  
  /*!
   * \brief Get the translational velocity of the mesh in the z-direction.
   * \param[in] val_iZone - Number for the current zone in the mesh (each zone has independent motion).
   * \return Translational velocity of the mesh in the z-direction.
   */
  su2double GetTranslation_Rate_Z(unsigned short val_iZone);
  
  /*!
   * \brief Get the angular velocity of the mesh about the x-axis.
   * \param[in] val_iZone - Number for the current zone in the mesh (each zone has independent motion).
   * \return Angular velocity of the mesh about the x-axis.
   */
  su2double GetRotation_Rate_X(unsigned short val_iZone);
  
  /*!
   * \brief Get the angular velocity of the mesh about the y-axis.
   * \param[in] val_iZone - Number for the current zone in the mesh (each zone has independent motion).
   * \return Angular velocity of the mesh about the y-axis.
   */
  su2double GetRotation_Rate_Y(unsigned short val_iZone);
  
  /*!
   * \brief Get the angular velocity of the mesh about the z-axis.
   * \param[in] val_iZone - Number for the current zone in the mesh (each zone has independent motion).
   * \return Angular velocity of the mesh about the z-axis.
   */
  su2double GetRotation_Rate_Z(unsigned short val_iZone);
  
  /*!
   * \brief Get the angular velocity of the mesh about the z-axis.
   * \param[in] val_iZone - Number for the current zone in the mesh (each zone has independent motion).
   * \return Angular velocity of the mesh about the z-axis.
   */
  su2double GetFinalRotation_Rate_Z(unsigned short val_iZone);

  /*!
   * \brief Set the angular velocity of the mesh about the z-axis.
   * \param[in] val_iZone - Number for the current zone in the mesh (each zone has independent motion).
   * \param[in] newRotation_Rate_Z - new rotation rate after computing the ramp value.
   */
  void SetRotation_Rate_Z(su2double newRotation_Rate_Z, unsigned short val_iZone);

  /*!
   * \brief Get the angular frequency of a mesh pitching about the x-axis.
   * \param[in] val_iZone - Number for the current zone in the mesh (each zone has independent motion).
   * \return Angular frequency of a mesh pitching about the x-axis.
   */
  su2double GetPitching_Omega_X(unsigned short val_iZone);
  
  /*!
   * \brief Get the angular frequency of a mesh pitching about the y-axis.
   * \param[in] val_iZone - Number for the current zone in the mesh (each zone has independent motion).
   * \return Angular frequency of a mesh pitching about the y-axis.
   */
  su2double GetPitching_Omega_Y(unsigned short val_iZone);
  
  /*!
   * \brief Get the angular frequency of a mesh pitching about the z-axis.
   * \param[in] val_iZone - Number for the current zone in the mesh (each zone has independent motion).
   * \return Angular frequency of a mesh pitching about the z-axis.
   */
  su2double GetPitching_Omega_Z(unsigned short val_iZone);
  
  /*!
   * \brief Get the pitching amplitude about the x-axis.
   * \param[in] val_iZone - Number for the current zone in the mesh (each zone has independent motion).
   * \return Pitching amplitude about the x-axis.
   */
  su2double GetPitching_Ampl_X(unsigned short val_iZone);
  
  /*!
   * \brief Get the pitching amplitude about the y-axis.
   * \param[in] val_iZone - Number for the current zone in the mesh (each zone has independent motion).
   * \return Pitching amplitude about the y-axis.
   */
  su2double GetPitching_Ampl_Y(unsigned short val_iZone);
  
  /*!
   * \brief Get the pitching amplitude about the z-axis.
   * \param[in] val_iZone - Number for the current zone in the mesh (each zone has independent motion).
   * \return Pitching amplitude about the z-axis.
   */
  su2double GetPitching_Ampl_Z(unsigned short val_iZone);
  
  /*!
   * \brief Get the pitching phase offset about the x-axis.
   * \param[in] val_iZone - Number for the current zone in the mesh (each zone has independent motion).
   * \return Pitching phase offset about the x-axis.
   */
  su2double GetPitching_Phase_X(unsigned short val_iZone);
  
  /*!
   * \brief Get the pitching phase offset about the y-axis.
   * \param[in] val_iZone - Number for the current zone in the mesh (each zone has independent motion).
   * \return Pitching phase offset about the y-axis.
   */
  su2double GetPitching_Phase_Y(unsigned short val_iZone);
  
  /*!
   * \brief Get the pitching phase offset about the z-axis.
   * \param[in] val_iZone - Number for the current zone in the mesh (each zone has independent motion).
   * \return Pitching phase offset about the z-axis.
   */
  su2double GetPitching_Phase_Z(unsigned short val_iZone);
  
  /*!
   * \brief Get the angular frequency of a mesh plunging in the x-direction.
   * \param[in] val_iZone - Number for the current zone in the mesh (each zone has independent motion).
   * \return Angular frequency of a mesh plunging in the x-direction.
   */
  su2double GetPlunging_Omega_X(unsigned short val_iZone);
  
  /*!
   * \brief Get the angular frequency of a mesh plunging in the y-direction.
   * \param[in] val_iZone - Number for the current zone in the mesh (each zone has independent motion).
   * \return Angular frequency of a mesh plunging in the y-direction.
   */
  su2double GetPlunging_Omega_Y(unsigned short val_iZone);
  
  /*!
   * \brief Get the angular frequency of a mesh plunging in the z-direction.
   * \param[in] val_iZone - Number for the current zone in the mesh (each zone has independent motion).
   * \return Angular frequency of a mesh plunging in the z-direction.
   */
  su2double GetPlunging_Omega_Z(unsigned short val_iZone);
  
  /*!
   * \brief Get the plunging amplitude in the x-direction.
   * \param[in] val_iZone - Number for the current zone in the mesh (each zone has independent motion).
   * \return Plunging amplitude in the x-direction.
   */
  su2double GetPlunging_Ampl_X(unsigned short val_iZone);
  
  /*!
   * \brief Get the plunging amplitude in the y-direction.
   * \param[in] val_iZone - Number for the current zone in the mesh (each zone has independent motion).
   * \return Plunging amplitude in the y-direction.
   */
  su2double GetPlunging_Ampl_Y(unsigned short val_iZone);
  
  /*!
   * \brief Get the plunging amplitude in the z-direction.
   * \param[in] val_iZone - Number for the current zone in the mesh (each zone has independent motion).
   * \return Plunging amplitude in the z-direction.
   */
  su2double GetPlunging_Ampl_Z(unsigned short val_iZone);
  
  /*!
   * \brief Get the Harmonic Balance frequency pointer.
   * \return Harmonic Balance Frequency pointer.
   */
  su2double* GetOmega_HB(void);
	
  /*!
   * \brief Get if harmonic balance source term is to be preconditioned
   * \return yes or no to harmonic balance preconditioning
   */
  bool GetHB_Precondition(void);
  
  /*!
   * \brief Get if we should update the motion origin.
   * \param[in] val_marker - Value of the marker in which we are interested.
   * \return yes or no to update motion origin.
   */
  unsigned short GetMoveMotion_Origin(unsigned short val_marker);
  
  /*!
   * \brief Get the minimum value of Beta for Roe-Turkel preconditioner
   * \return the minimum value of Beta for Roe-Turkel preconditioner
   */
  su2double GetminTurkelBeta();
  
  /*!
   * \brief Get the minimum value of Beta for Roe-Turkel preconditioner
   * \return the minimum value of Beta for Roe-Turkel preconditioner
   */
  su2double GetmaxTurkelBeta();
  
  /*!
   * \brief Get information about the adibatic wall condition
   * \return <code>TRUE</code> if it is a adiabatic wall condition; otherwise <code>FALSE</code>.
   */
  bool GetAdiabaticWall(void);
  
  /*!
   * \brief Get information about the isothermal wall condition
   * \return <code>TRUE</code> if it is a isothermal wall condition; otherwise <code>FALSE</code>.
   */
  bool GetIsothermalWall(void);
  
  /*!
   * \brief Get information about the Low Mach Preconditioning
   * \return <code>TRUE</code> if we are using low Mach preconditioner; otherwise <code>FALSE</code>.
   */
  bool Low_Mach_Preconditioning(void);
  
  /*!
   * \brief Get information about the Low Mach Correction
   * \return <code>TRUE</code> if we are using low Mach correction; otherwise <code>FALSE</code>.
   */
  bool Low_Mach_Correction(void);
  
  /*!
   * \brief Get information about the poisson solver condition
   * \return <code>TRUE</code> if it is a poisson solver condition; otherwise <code>FALSE</code>.
   */
  bool GetPoissonSolver(void);
  
  /*!
   * \brief Get information about the gravity force.
   * \return <code>TRUE</code> if it uses the gravity force; otherwise <code>FALSE</code>.
   */
  bool GetGravityForce(void);

  /*!
   * \brief Get information about the body force.
   * \return <code>TRUE</code> if it uses a body force; otherwise <code>FALSE</code>.
   */
  bool GetBody_Force(void);

  /*!
   * \brief Get a pointer to the body force vector.
   * \return A pointer to the body force vector.
   */
  su2double* GetBody_Force_Vector(void);

  /*!
   * \brief Get information about the rotational frame.
   * \return <code>TRUE</code> if there is a rotational frame; otherwise <code>FALSE</code>.
   */
  bool GetRotating_Frame(void);
  
  /*!
   * \brief Get information about the axisymmetric frame.
   * \return <code>TRUE</code> if there is a rotational frame; otherwise <code>FALSE</code>.
   */
  bool GetAxisymmetric(void);
  
  /*!
   * \brief Get information about the axisymmetric frame.
   * \return <code>TRUE</code> if there is a rotational frame; otherwise <code>FALSE</code>.
   */
  bool GetDebugMode(void);
  
  /*!
   * \brief Get information about there is a smoothing of the grid coordinates.
   * \return <code>TRUE</code> if there is smoothing of the grid coordinates; otherwise <code>FALSE</code>.
   */
  bool GetAdaptBoundary(void);
  
  /*!
   * \brief Get information about there is a smoothing of the grid coordinates.
   * \return <code>TRUE</code> if there is smoothing of the grid coordinates; otherwise <code>FALSE</code>.
   */
  bool GetSmoothNumGrid(void);
  
  /*!
   * \brief Set information about there is a smoothing of the grid coordinates.
   * \param[in] val_smoothnumgrid - <code>TRUE</code> if there is smoothing of the grid coordinates; otherwise <code>FALSE</code>.
   */
  void SetSmoothNumGrid(bool val_smoothnumgrid);
  
  /*!
   * \brief Subtract one to the index of the finest grid (full multigrid strategy).
   * \return Change the index of the finest grid.
   */
  void SubtractFinestMesh(void);
  
  /*!
   * \brief Obtain the kind of design variable.
   * \param[in] val_dv - Number of the design variable that we want to read.
   * \return Design variable identification.
   */
  unsigned short GetDesign_Variable(unsigned short val_dv);
  
  /*!
   * \brief Obtain the kind of convergence criteria to establish the convergence of the CFD code.
   * \return Kind of convergence criteria.
   */
  unsigned short GetConvCriteria(void);
  
  /*!
   * \brief Get the index in the config information of the marker <i>val_marker</i>.
   * \note When we read the config file, it stores the markers in a particular vector.
   * \return Index in the config information of the marker <i>val_marker</i>.
   */
  unsigned short GetMarker_CfgFile_TagBound(string val_marker);
  
  /*!
   * \brief Get the name in the config information of the marker number <i>val_marker</i>.
   * \note When we read the config file, it stores the markers in a particular vector.
   * \return Name of the marker in the config information of the marker <i>val_marker</i>.
   */
  string GetMarker_CfgFile_TagBound(unsigned short val_marker);
  
  /*!
   * \brief Get the boundary information (kind of boundary) in the config information of the marker <i>val_marker</i>.
   * \return Kind of boundary in the config information of the marker <i>val_marker</i>.
   */
  unsigned short GetMarker_CfgFile_KindBC(string val_marker);
  
  /*!
   * \brief Get the monitoring information from the config definition for the marker <i>val_marker</i>.
   * \return Monitoring information of the boundary in the config information for the marker <i>val_marker</i>.
   */
  unsigned short GetMarker_CfgFile_Monitoring(string val_marker);
  
  /*!
   * \brief Get the monitoring information from the config definition for the marker <i>val_marker</i>.
   * \return Monitoring information of the boundary in the config information for the marker <i>val_marker</i>.
   */
  unsigned short GetMarker_CfgFile_GeoEval(string val_marker);
  
  /*!
   * \brief Get the monitoring information from the config definition for the marker <i>val_marker</i>.
   * \return Monitoring information of the boundary in the config information for the marker <i>val_marker</i>.
   */
  unsigned short GetMarker_CfgFile_Designing(string val_marker);
  
  /*!
   * \brief Get the plotting information from the config definition for the marker <i>val_marker</i>.
   * \return Plotting information of the boundary in the config information for the marker <i>val_marker</i>.
   */
  unsigned short GetMarker_CfgFile_Plotting(string val_marker);
  
  /*!
   * \brief Get the plotting information from the config definition for the marker <i>val_marker</i>.
   * \return Plotting information of the boundary in the config information for the marker <i>val_marker</i>.
   */
  unsigned short GetMarker_CfgFile_Analyze(string val_marker);
  
  /*!
   * \brief Get the FSI interface information from the config definition for the marker <i>val_marker</i>.
   * \return Plotting information of the boundary in the config information for the marker <i>val_marker</i>.
   */
  unsigned short GetMarker_CfgFile_ZoneInterface(string val_marker);
  
  /*!
   * \brief Get the TurboPerformance information from the config definition for the marker <i>val_marker</i>.
   * \return TurboPerformance information of the boundary in the config information for the marker <i>val_marker</i>.
   */
  unsigned short GetMarker_CfgFile_Turbomachinery(string val_marker);

  /*!
   * \brief Get the TurboPerformance flag information from the config definition for the marker <i>val_marker</i>.
   * \return TurboPerformance flag information of the boundary in the config information for the marker <i>val_marker</i>.
   */
  unsigned short GetMarker_CfgFile_TurbomachineryFlag(string val_marker);

  /*!
   * \brief Get the MixingPlane interface information from the config definition for the marker <i>val_marker</i>.
   * \return Plotting information of the boundary in the config information for the marker <i>val_marker</i>.
   */
  unsigned short GetMarker_CfgFile_MixingPlaneInterface(string val_marker);
  
  /*!
   * \brief Get the DV information from the config definition for the marker <i>val_marker</i>.
   * \return DV information of the boundary in the config information for the marker <i>val_marker</i>.
   */
  unsigned short GetMarker_CfgFile_DV(string val_marker);
  
  /*!
   * \brief Get the motion information from the config definition for the marker <i>val_marker</i>.
   * \return Motion information of the boundary in the config information for the marker <i>val_marker</i>.
   */
  unsigned short GetMarker_CfgFile_Moving(string val_marker);

  /*!
   * \brief Get the Python customization information from the config definition for the marker <i>val_marker</i>.
   * \return Python customization information of the boundary in the config information for the marker <i>val_marker</i>.
   */
  unsigned short GetMarker_CfgFile_PyCustom(string val_marker);
  
  /*!
   * \brief Get the periodic information from the config definition of the marker <i>val_marker</i>.
   * \return Periodic information of the boundary in the config information of the marker <i>val_marker</i>.
   */
  unsigned short GetMarker_CfgFile_PerBound(string val_marker);
  
  /*!
   * \brief  Get the name of the marker <i>val_marker</i>.
   * \return The interface which owns that marker <i>val_marker</i>.
   */
  int GetMarker_ZoneInterface(string val_marker);
  
  /*!
   * \brief Determines if problem is adjoint
   * \return true if Adjoint
   */
  bool GetContinuous_Adjoint(void);
  
  /*!
   * \brief Determines if problem is viscous
   * \return true if Viscous
   */
  bool GetViscous(void);
  
  /*!
   * \brief Provides the index of the solution in the container.
   * \param[in] val_eqsystem - Equation that is being solved.
   * \return Index on the solution container.
   */
  unsigned short GetContainerPosition(unsigned short val_eqsystem);
  
  /*!
   * \brief Value of the order of magnitude reduction of the residual.
   * \return Value of the order of magnitude reduction of the residual.
   */
  su2double GetOrderMagResidual(void);
  
  /*!
   * \brief Value of the minimum residual value (log10 scale).
   * \return Value of the minimum residual value (log10 scale).
   */
  su2double GetMinLogResidual(void);
  
  /*!
   * \brief Value of the order of magnitude reduction of the residual for FSI applications.
   * \return Value of the order of magnitude reduction of the residual.
   */
  su2double GetOrderMagResidualFSI(void);
  
  /*!
   * \brief Value of the minimum residual value for FSI applications (log10 scale).
   * \return Value of the minimum residual value (log10 scale).
   */
  su2double GetMinLogResidualFSI(void);
  
  /*!
   * \brief Value of the order of magnitude reduction of the flow residual for BGS applications.
   * \return Value of the order of magnitude reduction of the residual.
   */
  su2double GetOrderMagResidual_BGS_F(void);
  
  /*!
   * \brief Value of the minimum flow residual value for BGS applications (log10 scale).
   * \return Value of the minimum residual value (log10 scale).
   */
  su2double GetMinLogResidual_BGS_F(void);
  
  /*!
   * \brief Value of the order of magnitude reduction of the flow residual for BGS applications.
   * \return Value of the order of magnitude reduction of the residual.
   */
  su2double GetOrderMagResidual_BGS_S(void);
  
  /*!
   * \brief Value of the minimum flow residual value for BGS applications (log10 scale).
   * \return Value of the minimum residual value (log10 scale).
   */
  su2double GetMinLogResidual_BGS_S(void);
  
  /*!
   * \brief Value of the displacement tolerance UTOL for FEM structural analysis (log10 scale).
   * \return Value of Res_FEM_UTOL (log10 scale).
   */
  su2double GetResidual_FEM_UTOL(void);
  
  /*!
   * \brief Value of the displacement tolerance UTOL for FEM structural analysis (log10 scale).
   * \return Value of Res_FEM_UTOL (log10 scale).
   */
  su2double GetResidual_FEM_RTOL(void);
  
  /*!
   * \brief Value of the displacement tolerance UTOL for FEM structural analysis (log10 scale).
   * \return Value of Res_FEM_UTOL (log10 scale).
   */
  su2double GetResidual_FEM_ETOL(void);
  
  /*!
   * \brief Value of the maximum objective function for FEM elasticity adjoint (log10 scale).
   * \return Value of Res_FEM_ADJ (log10 scale).
   */
  su2double GetCriteria_FEM_ADJ(void);
  
  /*!
   * \brief Value of the damping factor for the engine inlet bc.
   * \return Value of the damping factor.
   */
  su2double GetDamp_Engine_Inflow(void);
  
  /*!
   * \brief Value of the damping factor for the engine exhaust inlet bc.
   * \return Value of the damping factor.
   */
  su2double GetDamp_Engine_Exhaust(void);
  
  /*!
   * \brief Value of the damping factor for the residual restriction.
   * \return Value of the damping factor.
   */
  su2double GetDamp_Res_Restric(void);
  
  /*!
   * \brief Value of the damping factor for the correction prolongation.
   * \return Value of the damping factor.
   */
  su2double GetDamp_Correc_Prolong(void);
  
  /*!
   * \brief Value of the position of the Near Field (y coordinate for 2D, and z coordinate for 3D).
   * \return Value of the Near Field position.
   */
  su2double GetPosition_Plane(void);
  
  /*!
   * \brief Value of the weight of the drag coefficient in the Sonic Boom optimization.
   * \return Value of the weight of the drag coefficient in the Sonic Boom optimization.
   */
  su2double GetWeightCd(void);
  
  /*!
   * \brief Value of the weight of the CD, CL, CM optimization.
   * \return Value of the weight of the CD, CL, CM optimization.
   */
  void SetdNetThrust_dBCThrust(su2double val_dnetthrust_dbcthrust);
  
  /*!
   * \brief Value of the azimuthal line to fix due to a misalignments of the nearfield.
   * \return Azimuthal line to fix due to a misalignments of the nearfield.
   */
  su2double GetFixAzimuthalLine(void);
  
  /*!
   * \brief Value of the weight of the CD, CL, CM optimization.
   * \return Value of the weight of the CD, CL, CM optimization.
   */
  su2double GetdCD_dCMy(void);
  
  /*!
   * \brief Value of the weight of the CD, CL, CM optimization.
   * \return Value of the weight of the CD, CL, CM optimization.
   */
  su2double GetCM_Target(void);
  
  /*!
   * \brief Value of the weight of the CD, CL, CM optimization.
   * \return Value of the weight of the CD, CL, CM optimization.
   */
  su2double GetdCD_dCL(void);
  
  /*!
   * \brief Value of the weight of the CD, CL, CM optimization.
   * \return Value of the weight of the CD, CL, CM optimization.
   */
  void SetdCD_dCL(su2double val_dcd_dcl);
  
  /*!
   * \brief Value of the weight of the CD, CL, CM optimization.
   * \return Value of the weight of the CD, CL, CM optimization.
   */
  su2double GetdCMx_dCL(void);
  
  /*!
   * \brief Value of the weight of the CD, CL, CM optimization.
   * \return Value of the weight of the CD, CL, CM optimization.
   */
  void SetdCMx_dCL(su2double val_dcmx_dcl);
  
  /*!
   * \brief Value of the weight of the CD, CL, CM optimization.
   * \return Value of the weight of the CD, CL, CM optimization.
   */
  su2double GetdCMy_dCL(void);
  
  /*!
   * \brief Value of the weight of the CD, CL, CM optimization.
   * \return Value of the weight of the CD, CL, CM optimization.
   */
  void SetdCMy_dCL(su2double val_dcmy_dcl);
  
  /*!
   * \brief Value of the weight of the CD, CL, CM optimization.
   * \return Value of the weight of the CD, CL, CM optimization.
   */
  su2double GetdCMz_dCL(void);
  
  /*!
   * \brief Value of the weight of the CD, CL, CM optimization.
   * \return Value of the weight of the CD, CL, CM optimization.
   */
  void SetdCMz_dCL(su2double val_dcmz_dcl);
  
  /*!
   * \brief Value of the weight of the CD, CL, CM optimization.
   * \return Value of the weight of the CD, CL, CM optimization.
   */
  void SetdCL_dAlpha(su2double val_dcl_dalpha);
  
  /*!
   * \brief Value of the weight of the CD, CL, CM optimization.
   * \return Value of the weight of the CD, CL, CM optimization.
   */
  void SetdCM_diH(su2double val_dcm_dhi);
  
  /*!
   * \brief Value of the weight of the CD, CL, CM optimization.
   * \return Value of the weight of the CD, CL, CM optimization.
   */
  void SetdCD_dCMy(su2double val_dcd_dcmy);
  
  /*!
   * \brief Value of the weight of the CD, CL, CM optimization.
   * \return Value of the weight of the CD, CL, CM optimization.
   */
  su2double GetCL_Target(void);
  
  /*!
   * \brief Set the global parameters of each simulation for each runtime system.
   * \param[in] val_solver - Solver of the simulation.
   * \param[in] val_system - Runtime system that we are solving.
   */
  void SetGlobalParam(unsigned short val_solver, unsigned short val_system, unsigned long val_extiter);
  
  /*!
   * \brief Center of rotation for a rotational periodic boundary.
   */
  su2double *GetPeriodicRotCenter(string val_marker);
  
  /*!
   * \brief Angles of rotation for a rotational periodic boundary.
   */
  su2double *GetPeriodicRotAngles(string val_marker);
  
  /*!
   * \brief Translation vector for a rotational periodic boundary.
   */
  su2double *GetPeriodicTranslation(string val_marker);
  
  /*!
   * \brief Get the rotationally periodic donor marker for boundary <i>val_marker</i>.
   * \return Periodic donor marker from the config information for the marker <i>val_marker</i>.
   */
  unsigned short GetMarker_Periodic_Donor(string val_marker);
  
  /*!
   * \brief Get the origin of the actuator disk.
   */
  su2double GetActDisk_NetThrust(string val_marker);
  
  /*!
   * \brief Get the origin of the actuator disk.
   */
  su2double GetActDisk_Power(string val_marker);
  
  /*!
   * \brief Get the origin of the actuator disk.
   */
  su2double GetActDisk_MassFlow(string val_marker);
  /*!
   * \brief Get the origin of the actuator disk.
   */
  su2double GetActDisk_Mach(string val_marker);
  /*!
   * \brief Get the origin of the actuator disk.
   */
  su2double GetActDisk_Force(string val_marker);
  
  /*!
   * \brief Get the origin of the actuator disk.
   */
  su2double GetActDisk_BCThrust(string val_marker);
  
  /*!
   * \brief Get the origin of the actuator disk.
   */
  su2double GetActDisk_BCThrust_Old(string val_marker);
  
  /*!
   * \brief Get the tip radius of th actuator disk.
   */
  su2double GetActDisk_Area(string val_marker);
  
  /*!
   * \brief Get the tip radius of th actuator disk.
   */
  su2double GetActDisk_ReverseMassFlow(string val_marker);
  
  /*!
   * \brief Get the thrust corffient of the actuator disk.
   */
  su2double GetActDisk_PressJump(string val_marker, unsigned short val_index);
  
  /*!
   * \brief Get the thrust corffient of the actuator disk.
   */
  su2double GetActDisk_TempJump(string val_marker, unsigned short val_index);
  
  /*!
   * \brief Get the rev / min of the actuator disk.
   */
  su2double GetActDisk_Omega(string val_marker, unsigned short val_index);
  
  /*!
   * \brief Get Actuator Disk Outlet for boundary <i>val_marker</i> (actuator disk inlet).
   * \return Actuator Disk Outlet from the config information for the marker <i>val_marker</i>.
   */
  unsigned short GetMarker_CfgFile_ActDiskOutlet(string val_marker);
  
  /*!
   * \brief Get Actuator Disk Outlet for boundary <i>val_marker</i> (actuator disk inlet).
   * \return Actuator Disk Outlet from the config information for the marker <i>val_marker</i>.
   */
  unsigned short GetMarker_CfgFile_EngineExhaust(string val_marker);
  
  /*!
   * \brief Get the internal index for a moving boundary <i>val_marker</i>.
   * \return Internal index for a moving boundary <i>val_marker</i>.
   */
  unsigned short GetMarker_Moving(string val_marker);
  
  /*!
   * \brief Get the name of the surface defined in the geometry file.
   * \param[in] val_marker - Value of the marker in which we are interested.
   * \return Name that is in the geometry file for the surface that
   *         has the marker <i>val_marker</i>.
   */
  string GetMarker_Moving_TagBound(unsigned short val_marker);

  /*!
   * \brief Get the name of the surface defined in the geometry file.
   * \param[in] val_marker - Value of the marker in which we are interested.
   * \return Name that is in the geometry file for the surface that
   *         has the marker <i>val_marker</i>.
   */
  string GetMarker_PyCustom_TagBound(unsigned short val_marker);
  
  /*!
   * \brief Get the name of the surface defined in the geometry file.
   * \param[in] val_marker - Value of the marker in which we are interested.
   * \return Name that is in the geometry file for the surface that
   *         has the marker <i>val_marker</i>.
   */
  string GetMarker_Analyze_TagBound(unsigned short val_marker);
  
  /*!
   * \brief Set the total number of SEND_RECEIVE periodic transformations.
   * \param[in] val_index - Total number of transformations.
   */
  void SetnPeriodicIndex(unsigned short val_index);
  
  /*!
   * \brief Get the total number of SEND_RECEIVE periodic transformations.
   * \return Total number of transformations.
   */
  unsigned short GetnPeriodicIndex(void);
  
  /*!
   * \brief Set the rotation center for a periodic transformation.
   * \param[in] val_index - Index corresponding to the periodic transformation.
   * \param[in] center - Pointer to a vector containing the coordinate of the center.
   */
  void SetPeriodicCenter(unsigned short val_index, su2double* center);
  
  /*!
   * \brief Get the rotation center for a periodic transformation.
   * \param[in] val_index - Index corresponding to the periodic transformation.
   * \return A vector containing coordinates of the center point.
   */
  su2double* GetPeriodicCenter(unsigned short val_index);
  
  /*!
   * \brief Set the rotation angles for a periodic transformation.
   * \param[in] val_index - Index corresponding to the periodic transformation.
   * \param[in] rotation - Pointer to a vector containing the rotation angles.
   */
  void SetPeriodicRotation(unsigned short val_index, su2double* rotation);
  
  /*!
   * \brief Get the rotation angles for a periodic transformation.
   * \param[in] val_index - Index corresponding to the periodic transformation.
   * \return A vector containing the angles of rotation.
   */
  su2double* GetPeriodicRotation(unsigned short val_index);
  
  /*!
   * \brief Set the translation vector for a periodic transformation.
   * \param[in] val_index - Index corresponding to the periodic transformation.
   * \param[in] translate - Pointer to a vector containing the coordinate of the center.
   */
  void SetPeriodicTranslate(unsigned short val_index, su2double* translate);
  
  /*!
   * \brief Get the translation vector for a periodic transformation.
   * \param[in] val_index - Index corresponding to the periodic transformation.
   * \return The translation vector.
   */
  su2double* GetPeriodicTranslate(unsigned short val_index);
  
  /*!
   * \brief Get the total temperature at a nacelle boundary.
   * \param[in] val_index - Index corresponding to the inlet boundary.
   * \return The total temperature.
   */
  su2double GetExhaust_Temperature_Target(string val_index);
  
  /*!
   * \brief Get the total temperature at an inlet boundary.
   * \param[in] val_index - Index corresponding to the inlet boundary.
   * \return The total temperature.
   */
  su2double GetInlet_Ttotal(string val_index);
  
  /*!
   * \brief Get the temperature at a supersonic inlet boundary.
   * \param[in] val_index - Index corresponding to the inlet boundary.
   * \return The inlet density.
   */
  su2double GetInlet_Temperature(string val_index);
  
  /*!
   * \brief Get the pressure at a supersonic inlet boundary.
   * \param[in] val_index - Index corresponding to the inlet boundary.
   * \return The inlet pressure.
   */
  su2double GetInlet_Pressure(string val_index);
  
  /*!
   * \brief Get the velocity vector at a supersonic inlet boundary.
   * \param[in] val_index - Index corresponding to the inlet boundary.
   * \return The inlet velocity vector.
   */
  su2double* GetInlet_Velocity(string val_index);
  
  /*!
   * \brief Get the fixed value at the Dirichlet boundary.
   * \param[in] val_index - Index corresponding to the Dirichlet boundary.
   * \return The total temperature.
   */
  su2double GetDirichlet_Value(string val_index);
  
  /*!
   * \brief Get whether this is a Dirichlet or a Neumann boundary.
   * \param[in] val_index - Index corresponding to the Dirichlet boundary.
   * \return Yes or No.
   */
  bool GetDirichlet_Boundary(string val_index);
  
  /*!
   * \brief Get the total pressure at an inlet boundary.
   * \param[in] val_index - Index corresponding to the inlet boundary.
   * \return The total pressure.
   */
  su2double GetInlet_Ptotal(string val_index);

  /*!
   * \brief Set the total pressure at an inlet boundary.
   * \param[in] val_pressure - Pressure value at the inlet boundary.
   * \param[in] val_index - Index corresponding to the inlet boundary.
   */
  void SetInlet_Ptotal(su2double val_pressure, string val_marker);

  /*!
   * \brief Get the total pressure at an nacelle boundary.
   * \param[in] val_index - Index corresponding to the inlet boundary.
   * \return The total pressure.
   */
  su2double GetExhaust_Pressure_Target(string val_index);
  
  /*!
   * \brief Value of the CFL reduction in LevelSet problems.
   * \return Value of the CFL reduction in LevelSet problems.
   */
  su2double GetCFLRedCoeff_Turb(void);
  
  /*!
   * \brief Get the flow direction unit vector at an inlet boundary.
   * \param[in] val_index - Index corresponding to the inlet boundary.
   * \return The flow direction vector.
   */
  su2double* GetInlet_FlowDir(string val_index);
  
  /*!
   * \brief Get the back pressure (static) at an outlet boundary.
   * \param[in] val_index - Index corresponding to the outlet boundary.
   * \return The outlet pressure.
   */
  su2double GetOutlet_Pressure(string val_index);

  /*!
   * \brief Set the back pressure (static) at an outlet boundary.
   * \param[in] val_pressure - Pressure value at the outlet boundary.
   * \param[in] val_index - Index corresponding to the outlet boundary.
   */
  void SetOutlet_Pressure(su2double val_pressure, string val_marker);

  /*!
   * \brief Get the var 1 at Riemann boundary.
   * \param[in] val_marker - Index corresponding to the Riemann boundary.
   * \return The var1
   */
  su2double GetRiemann_Var1(string val_marker);
  
  /*!
   * \brief Get the var 2 at Riemann boundary.
   * \param[in] val_marker - Index corresponding to the Riemann boundary.
   * \return The var2
   */
  su2double GetRiemann_Var2(string val_marker);
  
  /*!
   * \brief Get the Flowdir at Riemann boundary.
   * \param[in] val_marker - Index corresponding to the Riemann boundary.
   * \return The Flowdir
   */
  su2double* GetRiemann_FlowDir(string val_marker);
  
  /*!
   * \brief Get Kind Data of Riemann boundary.
   * \param[in] val_marker - Index corresponding to the Riemann boundary.
   * \return Kind data
   */
  unsigned short GetKind_Data_Riemann(string val_marker);
  
  /*!
   * \brief Get the var 1 for the Giels BC.
   * \param[in] val_marker - Index corresponding to the Giles BC.
   * \return The var1
   */
  su2double GetGiles_Var1(string val_marker);
  
  /*!
   * \brief Get the var 2 for the Giles boundary.
   * \param[in] val_marker - Index corresponding to the Giles BC.
   * \return The var2
   */
  su2double GetGiles_Var2(string val_marker);
  
  /*!
   * \brief Get the Flowdir for the Giles BC.
   * \param[in] val_marker - Index corresponding to the Giles BC.
   * \return The Flowdir
   */
  su2double* GetGiles_FlowDir(string val_marker);
  
  /*!
   * \brief Get Kind Data for the Giles BC.
   * \param[in] val_marker - Index corresponding to the Giles BC.
   * \return Kind data
   */
  unsigned short GetKind_Data_Giles(string val_marker);
  
  /*!
   * \brief Set the var 1 for Giles BC.
   * \param[in] val_marker - Index corresponding to the Giles BC.
   */
  void SetGiles_Var1(su2double newVar1, string val_marker);

  /*!
   * \brief Get the relax factor for the average component for the Giles BC.
   * \param[in] val_marker - Index corresponding to the Giles BC.
   * \return The relax factor for the average component
   */
  su2double GetGiles_RelaxFactorAverage(string val_marker);

  /*!
   * \brief Get the relax factor for the fourier component for the Giles BC.
   * \param[in] val_marker - Index corresponding to the Giles BC.
   * \return The relax factor for the fourier component
   */
  su2double GetGiles_RelaxFactorFourier(string val_marker);

  /*!
   * \brief Get the outlet pressure imposed as BC for internal flow.
   * \return outlet pressure
   */
  su2double GetPressureOut_BC();

  /*!
   * \brief Set the outlet pressure imposed as BC for internal flow.
   * \param[in] val_temp - New value of the outlet pressure.
   */
  void SetPressureOut_BC(su2double val_press);

  /*!
   * \brief Get the inlet velocity or pressure imposed for incompressible flow.
   * \return inlet velocity or pressure
   */
  su2double GetIncInlet_BC();

  /*!
   * \brief Set the inlet velocity or pressure imposed as BC for incompressible flow.
   * \param[in] val_in - New value of the inlet velocity or pressure.
   */
  void SetIncInlet_BC(su2double val_in);

  /*!
   * \brief Get the inlet temperature imposed as BC for incompressible flow.
   * \return inlet temperature
   */
  su2double GetIncTemperature_BC();

  /*!
   * \brief Set the inlet temperature imposed as BC for incompressible flow.
   * \param[in] val_temperature - New value of the inlet temperature.
   */
  void SetIncTemperature_BC(su2double val_temperature);

  /*!
   * \brief Get the outlet pressure imposed as BC for incompressible flow.
   * \return outlet pressure
   */
  su2double GetIncPressureOut_BC();

  /*!
   * \brief Set the outlet pressure imposed as BC for incompressible flow.
   * \param[in] val_pressure - New value of the outlet pressure.
   */
  void SetIncPressureOut_BC(su2double val_pressure);

  /*!
   * \brief Get the inlet total pressure imposed as BC for internal flow.
   * \return inlet total pressure
   */
  su2double GetTotalPressureIn_BC();

  /*!
   * \brief Get the inlet total temperature imposed as BC for internal flow.
   * \return inlet total temperature
   */
  su2double GetTotalTemperatureIn_BC();

  /*!
   * \brief Set the inlet total temperature imposed as BC for internal flow.
   * \param[in] val_temp - New value of the total temperature.
   */
  void SetTotalTemperatureIn_BC(su2double val_temp);

  /*!
   * \brief Get the inlet flow angle imposed as BC for internal flow.
   * \return inlet flow angle
   */
  su2double GetFlowAngleIn_BC();

  /*!
   * \brief Get the wall temperature (static) at an isothermal boundary.
   * \param[in] val_index - Index corresponding to the isothermal boundary.
   * \return The wall temperature.
   */
  su2double GetIsothermal_Temperature(string val_index);
  
  /*!
   * \brief Get the wall heat flux on a constant heat flux boundary.
   * \param[in] val_index - Index corresponding to the constant heat flux boundary.
   * \return The heat flux.
   */
  su2double GetWall_HeatFlux(string val_index);

  /*!
   * \brief Get the wall function treatment for the given boundary marker.
   * \param[in] val_marker - String of the viscous wall marker.
   * \return The type of wall function treatment.
   */
  unsigned short GetWallFunction_Treatment(string val_marker);

  /*!
   * \brief Get the additional integer info for the wall function treatment
            for the given boundary marker.
   * \param[in] val_marker - String of the viscous wall marker.
   * \return Pointer to the integer info for the given marker.
   */
  unsigned short* GetWallFunction_IntInfo(string val_marker);

  /*!
   * \brief Get the additional double info for the wall function treatment
            for the given boundary marker.
   * \param[in] val_marker - String of the viscous wall marker.
   * \return Pointer to the double info for the given marker.
   */
  su2double* GetWallFunction_DoubleInfo(string val_marker);
  
  /*!
   * \brief Get the target (pressure, massflow, etc) at an engine inflow boundary.
   * \param[in] val_index - Index corresponding to the engine inflow boundary.
   * \return Target (pressure, massflow, etc) .
   */
  su2double GetEngineInflow_Target(string val_marker);
  
  /*!
   * \brief Get the fan face Mach number at an engine inflow boundary.
   * \param[in] val_marker - Name of the boundary.
   * \return The fan face Mach number.
   */
  su2double GetInflow_Mach(string val_marker);
  
  /*!
   * \brief Get the back pressure (static) at an engine inflow boundary.
   * \param[in] val_marker - Name of the boundary.
   * \return The engine inflow pressure.
   */
  su2double GetInflow_Pressure(string val_marker);
  
  /*!
   * \brief Get the mass flow rate at an engine inflow boundary.
   * \param[in] val_marker - Name of the boundary.
   * \return The engine mass flow rate.
   */
  su2double GetInflow_MassFlow(string val_marker);
  
  /*!
   * \brief Get the percentage of reverse flow at an engine inflow boundary.
   * \param[in] val_marker - Name of the boundary.
   * \return The percentage of reverse flow.
   */
  su2double GetInflow_ReverseMassFlow(string val_marker);
  
  /*!
   * \brief Get the percentage of reverse flow at an engine inflow boundary.
   * \param[in] val_index - Index corresponding to the engine inflow boundary.
   * \return The percentage of reverse flow.
   */
  su2double GetInflow_ReverseMassFlow(unsigned short val_marker);
  
  /*!
   * \brief Get the total pressure at an engine inflow boundary.
   * \param[in] val_marker - Name of the boundary.
   * \return The total pressure.
   */
  su2double GetInflow_TotalPressure(string val_marker);
  
  /*!
   * \brief Get the temperature (static) at an engine inflow boundary.
   * \param[in] val_marker - Name of the boundary.
   * \return The engine inflow temperature.
   */
  su2double GetInflow_Temperature(string val_marker);
  
  /*!
   * \brief Get the total temperature at an engine inflow boundary.
   * \param[in] val_marker - Name of the boundary.
   * \return The engine inflow total temperature.
   */
  su2double GetInflow_TotalTemperature(string val_marker);
  
  /*!
   * \brief Get the ram drag at an engine inflow boundary.
   * \param[in] val_marker - Name of the boundary.
   * \return The engine inflow ram drag.
   */
  su2double GetInflow_RamDrag(string val_marker);
  
  /*!
   * \brief Get the force balance at an engine inflow boundary.
   * \param[in] val_marker - Name of the boundary.
   * \return The engine inflow force balance.
   */
  su2double GetInflow_Force(string val_marker);
  
  /*!
   * \brief Get the power at an engine inflow boundary.
   * \param[in] val_marker - Name of the boundary.
   * \return The engine inflow power.
   */
  su2double GetInflow_Power(string val_marker);
  
  /*!
   * \brief Get the back pressure (static) at an engine exhaust boundary.
   * \param[in] val_marker - Name of the boundary.
   * \return The engine exhaust pressure.
   */
  su2double GetExhaust_Pressure(string val_marker);
  
  /*!
   * \brief Get the temperature (static) at an engine exhaust boundary.
   * \param[in] val_marker - Name of the boundary.
   * \return The engine exhaust temperature.
   */
  su2double GetExhaust_Temperature(string val_marker);
  
  /*!
   * \brief Get the massflow at an engine exhaust boundary.
   * \param[in] val_marker - Name of the boundary.
   * \return The engine exhaust massflow.
   */
  su2double GetExhaust_MassFlow(string val_marker);
  
  /*!
   * \brief Get the total pressure at an engine exhaust boundary.
   * \param[in] val_marker - Name of the boundary.
   * \return The engine exhaust total pressure.
   */
  su2double GetExhaust_TotalPressure(string val_marker);
  
  /*!
   * \brief Get the total temperature at an engine exhaust boundary.
   * \param[in] val_marker - Name of the boundary.
   * \return The total temperature.
   */
  su2double GetExhaust_TotalTemperature(string val_marker);
  
  /*!
   * \brief Get the gross thrust at an engine exhaust boundary.
   * \param[in] val_marker - Name of the boundary.
   * \return Gross thrust.
   */
  su2double GetExhaust_GrossThrust(string val_marker);
  
  /*!
   * \brief Get the force balance at an engine exhaust boundary.
   * \param[in] val_marker - Name of the boundary.
   * \return Force balance.
   */
  su2double GetExhaust_Force(string val_marker);
  
  /*!
   * \brief Get the power at an engine exhaust boundary.
   * \param[in] val_marker - Name of the boundary.
   * \return Power.
   */
  su2double GetExhaust_Power(string val_marker);
  
  /*!
   * \brief Get the back pressure (static) at an outlet boundary.
   * \param[in] val_index - Index corresponding to the outlet boundary.
   * \return The outlet pressure.
   */
  void SetInflow_Mach(unsigned short val_imarker, su2double val_fanface_mach);
  
  /*!
   * \brief Set the fan face static pressure at an engine inflow boundary.
   * \param[in] val_index - Index corresponding to the engine inflow boundary.
   * \param[in] val_fanface_pressure - Fan face static pressure.
   */
  void SetInflow_Pressure(unsigned short val_imarker, su2double val_fanface_pressure);
  
  /*!
   * \brief Set the massflow at an engine inflow boundary.
   * \param[in] val_index - Index corresponding to the engine inflow boundary.
   * \param[in] val_fanface_massflow - Massflow.
   */
  void SetInflow_MassFlow(unsigned short val_imarker, su2double val_fanface_massflow);
  
  /*!
   * \brief Set the reverse flow at an engine inflow boundary.
   * \param[in] val_index - Index corresponding to the engine inflow boundary.
   * \param[in] val_fanface_reversemassflow - reverse flow.
   */
  void SetInflow_ReverseMassFlow(unsigned short val_imarker, su2double val_fanface_reversemassflow);
  
  /*!
   * \brief Set the fan face total pressure at an engine inflow boundary.
   * \param[in] val_index - Index corresponding to the engine inflow boundary.
   * \param[in] val_fanface_totalpressure - Fan face total pressure.
   */
  void SetInflow_TotalPressure(unsigned short val_imarker, su2double val_fanface_totalpressure);
  
  /*!
   * \brief Set the fan face static temperature at an engine inflow boundary.
   * \param[in] val_index - Index corresponding to the engine inflow boundary.
   * \param[in] val_fanface_pressure - Fan face static temperature.
   */
  void SetInflow_Temperature(unsigned short val_imarker, su2double val_fanface_temperature);
  
  /*!
   * \brief Set the fan face total temperature at an engine inflow boundary.
   * \param[in] val_index - Index corresponding to the engine inflow boundary.
   * \param[in] val_fanface_totaltemperature - Fan face total temperature.
   */
  void SetInflow_TotalTemperature(unsigned short val_imarker, su2double val_fanface_totaltemperature);
  
  /*!
   * \brief Set the ram drag temperature at an engine inflow boundary.
   * \param[in] val_index - Index corresponding to the engine inflow boundary.
   * \param[in] val_fanface_ramdrag - Ram drag value.
   */
  void SetInflow_RamDrag(unsigned short val_imarker, su2double val_fanface_ramdrag);
  
  /*!
   * \brief Set the force balance at an engine inflow boundary.
   * \param[in] val_index - Index corresponding to the engine inflow boundary.
   * \param[in] val_fanface_force - Fan face force.
   */
  void SetInflow_Force(unsigned short val_imarker, su2double val_fanface_force);
  
  /*!
   * \brief Set the power at an engine inflow boundary.
   * \param[in] val_index - Index corresponding to the engine inflow boundary.
   * \param[in] val_fanface_force - Power.
   */
  void SetInflow_Power(unsigned short val_imarker, su2double val_fanface_power);
  
  /*!
   * \brief Set the back pressure (static) at an engine exhaust boundary.
   * \param[in] val_index - Index corresponding to the outlet boundary.
   * \param[in] val_exhaust_pressure - Exhaust static pressure.
   */
  void SetExhaust_Pressure(unsigned short val_imarker, su2double val_exhaust_pressure);
  
  /*!
   * \brief Set the temperature (static) at an engine exhaust boundary.
   * \param[in] val_index - Index corresponding to the outlet boundary.
   * \param[in] val_exhaust_temp - Exhaust static temperature.
   */
  void SetExhaust_Temperature(unsigned short val_imarker, su2double val_exhaust_temp);
  
  /*!
   * \brief Set the back pressure (static) at an engine exhaust boundary.
   * \param[in] val_index - Index corresponding to the outlet boundary.
   * \param[in] val_exhaust_temp - Exhaust static temperature.
   */
  void SetExhaust_MassFlow(unsigned short val_imarker, su2double val_exhaust_massflow);
  
  /*!
   * \brief Set the back pressure (total) at an engine exhaust boundary.
   * \param[in] val_index - Index corresponding to the outlet boundary.
   * \param[in] val_exhaust_totalpressure - Exhaust total pressure.
   */
  void SetExhaust_TotalPressure(unsigned short val_imarker, su2double val_exhaust_totalpressure);
  
  /*!
   * \brief Set the total temperature at an engine exhaust boundary.
   * \param[in] val_index - Index corresponding to the outlet boundary.
   * \param[in] val_exhaust_totaltemp - Exhaust total temperature.
   */
  void SetExhaust_TotalTemperature(unsigned short val_imarker, su2double val_exhaust_totaltemp);
  
  /*!
   * \brief Set the gross thrust at an engine exhaust boundary.
   * \param[in] val_index - Index corresponding to the outlet boundary.
   * \param[in] val_exhaust_grossthrust - Exhaust gross thrust temperature.
   */
  void SetExhaust_GrossThrust(unsigned short val_imarker, su2double val_exhaust_grossthrust);
  
  /*!
   * \brief Set the force balance at an engine exhaust boundary.
   * \param[in] val_index - Index corresponding to the outlet boundary.
   * \param[in] val_exhaust_force - Exhaust force balance.
   */
  void SetExhaust_Force(unsigned short val_imarker, su2double val_exhaust_force);
  
  /*!
   * \brief Set the power at an engine exhaust boundary.
   * \param[in] val_index - Index corresponding to the outlet boundary.
   * \param[in] val_exhaust_power - Exhaust power.
   */
  void SetExhaust_Power(unsigned short val_imarker, su2double val_exhaust_power);
  
  /*!
   * \brief Set the back pressure (static) at an outlet boundary.
   * \param[in] val_imarker - Index corresponding to a particular engine boundary.
   * \param[in] val_engine_mach - Exhaust power.
   */
  void SetEngine_Mach(unsigned short val_imarker, su2double val_engine_mach);
  
  /*!
   * \brief Set the back pressure (static) at an outlet boundary.
   * \param[in] val_imarker - Index corresponding to a particular engine boundary.
   * \param[in] val_engine_force - Exhaust power.
   */
  void SetEngine_Force(unsigned short val_imarker, su2double val_engine_force);
  
  /*!
   * \brief Get the back pressure (static) at an outlet boundary.
   * \param[in] val_imarker - Index corresponding to a particular engine boundary.
   * \param[in] val_engine_power - Exhaust power.
   */
  void SetEngine_Power(unsigned short val_imarker, su2double val_engine_power);
  
  /*!
   * \brief Get the back pressure (static) at an outlet boundary.
   * \param[in] val_imarker - Index corresponding to a particular engine boundary.
   * \param[in] val_engine_netthrust - Exhaust power.
   */
  void SetEngine_NetThrust(unsigned short val_imarker, su2double val_engine_netthrust);
  
  /*!
   * \brief Get the back pressure (static) at an outlet boundary.
   * \param[in] val_imarker - Index corresponding to a particular engine boundary.
   * \param[in] val_engine_grossthrust - Exhaust power.
   */
  void SetEngine_GrossThrust(unsigned short val_imarker, su2double val_engine_grossthrust);
  
  /*!
   * \brief Get the back pressure (static) at an outlet boundary.
   * \param[in] val_imarker - Index corresponding to a particular engine boundary.
   * \param[in] val_engine_area - Exhaust power.
   */
  void SetEngine_Area(unsigned short val_imarker, su2double val_engine_area);
  
  /*!
   * \brief Get the back pressure (static) at an outlet boundary.
   * \param[in] val_imarker - Index corresponding to a particular engine boundary.
   * \return The outlet pressure.
   */
  su2double GetEngine_Mach(unsigned short val_imarker);
  
  /*!
   * \brief Get the back pressure (static) at an outlet boundary.
   * \param[in] val_imarker - Index corresponding to a particular engine boundary.
   * \return The outlet pressure.
   */
  su2double GetEngine_Force(unsigned short val_imarker);
  
  /*!
   * \brief Get the back pressure (static) at an outlet boundary.
   * \param[in] val_imarker - Index corresponding to a particular engine boundary.
   * \return The outlet pressure.
   */
  su2double GetEngine_Power(unsigned short val_imarker);
  
  /*!
   * \brief Get the back pressure (static) at an outlet boundary.
   * \param[in] val_imarker - Index corresponding to a particular engine boundary.
   * \return The outlet pressure.
   */
  
  su2double GetEngine_NetThrust(unsigned short val_imarker);
  /*!
   * \brief Get the back pressure (static) at an outlet boundary.
   * \param[in] val_imarker - Index corresponding to a particular engine boundary.
   * \return The outlet pressure.
   */
  
  su2double GetEngine_GrossThrust(unsigned short val_imarker);
  
  /*!
   * \brief Get the back pressure (static) at an outlet boundary.
   * \param[in] val_imarker - Index corresponding to a particular engine boundary.
   * \return The outlet pressure.
   */
  su2double GetEngine_Area(unsigned short val_imarker);
  
  /*!
   * \brief Get the back pressure (static) at an outlet boundary.
   * \param[in] val_index - Index corresponding to the outlet boundary.
   * \return The outlet pressure.
   */
  void SetActDiskInlet_Temperature(unsigned short val_imarker, su2double val_actdisk_temp);
  
  /*!
   * \brief Get the back pressure (static) at an outlet boundary.
   * \param[in] val_index - Index corresponding to the outlet boundary.
   * \return The outlet pressure.
   */
  void SetActDiskInlet_TotalTemperature(unsigned short val_imarker, su2double val_actdisk_totaltemp);
  
  /*!
   * \brief Get the back pressure (static) at an outlet boundary.
   * \param[in] val_index - Index corresponding to the outlet boundary.
   * \return The outlet pressure.
   */
  su2double GetActDiskInlet_Temperature(string val_marker);
  
  /*!
   * \brief Get the back pressure (static) at an outlet boundary.
   * \param[in] val_index - Index corresponding to the outlet boundary.
   * \return The outlet pressure.
   */
  su2double GetActDiskInlet_TotalTemperature(string val_marker);
  
  /*!
   * \brief Get the back pressure (static) at an outlet boundary.
   * \param[in] val_index - Index corresponding to the outlet boundary.
   * \return The outlet pressure.
   */
  void SetActDiskOutlet_Temperature(unsigned short val_imarker, su2double val_actdisk_temp);
  
  /*!
   * \brief Get the back pressure (static) at an outlet boundary.
   * \param[in] val_index - Index corresponding to the outlet boundary.
   * \return The outlet pressure.
   */
  void SetActDiskOutlet_TotalTemperature(unsigned short val_imarker, su2double val_actdisk_totaltemp);
  
  /*!
   * \brief Get the back pressure (static) at an outlet boundary.
   * \param[in] val_index - Index corresponding to the outlet boundary.
   * \return The outlet pressure.
   */
  su2double GetActDiskOutlet_Temperature(string val_marker);
  
  /*!
   * \brief Get the back pressure (static) at an outlet boundary.
   * \param[in] val_index - Index corresponding to the outlet boundary.
   * \return The outlet pressure.
   */
  su2double GetActDiskOutlet_TotalTemperature(string val_marker);
  
  /*!
   * \brief Get the back pressure (static) at an outlet boundary.
   * \param[in] val_index - Index corresponding to the outlet boundary.
   * \return The outlet pressure.
   */
  su2double GetActDiskInlet_MassFlow(string val_marker);
  
  /*!
   * \brief Get the back pressure (static) at an outlet boundary.
   * \param[in] val_index - Index corresponding to the outlet boundary.
   * \return The outlet pressure.
   */
  void SetActDiskInlet_MassFlow(unsigned short val_imarker, su2double val_actdisk_massflow);
  
  /*!
   * \brief Get the back pressure (static) at an outlet boundary.
   * \param[in] val_index - Index corresponding to the outlet boundary.
   * \return The outlet pressure.
   */
  su2double GetActDiskOutlet_MassFlow(string val_marker);
  
  /*!
   * \brief Get the back pressure (static) at an outlet boundary.
   * \param[in] val_index - Index corresponding to the outlet boundary.
   * \return The outlet pressure.
   */
  void SetActDiskOutlet_MassFlow(unsigned short val_imarker, su2double val_actdisk_massflow);
  
  /*!
   * \brief Get the back pressure (static) at an outlet boundary.
   * \param[in] val_index - Index corresponding to the outlet boundary.
   * \return The outlet pressure.
   */
  su2double GetActDiskInlet_Pressure(string val_marker);
  
  /*!
   * \brief Get the back pressure (static) at an outlet boundary.
   * \param[in] val_index - Index corresponding to the outlet boundary.
   * \return The outlet pressure.
   */
  su2double GetActDiskInlet_TotalPressure(string val_marker);
  
  /*!
   * \brief Get the back pressure (static) at an outlet boundary.
   * \param[in] val_index - Index corresponding to the outlet boundary.
   * \return The outlet pressure.
   */
  su2double GetActDisk_DeltaPress(unsigned short val_marker);
  
  /*!
   * \brief Get the back pressure (static) at an outlet boundary.
   * \param[in] val_index - Index corresponding to the outlet boundary.
   * \return The outlet pressure.
   */
  su2double GetActDisk_DeltaTemp(unsigned short val_marker);
  
  /*!
   * \brief Get the back pressure (static) at an outlet boundary.
   * \param[in] val_index - Index corresponding to the outlet boundary.
   * \return The outlet pressure.
   */
  su2double GetActDisk_TotalPressRatio(unsigned short val_marker);
  
  /*!
   * \brief Get the back pressure (static) at an outlet boundary.
   * \param[in] val_index - Index corresponding to the outlet boundary.
   * \return The outlet pressure.
   */
  su2double GetActDisk_TotalTempRatio(unsigned short val_marker);
  
  /*!
   * \brief Get the back pressure (static) at an outlet boundary.
   * \param[in] val_index - Index corresponding to the outlet boundary.
   * \return The outlet pressure.
   */
  su2double GetActDisk_StaticPressRatio(unsigned short val_marker);
  
  /*!
   * \brief Get the back pressure (static) at an outlet boundary.
   * \param[in] val_index - Index corresponding to the outlet boundary.
   * \return The outlet pressure.
   */
  su2double GetActDisk_StaticTempRatio(unsigned short val_marker);
  
  /*!
   * \brief Get the back pressure (static) at an outlet boundary.
   * \param[in] val_index - Index corresponding to the outlet boundary.
   * \return The outlet pressure.
   */
  su2double GetActDisk_NetThrust(unsigned short val_marker);
  
  /*!
   * \brief Get the back pressure (static) at an outlet boundary.
   * \param[in] val_index - Index corresponding to the outlet boundary.
   * \return The outlet pressure.
   */
  su2double GetActDisk_BCThrust(unsigned short val_marker);
  
  /*!
   * \brief Get the back pressure (static) at an outlet boundary.
   * \param[in] val_index - Index corresponding to the outlet boundary.
   * \return The outlet pressure.
   */
  su2double GetActDisk_BCThrust_Old(unsigned short val_marker);
  
  /*!
   * \brief Get the back pressure (static) at an outlet boundary.
   * \param[in] val_index - Index corresponding to the outlet boundary.
   * \return The outlet pressure.
   */
  su2double GetActDisk_GrossThrust(unsigned short val_marker);
  
  /*!
   * \brief Get the back pressure (static) at an outlet boundary.
   * \param[in] val_index - Index corresponding to the outlet boundary.
   * \return The outlet pressure.
   */
  su2double GetActDisk_Area(unsigned short val_marker);
  
  /*!
   * \brief Get the back pressure (static) at an outlet boundary.
   * \param[in] val_index - Index corresponding to the outlet boundary.
   * \return The outlet pressure.
   */
  su2double GetActDisk_ReverseMassFlow(unsigned short val_marker);
  
  /*!
   * \brief Get the back pressure (static) at an outlet boundary.
   * \param[in] val_index - Index corresponding to the outlet boundary.
   * \return The outlet pressure.
   */
  su2double GetActDiskInlet_RamDrag(string val_marker);
  
  /*!
   * \brief Get the back pressure (static) at an outlet boundary.
   * \param[in] val_index - Index corresponding to the outlet boundary.
   * \return The outlet pressure.
   */
  su2double GetActDiskInlet_Force(string val_marker);
  
  /*!
   * \brief Get the back pressure (static) at an outlet boundary.
   * \param[in] val_index - Index corresponding to the outlet boundary.
   * \return The outlet pressure.
   */
  su2double GetActDiskInlet_Power(string val_marker);
  
  /*!
   * \brief Get the back pressure (static) at an outlet boundary.
   * \param[in] val_index - Index corresponding to the outlet boundary.
   * \return The outlet pressure.
   */
  void SetActDiskInlet_Pressure(unsigned short val_imarker, su2double val_actdisk_pressure);
  
  /*!
   * \brief Get the back pressure (static) at an outlet boundary.
   * \param[in] val_index - Index corresponding to the outlet boundary.
   * \return The outlet pressure.
   */
  void SetActDiskInlet_TotalPressure(unsigned short val_imarker, su2double val_actdisk_totalpressure);
  
  /*!
   * \brief Get the back pressure (static) at an outlet boundary.
   * \param[in] val_index - Index corresponding to the outlet boundary.
   * \return The outlet pressure.
   */
  void SetActDisk_DeltaPress(unsigned short val_imarker, su2double val_actdisk_deltapress);
  
  /*!
   * \brief Get the back pressure (static) at an outlet boundary.
   * \param[in] val_index - Index corresponding to the outlet boundary.
   * \return The outlet pressure.
   */
  void SetActDisk_Power(unsigned short val_imarker, su2double val_actdisk_power);
  
  /*!
   * \brief Get the back pressure (static) at an outlet boundary.
   * \param[in] val_index - Index corresponding to the outlet boundary.
   * \return The outlet pressure.
   */
  void SetActDisk_MassFlow(unsigned short val_imarker, su2double val_actdisk_massflow);
  
  /*!
   * \brief Get the back pressure (static) at an outlet boundary.
   * \param[in] val_index - Index corresponding to the outlet boundary.
   * \return The outlet pressure.
   */
  void SetActDisk_Mach(unsigned short val_imarker, su2double val_actdisk_mach);
  
  /*!
   * \brief Get the back pressure (static) at an outlet boundary.
   * \param[in] val_index - Index corresponding to the outlet boundary.
   * \return The outlet pressure.
   */
  void SetActDisk_Force(unsigned short val_imarker, su2double val_actdisk_force);
  
  /*!
   * \brief Get the back pressure (static) at an outlet boundary.
   * \param[in] val_index - Index corresponding to the outlet boundary.
   * \return The outlet pressure.
   */
  void SetSurface_DC60(unsigned short val_imarker, su2double val_surface_distortion);
  
  /*!
   * \brief Set the massflow at the surface.
   * \param[in] val_imarker - Index corresponding to the outlet boundary.
   * \param[in] val_surface_massflow - Value of the mass flow.
   */
  void SetSurface_MassFlow(unsigned short val_imarker, su2double val_surface_massflow);
  
  /*!
   * \brief Set the mach number at the surface.
   * \param[in] val_imarker - Index corresponding to the outlet boundary.
   * \param[in] val_surface_massflow - Value of the mach number.
   */
  void SetSurface_Mach(unsigned short val_imarker, su2double val_surface_mach);

  /*!
   * \brief Set the temperature at the surface.
   * \param[in] val_imarker - Index corresponding to the outlet boundary.
   * \param[in] val_surface_massflow - Value of the temperature.
   */
  void SetSurface_Temperature(unsigned short val_imarker, su2double val_surface_temperature);

  /*!
   * \brief Set the pressure at the surface.
   * \param[in] val_imarker - Index corresponding to the outlet boundary.
   * \param[in] val_surface_massflow - Value of the pressure.
   */
  void SetSurface_Pressure(unsigned short val_imarker, su2double val_surface_pressure);

  /*!
   * \brief Set the density at the surface.
   * \param[in] val_imarker - Index corresponding to the outlet boundary.
   * \param[in] val_surface_density - Value of the density.
   */
  void SetSurface_Density(unsigned short val_imarker, su2double val_surface_density);

  /*!
   * \brief Set the enthalpy at the surface.
   * \param[in] val_imarker - Index corresponding to the outlet boundary.
   * \param[in] val_surface_density - Value of the density.
   */
  void SetSurface_Enthalpy(unsigned short val_imarker, su2double val_surface_enthalpy);

  /*!
   * \brief Set the normal velocity at the surface.
   * \param[in] val_imarker - Index corresponding to the outlet boundary.
   * \param[in] val_surface_normalvelocity - Value of the normal velocity.
   */
  void SetSurface_NormalVelocity(unsigned short val_imarker, su2double val_surface_normalvelocity);

  /*!
   * \brief Set the streamwise flow uniformity at the surface.
   * \param[in] val_imarker - Index corresponding to the outlet boundary.
   * \param[in] val_surface_streamwiseuniformity - Value of the streamwise flow uniformity.
   */
  void SetSurface_Uniformity(unsigned short val_imarker, su2double val_surface_streamwiseuniformity);

  /*!
   * \brief Set the secondary flow strength at the surface.
   * \param[in] val_imarker - Index corresponding to the outlet boundary.
   * \param[in] val_surface_secondarystrength - Value of the secondary flow strength.
   */
  void SetSurface_SecondaryStrength(unsigned short val_imarker, su2double val_surface_secondarystrength);

  /*!
   * \brief Set the relative secondary flow strength at the surface.
   * \param[in] val_imarker - Index corresponding to the outlet boundary.
   * \param[in] val_surface_secondaryoverstream - Value of the relative seondary flow strength.
   */
  void SetSurface_SecondOverUniform(unsigned short val_imarker, su2double val_surface_secondaryoverstream);

  /*!
   * \brief Set the momentum distortion at the surface.
   * \param[in] val_imarker - Index corresponding to the outlet boundary.
   * \param[in] val_surface_momentumdistortion - Value of the momentum distortion.
   */
  void SetSurface_MomentumDistortion(unsigned short val_imarker, su2double val_surface_momentumdistortion);

  /*!
   * \brief Set the total temperature at the surface.
   * \param[in] val_imarker - Index corresponding to the outlet boundary.
   * \param[in] val_surface_totaltemperature - Value of the total temperature.
   */
  void SetSurface_TotalTemperature(unsigned short val_imarker, su2double val_surface_totaltemperature);

  /*!
   * \brief Set the total pressure at the surface.
   * \param[in] val_imarker - Index corresponding to the outlet boundary.
   * \param[in] val_surface_totalpressure - Value of the total pressure.
   */
  void SetSurface_TotalPressure(unsigned short val_imarker, su2double val_surface_totalpressure);

  /*!
   * \brief Set the pressure drop between two surfaces.
   * \param[in] val_imarker - Index corresponding to the outlet boundary.
   * \param[in] val_surface_pressuredrop - Value of the pressure drop.
   */
  void SetSurface_PressureDrop(unsigned short val_imarker, su2double val_surface_pressuredrop);

  /*!
   * \brief Get the back pressure (static) at an outlet boundary.
   * \param[in] val_index - Index corresponding to the outlet boundary.
   * \return The outlet pressure.
   */
  void SetSurface_IDC(unsigned short val_imarker, su2double val_surface_distortion);
  
  /*!
   * \brief Get the back pressure (static) at an outlet boundary.
   * \param[in] val_index - Index corresponding to the outlet boundary.
   * \return The outlet pressure.
   */
  void SetSurface_IDC_Mach(unsigned short val_imarker, su2double val_surface_distortion);
  
  /*!
   * \brief Get the back pressure (static) at an outlet boundary.
   * \param[in] val_index - Index corresponding to the outlet boundary.
   * \return The outlet pressure.
   */
  void SetSurface_IDR(unsigned short val_imarker, su2double val_surface_distortion);
  
  /*!
   * \brief Get the back pressure (static) at an outlet boundary.
   * \param[in] val_index - Index corresponding to the outlet boundary.
   * \return The outlet pressure.
   */
  void SetActDisk_DeltaTemp(unsigned short val_imarker, su2double val_actdisk_deltatemp);
  
  /*!
   * \brief Get the back pressure (static) at an outlet boundary.
   * \param[in] val_index - Index corresponding to the outlet boundary.
   * \return The outlet pressure.
   */
  void SetActDisk_TotalPressRatio(unsigned short val_imarker, su2double val_actdisk_pressratio);
  
  /*!
   * \brief Get the back pressure (static) at an outlet boundary.
   * \param[in] val_index - Index corresponding to the outlet boundary.
   * \return The outlet pressure.
   */
  void SetActDisk_TotalTempRatio(unsigned short val_imarker, su2double val_actdisk_tempratio);
  
  /*!
   * \brief Get the back pressure (static) at an outlet boundary.
   * \param[in] val_index - Index corresponding to the outlet boundary.
   * \return The outlet pressure.
   */
  void SetActDisk_StaticPressRatio(unsigned short val_imarker, su2double val_actdisk_pressratio);
  
  /*!
   * \brief Get the back pressure (static) at an outlet boundary.
   * \param[in] val_index - Index corresponding to the outlet boundary.
   * \return The outlet pressure.
   */
  void SetActDisk_StaticTempRatio(unsigned short val_imarker, su2double val_actdisk_tempratio);
  
  /*!
   * \brief Get the back pressure (static) at an outlet boundary.
   * \param[in] val_index - Index corresponding to the outlet boundary.
   * \return The outlet pressure.
   */
  void SetActDisk_NetThrust(unsigned short val_imarker, su2double val_actdisk_netthrust);
  
  /*!
   * \brief Get the back pressure (static) at an outlet boundary.
   * \param[in] val_index - Index corresponding to the outlet boundary.
   * \return The outlet pressure.
   */
  void SetActDisk_BCThrust(string val_marker, su2double val_actdisk_bcthrust);
  
  /*!
   * \brief Get the back pressure (static) at an outlet boundary.
   * \param[in] val_index - Index corresponding to the outlet boundary.
   * \return The outlet pressure.
   */
  void SetActDisk_BCThrust(unsigned short val_imarker, su2double val_actdisk_bcthrust);
  
  /*!
   * \brief Get the back pressure (static) at an outlet boundary.
   * \param[in] val_index - Index corresponding to the outlet boundary.
   * \return The outlet pressure.
   */
  void SetActDisk_BCThrust_Old(string val_marker, su2double val_actdisk_bcthrust_old);
  
  /*!
   * \brief Get the back pressure (static) at an outlet boundary.
   * \param[in] val_index - Index corresponding to the outlet boundary.
   * \return The outlet pressure.
   */
  void SetActDisk_BCThrust_Old(unsigned short val_imarker, su2double val_actdisk_bcthrust_old);
  
  /*!
   * \brief Get the back pressure (static) at an outlet boundary.
   * \param[in] val_index - Index corresponding to the outlet boundary.
   * \return The outlet pressure.
   */
  void SetActDisk_GrossThrust(unsigned short val_imarker, su2double val_actdisk_grossthrust);
  
  /*!
   * \brief Get the back pressure (static) at an outlet boundary.
   * \param[in] val_index - Index corresponding to the outlet boundary.
   * \return The outlet pressure.
   */
  void SetActDisk_Area(unsigned short val_imarker, su2double val_actdisk_area);
  
  /*!
   * \brief Get the back pressure (static) at an outlet boundary.
   * \param[in] val_index - Index corresponding to the outlet boundary.
   * \return The outlet pressure.
   */
  void SetActDiskInlet_ReverseMassFlow(unsigned short val_imarker, su2double val_actdisk_area);
  
  /*!
   * \brief Get the back pressure (static) at an outlet boundary.
   * \param[in] val_index - Index corresponding to the outlet boundary.
   * \return The outlet pressure.
   */
  void SetActDiskInlet_RamDrag(unsigned short val_imarker, su2double val_actdisk_ramdrag);
  
  /*!
   * \brief Get the back pressure (static) at an outlet boundary.
   * \param[in] val_index - Index corresponding to the outlet boundary.
   * \return The outlet pressure.
   */
  void SetActDiskInlet_Force(unsigned short val_imarker, su2double val_actdisk_force);
  
  /*!
   * \brief Get the back pressure (static) at an outlet boundary.
   * \param[in] val_index - Index corresponding to the outlet boundary.
   * \return The outlet pressure.
   */
  void SetActDiskInlet_Power(unsigned short val_imarker, su2double val_actdisk_power);
  
  /*!
   * \brief Get the back pressure (static) at an outlet boundary.
   * \param[in] val_index - Index corresponding to the outlet boundary.
   * \return The outlet pressure.
   */
  su2double GetActDisk_Power(unsigned short val_imarker);
  
  /*!
   * \brief Get the back pressure (static) at an outlet boundary.
   * \param[in] val_index - Index corresponding to the outlet boundary.
   * \return The outlet pressure.
   */
  su2double GetActDisk_MassFlow(unsigned short val_imarker);
  
  /*!
   * \brief Get the back pressure (static) at an outlet boundary.
   * \param[in] val_index - Index corresponding to the outlet boundary.
   * \return The outlet pressure.
   */
  su2double GetActDisk_Mach(unsigned short val_imarker);
  
  /*!
   * \brief Get the back pressure (static) at an outlet boundary.
   * \param[in] val_index - Index corresponding to the outlet boundary.
   * \return The outlet pressure.
   */
  su2double GetActDisk_Force(unsigned short val_imarker);
  
  /*!
   * \brief Get the back pressure (static) at an outlet boundary.
   * \param[in] val_index - Index corresponding to the outlet boundary.
   * \return The outlet pressure.
   */
  su2double GetSurface_DC60(unsigned short val_imarker);
  
  /*!
   * \brief Get the massflow at an outlet boundary.
   * \param[in] val_index - Index corresponding to the outlet boundary.
   * \return The massflow.
   */
  su2double GetSurface_MassFlow(unsigned short val_imarker);
  
  /*!
   * \brief Get the mach number at an outlet boundary.
   * \param[in] val_index - Index corresponding to the outlet boundary.
   * \return The mach number.
   */
  su2double GetSurface_Mach(unsigned short val_imarker);

  /*!
   * \brief Get the temperature at an outlet boundary.
   * \param[in] val_index - Index corresponding to the outlet boundary.
   * \return The temperature.
   */
  su2double GetSurface_Temperature(unsigned short val_imarker);

  /*!
   * \brief Get the pressure at an outlet boundary.
   * \param[in] val_index - Index corresponding to the outlet boundary.
   * \return The pressure.
   */
  su2double GetSurface_Pressure(unsigned short val_imarker);

  /*!
   * \brief Get the density at an outlet boundary.
   * \param[in] val_index - Index corresponding to the outlet boundary.
   * \return The density.
   */
  su2double GetSurface_Density(unsigned short val_imarker);

  /*!
   * \brief Get the enthalpy at an outlet boundary.
   * \param[in] val_index - Index corresponding to the outlet boundary.
   * \return The density.
   */
  su2double GetSurface_Enthalpy(unsigned short val_imarker);

  /*!
   * \brief Get the normal velocity at an outlet boundary.
   * \param[in] val_index - Index corresponding to the outlet boundary.
   * \return The normal velocity.
   */
  su2double GetSurface_NormalVelocity(unsigned short val_imarker);

  /*!
   * \brief Get the streamwise flow uniformity at the surface.
   * \param[in] val_imarker - Index corresponding to the outlet boundary.
   * \return The streamwise flow uniformity.
   */
  su2double GetSurface_Uniformity(unsigned short val_imarker);

  /*!
   * \brief Get the secondary flow strength at the surface.
   * \param[in] val_imarker - Index corresponding to the outlet boundary.
   * \return The secondary flow strength.
   */
  su2double GetSurface_SecondaryStrength(unsigned short val_imarker);

  /*!
   * \brief Get the relative secondary flow strength at the surface.
   * \param[in] val_imarker - Index corresponding to the outlet boundary.
   * \return The relative seondary flow strength.
   */
  su2double GetSurface_SecondOverUniform(unsigned short val_imarker);

  /*!
   * \brief Get the momentum distortion at the surface.
   * \param[in] val_imarker - Index corresponding to the outlet boundary.
   * \return The momentum distortion.
   */
  su2double GetSurface_MomentumDistortion(unsigned short val_imarker);

  /*!
   * \brief Get the total temperature at an outlet boundary.
   * \param[in] val_index - Index corresponding to the outlet boundary.
   * \return The total temperature.
   */
  su2double GetSurface_TotalTemperature(unsigned short val_imarker);

  /*!
   * \brief Get the total pressure at an outlet boundary.
   * \param[in] val_index - Index corresponding to the outlet boundary.
   * \return The total pressure.
   */
  su2double GetSurface_TotalPressure(unsigned short val_imarker);

  /*!
   * \brief Get the pressure drop between two surfaces.
   * \param[in] val_index - Index corresponding to the outlet boundary.
   * \return The pressure drop.
   */
  su2double GetSurface_PressureDrop(unsigned short val_imarker);

  /*!
   * \brief Get the back pressure (static) at an outlet boundary.
   * \param[in] val_index - Index corresponding to the outlet boundary.
   * \return The outlet pressure.
   */
  su2double GetSurface_IDC(unsigned short val_imarker);
  
  /*!
   * \brief Get the back pressure (static) at an outlet boundary.
   * \param[in] val_index - Index corresponding to the outlet boundary.
   * \return The outlet pressure.
   */
  su2double GetSurface_IDC_Mach(unsigned short val_imarker);
  
  /*!
   * \brief Get the back pressure (static) at an outlet boundary.
   * \param[in] val_index - Index corresponding to the outlet boundary.
   * \return The outlet pressure.
   */
  su2double GetSurface_IDR(unsigned short val_imarker);
  
  /*!
   * \brief Get the back pressure (static) at an outlet boundary.
   * \param[in] val_index - Index corresponding to the outlet boundary.
   * \return The outlet pressure.
   */
  su2double GetActDiskOutlet_Pressure(string val_marker);
  
  /*!
   * \brief Get the back pressure (static) at an outlet boundary.
   * \param[in] val_index - Index corresponding to the outlet boundary.
   * \return The outlet pressure.
   */
  su2double GetActDiskOutlet_TotalPressure(string val_marker);
  
  /*!
   * \brief Get the back pressure (static) at an outlet boundary.
   * \param[in] val_index - Index corresponding to the outlet boundary.
   * \return The outlet pressure.
   */
  su2double GetActDiskOutlet_GrossThrust(string val_marker);
  
  /*!
   * \brief Get the back pressure (static) at an outlet boundary.
   * \param[in] val_index - Index corresponding to the outlet boundary.
   * \return The outlet pressure.
   */
  su2double GetActDiskOutlet_Force(string val_marker);
  
  /*!
   * \brief Get the back pressure (static) at an outlet boundary.
   * \param[in] val_index - Index corresponding to the outlet boundary.
   * \return The outlet pressure.
   */
  su2double GetActDiskOutlet_Power(string val_marker);
  
  /*!
   * \brief Get the back pressure (static) at an outlet boundary.
   * \param[in] val_index - Index corresponding to the outlet boundary.
   * \return The outlet pressure.
   */
  void SetActDiskOutlet_Pressure(unsigned short val_imarker, su2double val_actdisk_pressure);
  
  /*!
   * \brief Get the back pressure (static) at an outlet boundary.
   * \param[in] val_index - Index corresponding to the outlet boundary.
   * \return The outlet pressure.
   */
  void SetActDiskOutlet_TotalPressure(unsigned short val_imarker, su2double val_actdisk_totalpressure);
  
  /*!
   * \brief Get the back pressure (static) at an outlet boundary.
   * \param[in] val_index - Index corresponding to the outlet boundary.
   * \return The outlet pressure.
   */
  void SetActDiskOutlet_GrossThrust(unsigned short val_imarker, su2double val_actdisk_grossthrust);
  
  /*!
   * \brief Get the back pressure (static) at an outlet boundary.
   * \param[in] val_index - Index corresponding to the outlet boundary.
   * \return The outlet pressure.
   */
  void SetActDiskOutlet_Force(unsigned short val_imarker, su2double val_actdisk_force);
  
  /*!
   * \brief Get the back pressure (static) at an outlet boundary.
   * \param[in] val_index - Index corresponding to the outlet boundary.
   * \return The outlet pressure.
   */
  void SetActDiskOutlet_Power(unsigned short val_imarker, su2double val_actdisk_power);
  
  /*!
   * \brief Get the displacement value at an displacement boundary.
   * \param[in] val_index - Index corresponding to the displacement boundary.
   * \return The displacement value.
   */
  su2double GetDispl_Value(string val_index);
  
  /*!
   * \brief Get the force value at an load boundary.
   * \param[in] val_index - Index corresponding to the load boundary.
   * \return The load value.
   */
  su2double GetLoad_Value(string val_index);
  
  /*!
   * \brief Get the constant value at a damper boundary.
   * \param[in] val_index - Index corresponding to the load boundary.
   * \return The damper constant.
   */
  su2double GetDamper_Constant(string val_index);
  
  /*!
   * \brief Get the force value at a load boundary defined in cartesian coordinates.
   * \param[in] val_index - Index corresponding to the load boundary.
   * \return The load value.
   */
  su2double GetLoad_Dir_Value(string val_index);
  
  /*!
   * \brief Get the force multiplier at a load boundary in cartesian coordinates.
   * \param[in] val_index - Index corresponding to the load boundary.
   * \return The load multiplier.
   */
  su2double GetLoad_Dir_Multiplier(string val_index);
  
  /*!
   * \brief Get the force value at a load boundary defined in cartesian coordinates.
   * \param[in] val_index - Index corresponding to the load boundary.
   * \return The load value.
   */
  su2double GetDisp_Dir_Value(string val_index);
  
  /*!
   * \brief Get the force multiplier at a load boundary in cartesian coordinates.
   * \param[in] val_index - Index corresponding to the load boundary.
   * \return The load multiplier.
   */
  su2double GetDisp_Dir_Multiplier(string val_index);
  
  /*!
   * \brief Get the force direction at a loaded boundary in cartesian coordinates.
   * \param[in] val_index - Index corresponding to the load boundary.
   * \return The load direction.
   */
  su2double* GetLoad_Dir(string val_index);
  
  /*!
   * \brief Get the force direction at a loaded boundary in cartesian coordinates.
   * \param[in] val_index - Index corresponding to the load boundary.
   * \return The load direction.
   */
  su2double* GetDisp_Dir(string val_index);
  
  /*!
   * \brief Get the amplitude of the sine-wave at a load boundary defined in cartesian coordinates.
   * \param[in] val_index - Index corresponding to the load boundary.
   * \return The load value.
   */
  su2double GetLoad_Sine_Amplitude(string val_index);
  
  /*!
   * \brief Get the frequency of the sine-wave at a load boundary in cartesian coordinates.
   * \param[in] val_index - Index corresponding to the load boundary.
   * \return The load frequency.
   */
  su2double GetLoad_Sine_Frequency(string val_index);
  
  /*!
   * \brief Get the force direction at a sine-wave loaded boundary in cartesian coordinates.
   * \param[in] val_index - Index corresponding to the load boundary.
   * \return The load direction.
   */
  su2double* GetLoad_Sine_Dir(string val_index);
  
  /*!
   * \brief Get the force value at an load boundary.
   * \param[in] val_index - Index corresponding to the load boundary.
   * \return The load value.
   */
  su2double GetFlowLoad_Value(string val_index);
  
  /*!
   * \brief Cyclic pitch amplitude for rotor blades.
   * \return The specified cyclic pitch amplitude.
   */
  su2double GetCyclic_Pitch(void);
  
  /*!
   * \brief Collective pitch setting for rotor blades.
   * \return The specified collective pitch setting.
   */
  su2double GetCollective_Pitch(void);
  
  /*!
   * \brief Get name of the arbitrary mesh motion input file.
   * \return File name of the arbitrary mesh motion input file.
   */
  string GetDV_Filename(void);
  
  /*!
   * \brief Set the config options.
   */
  void SetConfig_Options(unsigned short val_iZone, unsigned short val_nZone);
  
  /*!
   * \brief Set the config options.
   */
  void SetRunTime_Options(void);
  
  /*!
   * \brief Set the config file parsing.
   */
  void SetConfig_Parsing(char case_filename[MAX_STRING_SIZE]);
  
  /*!
   * \brief Set the config file parsing.
   */
  bool SetRunTime_Parsing(char case_filename[MAX_STRING_SIZE]);
  
  /*!
   * \brief Config file postprocessing.
   */
  void SetPostprocessing(unsigned short val_software, unsigned short val_izone, unsigned short val_nDim);
  
  /*!
   * \brief Config file markers processing.
   */
  void SetMarkers(unsigned short val_software);
  
  /*!
   * \brief Config file output.
   */
  void SetOutput(unsigned short val_software, unsigned short val_izone);
  
  /*!
   * \brief Value of Aeroelastic solution coordinate at time n+1.
   */
  vector<vector<su2double> > GetAeroelastic_np1(unsigned short iMarker);
  
  /*!
   * \brief Value of Aeroelastic solution coordinate at time n.
   */
  vector<vector<su2double> > GetAeroelastic_n(unsigned short iMarker);
  
  /*!
   * \brief Value of Aeroelastic solution coordinate at time n-1.
   */
  vector<vector<su2double> > GetAeroelastic_n1(unsigned short iMarker);
  
  /*!
   * \brief Value of Aeroelastic solution coordinate at time n+1.
   */
  void SetAeroelastic_np1(unsigned short iMarker, vector<vector<su2double> > solution);
  
  /*!
   * \brief Value of Aeroelastic solution coordinate at time n from time n+1.
   */
  void SetAeroelastic_n(void);
  
  /*!
   * \brief Value of Aeroelastic solution coordinate at time n-1 from time n.
   */
  void SetAeroelastic_n1(void);
  
  /*!
   * \brief Aeroelastic Flutter Speed Index.
   */
  su2double GetAeroelastic_Flutter_Speed_Index(void);
  
  /*!
   * \brief Uncoupled Aeroelastic Frequency Plunge.
   */
  su2double GetAeroelastic_Frequency_Plunge(void);
  
  /*!
   * \brief Uncoupled Aeroelastic Frequency Pitch.
   */
  su2double GetAeroelastic_Frequency_Pitch(void);
  
  /*!
   * \brief Aeroelastic Airfoil Mass Ratio.
   */
  su2double GetAeroelastic_Airfoil_Mass_Ratio(void);
  
  /*!
   * \brief Aeroelastic center of gravity location.
   */
  su2double GetAeroelastic_CG_Location(void);
  
  /*!
   * \brief Aeroelastic radius of gyration squared.
   */
  su2double GetAeroelastic_Radius_Gyration_Squared(void);
  
  /*!
   * \brief Aeroelastic solve every x inner iteration.
   */
  unsigned short GetAeroelasticIter(void);
  
  /*!
   * \brief Value of plunging coordinate.
   * \param[in] val_marker - the marker we are monitoring.
   * \return Value of plunging coordinate.
   */
  su2double GetAeroelastic_plunge(unsigned short val_marker);
  
  /*!
   * \brief Value of pitching coordinate.
   * \param[in] val_marker - the marker we are monitoring.
   * \return Value of pitching coordinate.
   */
  su2double GetAeroelastic_pitch(unsigned short val_marker);
  
  /*!
   * \brief Value of plunging coordinate.
   * \param[in] val_marker - the marker we are monitoring.
   * \param[in] val - value of plunging coordinate.
   */
  void SetAeroelastic_plunge(unsigned short val_marker, su2double val);
  
  /*!
   * \brief Value of pitching coordinate.
   * \param[in] val_marker - the marker we are monitoring.
   * \param[in] val - value of pitching coordinate.
   */
  void SetAeroelastic_pitch(unsigned short val_marker, su2double val);
  
  /*!
   * \brief Get information about the aeroelastic simulation.
   * \return <code>TRUE</code> if it is an aeroelastic case; otherwise <code>FALSE</code>.
   */
  bool GetAeroelastic_Simulation(void);
  
  /*!
   * \brief Get information about the wind gust.
   * \return <code>TRUE</code> if there is a wind gust; otherwise <code>FALSE</code>.
   */
  bool GetWind_Gust(void);
  
  /*!
   * \brief Get the type of gust to simulate.
   * \return type of gust to use for the simulation.
   */
  unsigned short GetGust_Type(void);
  
  /*!
   * \brief Get the gust direction.
   * \return the gust direction.
   */
  unsigned short GetGust_Dir(void);
  
  /*!
   * \brief Value of the gust wavelength.
   */
  su2double GetGust_WaveLength(void);
  
  /*!
   * \brief Value of the number of gust periods.
   */
  su2double GetGust_Periods(void);
  
  /*!
   * \brief Value of the gust amplitude.
   */
  su2double GetGust_Ampl(void);
  
  /*!
   * \brief Value of the time at which to begin the gust.
   */
  su2double GetGust_Begin_Time(void);
  
  /*!
   * \brief Value of the location ath which the gust begins.
   */
  su2double GetGust_Begin_Loc(void);
  
  /*!
   * \brief Get the number of iterations to evaluate the parametric coordinates.
   * \return Number of iterations to evaluate the parametric coordinates.
   */
  unsigned short GetnFFD_Iter(void);
  
  /*!
   * \brief Get the tolerance of the point inversion algorithm.
   * \return Tolerance of the point inversion algorithm.
   */
  su2double GetFFD_Tol(void);
  
  /*!
   * \brief Get the scale factor for the line search.
   * \return Scale factor for the line search.
   */
  su2double GetOpt_RelaxFactor(void);

  /*!
   * \brief Get the bound for the line search.
   * \return Bound for the line search.
   */
  su2double GetOpt_LineSearch_Bound(void);
  
  /*!
   * \brief Set the scale factor for the line search.
   * \param[in] val_scale - scale of the deformation.
   */
  void SetOpt_RelaxFactor(su2double val_scale);
  
  /*!
   * \brief Get the node number of the CV to visualize.
   * \return Node number of the CV to visualize.
   */
  long GetVisualize_CV(void);
  
  /*!
   * \brief Get information about whether to use fixed CL mode.
   * \return <code>TRUE</code> if fixed CL mode is active; otherwise <code>FALSE</code>.
   */
  bool GetFixed_CL_Mode(void);
  
  /*!
   * \brief Get information about whether to use fixed CL mode.
   * \return <code>TRUE</code> if fixed CL mode is active; otherwise <code>FALSE</code>.
   */
  bool GetFixed_CM_Mode(void);
  
  /*!
   * \brief Get information about whether to use fixed CL mode.
   * \return <code>TRUE</code> if fixed CL mode is active; otherwise <code>FALSE</code>.
   */
  bool GetEval_dOF_dCX(void);
  
  /*!
   * \brief Get information about whether to use fixed CL mode.
   * \return <code>TRUE</code> if fixed CL mode is active; otherwise <code>FALSE</code>.
   */
  bool GetDiscard_InFiles(void);
  
  /*!
   * \brief Get the value specified for the target CL.
   * \return Value of the target CL.
   */
  su2double GetTarget_CL(void);
  
  /*!
   * \brief Get the value for the lift curve slope for fixed CL mode.
   * \return Lift curve slope for fixed CL mode.
   */
  su2double GetdCL_dAlpha(void);
  
  /*!
   * \brief Get the value of iterations to re-evaluate the angle of attack.
   * \return Number of iterations.
   */
  unsigned long GetUpdate_Alpha(void);
  
  /*!
   * \brief Number of iterations to evaluate dCL_dAlpha.
   * \return Number of iterations.
   */
  unsigned long GetIter_dCL_dAlpha(void);
  
  /*!
   * \brief Get the value of the damping coefficient for fixed CL mode.
   * \return Damping coefficient for fixed CL mode.
   */
  su2double GetdCM_diH(void);
  
  /*!
   * \brief Get the value of iterations to re-evaluate the angle of attack.
   * \return Number of iterations.
   */
  unsigned long GetIter_Fixed_CL(void);
  
  /*!
   * \brief Get the value of iterations to re-evaluate the angle of attack.
   * \return Number of iterations.
   */
  unsigned long GetIter_Fixed_NetThrust(void);
  
  /*!
   * \brief Get the value of the damping coefficient for fixed CL mode.
   * \return Damping coefficient for fixed CL mode.
   */
  su2double GetdNetThrust_dBCThrust(void);
  
  /*!
   * \brief Get the value of iterations to re-evaluate the angle of attack.
   * \return Number of iterations.
   */
  unsigned long GetUpdate_BCThrust(void);
  
  /*!
   * \brief Set the value of the boolean for updating AoA in fixed lift mode.
   * \param[in] val_update - the bool for whether to update the AoA.
   */
  void SetUpdate_BCThrust_Bool(bool val_update);
  
  /*!
   * \brief Set the value of the boolean for updating AoA in fixed lift mode.
   * \param[in] val_update - the bool for whether to update the AoA.
   */
  void SetUpdate_AoA(bool val_update);
  
  /*!
   * \brief Get information about whether to update the AoA for fixed lift mode.
   * \return <code>TRUE</code> if we should update the AoA for fixed lift mode; otherwise <code>FALSE</code>.
   */
  bool GetUpdate_BCThrust_Bool(void);
  
  /*!
   * \brief Get information about whether to update the AoA for fixed lift mode.
   * \return <code>TRUE</code> if we should update the AoA for fixed lift mode; otherwise <code>FALSE</code>.
   */
  bool GetUpdate_AoA(void);
  
  /*!
   * \brief Set the current number of non-physical nodes in the solution.
   * \param[in] val_nonphys_points - current number of non-physical points.
   */
  void SetNonphysical_Points(unsigned long val_nonphys_points);
  
  /*!
   * \brief Get the current number of non-physical nodes in the solution.
   * \return Current number of non-physical points.
   */
  unsigned long GetNonphysical_Points(void);
  
  /*!
   * \brief Set the current number of non-physical reconstructions for 2nd-order upwinding.
   * \param[in] val_nonphys_reconstr - current number of non-physical reconstructions for 2nd-order upwinding.
   */
  void SetNonphysical_Reconstr(unsigned long val_nonphys_reconstr);
  
  /*!
   * \brief Get the current number of non-physical reconstructions for 2nd-order upwinding.
   * \return Current number of non-physical reconstructions for 2nd-order upwinding.
   */
  unsigned long GetNonphysical_Reconstr(void);
  
  /*!
   * \brief Given arrays x[1..n] and y[1..n] containing a tabulated function, i.e., yi = f(xi), with
   x1 < x2 < . . . < xN , and given values yp1 and ypn for the first derivative of the interpolating
   function at points 1 and n, respectively, this routine returns an array y2[1..n] that contains
   the second derivatives of the interpolating function at the tabulated points xi. If yp1 and/or
   ypn are equal to 1 × 1030 or larger, the routine is signaled to set the corresponding boundary
   condition for a natural spline, with zero second derivative on that boundary.
   Numerical Recipes: The Art of Scientific Computing, Third Edition in C++.
   */
  void SetSpline(vector<su2double> &x, vector<su2double> &y, unsigned long n, su2double yp1, su2double ypn, vector<su2double> &y2);
  
  /*!
   * \brief Given the arrays xa[1..n] and ya[1..n], which tabulate a function (with the xai’s in order),
   and given the array y2a[1..n], which is the output from spline above, and given a value of
   x, this routine returns a cubic-spline interpolated value y.
   Numerical Recipes: The Art of Scientific Computing, Third Edition in C++.
   * \returns The interpolated value of for x.
   */
  su2double GetSpline(vector<su2double> &xa, vector<su2double> &ya, vector<su2double> &y2a, unsigned long n, su2double x);
  

  /*!
   *
   * \brief Set freestream turbonormal for initializing solution.
   */
  void SetFreeStreamTurboNormal(su2double* turboNormal);

  /*!
   *
   * \brief Set freestream turbonormal for initializing solution.
   */
  su2double* GetFreeStreamTurboNormal(void);

  /*!
   * \brief Get the verbosity level of the console output.
   * \return Verbosity level for the console output.
   */
  unsigned short GetConsole_Output_Verb(void);
  
  /*!
   * \brief Get the kind of marker analyze marker (area-averaged, mass flux averaged, etc).
   * \return Kind of average.
   */
  unsigned short GetKind_Average(void);

  /*!
   *
   * \brief Get the direct differentation method.
   * \return direct differentiation method.
   */
  unsigned short GetDirectDiff();
  
  /*!
   * \brief Get the indicator whether we are solving an discrete adjoint problem.
   * \return the discrete adjoint indicator.
   */
  bool GetDiscrete_Adjoint(void);
  
  /*!
   * \brief Get the indicator whether we want to benchmark the MPI performance of FSI problems
   * \return The value for checking
   */
  bool CheckFSI_MPI(void);
  
  /*!
   * \brief Get the number of fluid subiterations roblems.
   * \return Number of FSI subiters.
   */
  unsigned short GetnIterFSI(void);
  
  /*!
   * \brief Get the number of subiterations while a ramp is applied.
   * \return Number of FSI subiters.
   */
  unsigned short GetnIterFSI_Ramp(void);
  
  /*!
   * \brief Get Aitken's relaxation parameter for static relaxation cases.
   * \return Aitken's relaxation parameters.
   */
  su2double GetAitkenStatRelax(void);
  
  /*!
   * \brief Get Aitken's maximum relaxation parameter for dynamic relaxation cases and first iteration.
   * \return Aitken's relaxation parameters.
   */
  su2double GetAitkenDynMaxInit(void);
  
  /*!
   * \brief Get Aitken's maximum relaxation parameter for dynamic relaxation cases and first iteration.
   * \return Aitken's relaxation parameters.
   */
  su2double GetAitkenDynMinInit(void);
  
  
  /*!
   * \brief Decide whether to apply dead loads to the model.
   * \return <code>TRUE</code> if the dead loads are to be applied, <code>FALSE</code> otherwise.
   */
  
  bool GetDeadLoad(void);
  
  /*!
   * \brief Identifies if the mesh is matching or not (temporary, while implementing interpolation procedures).
   * \return <code>TRUE</code> if the mesh is matching, <code>FALSE</code> otherwise.
   */
  
  bool GetPseudoStatic(void);
  
  /*!
    * \brief Identifies if the mesh is matching or not (temporary, while implementing interpolation procedures).
    * \return <code>TRUE</code> if the mesh is matching, <code>FALSE</code> otherwise.
    */
  
  bool GetMatchingMesh(void);
  
  /*!
   * \brief Identifies if we want to restart from a steady or an unsteady solution.
   * \return <code>TRUE</code> if we restart from steady state solution, <code>FALSE</code> otherwise.
   */
  
  bool GetSteadyRestart(void);
  
  
  /*!
   * \brief Provides information about the time integration of the structural analysis, and change the write in the output
   *        files information about the iteration.
   * \return The kind of time integration: Static or dynamic analysis
   */
  unsigned short GetDynamic_Analysis(void);
  
  /*!
   * \brief If we are prforming an unsteady simulation, there is only
   *        one value of the time step for the complete simulation.
   * \return Value of the time step in an unsteady simulation (non dimensional).
   */
  su2double GetDelta_DynTime(void);
  
  /*!
   * \brief If we are prforming an unsteady simulation, there is only
   *        one value of the time step for the complete simulation.
   * \return Value of the time step in an unsteady simulation (non dimensional).
   */
  su2double GetTotal_DynTime(void);
  
  /*!
   * \brief If we are prforming an unsteady simulation, there is only
   *        one value of the time step for the complete simulation.
   * \return Value of the time step in an unsteady simulation (non dimensional).
   */
  su2double GetCurrent_DynTime(void);
  
  /*!
   * \brief Get information about writing dynamic structural analysis headers and file extensions.
   * \return 	<code>TRUE</code> means that dynamic structural analysis solution files will be written.
   */
  bool GetWrt_Dynamic(void);
  
  /*!
   * \brief Get Newmark alpha parameter.
   * \return Value of the Newmark alpha parameter.
   */
  su2double GetNewmark_beta(void);
  
  /*!
   * \brief Get Newmark delta parameter.
   * \return Value of the Newmark delta parameter.
   */
  su2double GetNewmark_gamma(void);
  
  /*!
   * \brief Get the number of integration coefficients provided by the user.
   * \return Number of integration coefficients.
   */
  unsigned short GetnIntCoeffs(void);
  
  /*!
   * \brief Get the number of different values for the elasticity modulus.
   * \return Number of different values for the elasticity modulus.
   */
  unsigned short GetnElasticityMod(void);
  
  /*!
   * \brief Get the number of different values for the Poisson ratio.
   * \return Number of different values for the Poisson ratio.
   */
  unsigned short GetnPoissonRatio(void);
  
  /*!
   * \brief Get the number of different values for the Material density.
   * \return Number of different values for the Material density.
   */
  unsigned short GetnMaterialDensity(void);
  
  /*!
   * \brief Get the integration coefficients for the Generalized Alpha - Newmark integration integration scheme.
   * \param[in] val_coeff - Index of the coefficient.
   * \return Alpha coefficient for the Runge-Kutta integration scheme.
   */
  su2double Get_Int_Coeffs(unsigned short val_coeff);
  
  /*!
   * \brief Get the number of different values for the modulus of the electric field.
   * \return Number of different values for the modulus of the electric field.
   */
  unsigned short GetnElectric_Field(void);
  
  /*!
   * \brief Get the dimensionality of the electric field.
   * \return Number of integration coefficients.
   */
  unsigned short GetnDim_Electric_Field(void);
  
  /*!
   * \brief Get the values for the electric field modulus.
   * \param[in] val_coeff - Index of the coefficient.
   * \return Alpha coefficient for the Runge-Kutta integration scheme.
   */
  su2double Get_Electric_Field_Mod(unsigned short val_coeff);
  
  /*!
   * \brief Set the values for the electric field modulus.
   * \param[in] val_coeff - Index of the electric field.
   * \param[in] val_el_field - Value of the electric field.
   */
  void Set_Electric_Field_Mod(unsigned short val_coeff, su2double val_el_field);
  
  /*!
   * \brief Get the direction of the electric field in reference configuration.
   * \param[in] val_coeff - Index of the coefficient.
   * \return Alpha coefficient for the Runge-Kutta integration scheme.
   */
  su2double* Get_Electric_Field_Dir(void);
  
  
  /*!
   * \brief Check if the user wants to apply the load as a ramp.
   * \return 	<code>TRUE</code> means that the load is to be applied as a ramp.
   */
  bool GetRamp_Load(void);
  
  /*!
   * \brief Get the maximum time of the ramp.
   * \return 	Value of the max time while the load is linearly increased
   */
  su2double GetRamp_Time(void);
  
  /*!
   * \brief Check if the user wants to apply the load as a ramp.
   * \return  <code>TRUE</code> means that the load is to be applied as a ramp.
   */
  bool GetRampAndRelease_Load(void);

  /*!
   * \brief Check if the user wants to apply the load as a ramp.
   * \return  <code>TRUE</code> means that the load is to be applied as a ramp.
   */
  bool GetSine_Load(void);

  /*!
   * \brief Get the sine load properties.
   * \param[in] val_index - Index corresponding to the load boundary.
   * \return The pointer to the sine load values.
   */
  su2double* GetLoad_Sine(void);
   /*!
    * \brief Get the kind of load transfer method we want to use for dynamic problems
    * \note This value is obtained from the config file, and it is constant
    *       during the computation.
    * \return Kind of transfer method for multiphysics problems
    */
   unsigned short GetDynamic_LoadTransfer(void);
  
   /*!
    * \brief Get the penalty weight value for the objective function.
    * \return  Penalty weight value for the reference geometry objective function.
    */
   su2double GetRefGeom_Penalty(void);
  
   /*!
    * \brief Get the penalty weight value for the objective function.
    * \return  Penalty weight value for the reference geometry objective function.
    */
   su2double GetTotalDV_Penalty(void);
  
  /*!
   * \brief Get the order of the predictor for FSI applications.
   * \return 	Order of predictor
   */
  unsigned short GetPredictorOrder(void);
  
  /*!
   * \brief Check if the simulation we are running is a FSI simulation
   * \return Value of the physical time in an unsteady simulation.
   */
  bool GetFSI_Simulation(void);
  
   /*!
    * \brief Get the ID for the FEA region that we want to compute the gradient for using direct differentiation
    * \return ID
    */
   unsigned short GetnID_DV(void);
  
  /*!
   * \brief Check if we want to apply an incremental load to the nonlinear structural simulation
   * \return <code>TRUE</code> means that the load is to be applied in increments.
   */
  bool GetIncrementalLoad(void);
  
  /*!
   * \brief Get the number of increments for an incremental load.
   * \return 	Number of increments.
   */
  unsigned long GetNumberIncrements(void);

  /*!
   * \brief Get the value of the criteria for applying incremental loading.
   * \return Value of the log10 of the residual.
   */
  su2double GetIncLoad_Criteria(unsigned short val_var);
  
  /*!
   * \brief Get the relaxation method chosen for the simulation
   * \return Value of the relaxation method
   */
  unsigned short GetRelaxation_Method_FSI(void);
  
  /*!
   * \brief Get the interpolation method used for matching between zones.
   */
  inline unsigned short GetKindInterpolation(void);
  
  /*!
   * \brief Get the AD support.
   */
  bool GetAD_Mode(void);

  /*!
   * \brief Set the maximum velocity^2 in the domain for the incompressible preconditioner.
   * \param[in] Value of the maximum velocity^2 in the domain for the incompressible preconditioner.
   */
  void SetMax_Vel2(su2double val_max_vel2);

  /*!
   * \brief Get the maximum velocity^2 in the domain for the incompressible preconditioner.
   * \return Value of the maximum velocity^2 in the domain for the incompressible preconditioner.
   */
  su2double GetMax_Vel2(void);
  
  /*!
   * \brief Set the sum of the bandwidth for writing binary restarts (to be averaged later).
   * \param[in] Sum of the bandwidth for writing binary restarts.
   */
  void SetRestart_Bandwidth_Agg(su2double val_restart_bandwidth_sum);
  
  /*!
   * \brief Set the sum of the bandwidth for writing binary restarts (to be averaged later).
   * \return Sum of the bandwidth for writing binary restarts.
   */
  su2double GetRestart_Bandwidth_Agg(void);

  /*!
   * \brief Get the frequency for writing the surface solution file in Dual Time.
   * \return It writes the surface solution file with this frequency.
   */
  unsigned long GetWrt_Surf_Freq_DualTime(void);
    
  /*!
   * \brief Get the Kind of Hybrid RANS/LES.
   * \return Value of Hybrid RANS/LES method.
   */
  unsigned short GetKind_HybridRANSLES(void);

  /*!
   * \brief Get the Kind of Roe Low Dissipation Scheme for Unsteady flows.
   * \return Value of Low dissipation approach.
   */
   unsigned short GetKind_RoeLowDiss(void);
    
  /*!
   * \brief Get the DES Constant.
   * \return Value of DES constant.
   */
   su2double GetConst_DES(void);

  /*!
   * \brief Get QCR (SA-QCR2000).
   */
  bool GetQCR(void);

  /*!
   * \brief Get if AD preaccumulation should be performed.
   */
  bool GetAD_Preaccumulation(void);

  /*!
   * \brief Get the heat equation.
   * \return YES if weakly coupled heat equation for inc. flow is enabled.
   */
  bool GetWeakly_Coupled_Heat(void);

  /*!
   * \brief Check if values passed to the BC_HeatFlux-Routine are already integrated.
   * \return YES if the passed values is the integrated heat flux over the marker's surface.
   */
  bool GetIntegrated_HeatFlux(void);

  /*!
   * \brief Retrieve the ofstream of the history file for the current zone.
   */
  ofstream* GetHistFile(void);

  /*!
   * \brief Set the ofstream of the history file for the current zone.
   */
  void SetHistFile(ofstream *HistFile);
};

#include "config_structure.inl"<|MERGE_RESOLUTION|>--- conflicted
+++ resolved
@@ -736,11 +736,8 @@
   Wrt_Limiters,              /*!< \brief Write residuals to solution file */
   Wrt_SharpEdges,              /*!< \brief Write residuals to solution file */
   Wrt_Halo,                   /*!< \brief Write rind layers in solution files */
-<<<<<<< HEAD
   Wrt_Performance,            /*!< \brief Write the performance summary at the end of a calculation.  */
-=======
   Wrt_InletFile,                   /*!< \brief Write a template inlet profile file */
->>>>>>> 0a3980f0
   Wrt_Slice,                   /*!< \brief Write 1D slice of a 2D cartesian solution */
   Plot_Section_Forces;       /*!< \brief Write sectional forces for specified markers. */
   unsigned short Console_Output_Verb,  /*!< \brief Level of verbosity for console output */
@@ -3098,13 +3095,12 @@
   bool GetWrt_Halo(void);
 
   /*!
-<<<<<<< HEAD
    * \brief Get information about writing the performance summary at the end of a calculation.
    * \return <code>TRUE</code> means that the performance summary will be written at the end of a calculation.
    */
   bool GetWrt_Performance(void);
   
-=======
+  /*!
    * \brief Get information about writing a template inlet profile file.
    * \return <code>TRUE</code> means that a template inlet profile file will be written.
    */
@@ -3116,7 +3112,6 @@
    */
   void SetWrt_InletFile(bool val_wrt_inletfile);
 
->>>>>>> 0a3980f0
   /*!
    * \brief Get information about writing a 1D slice of a 2D cartesian solution.
    * \return <code>TRUE</code> means that a 1D slice of a 2D cartesian solution will be written.
