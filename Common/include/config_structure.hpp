--- conflicted
+++ resolved
@@ -1078,11 +1078,8 @@
   bool Use_Lumped_MassMatrix_DGFEM;          /*!< \brief Whether or not to use the lumped mass matrix for DGFEM. */
   bool Jacobian_Spatial_Discretization_Only; /*!< \brief Flag to know if only the exact Jacobian of the spatial discretization must be computed. */
   bool Compute_Average;                      /*!< \brief Whether or not to compute averages for unsteady simulations in FV or DG solver. */
-<<<<<<< HEAD
   bool Restart_Average;                      /*!< \brief Whether or not to restart average process from a previous averaged solution. */
-=======
   unsigned short Comm_Level;                 /*!< \brief Level of MPI communications to be performed. */
->>>>>>> f70f6ffd
 
   ofstream *ConvHistFile;       /*!< \brief Store the pointer to each history file */
   bool Time_Domain;             /*!< \brief Determines if the multizone problem is solved in time-domain */
