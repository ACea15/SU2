--- conflicted
+++ resolved
@@ -734,11 +734,8 @@
   Wrt_Limiters,              /*!< \brief Write residuals to solution file */
   Wrt_SharpEdges,              /*!< \brief Write residuals to solution file */
   Wrt_Halo,                   /*!< \brief Write rind layers in solution files */
-<<<<<<< HEAD
   Wrt_InletFile,                   /*!< \brief Write a template inlet profile file */
-=======
   Wrt_Slice,                   /*!< \brief Write 1D slice of a 2D cartesian solution */
->>>>>>> dc6c1920
   Plot_Section_Forces;       /*!< \brief Write sectional forces for specified markers. */
   unsigned short Console_Output_Verb,  /*!< \brief Level of verbosity for console output */
   Kind_Average;        /*!< \brief Particular average for the marker analyze. */
@@ -3060,7 +3057,6 @@
   bool GetWrt_Halo(void);
 
   /*!
-<<<<<<< HEAD
    * \brief Get information about writing a template inlet profile file.
    * \return <code>TRUE</code> means that a template inlet profile file will be written.
    */
@@ -3071,12 +3067,12 @@
    * \param[in] val_wrt_inletfile - flag for whether to write a template inlet profile file.
    */
   void SetWrt_InletFile(bool val_wrt_inletfile);
-=======
+
+  /*!
    * \brief Get information about writing a 1D slice of a 2D cartesian solution.
    * \return <code>TRUE</code> means that a 1D slice of a 2D cartesian solution will be written.
    */
   bool GetWrt_Slice(void);
->>>>>>> dc6c1920
 
   /*!
    * \brief Get information about writing sectional force files.
@@ -4378,7 +4374,6 @@
   unsigned short GetKind_Inlet(void);
   
   /*!
-<<<<<<< HEAD
    * \brief Check if the inlet profile(s) are specified in an input file
    * \return True if an input file is to be used for the inlet profile(s)
    */
@@ -4396,7 +4391,7 @@
    */
   su2double GetInlet_Profile_Matching_Tolerance(void);
   
-=======
+  /*!
    * \brief Get the type of incompressible inlet from the list.
    * \return Kind of the incompressible inlet.
    */
@@ -4414,7 +4409,6 @@
    */
   bool GetInc_Inlet_UseNormal(void);
 
->>>>>>> dc6c1920
   /*!
    * \brief Get the kind of mixing process for averaging quantities at the boundaries.
    * \return Kind of mixing process.
