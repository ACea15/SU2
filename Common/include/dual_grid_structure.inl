/*!
 * \file dual_grid_structure.inl
 * \brief In-Line subroutines of the <i>dual_grid_structure.hpp</i> file.
 * \author F. Palacios, T. Economon
 * \version 6.2.0 "Falcon"
 *
 * The current SU2 release has been coordinated by the
 * SU2 International Developers Society <www.su2devsociety.org>
 * with selected contributions from the open-source community.
 *
 * The main research teams contributing to the current release are:
 *  - Prof. Juan J. Alonso's group at Stanford University.
 *  - Prof. Piero Colonna's group at Delft University of Technology.
 *  - Prof. Nicolas R. Gauger's group at Kaiserslautern University of Technology.
 *  - Prof. Alberto Guardone's group at Polytechnic University of Milan.
 *  - Prof. Rafael Palacios' group at Imperial College London.
 *  - Prof. Vincent Terrapon's group at the University of Liege.
 *  - Prof. Edwin van der Weide's group at the University of Twente.
 *  - Lab. of New Concepts in Aeronautics at Tech. Institute of Aeronautics.
 *
 * Copyright 2012-2019, Francisco D. Palacios, Thomas D. Economon,
 *                      Tim Albring, and the SU2 contributors.
 *
 * SU2 is free software; you can redistribute it and/or
 * modify it under the terms of the GNU Lesser General Public
 * License as published by the Free Software Foundation; either
 * version 2.1 of the License, or (at your option) any later version.
 *
 * SU2 is distributed in the hope that it will be useful,
 * but WITHOUT ANY WARRANTY; without even the implied warranty of
 * MERCHANTABILITY or FITNESS FOR A PARTICULAR PURPOSE. See the GNU
 * Lesser General Public License for more details.
 *
 * You should have received a copy of the GNU Lesser General Public
 * License along with SU2. If not, see <http://www.gnu.org/licenses/>.
 */

#pragma once

inline void CPoint::SetElem(unsigned long val_elem) { Elem.push_back(val_elem); nElem = Elem.size(); }

inline void CPoint::ResetBoundary(void) { if (Vertex != NULL) delete [] Vertex; Boundary = false; }

inline void CPoint::ResetElem(void) { Elem.clear(); nElem = 0; }

inline void CPoint::ResetPoint(void) { Point.clear(); Edge.clear(); nPoint = 0; }

inline su2double CPoint::GetCoord(unsigned short val_dim) { return Coord[val_dim]; }

inline su2double *CPoint::GetCoord(void) { return Coord; }

inline bool CPoint::GetFlip_Orientation(void) { return Flip_Orientation; }

inline void CPoint::SetCoord(unsigned short val_dim, su2double val_coord) { Coord[val_dim] = val_coord; }

inline void CPoint::SetFlip_Orientation(void) { Flip_Orientation = true; }

inline void CPoint::AddCoord(unsigned short val_dim, su2double val_coord) { Coord[val_dim] += val_coord; }

inline void CPoint::SetCoord(su2double *val_coord) { 
	for (unsigned short iDim = 0; iDim < nDim; iDim++) 
		Coord[iDim]=val_coord[iDim];
}

inline void CPoint::SetnElem(unsigned short val_nElem) { nElem = val_nElem; }

inline unsigned short CPoint::GetnElem(void) { return nElem; }

inline void CPoint::SetEdge(long val_edge, unsigned short val_nedge) { Edge[val_nedge] = val_edge; }

inline unsigned long CPoint::GetElem(unsigned short val_elem) {	return Elem[val_elem]; }

inline long CPoint::GetEdge(unsigned short val_edge) { return Edge[val_edge]; }

inline void CPoint::SetnPoint(unsigned short val_nPoint) { nPoint = val_nPoint; }

inline unsigned short CPoint::GetnPoint(void) {	return nPoint; }

inline unsigned long CPoint::GetPoint(unsigned short val_point) { return Point[val_point]; }

inline su2double CPoint::GetVolume (void) { return Volume[0]; }

<<<<<<< HEAD
inline su2double CPoint::GetPartialVolume (unsigned short val_iFace) { return PartialVolume[0][val_iFace]; }
=======
inline su2double CPoint::GetPeriodicVolume (void) { return Periodic_Volume; }

inline void CPoint::SetPeriodicVolume (su2double val_volume) { Periodic_Volume = val_volume; }
>>>>>>> 3bef190c

inline su2double CPoint::GetMaxLength(void) {return MaxLength;}

inline bool CPoint::GetMove (void) { return Move; }

inline bool CPoint::GetBoundary(void) { return Boundary; }

inline void CPoint::SetBoundary(bool val_boundary) { Boundary = val_boundary; }

inline void CPoint::SetPhysicalBoundary(bool val_boundary) { PhysicalBoundary = val_boundary; }

inline bool CPoint::GetPhysicalBoundary(void) { return PhysicalBoundary; }

inline void CPoint::SetSolidBoundary(bool val_boundary) { SolidBoundary = val_boundary; }

inline bool CPoint::GetSolidBoundary(void) { return SolidBoundary; }

inline void CPoint::SetPeriodicBoundary(bool val_boundary) { PeriodicBoundary = val_boundary; }

inline bool CPoint::GetPeriodicBoundary(void) { return PeriodicBoundary; }

inline void CPoint::AddVolume (su2double val_Volume) { Volume[0] += val_Volume; }

inline void CPoint::SetVolume (su2double val_Volume) { Volume[0] = val_Volume; }

inline void CPoint::AddPartialVolume (unsigned short val_iFace, su2double val_Volume) { PartialVolume[0][val_iFace] += val_Volume; }

inline void CPoint::SetPartialVolume (unsigned short val_iFace, su2double val_Volume) { PartialVolume[0][val_iFace] = val_Volume; }

inline void CPoint::SetnPartialVolume (unsigned short val_nFace) { PartialVolume[0].resize(val_nFace, 0.0); }

inline void CPoint::SetMaxLength(su2double val_max_length) { MaxLength = val_max_length; }

inline void CPoint::SetMove(bool val_move) { Move = val_move; }

inline su2double *CPoint::GetCoord_Old(void) { return Coord_Old; }

inline su2double *CPoint::GetCoord_Sum(void) { return Coord_Sum; }

inline su2double *CPoint::GetGridVel(void) { return GridVel; }

inline su2double **CPoint::GetGridVel_Grad(void) { return GridVel_Grad; }

inline void CPoint::SetCoord_Old(su2double *val_coord_old) {
	for (unsigned short iDim = 0; iDim < nDim; iDim++)
		Coord_Old[iDim] = val_coord_old[iDim];
}

inline void CPoint::SetCoord_SumZero(void) {
	for (unsigned short iDim = 0; iDim < nDim; iDim++)
	Coord_Sum[iDim] = 0.0;
}

inline void CPoint::AddCoord_Sum(su2double *val_coord_sum) { 
	for (unsigned short iDim = 0; iDim < nDim; iDim++)
		Coord_Sum[iDim] += val_coord_sum[iDim];
}

inline void CPoint::SetGridVel(unsigned short val_dim, su2double val_gridvel) { GridVel[val_dim] = val_gridvel; }

inline void CPoint::SetGridVel_Grad(unsigned short val_var, unsigned short val_dim, su2double val_value) { GridVel_Grad[val_var][val_dim] = val_value; }

inline void CPoint::SetChildren_CV (unsigned short val_nchildren_CV, unsigned long val_children_CV) {
	if (Children_CV.size() <= val_nchildren_CV) Children_CV.resize(val_nchildren_CV+1);
	Children_CV[val_nchildren_CV] = val_children_CV; 
}

inline unsigned short CPoint::GetnNodes() { return 0; }

inline unsigned long CPoint::GetParent_CV (void) { return Parent_CV; }

inline unsigned long CPoint::GetChildren_CV (unsigned short val_nchildren_CV) {	return Children_CV[val_nchildren_CV]; }

inline bool CPoint::GetAgglomerate (void) { return Agglomerate; }

inline bool CPoint::GetAgglomerate_Indirect (void) { return Agglomerate_Indirect; }

inline void CPoint::SetAgglomerate_Indirect(bool val_agglomerate) { Agglomerate_Indirect = val_agglomerate; };

inline void CPoint::SetVertex(long val_vertex, unsigned short val_nmarker) {
	if (Boundary) Vertex[val_nmarker] = val_vertex;
}

inline unsigned short CPoint::GetnChildren_CV (void) { return nChildren_CV; }

inline long CPoint::GetVertex(unsigned short val_marker) {
	if (Boundary) return Vertex[val_marker];
	else return -1; 
}

inline void CPoint::SetnChildren_CV (unsigned short val_nchildren_CV) {	nChildren_CV = val_nchildren_CV; }

inline void CPoint::SetParent_CV (unsigned long val_parent_CV) { Parent_CV = val_parent_CV; Agglomerate = true; }

inline void CPoint::SetGridVel(su2double *val_gridvel) { 
	for (unsigned short iDim = 0; iDim < nDim; iDim++)
		GridVel[iDim] = val_gridvel[iDim];
}

inline void CPoint::SetVolume_n (void) { Volume[1] = Volume[0]; }

inline void CPoint::SetVolume_nM1 (void) { Volume[2] = Volume[1]; }

inline su2double CPoint::GetVolume_n (void) { return Volume[1]; }

inline su2double CPoint::GetVolume_nM1 (void) { return Volume[2]; }

inline void CPoint::SetCoord_n (void) { 
	for (unsigned short iDim = 0; iDim < nDim; iDim++)
		Coord_n[iDim] = Coord[iDim];
}

inline void CPoint::SetCoord_n1 (void) { 
	for (unsigned short iDim = 0; iDim < nDim; iDim++)
		Coord_n1[iDim] = Coord_n[iDim]; 
}

inline void CPoint::SetCoord_n(su2double *val_coord) { 
	for (unsigned short iDim = 0; iDim < nDim; iDim++)
		Coord_n[iDim] = val_coord[iDim]; 
}

inline void CPoint::SetCoord_n1(su2double *val_coord) { 
	for (unsigned short iDim = 0; iDim < nDim; iDim++)
		Coord_n1[iDim] = val_coord[iDim]; 
}

inline void CPoint::SetCoord_p1(su2double *val_coord) { 
	for (unsigned short iDim = 0; iDim < nDim; iDim++)
		Coord_p1[iDim] = val_coord[iDim]; 
}

inline su2double *CPoint::GetCoord_n (void) { return Coord_n; }

inline su2double *CPoint::GetCoord_n1 (void) { return Coord_n1; }

inline su2double *CPoint::GetCoord_p1 (void) { return Coord_p1; }

inline void CPoint::SetColor(unsigned short val_color) { color = val_color; }

inline void CPoint::SetnNeighbor(unsigned short val_nneighbor) { nNeighbor = val_nneighbor; }

inline unsigned short CPoint::GetnNeighbor(void) { return nNeighbor; }

inline unsigned short CPoint::GetColor(void) { return color; }

inline unsigned long CPoint::GetGlobalIndex(void) { return GlobalIndex; }

inline void CPoint::SetGlobalIndex(unsigned long val_globalindex) { GlobalIndex = val_globalindex; }

inline void CPoint::SetDomain(bool val_domain) { Domain = val_domain; }

inline bool CPoint::GetDomain(void) { return Domain; }

inline void CPoint::SetWall_Distance(su2double val_distance) { Wall_Distance = val_distance; }

inline void CPoint::SetCurvature(su2double val_curvature) { Curvature = val_curvature; }

inline void CPoint::SetSharpEdge_Distance(su2double val_distance) { SharpEdge_Distance = val_distance; }

inline su2double CPoint::GetWall_Distance(void) { return Wall_Distance; }

inline su2double CPoint::GetCurvature(void) { return Curvature; }

inline su2double CPoint::GetSharpEdge_Distance(void) { return SharpEdge_Distance; }

inline void CPoint::SetNodes_Coord(su2double *val_coord_Edge_CG, su2double *val_coord_FaceElem_CG, su2double *val_coord_Elem_CG) { }

inline void CPoint::SetNodes_Coord(su2double *val_coord_Edge_CG, su2double *val_coord_Elem_CG) { }

inline void  CPoint::GetNormal(su2double *val_normal) { }

inline su2double *CPoint::GetNormal(void) { return 0; }

inline void CPoint::SetNormal(su2double *val_face_normal) { }

inline void CPoint::SetZeroValues(void) { }

inline void CPoint::AddNormal(su2double *val_face_normal) { }

inline void CPoint::SetAdjointCoord(su2double *adj_coor){
    for (unsigned short iDim = 0; iDim < nDim; iDim++)
        SU2_TYPE::SetDerivative(Coord[iDim], SU2_TYPE::GetValue(adj_coor[iDim]));
}

inline void CPoint::GetAdjointCoord(su2double *adj_coor){
    for (unsigned short iDim = 0; iDim < nDim; iDim++){
      adj_coor[iDim] = SU2_TYPE::GetDerivative(Coord[iDim]);
    }
}

inline unsigned short CEdge::GetnNodes() { return 2; }

inline unsigned long CEdge::GetNode(unsigned short val_node) { return Nodes[val_node]; }

inline su2double CEdge::GetCG(unsigned short val_dim) { return Coord_CG[val_dim]; }

inline su2double *CEdge::GetNormal(void) {	return Normal; }

inline void CEdge::GetNormal(su2double *val_normal) { 
	for (unsigned short iDim = 0; iDim < nDim; iDim++) 
		val_normal[iDim] = Normal[iDim]; 
}

inline void CEdge::SetNormal(su2double *val_face_normal) { 
	for (unsigned short iDim = 0; iDim < nDim; iDim++) 
		Normal[iDim]=val_face_normal[iDim]; 
}

inline void CEdge::AddNormal(su2double *val_face_normal) { 
	for (unsigned short iDim = 0; iDim < nDim; iDim++) 
		Normal[iDim] += val_face_normal[iDim];
}

inline void CEdge::SetZeroValues(void) { 
	for (unsigned short iDim = 0; iDim < nDim; iDim ++) 
		Normal[iDim] = 0.0;
}

inline su2double *CEdge::GetCoord(void) { return NULL; }

inline void CEdge::SetCoord(su2double *val_coord) { }

inline unsigned short CVertex::GetnNodes() { return 1; }

inline unsigned long CVertex::GetNode() { return Nodes[0]; }

inline su2double *CVertex::GetNormal(void) { return Normal; }

inline su2double *CVertex::GetVarCoord(void) { return VarCoord; }

inline su2double *CVertex::GetCoord(void) { return CartCoord; }

inline su2double CVertex::GetCoord(unsigned short val_dim) { return CartCoord[val_dim]; }

inline void CVertex::SetAuxVar(su2double val_auxvar) { Aux_Var = val_auxvar; }

inline void CVertex::AddAuxVar(su2double val_auxvar) { Aux_Var += val_auxvar; }

inline su2double CVertex::GetAuxVar(void) { return Aux_Var; }

inline void CVertex::GetNormal(su2double *val_normal) { 
	for (unsigned short iDim = 0; iDim < nDim; iDim++) 
		val_normal[iDim] = Normal[iDim]; 
}

inline void CVertex::SetNormal(su2double *val_face_normal) { 
	for (unsigned short iDim = 0; iDim < nDim; iDim++) 
		Normal[iDim]=val_face_normal[iDim];
}

inline void CVertex::SetVarCoord(su2double *val_varcoord) { 
	for (unsigned short iDim = 0; iDim < nDim; iDim++) 
		VarCoord[iDim] = val_varcoord[iDim];
}

inline void CVertex::AddVarCoord(su2double *val_varcoord) { 
	for (unsigned short iDim = 0; iDim < nDim; iDim++) 
		VarCoord[iDim] += val_varcoord[iDim];
}

inline void CVertex::SetCoord(su2double *val_coord) { 
	for (unsigned short iDim = 0; iDim < nDim; iDim++) 
		CartCoord[iDim] = val_coord[iDim];
}

inline void CVertex::SetRotation_Type(short val_rotation_type) { Rotation_Type = val_rotation_type; }

inline short CVertex::GetRotation_Type(void) { return Rotation_Type; }

inline void CVertex::SetDonorPoint(long val_periodicpoint, long val_processor) { 
	PeriodicPoint[0] = val_periodicpoint; 
	PeriodicPoint[1] = val_processor; 
	PeriodicPoint[2] = 0;
}

inline void CVertex::SetDonorPoint(long val_periodicpoint, long val_processor, long val_globalindex) { 
	PeriodicPoint[0] = val_periodicpoint; 
	PeriodicPoint[1] = val_processor; 
	PeriodicPoint[2] = val_globalindex;
}

inline void CVertex::SetDonorPoint(long val_periodicpoint, long val_periodicglobalindex, long val_periodicvertex, long val_periodicmarker, long val_processor) {
  PeriodicPoint[0] = val_periodicpoint;
  PeriodicPoint[1] = val_processor;
  PeriodicPoint[2] = val_periodicglobalindex;
  PeriodicPoint[3] = val_periodicvertex;
  PeriodicPoint[4] = val_periodicmarker;
}

inline void CVertex::SetActDisk_Perimeter(bool val_actdisk_perimeter) { ActDisk_Perimeter = val_actdisk_perimeter; }

inline void CVertex::SetDonorElem(long val_donorelem) { Donor_Elem = val_donorelem; }

inline long CVertex::GetDonorElem(void) { return Donor_Elem; }

inline void CVertex::SetDonorFace(unsigned short val_donorface) { Donor_Face = val_donorface; }

inline unsigned short CVertex::GetDonorFace(void) { return Donor_Face; }

inline long CVertex::GetDonorPoint(void) { return PeriodicPoint[0]; }

inline long CVertex::GetDonorProcessor(void) { return PeriodicPoint[1]; }

inline long CVertex::GetDonorVertex(void) { return PeriodicPoint[3]; }

inline long CVertex::GetDonorGlobalIndex(void) { return PeriodicPoint[2]; }

inline long CVertex::GetGlobalDonorPoint(void) { return PeriodicPoint[2]; }

inline long CVertex::GetDonorMarker(void) { return PeriodicPoint[4]; }

inline void CVertex::SetBasisFunction(unsigned short val_node, su2double val_basis) { Basis_Function[val_node] = val_basis; }

inline su2double CVertex::GetBasisFunction(unsigned short val_node) { return Basis_Function[val_node]; }

inline long *CVertex::GetPeriodicPointDomain(void) { return PeriodicPoint; }

inline bool CVertex::GetActDisk_Perimeter(void) { return ActDisk_Perimeter; }

inline void CVertex::SetZeroValues(void) { 
	for (unsigned short iDim = 0; iDim < nDim; iDim ++) 
		Normal[iDim] = 0.0; 
}

inline unsigned long CVertex::GetNormal_Neighbor(void) { return Normal_Neighbor; }

inline void CVertex::SetNormal_Neighbor(unsigned long val_Normal_Neighbor) { Normal_Neighbor = val_Normal_Neighbor; }

inline void CVertex::IncrementnDonor(void) {nDonor_Points++;}

inline void CVertex::SetInterpDonorPoint(unsigned short val_donorindex, long val_donorpoint) { Donor_Points[val_donorindex] = val_donorpoint; }

inline long CVertex::GetInterpDonorPoint(unsigned short val_donorindex) { return Donor_Points[val_donorindex]; }

inline void CVertex::SetInterpDonorProcessor(unsigned short val_donorindex, long val_donorpoint) { Donor_Proc[val_donorindex] = val_donorpoint; }

inline long CVertex::GetInterpDonorProcessor(unsigned short val_donorindex) { return Donor_Proc[val_donorindex]; }

inline void CVertex::SetDonorCoeff(unsigned short iDonor, su2double val) { Donor_Coeff[iDonor] = val; }

inline su2double CVertex::GetDonorCoeff(unsigned short iDonor) { return Donor_Coeff[iDonor];}

inline unsigned short CVertex::GetnDonorPoints(void) { return nDonor_Points;}

inline void CVertex::SetnDonorPoints(unsigned short nDonor) {nDonor_Points = nDonor;}

inline su2double *CVertex::GetVarRot(void) { return VarRot;}

inline void CVertex::SetVarRot(su2double* val) {
  for (unsigned short iDim = 0; iDim < nDim; iDim++)
    VarRot[iDim] = val[iDim];
}

inline void CTurboVertex::SetTurboNormal(su2double *val_normal ){
	unsigned short iDim;
	for(iDim= 0; iDim < nDim; iDim++)
		TurboNormal[iDim] = val_normal[iDim];
}

inline void CTurboVertex::GetTurboNormal(su2double *val_normal) {
	for (unsigned short iDim = 0; iDim < nDim; iDim++)
		val_normal[iDim] = TurboNormal[iDim];
}

inline void CTurboVertex::SetGlobalVertexIndex(int globalindex){ GlobalIndex = globalindex;}

inline int CTurboVertex::GetGlobalVertexIndex(void){return GlobalIndex;}

inline su2double *CTurboVertex::GetTurboNormal(void) { return TurboNormal; }

inline void CTurboVertex::SetArea(su2double val_area){Area = val_area;}

inline su2double CTurboVertex::GetArea(void) { return Area; }

inline void CTurboVertex::SetOldVertex(unsigned long val_vertex){OldVertex = val_vertex;}

inline unsigned long CTurboVertex::GetOldVertex(void) { return OldVertex; }

//inline void CTurboVertex::SetPitchCoord(su2double pitchCoord){PitchCoord = pitchCoord;}
//
//inline su2double CTurboVertex::GetPitchCoord(void) { return PitchCoord; }

inline void CTurboVertex::SetAngularCoord(su2double angCoord){AngularCoord = angCoord;}

inline su2double CTurboVertex::GetAngularCoord(void) { return AngularCoord; }

inline void CTurboVertex::SetDeltaAngularCoord(su2double deltaAngCoord){DeltaAngularCoord = deltaAngCoord;}

inline su2double CTurboVertex::GetDeltaAngularCoord(void) { return DeltaAngularCoord; }

inline void CTurboVertex::SetRelAngularCoord(su2double minAngCoord) {RelAngularCoord = AngularCoord - minAngCoord;}

inline su2double CTurboVertex::GetRelAngularCoord(void){return RelAngularCoord;}
<|MERGE_RESOLUTION|>--- conflicted
+++ resolved
@@ -80,13 +80,9 @@
 
 inline su2double CPoint::GetVolume (void) { return Volume[0]; }
 
-<<<<<<< HEAD
-inline su2double CPoint::GetPartialVolume (unsigned short val_iFace) { return PartialVolume[0][val_iFace]; }
-=======
 inline su2double CPoint::GetPeriodicVolume (void) { return Periodic_Volume; }
 
 inline void CPoint::SetPeriodicVolume (su2double val_volume) { Periodic_Volume = val_volume; }
->>>>>>> 3bef190c
 
 inline su2double CPoint::GetMaxLength(void) {return MaxLength;}
 
@@ -111,12 +107,6 @@
 inline void CPoint::AddVolume (su2double val_Volume) { Volume[0] += val_Volume; }
 
 inline void CPoint::SetVolume (su2double val_Volume) { Volume[0] = val_Volume; }
-
-inline void CPoint::AddPartialVolume (unsigned short val_iFace, su2double val_Volume) { PartialVolume[0][val_iFace] += val_Volume; }
-
-inline void CPoint::SetPartialVolume (unsigned short val_iFace, su2double val_Volume) { PartialVolume[0][val_iFace] = val_Volume; }
-
-inline void CPoint::SetnPartialVolume (unsigned short val_nFace) { PartialVolume[0].resize(val_nFace, 0.0); }
 
 inline void CPoint::SetMaxLength(su2double val_max_length) { MaxLength = val_max_length; }
 
