--- conflicted
+++ resolved
@@ -64,14 +64,9 @@
                                  correspond with a boundary element is stored. */
 	bool Divide;                  /*!< \brief Marker used to know if we are going to divide this element
                                  in the adaptation proccess. */
-<<<<<<< HEAD
- bool *JacobianFaceIsConstant; /*!< \brief Whether or not the Jacobian of the faces can be considered
-                                  constant in the transformation to the standard element. */
-  
-=======
   su2double Volume;    /*!< \brief Volume of the element. */
-
->>>>>>> 50772489
+  bool *JacobianFaceIsConstant; /*!< \brief Whether or not the Jacobian of the faces can be considered
+                                            constant in the transformation to the standard element. */
 public:
 	
 	/*!
