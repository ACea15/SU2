﻿/*!
 * \file option_structure.hpp
 * \brief Defines classes for referencing options for easy input in CConfig
 * \author J. Hicken, B. Tracey
 * \version 7.1.1 "Blackbird"
 *
 * SU2 Project Website: https://su2code.github.io
 *
 * The SU2 Project is maintained by the SU2 Foundation
 * (http://su2foundation.org)
 *
 * Copyright 2012-2021, SU2 Contributors (cf. AUTHORS.md)
 *
 * SU2 is free software; you can redistribute it and/or
 * modify it under the terms of the GNU Lesser General Public
 * License as published by the Free Software Foundation; either
 * version 2.1 of the License, or (at your option) any later version.
 *
 * SU2 is distributed in the hope that it will be useful,
 * but WITHOUT ANY WARRANTY; without even the implied warranty of
 * MERCHANTABILITY or FITNESS FOR A PARTICULAR PURPOSE. See the GNU
 * Lesser General Public License for more details.
 *
 * You should have received a copy of the GNU Lesser General Public
 * License along with SU2. If not, see <http://www.gnu.org/licenses/>.
 */

#pragma once

#include "./parallelization/mpi_structure.hpp"

#include <iostream>
#include <sstream>
#include <string>
#include <vector>
#include <map>
#include <cstdlib>
#include <algorithm>

using namespace std;

/*!
 * \class CEmptyMap
 * \brief We use this dummy class instead of std::map when
 * we only need the enum definition and not the string to
 * enum maps, this makes compilation much faster.
 */
template <typename T, typename U>
struct CEmptyMap {
  CEmptyMap(initializer_list<pair<const T, U> >) {}
};

#ifdef ENABLE_MAPS
template<class T, class U>
using MapType = map<T,U>;
#define MakePair(a,b) {a,b},
#else
template<class T, class U>
using MapType = CEmptyMap<T,U>;
#define MakePair(a,b)
#endif

/*!
 * \brief Different software components of SU2
 */
enum class SU2_COMPONENT {
  SU2_CFD, /*!< \brief Running the SU2_CFD software. */
  SU2_DEF, /*!< \brief Running the SU2_DEF software. */
  SU2_DOT, /*!< \brief Running the SU2_DOT software. */
  SU2_GEO, /*!< \brief Running the SU2_GEO software. */
  SU2_SOL  /*!< \brief Running the SU2_SOL software. */
};

const unsigned int EXIT_DIVERGENCE = 2;   /*!< \brief Exit code (divergence). */

const unsigned int MAX_PARAMETERS = 10;       /*!< \brief Maximum number of parameters for a design variable definition. */
const unsigned int MAX_NUMBER_PERIODIC = 10;  /*!< \brief Maximum number of periodic boundary conditions. */
const unsigned int MAX_STRING_SIZE = 200;     /*!< \brief Maximum number of domains. */
const unsigned int MAX_NUMBER_FFD = 15;       /*!< \brief Maximum number of FFDBoxes for the FFD. */
enum: unsigned int{MAX_SOLS = 12};            /*!< \brief Maximum number of solutions at the same time (dimension of solution container array). */
const unsigned int MAX_TERMS = 6;             /*!< \brief Maximum number of terms in the numerical equations (dimension of solver container array). */
const unsigned int MAX_ZONES = 3;             /*!< \brief Maximum number of zones. */
const unsigned int MAX_FE_KINDS = 4;          /*!< \brief Maximum number of Finite Elements. */
const unsigned int NO_RK_ITER = 0;            /*!< \brief No Runge-Kutta iteration. */

const unsigned int OVERHEAD = 4;    /*!< \brief Overhead space above nMarker when allocating space for boundary elems (MPI + periodic). */

const unsigned int MESH_0 = 0;  /*!< \brief Definition of the finest grid level. */
const unsigned int MESH_1 = 1;  /*!< \brief Definition of the finest grid level. */
const unsigned int ZONE_0 = 0;  /*!< \brief Definition of the first grid domain. */
const unsigned int ZONE_1 = 1;  /*!< \brief Definition of the second grid domain. */
const unsigned int INST_0 = 0;  /*!< \brief Definition of the first instance per grid level. */

const su2double STANDARD_GRAVITY = 9.80665;           /*!< \brief Acceleration due to gravity at surface of earth. */
const su2double UNIVERSAL_GAS_CONSTANT = 8.3144598;   /*!< \brief Universal gas constant in J/(mol*K) */
const su2double BOLTZMANN_CONSTANT = 1.3806503E-23;   /*! \brief Boltzmann's constant [J K^-1] */
const su2double AVOGAD_CONSTANT = 6.0221415E26; /*!< \brief Avogardro's constant, number of particles in one kmole. */

const su2double EPS = 1.0E-16;        /*!< \brief Error scale. */
const su2double TURB_EPS = 1.0E-16;   /*!< \brief Turbulent Error scale. */

const su2double ONE2 = 0.5;         /*!< \brief One divided by two. */
const su2double ONE3 = 1.0 / 3.0;   /*!< \brief One divided by three. */
const su2double TWO3 = 2.0 / 3.0;   /*!< \brief Two divided by three. */
const su2double FOUR3 = 4.0 / 3.0;  /*!< \brief Four divided by three. */

const su2double PI_NUMBER = 4.0 * atan(1.0);  /*!< \brief Pi number. */

const su2double STEFAN_BOLTZMANN = 5.670367E-08;  /*!< \brief Stefan-Boltzmann constant in W/(m^2*K^4). */

const int MASTER_NODE = 0;      /*!< \brief Master node for MPI parallelization. */
const int SINGLE_NODE = 1;      /*!< \brief There is only a node in the MPI parallelization. */
const int SINGLE_ZONE = 1;      /*!< \brief There is only a zone. */

const unsigned short COMM_TYPE_UNSIGNED_LONG  = 1;  /*!< \brief Communication type for unsigned long. */
const unsigned short COMM_TYPE_LONG           = 2;  /*!< \brief Communication type for long. */
const unsigned short COMM_TYPE_UNSIGNED_SHORT = 3;  /*!< \brief Communication type for unsigned short. */
const unsigned short COMM_TYPE_DOUBLE         = 4;  /*!< \brief Communication type for double. */
const unsigned short COMM_TYPE_CHAR           = 5;  /*!< \brief Communication type for char. */
const unsigned short COMM_TYPE_SHORT          = 6;  /*!< \brief Communication type for short. */
const unsigned short COMM_TYPE_INT            = 7;  /*!< \brief Communication type for int. */

const unsigned short N_ELEM_TYPES = 7;           /*!< \brief General output & CGNS defines. */
const unsigned short N_POINTS_LINE = 2;          /*!< \brief General output & CGNS defines. */
const unsigned short N_POINTS_TRIANGLE = 3;      /*!< \brief General output & CGNS defines. */
const unsigned short N_POINTS_QUADRILATERAL = 4; /*!< \brief General output & CGNS defines. */
const unsigned short N_POINTS_TETRAHEDRON = 4;   /*!< \brief General output & CGNS defines. */
const unsigned short N_POINTS_HEXAHEDRON = 8;    /*!< \brief General output & CGNS defines. */
const unsigned short N_POINTS_PYRAMID = 5;       /*!< \brief General output & CGNS defines. */
const unsigned short N_POINTS_PRISM = 6;         /*!< \brief General output & CGNS defines. */
enum: unsigned short{N_POINTS_MAXIMUM = 8};      /*!< \brief Max. out of the above, used for static arrays, keep it up to date. */

const int CGNS_STRING_SIZE = 33; /*!< \brief Length of strings used in the CGNS format. */
const int SU2_CONN_SIZE   = 10;  /*!< \brief Size of the connectivity array that is allocated for each element
                                             that we read from a mesh file in the format [[globalID vtkType n0 n1 n2 n3 n4 n5 n6 n7 n8]. */
const int SU2_CONN_SKIP   = 2;   /*!< \brief Offset to skip the globalID and VTK type at the start of the element connectivity list for each CGNS element. */

const su2double COLORING_EFF_THRESH = 0.875;  /*!< \brief Below this value fallback strategies are used instead. */

/*--- All temperature polynomial fits for the fluid models currently
   assume a quartic form (5 coefficients). For example,
   Cp(T) = b0 + b1*T + b2*T^2 + b3*T^3 + b4*T^4. By default, all coeffs
   are set to zero and will be properly non-dim. in the solver. ---*/
constexpr int N_POLY_COEFFS = 5; /*!< \brief Number of coefficients in temperature polynomial fits for fluid models. */

/*!
 * \brief Boolean answers
 */
enum ANSWER {
  NONE = 0,
  NO = 0,   /*!< \brief Boolean definition of no. */
  YES = 1   /*!< \brief Boolean definition of yes. */
};

/*!
 * \brief Average method for marker analyze
 */
enum AVERAGE_TYPE {
  AVERAGE_AREA = 1,     /*!< \brief Area-weighted average. */
  AVERAGE_MASSFLUX = 2, /*!< \brief Mass-flux weighted average. */
  AVERAGE_HYBRID =3     /*!< \brief Hybrid weighted average for aeroprop purposes. */
};
static const MapType<string, AVERAGE_TYPE> Average_Map = {
  MakePair("AREA", AVERAGE_AREA)
  MakePair("MASSFLUX", AVERAGE_MASSFLUX)
  MakePair("HYBRID", AVERAGE_HYBRID)
};

/*!
 * \brief different solver types for the CFD component
 */
enum ENUM_MAIN_SOLVER {
  NO_SOLVER = 0,                    /*!< \brief Definition of no solver. */
  EULER = 1,                        /*!< \brief Definition of the Euler's solver. */
  NAVIER_STOKES = 2,                /*!< \brief Definition of the Navier-Stokes' solver. */
  RANS = 3,                         /*!< \brief Definition of the Reynolds-averaged Navier-Stokes' (RANS) solver. */
  INC_EULER = 4,                    /*!< \brief Definition of the incompressible Euler's solver. */
  INC_NAVIER_STOKES =5,             /*!< \brief Definition of the incompressible Navier-Stokes' solver. */
  INC_RANS = 6,                     /*!< \brief Definition of the incompressible Reynolds-averaged Navier-Stokes' (RANS) solver. */
  HEAT_EQUATION = 7,                /*!< \brief Definition of the finite volume heat solver. */
  FEM_ELASTICITY = 9,               /*!< \brief Definition of a FEM solver. */
  ADJ_EULER = 10,                   /*!< \brief Definition of the continuous adjoint Euler's solver. */
  ADJ_NAVIER_STOKES = 11,           /*!< \brief Definition of the continuous adjoint Navier-Stokes' solver. */
  ADJ_RANS = 12,                    /*!< \brief Definition of the continuous adjoint Reynolds-averaged Navier-Stokes' (RANS) solver. */
  TEMPLATE_SOLVER = 13,             /*!< \brief Definition of template solver. */
  DISC_ADJ_EULER = 15,              /*!< \brief Definition of the discrete adjoint Euler solver. */
  DISC_ADJ_RANS = 16,               /*!< \brief Definition of the discrete adjoint Reynolds-averaged Navier-Stokes' (RANS) solver. */
  DISC_ADJ_NAVIER_STOKES = 17,      /*!< \brief Definition of the discrete adjoint Navier-Stokes' solver. */
  DISC_ADJ_INC_EULER = 18,          /*!< \brief Definition of the discrete adjoint incompressible Euler solver. */
  DISC_ADJ_INC_RANS = 19,           /*!< \brief Definition of the discrete adjoint imcompressible Reynolds-averaged Navier-Stokes' (RANS) solver. */
  DISC_ADJ_INC_NAVIER_STOKES = 20,  /*!< \brief Definition of the discrete adjoint imcompressible Navier-Stokes'. */
  DISC_ADJ_HEAT = 21,               /*!< \brief Definition of the discrete adjoint heat solver. */
  DISC_ADJ_FEM_EULER = 22,          /*!< \brief Definition of the discrete adjoint FEM Euler solver. */
  DISC_ADJ_FEM_RANS = 23,           /*!< \brief Definition of the discrete adjoint FEM Reynolds-averaged Navier-Stokes' (RANS) solver. */
  DISC_ADJ_FEM_NS = 24,             /*!< \brief Definition of the discrete adjoint FEM Navier-Stokes' solver. */
  DISC_ADJ_FEM = 25,                /*!< \brief Definition of the discrete adjoint FEM solver. */
  FEM_EULER = 26,                   /*!< \brief Definition of the finite element Euler's solver. */
  FEM_NAVIER_STOKES = 27,           /*!< \brief Definition of the finite element Navier-Stokes' solver. */
  FEM_RANS = 28,                    /*!< \brief Definition of the finite element Reynolds-averaged Navier-Stokes' (RANS) solver. */
  FEM_LES = 29,                     /*!< \brief Definition of the finite element Large Eddy Simulation Navier-Stokes' (LES) solver. */
  MULTIPHYSICS = 30,
  NEMO_EULER = 41,                  /*!< \brief Definition of the NEMO Euler solver. */
  NEMO_NAVIER_STOKES = 42           /*!< \brief Definition of the NEMO NS solver. */
};
static const MapType<string, ENUM_MAIN_SOLVER> Solver_Map = {
  MakePair("NONE", NO_SOLVER)
  MakePair("EULER", EULER)
  MakePair("NAVIER_STOKES", NAVIER_STOKES)
  MakePair("RANS", RANS)
  MakePair("INC_EULER", INC_EULER)
  MakePair("INC_NAVIER_STOKES", INC_NAVIER_STOKES)
  MakePair("INC_RANS", INC_RANS)
  MakePair("FEM_EULER", FEM_EULER)
  MakePair("FEM_NAVIER_STOKES", FEM_NAVIER_STOKES)
  MakePair("FEM_RANS", FEM_RANS)
  MakePair("FEM_LES", FEM_LES)
  MakePair("NEMO_EULER",NEMO_EULER)
  MakePair("NEMO_NAVIER_STOKES",NEMO_NAVIER_STOKES)
  MakePair("ADJ_EULER", ADJ_EULER)
  MakePair("ADJ_NAVIER_STOKES", ADJ_NAVIER_STOKES)
  MakePair("ADJ_RANS", ADJ_RANS )
  MakePair("HEAT_EQUATION", HEAT_EQUATION)
  MakePair("ELASTICITY", FEM_ELASTICITY)
  MakePair("DISC_ADJ_EULER", DISC_ADJ_EULER)
  MakePair("DISC_ADJ_RANS", DISC_ADJ_RANS)
  MakePair("DISC_ADJ_NAVIERSTOKES", DISC_ADJ_NAVIER_STOKES)
  MakePair("DISC_ADJ_INC_EULER", DISC_ADJ_INC_EULER)
  MakePair("DISC_ADJ_INC_RANS", DISC_ADJ_INC_RANS)
  MakePair("DISC_ADJ_INC_NAVIERSTOKES", DISC_ADJ_INC_NAVIER_STOKES)
  MakePair("DISC_ADJ_HEAT_EQUATION", DISC_ADJ_HEAT)
  MakePair("DISC_ADJ_FEM_EULER", DISC_ADJ_FEM_EULER)
  MakePair("DISC_ADJ_FEM_RANS", DISC_ADJ_FEM_RANS)
  MakePair("DISC_ADJ_FEM_NS", DISC_ADJ_FEM_NS)
  MakePair("DISC_ADJ_FEM", DISC_ADJ_FEM)
  MakePair("TEMPLATE_SOLVER", TEMPLATE_SOLVER)
  MakePair("MULTIPHYSICS", MULTIPHYSICS)
};

/*!
 * \brief Different solver types for multizone problems
 */
enum class ENUM_MULTIZONE {
  MZ_BLOCK_GAUSS_SEIDEL, /*!< \brief Definition of a Block-Gauss-Seidel multizone solver. */
  MZ_BLOCK_JACOBI,       /*!< \brief Definition of a Block-Jacobi solver. */
};
static const MapType<string, ENUM_MULTIZONE> Multizone_Map = {
  MakePair("BLOCK_GAUSS_SEIDEL", ENUM_MULTIZONE::MZ_BLOCK_GAUSS_SEIDEL)
  MakePair("BLOCK_JACOBI", ENUM_MULTIZONE::MZ_BLOCK_JACOBI)
};

/*!
 * \brief Material geometric conditions
 */
enum class STRUCT_DEFORMATION {
  SMALL,       /*!< \brief Definition of linear elastic material. */
  LARGE,       /*!< \brief Definition of Neo-Hookean material. */
};
static const MapType<string, STRUCT_DEFORMATION> Struct_Map = {
  MakePair("SMALL_DEFORMATIONS", STRUCT_DEFORMATION::SMALL)
  MakePair("LARGE_DEFORMATIONS", STRUCT_DEFORMATION::LARGE)
};

/*!
 * \brief Material model
 */
enum class STRUCT_MODEL {
  LINEAR_ELASTIC,   /*!< \brief Definition of linear elastic material. */
  NEO_HOOKEAN,      /*!< \brief Definition of Neo-Hookean material. */
  KNOWLES,          /*!< \brief Definition of Knowles stored-energy potential */
  IDEAL_DE,         /*!< \brief Definition of ideal Dielectric Elastomer */
};
static const MapType<string, STRUCT_MODEL> Material_Map = {
  MakePair("LINEAR_ELASTIC", STRUCT_MODEL::LINEAR_ELASTIC)
  MakePair("NEO_HOOKEAN", STRUCT_MODEL::NEO_HOOKEAN)
  MakePair("KNOWLES", STRUCT_MODEL::KNOWLES)
  MakePair("IDEAL_DE", STRUCT_MODEL::IDEAL_DE)
};

/*!
 * \brief Material compressibility
 */
enum class STRUCT_COMPRESS {
  COMPRESSIBLE,     /*!< \brief Definition of compressible material. */
  NEARLY_INCOMP,    /*!< \brief Definition of nearly incompressible material. */
};
static const MapType<string, STRUCT_COMPRESS> MatComp_Map = {
  MakePair("COMPRESSIBLE", STRUCT_COMPRESS::COMPRESSIBLE)
  MakePair("NEARLY_INCOMPRESSIBLE", STRUCT_COMPRESS::NEARLY_INCOMP)
};

/*!
 * \brief Types of interpolators
 */
enum class INTERFACE_INTERPOLATOR {
  NEAREST_NEIGHBOR,      /*!< \brief Nearest Neigbhor interpolation */
  ISOPARAMETRIC,         /*!< \brief Isoparametric interpolation, use CONSERVATIVE_INTERPOLATION=YES for conservative interpolation (S.A. Brown 1997).*/
  WEIGHTED_AVERAGE,      /*!< \brief Sliding Mesh Approach E. Rinaldi 2015 */
  RADIAL_BASIS_FUNCTION, /*!< \brief Radial basis function interpolation. */
};
static const MapType<string, INTERFACE_INTERPOLATOR> Interpolator_Map = {
  MakePair("NEAREST_NEIGHBOR", INTERFACE_INTERPOLATOR::NEAREST_NEIGHBOR)
  MakePair("ISOPARAMETRIC",    INTERFACE_INTERPOLATOR::ISOPARAMETRIC)
  MakePair("WEIGHTED_AVERAGE", INTERFACE_INTERPOLATOR::WEIGHTED_AVERAGE)
  MakePair("RADIAL_BASIS_FUNCTION", INTERFACE_INTERPOLATOR::RADIAL_BASIS_FUNCTION)
};

/*!
 * \brief Types of radial basis functions
 */
enum class RADIAL_BASIS {
  WENDLAND_C2,        /*!< \brief Wendland C2 radial basis function. */
  INV_MULTI_QUADRIC,  /*!< \brief Inversed multi quartic biharmonic spline. */
  GAUSSIAN,           /*!< \brief Gaussian basis function. */
  THIN_PLATE_SPLINE,  /*!< \brief Thin plate spline. */
  MULTI_QUADRIC,      /*!< \brief Multi quartic biharmonic spline. */
};
static const MapType<string, RADIAL_BASIS> RadialBasisFunction_Map = {
  MakePair("WENDLAND_C2", RADIAL_BASIS::WENDLAND_C2)
  MakePair("INV_MULTI_QUADRIC", RADIAL_BASIS::INV_MULTI_QUADRIC)
  MakePair("GAUSSIAN", RADIAL_BASIS::GAUSSIAN)
  MakePair("THIN_PLATE_SPLINE", RADIAL_BASIS::THIN_PLATE_SPLINE)
  MakePair("MULTI_QUADRIC", RADIAL_BASIS::MULTI_QUADRIC)
};

/*!
 * \brief type of radial spanwise interpolation function for the inlet face
 */
enum ENUM_INLET_SPANWISEINTERPOLATION {
  NO_INTERPOLATION = 0,
  LINEAR_1D = 1,
  AKIMA_1D = 2,
};
static const MapType<string, ENUM_INLET_SPANWISEINTERPOLATION> Inlet_SpanwiseInterpolation_Map = {
  MakePair("NONE", NO_INTERPOLATION)
  MakePair("LINEAR_1D",LINEAR_1D)
  MakePair("AKIMA_1D",AKIMA_1D)
};

/*!
 * \brief type of radial spanwise interpolation data type for the inlet face
 */
enum ENUM_INLET_INTERPOLATIONTYPE {
  VR_VTHETA = 0,
  ALPHA_PHI = 1,
};
static const MapType<string, ENUM_INLET_INTERPOLATIONTYPE> Inlet_SpanwiseInterpolationType_Map = {
  MakePair("VR_VTHETA",VR_VTHETA)
  MakePair("ALPHA_PHI",ALPHA_PHI)
};

/*!
 * \brief types of (coupling) transfers between distinct physical zones
 */
enum ENUM_TRANSFER {
  ZONES_ARE_EQUAL                   = 0,    /*!< \brief Zones are equal - no transfer. */
  NO_COMMON_INTERFACE               = 1,    /*!< \brief No common interface between the zones (geometrical). */
  NO_TRANSFER                       = 2,    /*!< \brief Zones may share a boundary, but still no coupling desired. */
  FLOW_TRACTION                     = 10,   /*!< \brief Flow traction coupling (between fluids and solids). */
  BOUNDARY_DISPLACEMENTS            = 21,   /*!< \brief Boundary displacements (between fluids and solids) */
  SLIDING_INTERFACE                 = 13,   /*!< \brief Sliding interface (between fluids). */
  CONSERVATIVE_VARIABLES            = 14,   /*!< \brief General coupling that simply transfers the conservative variables (between same solvers). */
  MIXING_PLANE                      = 15,   /*!< \brief Mixing plane between fluids. */
  CONJUGATE_HEAT_FS                 = 16,   /*!< \brief Conjugate heat transfer (between compressible fluids and solids). */
  CONJUGATE_HEAT_WEAKLY_FS          = 17,   /*!< \brief Conjugate heat transfer (between incompressible fluids and solids). */
  CONJUGATE_HEAT_SF                 = 18,   /*!< \brief Conjugate heat transfer (between solids and compressible fluids). */
  CONJUGATE_HEAT_WEAKLY_SF          = 19,   /*!< \brief Conjugate heat transfer (between solids and incompressible fluids). */
};

/*!
 * \brief different regime modes
 */
enum class ENUM_REGIME {
  COMPRESSIBLE = 0,   /*!< \brief Definition of compressible solver. */
  INCOMPRESSIBLE = 1, /*!< \brief Definition of incompressible solver. */
  NO_FLOW = 2
};

/*!
 * \brief different non-dimensional modes
 */
enum ENUM_KIND_NONDIM {
  DIMENSIONAL = 0,              /*!< \brief Dimensional simulation (compressible or incompressible). */
  FREESTREAM_PRESS_EQ_ONE = 1,  /*!< \brief Non-dimensional compressible simulation with freestream pressure equal to 1.0. */
  FREESTREAM_VEL_EQ_MACH = 2,   /*!< \brief Non-dimensional compressible simulation with freestream velocity equal to Mach number. */
  FREESTREAM_VEL_EQ_ONE = 3,    /*!< \brief Non-dimensional compressible simulation with freestream pressure equal to 1.0. */
  INITIAL_VALUES   = 4,         /*!< \brief Non-dimensional incompressible simulation based on intial values for external flow. */
  REFERENCE_VALUES = 5          /*!< \brief Non-dimensional incompressible simulation based on custom reference values. */
};
static const MapType<string, ENUM_KIND_NONDIM> NonDim_Map = {
  MakePair("DIMENSIONAL", DIMENSIONAL)
  MakePair("FREESTREAM_PRESS_EQ_ONE", FREESTREAM_PRESS_EQ_ONE)
  MakePair("FREESTREAM_VEL_EQ_MACH",  FREESTREAM_VEL_EQ_MACH)
  MakePair("FREESTREAM_VEL_EQ_ONE",   FREESTREAM_VEL_EQ_ONE)
  MakePair("INITIAL_VALUES",   INITIAL_VALUES)
  MakePair("REFERENCE_VALUES", REFERENCE_VALUES)
};

/*!
 * \brief different system of measurements
 */
enum ENUM_MEASUREMENTS {
  SI = 0,     /*!< \brief Definition of compressible solver. */
  US = 1      /*!< \brief Definition of incompressible solver. */
};
static const MapType<string, ENUM_MEASUREMENTS> Measurements_Map = {
  MakePair("SI", SI)
  MakePair("US", US)
};

/*!
 * \brief different types of systems
 */
enum RUNTIME_TYPE {
  RUNTIME_FLOW_SYS = 2,       /*!< \brief One-physics case, the code is solving the flow equations(Euler and Navier-Stokes). */
  RUNTIME_TURB_SYS = 3,       /*!< \brief One-physics case, the code is solving the turbulence model. */
  RUNTIME_ADJFLOW_SYS = 6,    /*!< \brief One-physics case, the code is solving the adjoint equations is being solved (Euler and Navier-Stokes). */
  RUNTIME_ADJTURB_SYS = 7,    /*!< \brief One-physics case, the code is solving the adjoint turbulence model. */
  RUNTIME_MULTIGRID_SYS = 14, /*!< \brief Full Approximation Storage Multigrid system of equations. */
  RUNTIME_FEA_SYS = 20,       /*!< \brief One-physics case, the code is solving the FEA equation. */
  RUNTIME_ADJFEA_SYS = 30,    /*!< \brief One-physics case, the code is solving the adjoint FEA equation. */
  RUNTIME_HEAT_SYS = 21,      /*!< \brief One-physics case, the code is solving the heat equation. */
  RUNTIME_ADJHEAT_SYS = 31,   /*!< \brief One-physics case, the code is solving the adjoint heat equation. */
  RUNTIME_TRANS_SYS = 22,     /*!< \brief One-physics case, the code is solving the turbulence model. */
  RUNTIME_RADIATION_SYS = 23, /*!< \brief One-physics case, the code is solving the radiation model. */
  RUNTIME_ADJRAD_SYS = 24,    /*!< \brief One-physics case, the code is solving the adjoint radiation model. */
};

const int FLOW_SOL = 0;     /*!< \brief Position of the mean flow solution in the solver container array. */
const int ADJFLOW_SOL = 1;  /*!< \brief Position of the continuous adjoint flow solution in the solver container array. */

const int TURB_SOL = 2;     /*!< \brief Position of the turbulence model solution in the solver container array. */
const int ADJTURB_SOL = 3;  /*!< \brief Position of the continuous adjoint turbulence solution in the solver container array. */

const int TRANS_SOL = 4;    /*!< \brief Position of the transition model solution in the solver container array. */
const int HEAT_SOL = 5;     /*!< \brief Position of the heat equation in the solution solver array. */
const int ADJHEAT_SOL = 6;  /*!< \brief Position of the adjoint heat equation in the solution solver array. */
const int RAD_SOL = 7;      /*!< \brief Position of the radiation equation in the solution solver array. */
const int ADJRAD_SOL = 8;   /*!< \brief Position of the continuous adjoint turbulence solution in the solver container array. */

const int MESH_SOL = 9;      /*!< \brief Position of the mesh solver. */
const int ADJMESH_SOL = 10;   /*!< \brief Position of the adjoint of the mesh solver. */

const int FEA_SOL = 0;      /*!< \brief Position of the FEA equation in the solution solver array. */
const int ADJFEA_SOL = 1;   /*!< \brief Position of the FEA adjoint equation in the solution solver array. */

const int TEMPLATE_SOL = 0; /*!< \brief Position of the template solution. */

const int CONV_TERM = 0;           /*!< \brief Position of the convective terms in the numerics container array. */
const int VISC_TERM = 1;           /*!< \brief Position of the viscous terms in the numerics container array. */
const int SOURCE_FIRST_TERM = 2;   /*!< \brief Position of the first source term in the numerics container array. */
const int SOURCE_SECOND_TERM = 3;  /*!< \brief Position of the second source term in the numerics container array. */
const int CONV_BOUND_TERM = 4;     /*!< \brief Position of the convective boundary terms in the numerics container array. */
const int VISC_BOUND_TERM = 5;     /*!< \brief Position of the viscous boundary terms in the numerics container array. */

const int FEA_TERM = 0;      /*!< \brief Position of the finite element analysis terms in the numerics container array. */
const int DE_TERM = 1;       /*!< \brief Position of the dielectric terms in the numerics container array. */

const int MAT_NHCOMP  = 2;   /*!< \brief Position of the Neo-Hookean compressible material model. */
const int MAT_IDEALDE = 3;   /*!< \brief Position of the Ideal-DE material model. */
const int MAT_KNOWLES = 4;   /*!< \brief Position of the Knowles material model. */

/*!
 * \brief Types of finite elements (in 2D or 3D)
 */
const int EL_TRIA = 0;    /*!< \brief Elements of three nodes (2D). */
const int EL_QUAD = 1;    /*!< \brief Elements of four nodes (2D). */

const int EL_TETRA = 0;   /*!< \brief Elements of four nodes (3D). */
const int EL_HEXA  = 1;   /*!< \brief Elements of eight nodes (3D). */
const int EL_PYRAM = 2;   /*!< \brief Elements of five nodes (3D). */
const int EL_PRISM = 3;   /*!< \brief Elements of six nodes (3D). */


/*!
 * \brief Types of spatial discretizations
 */
enum ENUM_SPACE {
  NO_CONVECTIVE = 0,   /*!< \brief No convective scheme is used. */
  SPACE_CENTERED = 1,  /*!< \brief Space centered convective numerical method. */
  SPACE_UPWIND = 2,    /*!< \brief Upwind convective numerical method. */
  FINITE_ELEMENT = 3   /*!< \brief Finite element convective numerical method. */
};
static const MapType<string, ENUM_SPACE> Space_Map = {
  MakePair("NONE", NO_CONVECTIVE)
  MakePair("SPACE_CENTERED", SPACE_CENTERED)
  MakePair("SPACE_UPWIND", SPACE_UPWIND)
  MakePair("FINITE_ELEMENT", FINITE_ELEMENT)
};

/*!
 * \brief Types of fluid model
 */
enum ENUM_FLUIDMODEL {
  STANDARD_AIR = 0,       /*!< \brief Standard air gas model. */
  IDEAL_GAS = 1,          /*!< \brief Ideal gas model. */
  VW_GAS = 2,             /*!< \brief Van Der Waals gas model. */
  PR_GAS = 3,             /*!< \brief Perfect Real gas model. */
  CONSTANT_DENSITY = 4,   /*!< \brief Constant density gas model. */
  INC_IDEAL_GAS = 5,      /*!< \brief Incompressible ideal gas model. */
  INC_IDEAL_GAS_POLY = 6, /*!< \brief Inc. ideal gas, polynomial gas model. */
  MUTATIONPP = 7,         /*!< \brief Mutation++ gas model for nonequilibrium flow. */
  SU2_NONEQ = 8           /*!< \brief User defined gas model for nonequilibrium flow. */
};
static const MapType<string, ENUM_FLUIDMODEL> FluidModel_Map = {
  MakePair("STANDARD_AIR", STANDARD_AIR)
  MakePair("IDEAL_GAS", IDEAL_GAS)
  MakePair("VW_GAS", VW_GAS)
  MakePair("PR_GAS", PR_GAS)
  MakePair("CONSTANT_DENSITY", CONSTANT_DENSITY)
  MakePair("INC_IDEAL_GAS", INC_IDEAL_GAS)
  MakePair("INC_IDEAL_GAS_POLY", INC_IDEAL_GAS_POLY)
  MakePair("MUTATIONPP", MUTATIONPP)
  MakePair("SU2_NONEQ", SU2_NONEQ)
};

/*!
 * \brief types of gas models
 */
enum ENUM_GASMODEL {
   NO_MODEL   = 0,
   ARGON      = 1,
   AIR7       = 2,
   AIR21      = 3,
   O2         = 4,
   N2         = 5,
   AIR5       = 6,
   ARGON_SID  = 7,
   ONESPECIES = 8
};
static const MapType<string, ENUM_GASMODEL> GasModel_Map = {
MakePair("NONE", NO_MODEL)
MakePair("ARGON", ARGON)
MakePair("AIR-7", AIR7)
MakePair("AIR-21", AIR21)
MakePair("O2", O2)
MakePair("N2", N2)
MakePair("AIR-5", AIR5)
MakePair("ARGON-SID",ARGON_SID)
MakePair("ONESPECIES", ONESPECIES)
};

/*!
 * \brief types of coefficient transport model
 */
enum ENUM_TRANSCOEFFMODEL {
  WILKE      = 0,
  GUPTAYOS   = 1
};
static const MapType<string, ENUM_TRANSCOEFFMODEL> TransCoeffModel_Map = {
MakePair("WILKE", WILKE)
MakePair("GUPTA-YOS", GUPTAYOS)
};

/*!
 * \brief Types of density models
 */
enum class INC_DENSITYMODEL {
  CONSTANT,   /*!< \brief Constant density. */
  BOUSSINESQ, /*!< \brief Boussinesq density model. */
  VARIABLE,   /*!< \brief Variable density model. */
};
static const MapType<string, INC_DENSITYMODEL> DensityModel_Map = {
  MakePair("CONSTANT", INC_DENSITYMODEL::CONSTANT)
  MakePair("BOUSSINESQ", INC_DENSITYMODEL::BOUSSINESQ)
  MakePair("VARIABLE", INC_DENSITYMODEL::VARIABLE)
};

/*!
 * \brief Types of initialization option
 */
enum ENUM_INIT_OPTION {
  REYNOLDS = 0,      /*!< \brief Reynold's number initalization. */
  TD_CONDITIONS = 1  /*!< \brief Total conditions initalization. */
};
static const MapType<string, ENUM_INIT_OPTION> InitOption_Map = {
  MakePair("REYNOLDS", REYNOLDS)
  MakePair("TD_CONDITIONS", TD_CONDITIONS)
};

/*!
 * \brief Types of initialization option
 */
enum class FREESTREAM_OPTION {
  TEMPERATURE_FS, /*!< \brief Temperature initialization. */
  DENSITY_FS, /*!< \brief Density initalization. */
};
static const MapType<string, FREESTREAM_OPTION> FreeStreamOption_Map = {
  MakePair("TEMPERATURE_FS", FREESTREAM_OPTION::TEMPERATURE_FS)
  MakePair("DENSITY_FS", FREESTREAM_OPTION::DENSITY_FS)
};

/*!
 * \brief Types of viscosity model
 */
enum class VISCOSITYMODEL {
  CONSTANT, /*!< \brief Constant viscosity. */
  SUTHERLAND, /*!< \brief Sutherlands Law viscosity. */
  POLYNOMIAL, /*!< \brief Polynomial viscosity. */
};
static const MapType<string, VISCOSITYMODEL> ViscosityModel_Map = {
  MakePair("CONSTANT_VISCOSITY", VISCOSITYMODEL::CONSTANT)
  MakePair("SUTHERLAND", VISCOSITYMODEL::SUTHERLAND)
  MakePair("POLYNOMIAL_VISCOSITY", VISCOSITYMODEL::POLYNOMIAL)
};

/*!
 * \brief Types of thermal conductivity model
 */
enum class CONDUCTIVITYMODEL {
  CONSTANT, /*!< \brief Constant thermal conductivity. */
  CONSTANT_PRANDTL, /*!< \brief Constant Prandtl number. */
  POLYNOMIAL, /*!< \brief Polynomial thermal conductivity. */
};
static const MapType<string, CONDUCTIVITYMODEL> ConductivityModel_Map = {
  MakePair("CONSTANT_CONDUCTIVITY", CONDUCTIVITYMODEL::CONSTANT)
  MakePair("CONSTANT_PRANDTL", CONDUCTIVITYMODEL::CONSTANT_PRANDTL)
  MakePair("POLYNOMIAL_CONDUCTIVITY", CONDUCTIVITYMODEL::POLYNOMIAL)
};

/*!
 * \brief Types of turbulent thermal conductivity model
 */
enum class CONDUCTIVITYMODEL_TURB {
  NONE, /*!< \brief No turbulent contribution to the effective thermal conductivity for RANS. */
  CONSTANT_PRANDTL, /*!< \brief Include contribution to effective conductivity using constant turbulent Prandtl number for RANS. */
};
static const MapType<string, CONDUCTIVITYMODEL_TURB> TurbConductivityModel_Map = {
  MakePair("NONE", CONDUCTIVITYMODEL_TURB::NONE)
  MakePair("CONSTANT_PRANDTL_TURB", CONDUCTIVITYMODEL_TURB::CONSTANT_PRANDTL)
};

/*!
 * \brief Types of unsteady mesh motion
 */
enum ENUM_GRIDMOVEMENT {
  NO_MOVEMENT = 0,          /*!< \brief Simulation on a static mesh. */
  RIGID_MOTION = 2,         /*!< \brief Simulation with rigid mesh motion (plunging/pitching/rotation). */
  ROTATING_FRAME = 8,       /*!< \brief Simulation in a rotating frame. */
  ELASTICITY = 9,           /*!< \brief Linear Elasticity. */
  STEADY_TRANSLATION = 11,  /*!< \brief Simulation in a steadily translating frame. */
  GUST = 12,                /*!< \brief Simulation on a static mesh with a gust. */
  MOVING_HTP = 13,          /*!< \brief Simulation with moving HTP (rotation). */
};
static const MapType<string, ENUM_GRIDMOVEMENT> GridMovement_Map = {
  MakePair("NONE", NO_MOVEMENT)
  MakePair("RIGID_MOTION", RIGID_MOTION)
  MakePair("ROTATING_FRAME", ROTATING_FRAME)
  MakePair("ELASTICITY", ELASTICITY)
  MakePair("MOVING_HTP", MOVING_HTP)
  MakePair("STEADY_TRANSLATION", STEADY_TRANSLATION)
  MakePair("GUST", GUST)
};

enum ENUM_SURFACEMOVEMENT {
  DEFORMING = 1,                 /*!< \brief Simulation with deformation. */
  MOVING_WALL = 2,               /*!< \brief Simulation with moving wall. */
  AEROELASTIC = 3,               /*!< \brief Simulation with aeroelastic motion. */
  AEROELASTIC_RIGID_MOTION = 4,  /*!< \brief Simulation with rotation and aeroelastic motion. */
  EXTERNAL = 6,                  /*!< \brief Simulation with external motion. */
  EXTERNAL_ROTATION = 7,         /*!< \brief Simulation with external rotation motion. */
};
static const MapType<string, ENUM_SURFACEMOVEMENT> SurfaceMovement_Map = {
  MakePair("DEFORMING", DEFORMING)
  MakePair("MOVING_WALL", MOVING_WALL)
  MakePair("AEROELASTIC_RIGID_MOTION", AEROELASTIC_RIGID_MOTION)
  MakePair("AEROELASTIC", AEROELASTIC)
  MakePair("EXTERNAL", EXTERNAL)
  MakePair("EXTERNAL_ROTATION", EXTERNAL_ROTATION)
};

/*!
 * \brief Type of wind gusts
 */
enum ENUM_GUST_TYPE {
  NO_GUST = 0,      /*!< \brief No gust. */
  TOP_HAT = 1,      /*!< \brief Top-hat function shaped gust  */
  SINE = 2,         /*!< \brief Sine shaped gust */
  ONE_M_COSINE = 3, /*!< \brief 1-cosine shaped gust */
  VORTEX = 4,       /*!< \brief A gust made from vortices */
  EOG = 5           /*!< \brief An extreme operating gust */
};
static const MapType<string, ENUM_GUST_TYPE> Gust_Type_Map = {
  MakePair("NONE", NO_GUST)
  MakePair("TOP_HAT", TOP_HAT)
  MakePair("SINE", SINE)
  MakePair("ONE_M_COSINE", ONE_M_COSINE)
  MakePair("VORTEX", VORTEX)
  MakePair("EOG", EOG)
};

/*!
 * \brief Type of wind direction
 */
enum ENUM_GUST_DIR {
  X_DIR = 0,  /*!< \brief Gust direction-X. */
  Y_DIR = 1   /*!< \brief Gust direction-Y. */
};
static const MapType<string, ENUM_GUST_DIR> Gust_Dir_Map = {
  MakePair("X_DIR", X_DIR)
  MakePair("Y_DIR", Y_DIR)
};

// If you add to ENUM_CENTERED, you must also add the option to ENUM_CONVECTIVE
/*!
 * \brief Types of centered spatial discretizations
 */
enum ENUM_CENTERED {
  NO_CENTERED = 0,    /*!< \brief No centered scheme is used. */
  JST = 1,            /*!< \brief Jameson-Smith-Turkel centered numerical method. */
  LAX = 2,            /*!< \brief Lax-Friedrich centered numerical method. */
  JST_MAT = 3,        /*!< \brief JST with matrix dissipation. */
  JST_KE = 4          /*!< \brief Kinetic Energy preserving Jameson-Smith-Turkel centered numerical method. */
};
static const MapType<string, ENUM_CENTERED> Centered_Map = {
  MakePair("NONE", NO_CENTERED)
  MakePair("JST", JST)
  MakePair("JST_KE", JST_KE)
  MakePair("JST_MAT", JST_MAT)
  MakePair("LAX-FRIEDRICH", LAX)
};


// If you add to ENUM_UPWIND, you must also add the option to ENUM_CONVECTIVE
/*!
 * \brief Types of upwind spatial discretizations
 */
enum ENUM_UPWIND {
  NO_UPWIND = 0,              /*!< \brief No upwind scheme is used. */
  ROE = 1,                    /*!< \brief Roe's upwind numerical method. */
  SCALAR_UPWIND = 2,          /*!< \brief Scalar upwind numerical method. */
  AUSM = 3,                   /*!< \brief AUSM numerical method. */
  HLLC = 4,                   /*!< \brief HLLC numerical method. */
  SW = 5,                     /*!< \brief Steger-Warming method. */
  MSW = 6,                    /*!< \brief Modified Steger-Warming method. */
  TURKEL = 7,                 /*!< \brief Roe-Turkel's upwind numerical method. */
  SLAU = 8,                   /*!< \brief Simple Low-Dissipation AUSM numerical method. */
  CUSP = 9,                   /*!< \brief Convective upwind and split pressure numerical method. */
  CONVECTIVE_TEMPLATE = 10,   /*!< \brief Template for new numerical method . */
  L2ROE = 11,                 /*!< \brief L2ROE numerical method . */
  LMROE = 12,                 /*!< \brief Rieper's Low Mach ROE numerical method . */
  SLAU2 = 13,                 /*!< \brief Simple Low-Dissipation AUSM 2 numerical method. */
  FDS = 14,                   /*!< \brief Flux difference splitting upwind method (incompressible flows). */
  LAX_FRIEDRICH = 15,         /*!< \brief Lax-Friedrich numerical method. */
  AUSMPLUSUP = 16,            /*!< \brief AUSM+ -up numerical method (All Speed) */
  AUSMPLUSUP2 = 17,            /*!< \brief AUSM+ -up2 numerical method (All Speed) */
  AUSMPWPLUS = 18            /*!< \brief AUSMplus numerical method. (MAYBE for TNE2 ONLY)*/
};
static const MapType<string, ENUM_UPWIND> Upwind_Map = {
  MakePair("NONE", NO_UPWIND)
  MakePair("ROE", ROE)
  MakePair("TURKEL_PREC", TURKEL)
  MakePair("AUSM", AUSM)
  MakePair("AUSMPLUSUP", AUSMPLUSUP)
  MakePair("AUSMPLUSUP2", AUSMPLUSUP2)
  MakePair("AUSMPWPLUS", AUSMPWPLUS)
  MakePair("SLAU", SLAU)
  MakePair("HLLC", HLLC)
  MakePair("SW", SW)
  MakePair("MSW", MSW)
  MakePair("CUSP", CUSP)
  MakePair("SCALAR_UPWIND", SCALAR_UPWIND)
  MakePair("CONVECTIVE_TEMPLATE", CONVECTIVE_TEMPLATE)
  MakePair("L2ROE", L2ROE)
  MakePair("LMROE", LMROE)
  MakePair("SLAU2", SLAU2)
  MakePair("FDS", FDS)
  MakePair("LAX-FRIEDRICH", LAX_FRIEDRICH)
};

/*!
 * \brief Types of FEM spatial discretizations
 */
enum ENUM_FEM {
  NO_FEM = 0,  /*!< \brief No finite element scheme is used. */
  DG = 1       /*!< \brief Discontinuous Galerkin numerical method. */
};
static const MapType<string, ENUM_FEM> FEM_Map = {
  MakePair("NONE", NO_FEM)
  MakePair("DG", DG)
};

/*!
 * \brief Types of shock capturing method in Discontinuous Galerkin numerical method.
 */
enum ENUM_SHOCK_CAPTURING_DG {
  NO_SHOCK_CAPTURING = 0,     /*!< \brief Shock capturing is not used. */
  PERSSON = 1                 /*!< \brief Per-Olof Persson's sub-cell shock capturing method. */
};
static const MapType<string, ENUM_SHOCK_CAPTURING_DG> ShockCapturingDG_Map = {
  MakePair("NONE", NO_SHOCK_CAPTURING)
  MakePair("PERSSON", PERSSON)
};

/*!
 * \brief Types of matrix coloring to compute a sparse Jacobian matrix.
 */
enum ENUM_MATRIX_COLORING {
  GREEDY_COLORING = 0,            /*!< \brief Greedy type of algorithm for the coloring. */
  NATURAL_COLORING = 1            /*!< \brief One color for every DOF, very slow. Only to be used for debugging. */
};
static const MapType<string, ENUM_MATRIX_COLORING> MatrixColoring_Map = {
  MakePair("GREEDY_COLORING", GREEDY_COLORING)
  MakePair("NATURAL_COLORING", NATURAL_COLORING)
};

/*!
 * \brief Types of slope limiters
 */
enum ENUM_LIMITER {
  NO_LIMITER           = 0, /*!< \brief No limiter. */
  VENKATAKRISHNAN      = 1, /*!< \brief Slope limiter using Venkatakrisnan method (stencil formulation). */
  VENKATAKRISHNAN_WANG = 2, /*!< \brief Slope limiter using Venkatakrisnan method, eps based on solution (stencil formulation). */
  BARTH_JESPERSEN      = 3, /*!< \brief Slope limiter using Barth-Jespersen method (stencil formulation). */
  VAN_ALBADA_EDGE      = 4, /*!< \brief Slope limiter using Van Albada method (edge formulation). */
  SHARP_EDGES          = 5, /*!< \brief Slope limiter using sharp edges. */
  WALL_DISTANCE        = 6  /*!< \brief Slope limiter using wall distance. */
};
static const MapType<string, ENUM_LIMITER> Limiter_Map = {
  MakePair("NONE", NO_LIMITER)
  MakePair("VENKATAKRISHNAN", VENKATAKRISHNAN)
  MakePair("VENKATAKRISHNAN_WANG", VENKATAKRISHNAN_WANG)
  MakePair("BARTH_JESPERSEN", BARTH_JESPERSEN)
  MakePair("VAN_ALBADA_EDGE", VAN_ALBADA_EDGE)
  MakePair("SHARP_EDGES", SHARP_EDGES)
  MakePair("WALL_DISTANCE", WALL_DISTANCE)
};

/*!
 * \brief Types of turbulent models
 */
enum ENUM_TURB_MODEL {
  NO_TURB_MODEL = 0, /*!< \brief No turbulence model. */
  SA        = 1,     /*!< \brief Kind of Turbulent model (Spalart-Allmaras). */
  SA_NEG    = 2,     /*!< \brief Kind of Turbulent model (Spalart-Allmaras). */
  SA_E      = 3,     /*!< \brief Kind of Turbulent model (Spalart-Allmaras Edwards). */
  SA_COMP   = 4,     /*!< \brief Kind of Turbulent model (Spalart-Allmaras Compressibility Correction). */
  SA_E_COMP = 5,     /*!< \brief Kind of Turbulent model (Spalart-Allmaras Edwards with Compressibility Correction). */
  SST       = 6,     /*!< \brief Kind of Turbulence model (Menter SST). */
  SST_SUST  = 7      /*!< \brief Kind of Turbulence model (Menter SST with sustaining terms for free-stream preservation). */
};
static const MapType<string, ENUM_TURB_MODEL> Turb_Model_Map = {
  MakePair("NONE", NO_TURB_MODEL)
  MakePair("SA", SA)
  MakePair("SA_NEG", SA_NEG)
  MakePair("SA_E", SA_E)
  MakePair("SA_COMP", SA_COMP)
  MakePair("SA_E_COMP", SA_E_COMP)
  MakePair("SST", SST)
  MakePair("SST_SUST", SST_SUST)
};

/*!
 * \brief Types of transition models
 */
enum ENUM_TRANS_MODEL {
  NO_TRANS_MODEL = 0,  /*!< \brief No transition model. */
  LM = 1,              /*!< \brief Kind of transition model (Langtry-Menter (LM) for SST and Spalart-Allmaras). */
  BC = 2               /*!< \brief Kind of transition model (BAS-CAKMAKCIOGLU (BC) for Spalart-Allmaras). */
};
static const MapType<string, ENUM_TRANS_MODEL> Trans_Model_Map = {
  MakePair("NONE", NO_TRANS_MODEL)
  MakePair("LM", LM)
  MakePair("BC", BC)
};

/*!
 * \brief Types of subgrid scale models
 */
enum ENUM_SGS_MODEL {
  NO_SGS_MODEL = 0, /*!< \brief No subgrid scale model. */
  IMPLICIT_LES = 1, /*!< \brief Implicit LES, i.e. no explicit SGS model. */
  SMAGORINSKY  = 2, /*!< \brief Smagorinsky SGS model. */
  WALE         = 3, /*!< \brief Wall-Adapting Local Eddy-viscosity SGS model. */
  VREMAN       = 4  /*!< \brief Vreman SGS model. */
};
static const MapType<string, ENUM_SGS_MODEL> SGS_Model_Map = {
  MakePair("NONE",         NO_SGS_MODEL)
  MakePair("IMPLICIT_LES", IMPLICIT_LES)
  MakePair("SMAGORINSKY",  SMAGORINSKY)
  MakePair("WALE",         WALE)
  MakePair("VREMAN",       VREMAN)
};


/*!
 * \brief Types of window (weight) functions for cost functional
 */
enum class WINDOW_FUNCTION {
  SQUARE,        /*!< \brief No weight function  (order 1)*/
  HANN,          /*!< \brief Hann-type weight function (order 3) */
  HANN_SQUARE,   /*!< \brief Hann-squared type weight function (order 5)*/
  BUMP,          /*!< \brief bump type weight function (exponential order of convergence) */
};
static const MapType<string, WINDOW_FUNCTION> Window_Map = {
  MakePair("SQUARE", WINDOW_FUNCTION::SQUARE)
  MakePair("HANN", WINDOW_FUNCTION::HANN)
  MakePair("HANN_SQUARE", WINDOW_FUNCTION::HANN_SQUARE)
  MakePair("BUMP", WINDOW_FUNCTION::BUMP)
};

/*!
 * \brief Types of hybrid RANS/LES models
 */
enum ENUM_HYBRIDRANSLES {
  NO_HYBRIDRANSLES = 0,  /*!< \brief No turbulence model. */
  SA_DES   = 1,          /*!< \brief Kind of Hybrid RANS/LES (SA - Detached Eddy Simulation (DES)). */
  SA_DDES  = 2,          /*!< \brief Kind of Hybrid RANS/LES (SA - Delayed DES (DDES) with Delta_max SGS ). */
  SA_ZDES  = 3,          /*!< \brief Kind of Hybrid RANS/LES (SA - Delayed DES (DDES) with Vorticity based SGS like Zonal DES). */
  SA_EDDES = 4           /*!< \brief Kind of Hybrid RANS/LES (SA - Delayed DES (DDES) with Shear Layer Adapted SGS: Enhanced DDES). */
};
static const MapType<string, ENUM_HYBRIDRANSLES> HybridRANSLES_Map = {
  MakePair("NONE", NO_HYBRIDRANSLES)
  MakePair("SA_DES", SA_DES)
  MakePair("SA_DDES", SA_DDES)
  MakePair("SA_ZDES", SA_ZDES)
  MakePair("SA_EDDES", SA_EDDES)
};

/*!
 * \brief Types of Roe Low Dissipation Schemes
 */
enum ENUM_ROELOWDISS {
  NO_ROELOWDISS = 0, /*!< \brief No Roe Low Dissipation model. */
  FD            = 1, /*!< \brief Numerical Blending based on DDES's F_d function */
  NTS           = 2, /*!< \brief Numerical Blending of Travin and Shur. */
  NTS_DUCROS    = 3, /*!< \brief Numerical Blending of Travin and Shur + Ducros' Shock Sensor. */
  FD_DUCROS     = 4  /*!< \brief Numerical Blending based on DDES's F_d function + Ducros' Shock Sensor */
};
static const MapType<string, ENUM_ROELOWDISS> RoeLowDiss_Map = {
  MakePair("NONE", NO_ROELOWDISS)
  MakePair("FD", FD)
  MakePair("NTS", NTS)
  MakePair("NTS_DUCROS", NTS_DUCROS)
  MakePair("FD_DUCROS", FD_DUCROS)
};

/*!
 * \brief Types of wall functions.
 */
enum class WALL_FUNCTIONS {
  NONE                      ,   /*!< \brief No wall function treatment, integration to the wall. Default behavior. */
  STANDARD_FUNCTION    ,   /*!< \brief Standard wall function. */
  ADAPTIVE_FUNCTION    ,   /*!< \brief Adaptive wall function. Formulation depends on y+. */
  SCALABLE_FUNCTION    ,   /*!< \brief Scalable wall function. */
  EQUILIBRIUM_MODEL    ,   /*!< \brief Equilibrium wall model for LES. */
  NONEQUILIBRIUM_MODEL ,   /*!< \brief Non-equilibrium wall model for LES. */
  LOGARITHMIC_MODEL        /*!< \brief Logarithmic law-of-the-wall model for LES. */
};
static const MapType<string, WALL_FUNCTIONS> Wall_Functions_Map = {
  MakePair("NO_WALL_FUNCTION",          WALL_FUNCTIONS::NONE)
  MakePair("STANDARD_WALL_FUNCTION",    WALL_FUNCTIONS::STANDARD_FUNCTION)
  MakePair("ADAPTIVE_WALL_FUNCTION",    WALL_FUNCTIONS::ADAPTIVE_FUNCTION)
  MakePair("SCALABLE_WALL_FUNCTION",    WALL_FUNCTIONS::SCALABLE_FUNCTION)
  MakePair("EQUILIBRIUM_WALL_MODEL",    WALL_FUNCTIONS::EQUILIBRIUM_MODEL)
  MakePair("NONEQUILIBRIUM_WALL_MODEL", WALL_FUNCTIONS::NONEQUILIBRIUM_MODEL)
  MakePair("LOGARITHMIC_WALL_MODEL",    WALL_FUNCTIONS::LOGARITHMIC_MODEL)
};

/*!
 * \brief Type of time integration schemes
 */
enum ENUM_TIME_INT {
  RUNGE_KUTTA_EXPLICIT = 1,   /*!< \brief Explicit Runge-Kutta time integration definition. */
  EULER_EXPLICIT = 2,         /*!< \brief Explicit Euler time integration definition. */
  EULER_IMPLICIT = 3,         /*!< \brief Implicit Euler time integration definition. */
  CLASSICAL_RK4_EXPLICIT = 4, /*!< \brief Classical RK4 time integration definition. */
  ADER_DG = 5                 /*!< \brief ADER-DG time integration definition. */
};
static const MapType<string, ENUM_TIME_INT> Time_Int_Map = {
  MakePair("RUNGE-KUTTA_EXPLICIT", RUNGE_KUTTA_EXPLICIT)
  MakePair("EULER_EXPLICIT", EULER_EXPLICIT)
  MakePair("EULER_IMPLICIT", EULER_IMPLICIT)
  MakePair("CLASSICAL_RK4_EXPLICIT", CLASSICAL_RK4_EXPLICIT)
  MakePair("ADER_DG", ADER_DG)
};

/*!
 * \brief Type of predictor for the ADER-DG time integration scheme.
 */
enum ENUM_ADER_PREDICTOR {
  ADER_ALIASED_PREDICTOR     = 1, /*!< \brief Aliased predictor, easiest to do. */
  ADER_NON_ALIASED_PREDICTOR = 2  /*!< \brief Non-aliased predictor. Consistent, but more difficult. */
};
static const MapType<string, ENUM_ADER_PREDICTOR> Ader_Predictor_Map = {
  MakePair("ADER_ALIASED_PREDICTOR", ADER_ALIASED_PREDICTOR)
  MakePair("ADER_NON_ALIASED_PREDICTOR", ADER_NON_ALIASED_PREDICTOR)
};

/*!
 * \brief Type of heat timestep calculation
 */
enum ENUM_HEAT_TIMESTEP {
  MINIMUM = 1,     /*!< \brief Local time stepping based on minimum lambda.*/
  CONVECTIVE = 2,  /*!< \brief Local time stepping based on convective spectral radius.*/
  VISCOUS = 3,     /*!< \brief Local time stepping based on viscous spectral radius.*/
  BYFLOW = 4,      /*!< \brief Unsing the mean solvers time step. */
};
static const MapType<string, ENUM_HEAT_TIMESTEP> Heat_TimeStep_Map = {
  MakePair("LOCAL", MINIMUM)
  MakePair("CONVECTIVE", CONVECTIVE)
  MakePair("VISCOUS", VISCOUS)
  MakePair("BYFLOW", BYFLOW)
};

/*!
 * \brief Type of time integration schemes
 */
enum class STRUCT_TIME_INT {
  CD_EXPLICIT,       /*!< \brief Support for implementing an explicit method. */
  NEWMARK_IMPLICIT,  /*!< \brief Implicit Newmark integration definition. */
  GENERALIZED_ALPHA, /*!< \brief Support for implementing another implicit method. */
};
static const MapType<string, STRUCT_TIME_INT> Time_Int_Map_FEA = {
  MakePair("CD_EXPLICIT", STRUCT_TIME_INT::CD_EXPLICIT)
  MakePair("NEWMARK_IMPLICIT", STRUCT_TIME_INT::NEWMARK_IMPLICIT)
  MakePair("GENERALIZED_ALPHA", STRUCT_TIME_INT::GENERALIZED_ALPHA)
};

/*!
 * \brief Type of time integration schemes
 */
enum class STRUCT_SPACE_ITE {
  NEWTON,       /*!< \brief Full Newton-Rapshon method. */
  MOD_NEWTON,   /*!< \brief Modified Newton-Raphson method. */
};
static const MapType<string, STRUCT_SPACE_ITE> Space_Ite_Map_FEA = {
  MakePair("NEWTON_RAPHSON", STRUCT_SPACE_ITE::NEWTON)
  MakePair("MODIFIED_NEWTON_RAPHSON", STRUCT_SPACE_ITE::MOD_NEWTON)
};

/*!
 * \brief Types of schemes to compute the flow gradient
 */
enum ENUM_FLOW_GRADIENT {
  NO_GRADIENT            = 0,   /*!< \brief No gradient method. Only possible for reconstruction gradient, in which case, the option chosen for NUM_METHOD_GRAD is used. */
  GREEN_GAUSS            = 1,   /*!< \brief Gradient computation using Green-Gauss theorem. */
  LEAST_SQUARES          = 2,   /*!< \brief Gradient computation using unweighted least squares. */
  WEIGHTED_LEAST_SQUARES = 3    /*!< \brief Gradients computation using inverse-distance weighted least squares. */
};
static const MapType<string, ENUM_FLOW_GRADIENT> Gradient_Map = {
  MakePair("NONE", NO_GRADIENT)
  MakePair("GREEN_GAUSS", GREEN_GAUSS)
  MakePair("LEAST_SQUARES", LEAST_SQUARES)
  MakePair("WEIGHTED_LEAST_SQUARES", WEIGHTED_LEAST_SQUARES)
};

/*!
 * \brief Types of action to take on a geometry structure
 */
enum GEOMETRY_ACTION {
  ALLOCATE = 0,     /*!< \brief Allocate geometry structure. */
  UPDATE = 1        /*!< \brief Update geometry structure (grid moving, adaptation, etc.). */
};

/*!
 * \brief Types of action to perform when doing the geometry evaluation
 */
enum GEOMETRY_MODE {
  FUNCTION = 0,     /*!< \brief Geometrical analysis. */
  GRADIENT = 1      /*!< \brief Geometrical analysis and gradient using finite differences. */
};
static const MapType<string, GEOMETRY_MODE> GeometryMode_Map = {
  MakePair("FUNCTION", FUNCTION)
  MakePair("GRADIENT", GRADIENT)
};

/*!
 * \brief Types of boundary conditions
 */
enum BC_TYPE {
  EULER_WALL = 1,             /*!< \brief Boundary Euler wall definition. */
  FAR_FIELD = 2,              /*!< \brief Boundary far-field definition. */
  SYMMETRY_PLANE = 3,         /*!< \brief Boundary symmetry plane definition. */
  INLET_FLOW = 4,             /*!< \brief Boundary inlet flow definition. */
  OUTLET_FLOW = 5,            /*!< \brief Boundary outlet flow definition. */
  PERIODIC_BOUNDARY = 6,      /*!< \brief Periodic boundary definition. */
  NEARFIELD_BOUNDARY = 7,     /*!< \brief Near-Field boundary definition. */
  CUSTOM_BOUNDARY = 10,       /*!< \brief custom boundary definition. */
  INTERFACE_BOUNDARY = 11,    /*!< \brief Domain interface boundary definition. */
  DIRICHLET = 12,             /*!< \brief Boundary Euler wall definition. */
  NEUMANN = 13,               /*!< \brief Boundary Neumann definition. */
  DISPLACEMENT_BOUNDARY = 14, /*!< \brief Boundary displacement definition. */
  LOAD_BOUNDARY = 15,         /*!< \brief Boundary Load definition. */
  FLOWLOAD_BOUNDARY = 16,     /*!< \brief Boundary Load definition. */
  SUPERSONIC_INLET = 19,      /*!< \brief Boundary supersonic inlet definition. */
  SUPERSONIC_OUTLET = 20,     /*!< \brief Boundary supersonic inlet definition. */
  ENGINE_INFLOW = 21,         /*!< \brief Boundary nacelle inflow. */
  ENGINE_EXHAUST = 22,        /*!< \brief Boundary nacelle exhaust. */
  RIEMANN_BOUNDARY= 24,       /*!< \brief Riemann Boundary definition. */
  ISOTHERMAL = 25,            /*!< \brief No slip isothermal wall boundary condition. */
  HEAT_FLUX  = 26,            /*!< \brief No slip constant heat flux wall boundary condition. */
  ACTDISK_INLET = 32,         /*!< \brief Actuator disk inlet boundary definition. */
  ACTDISK_OUTLET = 33,        /*!< \brief Actuator disk outlet boundary definition. */
  CLAMPED_BOUNDARY = 34,      /*!< \brief Clamped Boundary definition. */
  LOAD_DIR_BOUNDARY = 35,     /*!< \brief Boundary Load definition. */
  LOAD_SINE_BOUNDARY = 36,    /*!< \brief Sine-waveBoundary Load definition. */
  GILES_BOUNDARY= 37,         /*!< \brief Giles Boundary definition. */
  INTERNAL_BOUNDARY= 38,      /*!< \brief Internal Boundary definition. */
  FLUID_INTERFACE = 39,       /*!< \brief Domain interface definition. */
  DISP_DIR_BOUNDARY = 40,     /*!< \brief Boundary displacement definition. */
  DAMPER_BOUNDARY = 41,       /*!< \brief Damper. */
  CHT_WALL_INTERFACE = 50,    /*!< \brief Domain interface definition. */
  SMOLUCHOWSKI_MAXWELL = 55,  /*!< \brief Smoluchoski/Maxwell wall boundary condition. */
  SEND_RECEIVE = 99,          /*!< \brief Boundary send-receive definition. */
};

/*!
 * \brief 2D Formulation for structural problems
 */
enum class STRUCT_2DFORM {
  PLANE_STRESS,     /*!< \brief Definition of plane stress solver. */
  PLANE_STRAIN      /*!< \brief Definition of plane strain solver. */
};
static const MapType<string, STRUCT_2DFORM> ElasForm_2D = {
  MakePair("PLANE_STRESS", STRUCT_2DFORM::PLANE_STRESS)
  MakePair("PLANE_STRAIN", STRUCT_2DFORM::PLANE_STRAIN)
};

/*!
 * \brief Kinds of relaxation for multizone problems
 */
enum class BGS_RELAXATION {
  NONE,       /*!< \brief No relaxation in the strongly coupled approach. */
  FIXED,      /*!< \brief Relaxation with a fixed parameter. */
  AITKEN,     /*!< \brief Relaxation using Aitken's dynamic parameter. */
};
static const MapType<string, BGS_RELAXATION> AitkenForm_Map = {
  MakePair("NONE", BGS_RELAXATION::NONE)
  MakePair("FIXED_PARAMETER", BGS_RELAXATION::FIXED)
  MakePair("AITKEN_DYNAMIC", BGS_RELAXATION::AITKEN)
};

/*!
 * \brief Types of dynamic transfer methods
 */
enum ENUM_DYN_TRANSFER_METHOD {
  INSTANTANEOUS = 1,   /*!< \brief No ramp, load is transfer instantaneously. */
  POL_ORDER_1 = 2,     /*!< \brief The load is transferred using a ramp. */
  POL_ORDER_3 = 3,     /*!< \brief The load is transferred using an order 3 polynomial function */
  POL_ORDER_5 = 4,     /*!< \brief The load is transferred using an order 5 polynomial function */
  SIGMOID_10 = 5,      /*!< \brief The load is transferred using a sigmoid with parameter 10 */
  SIGMOID_20 = 6       /*!< \brief The load is transferred using a sigmoid with parameter 20 */
};
static const MapType<string, ENUM_DYN_TRANSFER_METHOD> Dyn_Transfer_Method_Map = {
  MakePair("INSTANTANEOUS", INSTANTANEOUS)
  MakePair("RAMP", POL_ORDER_1)
  MakePair("CUBIC", POL_ORDER_3)
  MakePair("QUINTIC", POL_ORDER_5)
  MakePair("SIGMOID_10", SIGMOID_10)
  MakePair("SIGMOID_20", SIGMOID_20)
};

/*!
 * \brief Kinds of Design Variables for FEA problems
 */
enum ENUM_DVFEA {
  NODV_FEA = 0,         /*!< \brief No design variable for FEA problems. */
  YOUNG_MODULUS = 1,    /*!< \brief Young modulus (E) as design variable. */
  POISSON_RATIO = 2,    /*!< \brief Poisson ratio (Nu) as design variable. */
  DENSITY_VAL = 3,      /*!< \brief Density (Rho) as design variable. */
  DEAD_WEIGHT = 4,      /*!< \brief Dead Weight (Rho_DL) as design variable. */
  ELECTRIC_FIELD = 5    /*!< \brief Electric field (E) as design variable. */
};
static const MapType<string, ENUM_DVFEA> DVFEA_Map = {
  MakePair("NONE", NODV_FEA)
  MakePair("YOUNG_MODULUS", YOUNG_MODULUS)
  MakePair("POISSON_RATIO", POISSON_RATIO)
  MakePair("DENSITY", DENSITY_VAL)
  MakePair("DEAD_WEIGHT", DEAD_WEIGHT)
  MakePair("ELECTRIC_FIELD", ELECTRIC_FIELD)
};

/*!
 * \brief Kinds of radiation models
 */
enum class RADIATION_MODEL {
  NONE,   /*!< \brief No radiation model */
  P1,     /*!< \brief P1 Radiation model. */
};
static const MapType<string, RADIATION_MODEL> Radiation_Map = {
  MakePair("NONE", RADIATION_MODEL::NONE)
  MakePair("P1", RADIATION_MODEL::P1)
};

/*!
 * \brief Kinds of P1 initialization
 */
enum class P1_INIT {
  ZERO,         /*!< \brief Initialize the P1 model from zero values */
  TEMPERATURE,  /*!< \brief Initialize the P1 model from blackbody energy computed from the initial temperature. */
};
static const MapType<string, P1_INIT> P1_Init_Map = {
  MakePair("ZERO", P1_INIT::ZERO)
  MakePair("TEMPERATURE_INIT", P1_INIT::TEMPERATURE)
};

/*!
 * \brief Kinds of coupling methods at CHT interfaces.
 * The first (temperature) part determines the BC method on the fluid side, the second (heatflux) part determines
 * the BC method on the solid side of the CHT interface.
 */
enum CHT_COUPLING {
  DIRECT_TEMPERATURE_NEUMANN_HEATFLUX,
  AVERAGED_TEMPERATURE_NEUMANN_HEATFLUX,
  DIRECT_TEMPERATURE_ROBIN_HEATFLUX,
  AVERAGED_TEMPERATURE_ROBIN_HEATFLUX,
};
static const MapType<string, CHT_COUPLING> CHT_Coupling_Map = {
  MakePair("DIRECT_TEMPERATURE_NEUMANN_HEATFLUX", CHT_COUPLING::DIRECT_TEMPERATURE_NEUMANN_HEATFLUX)
  MakePair("AVERAGED_TEMPERATURE_NEUMANN_HEATFLUX", CHT_COUPLING::AVERAGED_TEMPERATURE_NEUMANN_HEATFLUX)
  MakePair("DIRECT_TEMPERATURE_ROBIN_HEATFLUX", CHT_COUPLING::DIRECT_TEMPERATURE_ROBIN_HEATFLUX)
  MakePair("AVERAGED_TEMPERATURE_ROBIN_HEATFLUX", CHT_COUPLING::AVERAGED_TEMPERATURE_ROBIN_HEATFLUX)
};

/*!
 * \brief Types Riemann boundary treatments
 */
enum RIEMANN_TYPE {
  TOTAL_CONDITIONS_PT = 1,          /*!< \brief User specifies total pressure, total temperature, and flow direction. */
  DENSITY_VELOCITY = 2,             /*!< \brief User specifies density and velocity, and flow direction. */
  STATIC_PRESSURE = 3,              /*!< \brief User specifies static pressure. */
  TOTAL_SUPERSONIC_INFLOW = 4,      /*!< \brief User specifies total pressure, total temperature and Velocity components. */
  STATIC_SUPERSONIC_INFLOW_PT = 5,  /*!< \brief User specifies static pressure, static temperature, and Mach components. */
  STATIC_SUPERSONIC_INFLOW_PD = 6,  /*!< \brief User specifies static pressure, static temperature, and Mach components. */
  MIXING_IN = 7,                    /*!< \brief User does not specify anything; information is retrieved from the other domain */
  MIXING_OUT = 8,                   /*!< \brief User does not specify anything; information is retrieved from the other domain */
  SUPERSONIC_OUTFLOW = 9,
  RADIAL_EQUILIBRIUM = 10,
  TOTAL_CONDITIONS_PT_1D = 11,
  STATIC_PRESSURE_1D = 12,
  MIXING_IN_1D = 13,
  MIXING_OUT_1D =14
};
static const MapType<string, RIEMANN_TYPE> Riemann_Map = {
  MakePair("TOTAL_CONDITIONS_PT", TOTAL_CONDITIONS_PT)
  MakePair("DENSITY_VELOCITY", DENSITY_VELOCITY)
  MakePair("STATIC_PRESSURE", STATIC_PRESSURE)
  MakePair("TOTAL_SUPERSONIC_INFLOW", TOTAL_SUPERSONIC_INFLOW)
  MakePair("STATIC_SUPERSONIC_INFLOW_PT", STATIC_SUPERSONIC_INFLOW_PT)
  MakePair("STATIC_SUPERSONIC_INFLOW_PD", STATIC_SUPERSONIC_INFLOW_PD)
  MakePair("MIXING_IN", MIXING_IN)
  MakePair("MIXING_OUT", MIXING_OUT)
  MakePair("MIXING_IN_1D", MIXING_IN_1D)
  MakePair("MIXING_OUT_1D", MIXING_OUT_1D)
  MakePair("SUPERSONIC_OUTFLOW", SUPERSONIC_OUTFLOW)
  MakePair("RADIAL_EQUILIBRIUM", RADIAL_EQUILIBRIUM)
  MakePair("TOTAL_CONDITIONS_PT_1D", TOTAL_CONDITIONS_PT_1D)
  MakePair("STATIC_PRESSURE_1D", STATIC_PRESSURE_1D)
};

static const MapType<string, RIEMANN_TYPE> Giles_Map = {
  MakePair("TOTAL_CONDITIONS_PT", TOTAL_CONDITIONS_PT)
  MakePair("DENSITY_VELOCITY", DENSITY_VELOCITY)
  MakePair("STATIC_PRESSURE", STATIC_PRESSURE)
  MakePair("TOTAL_SUPERSONIC_INFLOW", TOTAL_SUPERSONIC_INFLOW)
  MakePair("STATIC_SUPERSONIC_INFLOW_PT", STATIC_SUPERSONIC_INFLOW_PT)
  MakePair("STATIC_SUPERSONIC_INFLOW_PD", STATIC_SUPERSONIC_INFLOW_PD)
  MakePair("MIXING_IN", MIXING_IN)
  MakePair("MIXING_OUT", MIXING_OUT)
  MakePair("MIXING_IN_1D", MIXING_IN_1D)
  MakePair("MIXING_OUT_1D", MIXING_OUT_1D)
  MakePair("SUPERSONIC_OUTFLOW", SUPERSONIC_OUTFLOW)
  MakePair("RADIAL_EQUILIBRIUM", RADIAL_EQUILIBRIUM)
  MakePair("TOTAL_CONDITIONS_PT_1D", TOTAL_CONDITIONS_PT_1D)
  MakePair("STATIC_PRESSURE_1D", STATIC_PRESSURE_1D)
};

/*!
 * \brief Types of mixing process for averaging quantities at the boundaries.
 */
enum AVERAGEPROCESS_TYPE {
  ALGEBRAIC = 1,  /*!< \brief an algebraic average is computed at the boundary of interest. */
  AREA = 2,       /*!< \brief an area average is computed at the boundary of interest. */
  MIXEDOUT = 3,   /*!< \brief an mixed-out average is computed at the boundary of interest. */
  MASSFLUX = 4    /*!< \brief a mass flow average is computed at the boundary of interest. */
};
static const MapType<string, AVERAGEPROCESS_TYPE> AverageProcess_Map = {
  MakePair("ALGEBRAIC", ALGEBRAIC)
  MakePair("AREA", AREA)
  MakePair("MIXEDOUT", MIXEDOUT)
  MakePair("MASSFLUX", MASSFLUX)
};

/*!
 * \brief Types of mixing process for averaging quantities at the boundaries.
 */
enum MIXINGPLANE_INTERFACE_TYPE {
  MATCHING = 1,             /*!< \brief an algebraic average is computed at the boundary of interest. */
  NEAREST_SPAN = 2,         /*!< \brief an area average is computed at the boundary of interest. */
  LINEAR_INTERPOLATION = 3  /*!< \brief an mixed-out average is computed at the boundary of interest. */
};
static const MapType<string, MIXINGPLANE_INTERFACE_TYPE> MixingPlaneInterface_Map = {
  MakePair("MATCHING", MATCHING)
  MakePair("NEAREST_SPAN",  NEAREST_SPAN)
  MakePair("LINEAR_INTERPOLATION", LINEAR_INTERPOLATION)
};

/*!
 * \brief this option allow to compute the span-wise section in different ways.
 */
enum SPANWISE_TYPE {
  AUTOMATIC = 1,      /*!< \brief number of span-wise section are computed automatically */
  EQUISPACED = 2      /*!< \brief number of span-wise section are specified from the user */
};
static const MapType<string, SPANWISE_TYPE> SpanWise_Map = {
  MakePair("AUTOMATIC", AUTOMATIC)
  MakePair("EQUISPACED", EQUISPACED)
};

/*!
 * \brief Types of mixing process for averaging quantities at the boundaries.
 */
enum TURBOMACHINERY_TYPE {
  AXIAL = 1,              /*!< \brief axial turbomachinery. */
  CENTRIFUGAL = 2,        /*!< \brief centrifugal turbomachinery. */
  CENTRIPETAL = 3,        /*!< \brief centripetal turbomachinery. */
  CENTRIPETAL_AXIAL = 4,  /*!< \brief mixed flow turbine. */
  AXIAL_CENTRIFUGAL = 5   /*!< \brief mixed flow turbine. */
};
static const MapType<string, TURBOMACHINERY_TYPE> TurboMachinery_Map = {
  MakePair("AXIAL", AXIAL)
  MakePair("CENTRIFUGAL", CENTRIFUGAL)
  MakePair("CENTRIPETAL",  CENTRIPETAL)
  MakePair("CENTRIPETAL_AXIAL",  CENTRIPETAL_AXIAL)
  MakePair("AXIAL_CENTRIFUGAL",  AXIAL_CENTRIFUGAL)
};

/*!
 * \brief Types of Turbomachinery performance flag.
 */
enum TURBO_MARKER_TYPE{
  INFLOW  = 1,    /*!< \brief flag for inflow marker for compute turboperformance. */
  OUTFLOW = 2     /*!< \brief flag for outflow marker for compute turboperformance. */
};

/*!
 * \brief Types inlet boundary treatments
 */
enum INLET_TYPE {
  TOTAL_CONDITIONS, /*!< \brief User specifies total pressure, total temperature, and flow direction. */
  MASS_FLOW,        /*!< \brief User specifies density and velocity (mass flow). */
  INPUT_FILE,       /*!< \brief User specifies an input file. */
  VELOCITY_INLET,   /*!< \brief Velocity inlet for an incompressible flow. */
  PRESSURE_INLET,   /*!< \brief Total pressure inlet for an incompressible flow. */
};
static const MapType<string, INLET_TYPE> Inlet_Map = {
  MakePair("TOTAL_CONDITIONS", INLET_TYPE::TOTAL_CONDITIONS)
  MakePair("MASS_FLOW", INLET_TYPE::MASS_FLOW)
  MakePair("INPUT_FILE", INLET_TYPE::INPUT_FILE)
  MakePair("VELOCITY_INLET", INLET_TYPE::VELOCITY_INLET)
  MakePair("PRESSURE_INLET", INLET_TYPE::PRESSURE_INLET)
};

/*!
 * \brief Types outlet boundary treatments
 */
enum class INC_OUTLET_TYPE {
  PRESSURE_OUTLET,    /*!< \brief Gauge pressure outlet for incompressible flow */
  MASS_FLOW_OUTLET,   /*!< \brief Mass flow outlet for incompressible flow. */
};
static const MapType<string, INC_OUTLET_TYPE> Inc_Outlet_Map = {
  MakePair("PRESSURE_OUTLET",  INC_OUTLET_TYPE::PRESSURE_OUTLET)
  MakePair("MASS_FLOW_OUTLET", INC_OUTLET_TYPE::MASS_FLOW_OUTLET)
};

/*!
 * \brief Types engine inflow boundary treatments
 */
enum ENGINE_INFLOW_TYPE {
  FAN_FACE_MACH = 1,          /*!< \brief User specifies fan face mach number. */
  FAN_FACE_MDOT = 2,          /*!< \brief User specifies Static pressure. */
  FAN_FACE_PRESSURE = 3       /*!< \brief User specifies Static pressure. */
};
static const MapType<string, ENGINE_INFLOW_TYPE> Engine_Inflow_Map = {
  MakePair("FAN_FACE_MACH", FAN_FACE_MACH)
  MakePair("FAN_FACE_MDOT", FAN_FACE_MDOT)
  MakePair("FAN_FACE_PRESSURE", FAN_FACE_PRESSURE)
};

/*!
 * \brief Types actuator disk boundary treatments
 */
enum ACTDISK_TYPE {
  VARIABLES_JUMP = 1,     /*!< \brief User specifies the variables jump. */
  BC_THRUST = 2,          /*!< \brief User specifies the BC thrust. */
  NET_THRUST = 3,         /*!< \brief User specifies the Net thrust. */
  DRAG_MINUS_THRUST = 4,  /*!< \brief User specifies the D-T. */
  MASSFLOW = 5,           /*!< \brief User specifies the massflow. */
  POWER = 6,              /*!< \brief User specifies the power. */
  VARIABLE_LOAD = 7       /*!< \brief User specifies the load distribution. */
};
static const MapType<string, ACTDISK_TYPE> ActDisk_Map = {
  MakePair("VARIABLES_JUMP", VARIABLES_JUMP)
  MakePair("BC_THRUST", BC_THRUST)
  MakePair("NET_THRUST", NET_THRUST)
  MakePair("DRAG_MINUS_THRUST", DRAG_MINUS_THRUST)
  MakePair("MASSFLOW", MASSFLOW)
  MakePair("POWER", POWER)
  MakePair("VARIABLE_LOAD", VARIABLE_LOAD)
};

/*!
 * \brief types of wall boundary condition - smooth or rough
 */
enum class WALL_TYPE {
  SMOOTH,  /*!< \brief Smooth wall */
  ROUGH,   /*!< \brief Rough wall */
};
static const MapType<string, WALL_TYPE> WallType_Map = {
  MakePair("SMOOTH", WALL_TYPE::SMOOTH)
  MakePair("ROUGH", WALL_TYPE::ROUGH)
};

/*!
 * \brief Types of geometric entities based on VTK nomenclature
 */
enum GEO_TYPE {
  VERTEX = 1,         /*!< \brief VTK nomenclature for defining a vertex element. */
  LINE = 3,           /*!< \brief VTK nomenclature for defining a line element. */
  TRIANGLE = 5,       /*!< \brief VTK nomenclature for defining a triangle element. */
  QUADRILATERAL = 9,  /*!< \brief VTK nomenclature for defining a quadrilateral element. */
  TETRAHEDRON = 10,   /*!< \brief VTK nomenclature for defining a tetrahedron element. */
  HEXAHEDRON = 12,    /*!< \brief VTK nomenclature for defining a hexahedron element. */
  PRISM = 13,         /*!< \brief VTK nomenclature for defining a prism element. */
  PYRAMID = 14        /*!< \brief VTK nomenclature for defining a pyramid element. */
};

/*!
 * \brief Types of objective functions
 */
enum ENUM_OBJECTIVE {
  DRAG_COEFFICIENT = 1,         /*!< \brief Drag objective function definition. */
  LIFT_COEFFICIENT = 2,         /*!< \brief Lift objective function definition. */
  SIDEFORCE_COEFFICIENT = 3,    /*!< \brief Side force objective function definition. */
  EFFICIENCY = 4,               /*!< \brief Efficiency objective function definition. */
  INVERSE_DESIGN_PRESSURE = 5,  /*!< \brief Pressure objective function definition (inverse design). */
  INVERSE_DESIGN_HEATFLUX = 6,  /*!< \brief Heat flux objective function definition (inverse design). */
  TOTAL_HEATFLUX = 7,           /*!< \brief Total heat flux. */
  MAXIMUM_HEATFLUX = 8,         /*!< \brief Maximum heat flux. */
  AVG_TEMPERATURE = 70,         /*!< \brief Total averaged temperature. */
  MOMENT_X_COEFFICIENT = 9,     /*!< \brief Pitching moment objective function definition. */
  MOMENT_Y_COEFFICIENT = 10,    /*!< \brief Rolling moment objective function definition. */
  MOMENT_Z_COEFFICIENT = 11,    /*!< \brief Yawing objective function definition. */
  EQUIVALENT_AREA = 12,         /*!< \brief Equivalent area objective function definition. */
  NEARFIELD_PRESSURE = 13,      /*!< \brief NearField Pressure objective function definition. */
  FORCE_X_COEFFICIENT = 14,     /*!< \brief X-direction force objective function definition. */
  FORCE_Y_COEFFICIENT = 15,     /*!< \brief Y-direction force objective function definition. */
  FORCE_Z_COEFFICIENT = 16,     /*!< \brief Z-direction force objective function definition. */
  THRUST_COEFFICIENT = 17,      /*!< \brief Thrust objective function definition. */
  TORQUE_COEFFICIENT = 18,      /*!< \brief Torque objective function definition. */
  FIGURE_OF_MERIT = 19,         /*!< \brief Rotor Figure of Merit objective function definition. */
  BUFFET_SENSOR = 20,           /*!< \brief Sensor for detecting separation. */
  SURFACE_TOTAL_PRESSURE = 28,  /*!< \brief Total Pressure objective function definition. */
  SURFACE_STATIC_PRESSURE = 29, /*!< \brief Static Pressure objective function definition. */
  SURFACE_STATIC_TEMPERATURE = 57, /*!< \brief Static Temperature objective function definition. */
  SURFACE_MASSFLOW = 30,        /*!< \brief Mass Flow Rate objective function definition. */
  SURFACE_MACH = 51,            /*!< \brief Mach number objective function definition. */
  SURFACE_UNIFORMITY = 52,      /*!< \brief Flow uniformity objective function definition. */
  SURFACE_SECONDARY = 53,       /*!< \brief Secondary flow strength objective function definition. */
  SURFACE_MOM_DISTORTION = 54,  /*!< \brief Momentum distortion objective function definition. */
  SURFACE_SECOND_OVER_UNIFORM = 55, /*!< \brief Secondary over uniformity (relative secondary strength) objective function definition. */
<<<<<<< HEAD
  SURFACE_PRESSURE_DROP = 56,   /*!< \brief Pressure drop objective function definition. */
  CUSTOM_OBJFUNC = 31,          /*!< \brief Custom objective function definition. */
=======
  SURFACE_PRESSURE_DROP = 56, 	/*!< \brief Pressure drop objective function definition. */
  CUSTOM_OBJFUNC = 31, 	        /*!< \brief Custom objective function definition. */
  AVG_NORMAL_VEL = 32,          /*!< \brief Mass-averaged normal velocity. */
>>>>>>> 8b43265b
  TOTAL_PRESSURE_LOSS = 39,
  KINETIC_ENERGY_LOSS = 40,
  TOTAL_EFFICIENCY = 41,
  TOTAL_STATIC_EFFICIENCY = 42,
  EULERIAN_WORK = 43,
  TOTAL_ENTHALPY_IN = 44,
  FLOW_ANGLE_IN = 45,
  FLOW_ANGLE_OUT = 46,
  MASS_FLOW_IN = 47,
  MASS_FLOW_OUT = 48,
  PRESSURE_RATIO = 49,
  ENTROPY_GENERATION = 50,
  REFERENCE_GEOMETRY = 60,      /*!< \brief Norm of displacements with respect to target geometry. */
  REFERENCE_NODE = 61,          /*!< \brief Objective function defined as the difference of a particular node respect to a reference position. */
  VOLUME_FRACTION = 62,         /*!< \brief Volume average physical density, for material-based topology optimization applications. */
  TOPOL_DISCRETENESS = 63,      /*!< \brief Measure of the discreteness of the current topology. */
  TOPOL_COMPLIANCE = 64,        /*!< \brief Measure of the discreteness of the current topology. */
  STRESS_PENALTY = 65,          /*!< \brief Penalty function of VM stresses above a maximum value. */
};
static const MapType<string, ENUM_OBJECTIVE> Objective_Map = {
  MakePair("DRAG", DRAG_COEFFICIENT)
  MakePair("LIFT", LIFT_COEFFICIENT)
  MakePair("SIDEFORCE", SIDEFORCE_COEFFICIENT)
  MakePair("EFFICIENCY", EFFICIENCY)
  MakePair("INVERSE_DESIGN_PRESSURE", INVERSE_DESIGN_PRESSURE)
  MakePair("INVERSE_DESIGN_HEATFLUX", INVERSE_DESIGN_HEATFLUX)
  MakePair("MOMENT_X", MOMENT_X_COEFFICIENT)
  MakePair("MOMENT_Y", MOMENT_Y_COEFFICIENT)
  MakePair("MOMENT_Z", MOMENT_Z_COEFFICIENT)
  MakePair("EQUIVALENT_AREA", EQUIVALENT_AREA)
  MakePair("NEARFIELD_PRESSURE", NEARFIELD_PRESSURE)
  MakePair("FORCE_X", FORCE_X_COEFFICIENT)
  MakePair("FORCE_Y", FORCE_Y_COEFFICIENT)
  MakePair("FORCE_Z", FORCE_Z_COEFFICIENT)
  MakePair("THRUST", THRUST_COEFFICIENT)
  MakePair("TORQUE", TORQUE_COEFFICIENT)
  MakePair("TOTAL_HEATFLUX", TOTAL_HEATFLUX)
  MakePair("MAXIMUM_HEATFLUX", MAXIMUM_HEATFLUX)
  MakePair("AVG_TEMPERATURE", AVG_TEMPERATURE)
  MakePair("FIGURE_OF_MERIT", FIGURE_OF_MERIT)
  MakePair("BUFFET", BUFFET_SENSOR)
  MakePair("SURFACE_TOTAL_PRESSURE", SURFACE_TOTAL_PRESSURE)
  MakePair("SURFACE_STATIC_PRESSURE", SURFACE_STATIC_PRESSURE)
  MakePair("SURFACE_STATIC_TEMPERATURE", SURFACE_STATIC_TEMPERATURE)
  MakePair("SURFACE_MASSFLOW", SURFACE_MASSFLOW)
  MakePair("SURFACE_MACH", SURFACE_MACH)
  MakePair("SURFACE_UNIFORMITY", SURFACE_UNIFORMITY)
  MakePair("SURFACE_SECONDARY", SURFACE_SECONDARY)
  MakePair("SURFACE_MOM_DISTORTION", SURFACE_MOM_DISTORTION)
  MakePair("SURFACE_SECOND_OVER_UNIFORM", SURFACE_SECOND_OVER_UNIFORM)
  MakePair("SURFACE_PRESSURE_DROP", SURFACE_PRESSURE_DROP)
  MakePair("CUSTOM_OBJFUNC", CUSTOM_OBJFUNC)
  MakePair("AVG_NORMAL_VEL", AVG_NORMAL_VEL)
  MakePair("TOTAL_EFFICIENCY", TOTAL_EFFICIENCY)
  MakePair("TOTAL_STATIC_EFFICIENCY", TOTAL_STATIC_EFFICIENCY)
  MakePair("TOTAL_PRESSURE_LOSS", TOTAL_PRESSURE_LOSS)
  MakePair("EULERIAN_WORK", EULERIAN_WORK)
  MakePair("TOTAL_ENTHALPY_IN", TOTAL_ENTHALPY_IN)
  MakePair("FLOW_ANGLE_IN", FLOW_ANGLE_IN)
  MakePair("FLOW_ANGLE_OUT", FLOW_ANGLE_OUT)
  MakePair("MASS_FLOW_IN", MASS_FLOW_IN)
  MakePair("MASS_FLOW_OUT", MASS_FLOW_OUT)
  MakePair("PRESSURE_RATIO",  PRESSURE_RATIO)
  MakePair("ENTROPY_GENERATION",  ENTROPY_GENERATION)
  MakePair("KINETIC_ENERGY_LOSS", KINETIC_ENERGY_LOSS)
  MakePair("REFERENCE_GEOMETRY", REFERENCE_GEOMETRY)
  MakePair("REFERENCE_NODE", REFERENCE_NODE)
  MakePair("VOLUME_FRACTION", VOLUME_FRACTION)
  MakePair("TOPOL_DISCRETENESS", TOPOL_DISCRETENESS)
  MakePair("TOPOL_COMPLIANCE", TOPOL_COMPLIANCE)
  MakePair("STRESS_PENALTY", STRESS_PENALTY)
};

/*!
 * \brief Types of residual criteria equations
 */
enum ENUM_RESIDUAL {
  RHO_RESIDUAL = 1,        /*!< \brief Rho equation residual criteria equation. */
  RHO_ENERGY_RESIDUAL = 2  /*!< \brief RhoE equation residual criteria equation. */
};
static const MapType<string, ENUM_RESIDUAL> Residual_Map = {
  MakePair("RHO", RHO_RESIDUAL)
  MakePair("RHO_ENERGY", RHO_ENERGY_RESIDUAL)
};

/*!
 * \brief Types of residual criteria for structural problems
 */
enum ENUM_RESFEM {
  RESFEM_RELATIVE = 1,         /*!< \brief Relative criteria: Res/Res0. */
  RESFEM_ABSOLUTE = 2          /*!< \brief Absolute criteria: abs(Res). */
};
static const MapType<string, ENUM_RESFEM> ResFem_Map = {
  MakePair("RELATIVE", RESFEM_RELATIVE)
  MakePair("ABSOLUTE", RESFEM_ABSOLUTE)
};

/*!
 * \brief Types of sensitivities to compute
 */
enum ENUM_SENS {
  SENS_GEOMETRY = 1,    /*!< \brief Geometrical sensitivity. */
  SENS_MACH = 2,        /*!< \brief Mach number sensitivity. */
  SENS_AOA = 3,         /*!< \brief Angle of attack sensitivity. */
  SENS_AOS = 4          /*!< \brief Angle of Sideslip sensitivity. */
};
static const MapType<string, ENUM_SENS> Sens_Map = {
  MakePair("SENS_GEOMETRY", SENS_GEOMETRY)
  MakePair("SENS_MACH", SENS_MACH)
  MakePair("SENS_AOA", SENS_AOA)
  MakePair("SENS_AOS", SENS_AOS)
};

/*!
 * \brief Types of input file formats
 */
enum ENUM_INPUT {
  SU2       = 1,  /*!< \brief SU2 input format. */
  CGNS_GRID = 2,  /*!< \brief CGNS input format for the computational grid. */
  RECTANGLE = 3,  /*!< \brief 2D rectangular mesh with N x M points of size Lx x Ly. */
  BOX       = 4   /*!< \brief 3D box mesh with N x M x L points of size Lx x Ly x Lz. */
};
static const MapType<string, ENUM_INPUT> Input_Map = {
  MakePair("SU2", SU2)
  MakePair("CGNS", CGNS_GRID)
  MakePair("RECTANGLE", RECTANGLE)
  MakePair("BOX", BOX)
};

/*!
 * \brief Type of solution output file formats
 */
enum ENUM_OUTPUT {
  TECPLOT                 = 1,  /*!< \brief Tecplot format for the solution output. */
  TECPLOT_BINARY          = 2,  /*!< \brief Tecplot binary format for the solution output. */
  SURFACE_TECPLOT         = 3,  /*!< \brief Tecplot format for the solution output. */
  SURFACE_TECPLOT_BINARY  = 4,  /*!< \brief Tecplot binary format for the solution output. */
  CSV                     = 5,  /*!< \brief Comma-separated values format for the solution output. */
  SURFACE_CSV             = 6,  /*!< \brief Comma-separated values format for the solution output. */
  PARAVIEW                = 7,  /*!< \brief Paraview ASCII format for the solution output. */
  PARAVIEW_BINARY         = 8,  /*!< \brief Paraview binary format for the solution output. */
  SURFACE_PARAVIEW        = 9,  /*!< \brief Paraview ASCII format for the solution output. */
  SURFACE_PARAVIEW_BINARY = 10, /*!< \brief Paraview binary format for the solution output. */
  MESH                    = 11, /*!< \brief SU2 mesh format. */
  RESTART_BINARY          = 12, /*!< \brief SU2 binary restart format. */
  RESTART_ASCII           = 13, /*!< \brief SU2 ASCII restart format. */
  CGNS                    = 14, /*!< \brief CGNS format. */
  STL                     = 15, /*!< \brief STL ASCII format for surface solution output. */
  STL_BINARY              = 16, /*!< \brief STL binary format for surface solution output. Not implemented yet. */
  PARAVIEW_XML            = 17, /*!< \brief Paraview XML with binary data format */
  SURFACE_PARAVIEW_XML    = 18, /*!< \brief Surface Paraview XML with binary data format */
  PARAVIEW_MULTIBLOCK     = 19  /*!< \brief Paraview XML Multiblock */
};
static const MapType<string, ENUM_OUTPUT> Output_Map = {
  MakePair("TECPLOT_ASCII", TECPLOT)
  MakePair("TECPLOT", TECPLOT_BINARY)
  MakePair("SURFACE_TECPLOT_ASCII", SURFACE_TECPLOT)
  MakePair("SURFACE_TECPLOT", SURFACE_TECPLOT_BINARY)
  MakePair("CSV", CSV)
  MakePair("SURFACE_CSV", SURFACE_CSV)
  MakePair("PARAVIEW_ASCII", PARAVIEW)
  MakePair("PARAVIEW_LEGACY", PARAVIEW_BINARY)
  MakePair("SURFACE_PARAVIEW_ASCII", SURFACE_PARAVIEW)
  MakePair("SURFACE_PARAVIEW_LEGACY", SURFACE_PARAVIEW_BINARY)
  MakePair("PARAVIEW", PARAVIEW_XML)
  MakePair("SURFACE_PARAVIEW", SURFACE_PARAVIEW_XML)
  MakePair("PARAVIEW_MULTIBLOCK", PARAVIEW_MULTIBLOCK)
  MakePair("RESTART_ASCII", RESTART_ASCII)
  MakePair("RESTART", RESTART_BINARY)
  MakePair("CGNS", CGNS)
  MakePair("STL", STL)
  MakePair("STL_BINARY", STL_BINARY)
};

/*!
 * \brief Return true if format is one of the Paraview options.
 */
inline bool isParaview(ENUM_OUTPUT format) {
  switch(format) {
    case PARAVIEW:
    case PARAVIEW_BINARY:
    case SURFACE_PARAVIEW:
    case SURFACE_PARAVIEW_BINARY:
    case PARAVIEW_XML:
    case SURFACE_PARAVIEW_XML:
    case PARAVIEW_MULTIBLOCK:
      return true;
    default:
      return false;
  }
}

/*!
 * \brief Return true if format is one of the Tecplot options.
 */
inline bool isTecplot(ENUM_OUTPUT format) {
  switch(format) {
    case TECPLOT:
    case TECPLOT_BINARY:
    case SURFACE_TECPLOT:
    case SURFACE_TECPLOT_BINARY:
      return true;
    default:
      return false;
  }
}

/*!
 * \brief Type of solution output file formats
 */
enum ENUM_TAB_OUTPUT {
  TAB_CSV = 1,            /*!< \brief Comma-separated values format for the solution output. */
  TAB_TECPLOT = 2         /*!< \brief Tecplot format for the solution output. */
};
static const MapType<string, ENUM_TAB_OUTPUT> TabOutput_Map = {
  MakePair("CSV", TAB_CSV)
  MakePair("TECPLOT", TAB_TECPLOT)
};

/*!
 * \brief Type of volume sensitivity file formats (inout to SU2_DOT)
 */
enum ENUM_SENSITIVITY {
  SU2_NATIVE = 1,       /*!< \brief SU2 native binary format for the volume sensitivity input. */
  UNORDERED_ASCII = 2   /*!< \brief Unordered ASCII list (x,y,z,dJ/dx,dJ/dy/dJ/dz) format for the volume sensitivity input. */
};
static const MapType<string, ENUM_SENSITIVITY> Sensitivity_Map = {
  MakePair("SU2_NATIVE", SU2_NATIVE)
  MakePair("UNORDERED_ASCII", UNORDERED_ASCII)
};

/*!
 * \brief Type of jump definition
 */
enum JUMP_DEFINITION {
  DIFFERENCE = 1,     /*!< \brief Jump given by a difference in values. */
  RATIO = 2           /*!< \brief Jump given by a ratio. */
};
static const MapType<string, JUMP_DEFINITION> Jump_Map = {
  MakePair("DIFFERENCE", DIFFERENCE)
  MakePair("RATIO", RATIO)
};

/*!
 * \brief Type of multigrid cycle
 */
enum MG_CYCLE {
  V_CYCLE = 0,        /*!< \brief V cycle. */
  W_CYCLE = 1,        /*!< \brief W cycle. */
  FULLMG_CYCLE = 2    /*!< \brief FullMG cycle. */
};
static const MapType<string, MG_CYCLE> MG_Cycle_Map = {
  MakePair("V_CYCLE", V_CYCLE)
  MakePair("W_CYCLE", W_CYCLE)
  MakePair("FULLMG_CYCLE", FULLMG_CYCLE)
};

/*!
 * \brief Type of solution output variables
 */
enum ENUM_OUTPUT_VARS {
  DENSITY = 1,      /*!< \brief Density. */
  VEL_X = 2,        /*!< \brief X-component of velocity. */
  VEL_Y = 3,        /*!< \brief Y-component of velocity. */
  VEL_Z = 4,        /*!< \brief Z-component of velocity. */
  PRESSURE = 5,     /*!< \brief Static pressure. */
  MACH = 6,         /*!< \brief Mach number. */
  TEMPERATURE = 7,  /*!< \brief Temperature. */
  LAM_VISC = 8,     /*!< \brief Laminar viscosity. */
  EDDY_VISC = 9     /*!< \brief Eddy viscosity. */
};
static const MapType<string, ENUM_OUTPUT_VARS> Output_Vars_Map = {
  MakePair("DENSITY", DENSITY)
  MakePair("VEL_X", VEL_X)
  MakePair("VEL_Y", VEL_Y)
  MakePair("VEL_Z", VEL_Z)
  MakePair("PRESSURE", PRESSURE)
  MakePair("MACH", MACH)
  MakePair("TEMPERATURE", TEMPERATURE)
  MakePair("LAM_VISC", LAM_VISC)
  MakePair("EDDY_VISC", EDDY_VISC)
};

/*!
 * \brief Types of design parameterizations
 */
enum ENUM_PARAM {
  NO_DEFORMATION = 0,         /*!< \brief No deformation. */
  TRANSLATION = 1,            /*!< \brief Surface movement as design variable. */
  ROTATION = 2,               /*!< \brief Surface rotation as design variable. */
  SCALE = 3,                  /*!< \brief Surface rotation as design variable. */
  FFD_SETTING = 10,           /*!< \brief No surface deformation. */
  FFD_CONTROL_POINT = 11,     /*!< \brief Free form deformation for 3D design (change a control point). */
  FFD_NACELLE = 12,           /*!< \brief Free form deformation for 3D design (change a control point). */
  FFD_GULL = 13,              /*!< \brief Free form deformation for 3D design (change a control point). */
  FFD_CAMBER = 14,            /*!< \brief Free form deformation for 3D design (camber change). */
  FFD_TWIST = 15,             /*!< \brief Free form deformation for 3D design (change the twist angle of a section). */
  FFD_THICKNESS = 16,         /*!< \brief Free form deformation for 3D design (thickness change). */
  FFD_ROTATION = 18,          /*!< \brief Free form deformation for 3D design (rotation around a line). */
  FFD_CONTROL_POINT_2D = 19,  /*!< \brief Free form deformation for 2D design (change a control point). */
  FFD_CAMBER_2D = 20,         /*!< \brief Free form deformation for 3D design (camber change). */
  FFD_THICKNESS_2D = 21,      /*!< \brief Free form deformation for 3D design (thickness change). */
  FFD_TWIST_2D = 22,          /*!< \brief Free form deformation for 3D design (camber change). */
  FFD_CONTROL_SURFACE = 23,   /*!< \brief Free form deformation for 3D design (control surface). */
  FFD_ANGLE_OF_ATTACK = 24,   /*!< \brief Angle of attack for FFD problem. */
  HICKS_HENNE = 30,           /*!< \brief Hicks-Henne bump function for airfoil deformation. */
  PARABOLIC = 31,             /*!< \brief Parabolic airfoil definition as design variables. */
  NACA_4DIGITS = 32,          /*!< \brief The four digits NACA airfoil family as design variables. */
  AIRFOIL = 33,               /*!< \brief Airfoil definition as design variables. */
  CST = 34,                   /*!< \brief CST method with Kulfan parameters for airfoil deformation. */
  SURFACE_BUMP = 35,          /*!< \brief Surfacebump function for flat surfaces deformation. */
  SURFACE_FILE = 36,          /*!< \brief Nodal coordinates for surface set using a file (external parameterization). */
  DV_EFIELD = 40,             /*!< \brief Electric field in deformable membranes. */
  DV_YOUNG = 41,
  DV_POISSON = 42,
  DV_RHO = 43,
  DV_RHO_DL = 44,
  TRANSLATE_GRID = 50,        /*!< \brief Translate the volume grid. */
  ROTATE_GRID = 51,           /*!< \brief Rotate the volume grid */
  SCALE_GRID = 52,            /*!< \brief Scale the volume grid. */
  ANGLE_OF_ATTACK = 101       /*!< \brief Angle of attack for airfoils. */
};
static const MapType<string, ENUM_PARAM> Param_Map = {
  MakePair("FFD_SETTING", FFD_SETTING)
  MakePair("FFD_CONTROL_POINT_2D", FFD_CONTROL_POINT_2D)
  MakePair("FFD_TWIST_2D", FFD_TWIST_2D)
  MakePair("FFD_ANGLE_OF_ATTACK", FFD_ANGLE_OF_ATTACK)
  MakePair("FFD_CAMBER_2D", FFD_CAMBER_2D)
  MakePair("FFD_THICKNESS_2D", FFD_THICKNESS_2D)
  MakePair("HICKS_HENNE", HICKS_HENNE)
  MakePair("SURFACE_BUMP", SURFACE_BUMP)
  MakePair("ANGLE_OF_ATTACK", ANGLE_OF_ATTACK)
  MakePair("NACA_4DIGITS", NACA_4DIGITS)
  MakePair("TRANSLATION", TRANSLATION)
  MakePair("ROTATION", ROTATION)
  MakePair("SCALE", SCALE)
  MakePair("FFD_CONTROL_POINT", FFD_CONTROL_POINT)
  MakePair("FFD_ROTATION", FFD_ROTATION)
  MakePair("FFD_CONTROL_SURFACE", FFD_CONTROL_SURFACE)
  MakePair("FFD_NACELLE", FFD_NACELLE)
  MakePair("FFD_GULL", FFD_GULL)
  MakePair("FFD_TWIST", FFD_TWIST)
  MakePair("FFD_CAMBER", FFD_CAMBER)
  MakePair("FFD_THICKNESS", FFD_THICKNESS)
  MakePair("PARABOLIC", PARABOLIC)
  MakePair("AIRFOIL", AIRFOIL)
  MakePair("SURFACE_FILE", SURFACE_FILE)
  MakePair("NO_DEFORMATION", NO_DEFORMATION)
  MakePair("CST", CST)
  MakePair("ELECTRIC_FIELD", DV_EFIELD)
  MakePair("YOUNG_MODULUS", DV_YOUNG)
  MakePair("POISSON_RATIO", DV_POISSON)
  MakePair("STRUCTURAL_DENSITY", DV_RHO)
  MakePair("DEAD_WEIGHT", DV_RHO_DL)
  MakePair("TRANSLATE_GRID", TRANSLATE_GRID)
  MakePair("ROTATE_GRID", ROTATE_GRID)
  MakePair("SCALE_GRID", SCALE_GRID)
};

/*!
 * \brief Types of FFD Blending function
 */
enum ENUM_FFD_BLENDING{
  BSPLINE_UNIFORM = 0,  /*!< \brief BSpline blending */
  BEZIER = 1,           /*!< \brief Bezier blending */
};
static const MapType<string, ENUM_FFD_BLENDING> Blending_Map = {
  MakePair("BSPLINE_UNIFORM", BSPLINE_UNIFORM)
  MakePair("BEZIER", BEZIER)
};

/*!
 * \brief Types of solvers for solving linear systems
 */
enum ENUM_LINEAR_SOLVER {
  CONJUGATE_GRADIENT,   /*!< \brief Preconditionated conjugate gradient method for grid deformation. */
  FGMRES,               /*!< \brief Flexible Generalized Minimal Residual method. */
  BCGSTAB,              /*!< \brief BCGSTAB - Biconjugate Gradient Stabilized Method (main solver). */
  RESTARTED_FGMRES,     /*!< \brief Flexible Generalized Minimal Residual method with restart. */
  SMOOTHER,             /*!< \brief Iterative smoother. */
  PASTIX_LDLT,          /*!< \brief PaStiX LDLT (complete) factorization. */
  PASTIX_LU,            /*!< \brief PaStiX LU (complete) factorization. */
};
static const MapType<string, ENUM_LINEAR_SOLVER> Linear_Solver_Map = {
  MakePair("CONJUGATE_GRADIENT", CONJUGATE_GRADIENT)
  MakePair("BCGSTAB", BCGSTAB)
  MakePair("FGMRES", FGMRES)
  MakePair("RESTARTED_FGMRES", RESTARTED_FGMRES)
  MakePair("SMOOTHER", SMOOTHER)
  MakePair("PASTIX_LDLT", PASTIX_LDLT)
  MakePair("PASTIX_LU", PASTIX_LU)
};

/*!
 * \brief Types surface continuity at the intersection with the FFD
 */
enum ENUM_FFD_CONTINUITY {
  DERIVATIVE_NONE = 0,    /*!< \brief No derivative continuity. */
  DERIVATIVE_1ST = 1,     /*!< \brief First derivative continuity. */
  DERIVATIVE_2ND = 2,     /*!< \brief Second derivative continuity. */
  USER_INPUT = 3          /*!< \brief User input. */
};
static const MapType<string, ENUM_FFD_CONTINUITY> Continuity_Map = {
  MakePair("NO_DERIVATIVE", DERIVATIVE_NONE)
  MakePair("1ST_DERIVATIVE", DERIVATIVE_1ST)
  MakePair("2ND_DERIVATIVE", DERIVATIVE_2ND)
  MakePair("USER_INPUT", USER_INPUT)
};

/*!
 * \brief Types of coordinates systems for the FFD
 */
enum ENUM_FFD_COORD_SYSTEM {
  CARTESIAN = 0,    /*!< \brief Cartesian coordinate system. */
  CYLINDRICAL = 1,  /*!< \brief Cylindrical coordinate system. */
  SPHERICAL = 2,    /*!< \brief Spherical coordinate system. */
  POLAR = 3         /*!< \brief Polar coordinate system. */
};
static const MapType<string, ENUM_FFD_COORD_SYSTEM> CoordSystem_Map = {
  MakePair("CARTESIAN", CARTESIAN)
  MakePair("CYLINDRICAL", CYLINDRICAL)
  MakePair("SPHERICAL", SPHERICAL)
  MakePair("POLAR", POLAR)
};

/*!
 * \brief Types of sensitivity smoothing
 */
enum ENUM_SENS_SMOOTHING {
  NO_SMOOTH = 0,  /*!< \brief No smoothing. */
  SOBOLEV = 1,    /*!< \brief Sobolev gradient smoothing. */
  BIGRID = 2      /*!< \brief Bi-grid technique smoothing. */
};
static const MapType<string, ENUM_SENS_SMOOTHING> Sens_Smoothing_Map = {
  MakePair("NONE", NO_SMOOTH)
  MakePair("SOBOLEV", SOBOLEV)
  MakePair("BIGRID", BIGRID)
};

/*!
 * \brief Types of preconditioners for the linear solver
 */
enum ENUM_LINEAR_SOLVER_PREC {
  JACOBI,         /*!< \brief Jacobi preconditioner. */
  LU_SGS,         /*!< \brief LU SGS preconditioner. */
  LINELET,        /*!< \brief Line implicit preconditioner. */
  ILU,            /*!< \brief ILU(k) preconditioner. */
  PASTIX_ILU=10,  /*!< \brief PaStiX ILU(k) preconditioner. */
  PASTIX_LU_P,    /*!< \brief PaStiX LU as preconditioner. */
  PASTIX_LDLT_P,  /*!< \brief PaStiX LDLT as preconditioner. */
};
static const MapType<string, ENUM_LINEAR_SOLVER_PREC> Linear_Solver_Prec_Map = {
  MakePair("JACOBI", JACOBI)
  MakePair("LU_SGS", LU_SGS)
  MakePair("LINELET", LINELET)
  MakePair("ILU", ILU)
  MakePair("PASTIX_ILU", PASTIX_ILU)
  MakePair("PASTIX_LU", PASTIX_LU_P)
  MakePair("PASTIX_LDLT", PASTIX_LDLT_P)
};

/*!
 * \brief Types of analytic definitions for various geometries
 */
enum ENUM_GEO_ANALYTIC {
  NO_GEO_ANALYTIC = 0,   /*!< \brief No analytic definition of the geometry. */
  NACA0012_AIRFOIL = 1,  /*!< \brief Use the analytical definition of the NACA0012 for doing the grid adaptation. */
  NACA4412_AIRFOIL = 2,  /*!< \brief Use the analytical definition of the NACA4412 for doing the grid adaptation. */
  CYLINDER = 3,          /*!< \brief Use the analytical definition of a cylinder for doing the grid adaptation. */
  BIPARABOLIC = 4        /*!< \brief Use the analytical definition of a biparabolic airfoil for doing the grid adaptation. */
};
static const MapType<string, ENUM_GEO_ANALYTIC> Geo_Analytic_Map = {
  MakePair("NONE", NO_GEO_ANALYTIC)
  MakePair("NACA0012_AIRFOIL", NACA0012_AIRFOIL)
  MakePair("NACA4412_AIRFOIL", NACA4412_AIRFOIL)
  MakePair("CYLINDER", CYLINDER)
  MakePair("BIPARABOLIC", BIPARABOLIC)
};

/*!
 * \brief Types of axis orientation
 */
enum ENUM_GEO_DESCRIPTION {
  TWOD_AIRFOIL = 0, /*!< \brief Airfoil analysis. */
  WING = 1,         /*!< \brief Wing analysis. */
  FUSELAGE = 2,     /*!< \brief Fuselage analysis. */
  NACELLE = 3       /*!< \brief Nacelle analysis. */
};
static const MapType<string, ENUM_GEO_DESCRIPTION> Geo_Description_Map = {
  MakePair("AIRFOIL", TWOD_AIRFOIL)
  MakePair("WING", WING)
  MakePair("FUSELAGE", FUSELAGE)
  MakePair("NACELLE", NACELLE)
};

/*!
 * \brief Types of schemes for unsteady computations
 */
enum class TIME_MARCHING {
  STEADY,           /*!< \brief A steady computation. */
  TIME_STEPPING,    /*!< \brief Use a time stepping strategy for unsteady computations. */
  DT_STEPPING_1ST,  /*!< \brief Use a dual time stepping strategy for unsteady computations (1st order). */
  DT_STEPPING_2ND,  /*!< \brief Use a dual time stepping strategy for unsteady computations (2nd order). */
  ROTATIONAL_FRAME, /*!< \brief Use a rotational source term. */
  HARMONIC_BALANCE, /*!< \brief Use a harmonic balance source term. */
};
static const MapType<string, TIME_MARCHING> TimeMarching_Map = {
  MakePair("NO", TIME_MARCHING::STEADY)
  MakePair("TIME_STEPPING", TIME_MARCHING::TIME_STEPPING)
  MakePair("DUAL_TIME_STEPPING-1ST_ORDER", TIME_MARCHING::DT_STEPPING_1ST)
  MakePair("DUAL_TIME_STEPPING-2ND_ORDER", TIME_MARCHING::DT_STEPPING_2ND)
  MakePair("HARMONIC_BALANCE", TIME_MARCHING::HARMONIC_BALANCE)
  MakePair("ROTATIONAL_FRAME", TIME_MARCHING::ROTATIONAL_FRAME)
};

/*!
 * \brief Types of element stiffnesses imposed for FEA mesh deformation
 */
enum ENUM_DEFORM_STIFFNESS {
  CONSTANT_STIFFNESS = 0,     /*!< \brief Impose a constant stiffness for each element (steel). */
  INVERSE_VOLUME = 1,         /*!< \brief Impose a stiffness for each element that is inversely proportional to cell volume. */
  SOLID_WALL_DISTANCE = 2     /*!< \brief Impose a stiffness for each element that is proportional to the distance from the solid surface. */
};
static const MapType<string, ENUM_DEFORM_STIFFNESS> Deform_Stiffness_Map = {
  MakePair("CONSTANT_STIFFNESS", CONSTANT_STIFFNESS)
  MakePair("INVERSE_VOLUME", INVERSE_VOLUME)
  MakePair("WALL_DISTANCE", SOLID_WALL_DISTANCE)
};

/*!
 * \brief The direct differentation variables.
 */
enum ENUM_DIRECTDIFF_VAR {
  NO_DERIVATIVE = 0,
  D_MACH = 1,         /*!< \brief Derivative w.r.t. the Mach number */
  D_AOA = 2,          /*!< \brief Derivative w.r.t. the angle of attack */
  D_PRESSURE = 3,     /*!< \brief Derivative w.r.t. the freestream pressure */
  D_TEMPERATURE = 4,  /*!< \brief Derivative w.r.t. the freestream temperature */
  D_DENSITY = 5,      /*!< \brief Derivative w.r.t. the freestream density */
  D_TURB2LAM = 6,     /*!< \brief Derivative w.r.t. the turb2lam */
  D_SIDESLIP = 7,     /*!< \brief Derivative w.r.t. the sideslip angle */
  D_VISCOSITY = 8,    /*!< \brief Derivative w.r.t. the viscosity */
  D_REYNOLDS = 9,     /*!< \brief Derivative w.r.t. the reynolds number */
  D_DESIGN = 10,      /*!< \brief Derivative w.r.t. the design?? */
  D_YOUNG = 11,       /*!< \brief Derivative w.r.t. the Young's modulus */
  D_POISSON = 12,     /*!< \brief Derivative w.r.t. the Poisson's ratio */
  D_RHO = 13,         /*!< \brief Derivative w.r.t. the solid density (inertial) */
  D_RHO_DL = 14,      /*!< \brief Derivative w.r.t. the density for dead loads */
  D_EFIELD = 15       /*!< \brief Derivative w.r.t. the electric field */
};
static const MapType<string, ENUM_DIRECTDIFF_VAR> DirectDiff_Var_Map = {
  MakePair("NONE", NO_DERIVATIVE)
  MakePair("MACH", D_MACH)
  MakePair("AOA", D_AOA)
  MakePair("PRESSURE", D_PRESSURE)
  MakePair("TEMPERATURE", D_TEMPERATURE)
  MakePair("DENSITY", D_DENSITY)
  MakePair("TURB2LAM", D_TURB2LAM)
  MakePair("SIDESLIP", D_SIDESLIP)
  MakePair("VISCOSITY", D_VISCOSITY)
  MakePair("REYNOLDS", D_REYNOLDS)
  MakePair("DESIGN_VARIABLES", D_DESIGN)
  MakePair("YOUNG_MODULUS", D_YOUNG)
  MakePair("POISSON_RATIO", D_POISSON)
  MakePair("STRUCTURAL_DENSITY", D_RHO)
  MakePair("STRUCTURAL_DEAD_LOAD", D_RHO_DL)
  MakePair("ELECTRIC_FIELD", D_EFIELD)
};


enum class RECORDING {
  CLEAR_INDICES,
  SOLUTION_VARIABLES,
  MESH_COORDS,
  MESH_DEFORM,
  SOLUTION_AND_MESH,
};

/*!
 * \brief Types of schemes for dynamic structural computations
 */
enum ENUM_DYNAMIC {
  STATIC = 0,     /*!< \brief A static structural computation. */
  DYNAMIC = 1     /*!< \brief Use a time stepping strategy for dynamic computations. */
};
static const MapType<string, ENUM_DYNAMIC> Dynamic_Map = {
  MakePair("NO", STATIC)
  MakePair("YES", DYNAMIC)
};

/*!
 * \brief Types of input file formats
 */
enum ENUM_INPUT_REF {
  SU2_REF = 1,              /*!< \brief SU2 input format (from a restart). */
  CUSTOM_REF = 2            /*!< \brief CGNS input format for the computational grid. */
};
static const MapType<string, ENUM_INPUT_REF> Input_Ref_Map = {
  MakePair("SU2", SU2_REF)
  MakePair("CUSTOM", CUSTOM_REF)
};

/*!
 * \brief Vertex-based quantities exchanged during periodic marker communications.
 */
enum PERIODIC_QUANTITIES {
  PERIODIC_NONE       ,  /*!< \brief No periodic communication required. */
  PERIODIC_VOLUME     ,  /*!< \brief Volume communication for summing total CV (periodic only). */
  PERIODIC_NEIGHBORS  ,  /*!< \brief Communication of the number of neighbors for centered schemes (periodic only). */
  PERIODIC_RESIDUAL   ,  /*!< \brief Residual and Jacobian communication (periodic only). */
  PERIODIC_LAPLACIAN  ,  /*!< \brief Undivided Laplacian communication for JST (periodic only). */
  PERIODIC_MAX_EIG    ,  /*!< \brief Maximum eigenvalue communication (periodic only). */
  PERIODIC_SENSOR     ,  /*!< \brief Dissipation sensor communication (periodic only). */
  PERIODIC_SOL_GG     ,  /*!< \brief Solution gradient communication for Green-Gauss (periodic only). */
  PERIODIC_PRIM_GG    ,  /*!< \brief Primitive gradient communication for Green-Gauss (periodic only). */
  PERIODIC_SOL_LS     ,  /*!< \brief Solution gradient communication for weighted Least Squares (periodic only). */
  PERIODIC_PRIM_LS    ,  /*!< \brief Primitive gradient communication for weighted Least Squares (periodic only). */
  PERIODIC_SOL_ULS    ,  /*!< \brief Solution gradient communication for unwieghted Least Squares (periodic only). */
  PERIODIC_PRIM_ULS   ,  /*!< \brief Primitive gradient communication for unweighted Least Squares (periodic only). */
  PERIODIC_SOL_GG_R   ,  /*!< \brief Same but reconstruction. */
  PERIODIC_PRIM_GG_R  ,  /*!< \brief Same but reconstruction. */
  PERIODIC_SOL_LS_R   ,  /*!< \brief Same but reconstruction. */
  PERIODIC_PRIM_LS_R  ,  /*!< \brief Same but reconstruction. */
  PERIODIC_SOL_ULS_R  ,  /*!< \brief Same but reconstruction. */
  PERIODIC_PRIM_ULS_R ,  /*!< \brief Same but reconstruction. */
  PERIODIC_LIM_SOL_1  ,  /*!< \brief Solution limiter communication phase 1 of 2 (periodic only). */
  PERIODIC_LIM_SOL_2  ,  /*!< \brief Solution limiter communication phase 2 of 2 (periodic only). */
  PERIODIC_LIM_PRIM_1 ,  /*!< \brief Primitive limiter communication phase 1 of 2 (periodic only). */
  PERIODIC_LIM_PRIM_2 ,  /*!< \brief Primitive limiter communication phase 2 of 2 (periodic only). */
  PERIODIC_IMPLICIT   ,  /*!< \brief Implicit update communication to ensure consistency across periodic boundaries. */
};

/*!
 * \brief Vertex-based quantities exchanged in MPI point-to-point communications.
 */
enum MPI_QUANTITIES {
  SOLUTION             ,  /*!< \brief Conservative solution communication. */
  SOLUTION_OLD         ,  /*!< \brief Conservative solution old communication. */
  SOLUTION_GRADIENT    ,  /*!< \brief Conservative solution gradient communication. */
  SOLUTION_GRAD_REC    ,  /*!< \brief Conservative solution reconstruction gradient communication. */
  SOLUTION_LIMITER     ,  /*!< \brief Conservative solution limiter communication. */
  SOLUTION_GEOMETRY    ,  /*!< \brief Geometry solution communication. */
  PRIMITIVE_GRADIENT   ,  /*!< \brief Primitive gradient communication. */
  PRIMITIVE_GRAD_REC   ,  /*!< \brief Primitive reconstruction gradient communication. */
  PRIMITIVE_LIMITER    ,  /*!< \brief Primitive limiter communication. */
  UNDIVIDED_LAPLACIAN  ,  /*!< \brief Undivided Laplacian communication. */
  MAX_EIGENVALUE       ,  /*!< \brief Maximum eigenvalue communication. */
  SENSOR               ,  /*!< \brief Dissipation sensor communication. */
  AUXVAR_GRADIENT      ,  /*!< \brief Auxiliary variable gradient communication. */
  COORDINATES          ,  /*!< \brief Vertex coordinates communication. */
  COORDINATES_OLD      ,  /*!< \brief Old vertex coordinates communication. */
  MAX_LENGTH           ,  /*!< \brief Maximum length communication. */
  GRID_VELOCITY        ,  /*!< \brief Grid velocity communication. */
  SOLUTION_EDDY        ,  /*!< \brief Turbulent solution plus eddy viscosity communication. */
  SOLUTION_MATRIX      ,  /*!< \brief Matrix solution communication. */
  SOLUTION_MATRIXTRANS ,  /*!< \brief Matrix transposed solution communication. */
  NEIGHBORS            ,  /*!< \brief Neighbor point count communication (for JST). */
  SOLUTION_FEA         ,  /*!< \brief FEA solution communication. */
  MESH_DISPLACEMENTS   ,  /*!< \brief Mesh displacements at the interface. */
  SOLUTION_TIME_N      ,  /*!< \brief Solution at time n. */
  SOLUTION_TIME_N1     ,  /*!< \brief Solution at time n-1. */
};

/*!
 * \brief MPI communication level
 */
enum COMM_LEVEL {
  COMM_NONE    = 0,   /*!< \brief Disable all MPI comms. Purely for testing, as results are incorrect. */
  COMM_MINIMAL = 1,   /*!< \brief Perform only the minimal set of MPI communications for correctness. Disables many console and output comms. */
  COMM_FULL    = 2    /*!< \brief Perform all MPI communications. */
};
static const MapType<string, COMM_LEVEL> Comm_Map = {
  MakePair("NONE",    COMM_NONE)
  MakePair("MINIMAL", COMM_MINIMAL)
  MakePair("FULL",    COMM_FULL)
};

/*!
 * \brief Types of filter kernels, initially intended for structural topology optimization applications
 */
enum class ENUM_FILTER_KERNEL {
  CONSTANT_WEIGHT,  /*!< \brief Uniform weight. */
  CONICAL_WEIGHT,   /*!< \brief Linear decay with distance from center point [Bruns and Tortorelli, 2001]. */
  GAUSSIAN_WEIGHT,  /*!< \brief Bell shape around center point [Bruns and Tortorelli, 2003]. */
  DILATE_MORPH,     /*!< \brief Continuous version of the dilate morphology operator [Sigmund 2007]. */
  ERODE_MORPH,      /*!< \brief Continuous version of the erode morphology operator [Sigmund 2007].*/
};
static const MapType<string, ENUM_FILTER_KERNEL> Filter_Kernel_Map = {
  MakePair("CONSTANT", ENUM_FILTER_KERNEL::CONSTANT_WEIGHT)
  MakePair("CONICAL", ENUM_FILTER_KERNEL::CONICAL_WEIGHT)
  MakePair("GAUSSIAN", ENUM_FILTER_KERNEL::GAUSSIAN_WEIGHT)
  MakePair("DILATE", ENUM_FILTER_KERNEL::DILATE_MORPH)
  MakePair("ERODE", ENUM_FILTER_KERNEL::ERODE_MORPH)
};

/*!
 * \brief Types of projection function, initially intended for structural topology optimization applications
 */
enum class ENUM_PROJECTION_FUNCTION {
  NONE,           /*!< \brief No projection. */
  HEAVISIDE_UP,   /*!< \brief Project values towards 1. */
  HEAVISIDE_DOWN, /*!< \brief Project values towards 0. */
};
static const MapType<string, ENUM_PROJECTION_FUNCTION> Projection_Function_Map = {
  MakePair("NO_PROJECTION", ENUM_PROJECTION_FUNCTION::NONE)
  MakePair("HEAVISIDE_UP", ENUM_PROJECTION_FUNCTION::HEAVISIDE_UP)
  MakePair("HEAVISIDE_DOWN", ENUM_PROJECTION_FUNCTION::HEAVISIDE_DOWN)
};

/*!
 * \brief the different validation solution
 */
enum ENUM_VERIFICATION_SOLUTIONS {
  NO_VERIFICATION_SOLUTION =  0,       /*!< \brief No verification solution, standard solver mode. */
  INVISCID_VORTEX          =  1,       /*!< \brief Inviscid vortex. Exact solution of the unsteady Euler equations. */
  RINGLEB                  =  2,       /*!< \brief Ringleb flow. Exact solution of the steady Euler equations. */
  NS_UNIT_QUAD             = 31,       /*!< \brief Exact solution of the laminar Navier Stokes equations without heat conduction. */
  TAYLOR_GREEN_VORTEX      = 32,       /*!< \brief Taylor Green Vortex. */
  INC_TAYLOR_GREEN_VORTEX  = 33,       /*!< \brief Incompressible Taylor Green Vortex (2D). */
  MMS_NS_UNIT_QUAD         = 61,       /*!< \brief Manufactured solution of the laminar Navier Stokes equations on a unit quad. */
  MMS_NS_UNIT_QUAD_WALL_BC = 62,       /*!< \brief Manufactured solution of the laminar Navier Stokes equations on a unit quad with wall BC's. */
  MMS_NS_TWO_HALF_CIRCLES  = 63,       /*!< \brief Manufactured solution of the laminar Navier Stokes equations between two half circles. */
  MMS_NS_TWO_HALF_SPHERES  = 64,       /*!< \brief Manufactured solution of the laminar Navier Stokes equations between two half spheres. */
  MMS_INC_EULER            = 65,       /*!< \brief Manufactured solution of the incompressible Euler equations. */
  MMS_INC_NS               = 66,       /*!< \brief Manufactured solution of the laminar incompressible Navier Stokes equations. */
  USER_DEFINED_SOLUTION    = 99,       /*!< \brief User defined solution. */
};
static const MapType<string, ENUM_VERIFICATION_SOLUTIONS> Verification_Solution_Map = {
  MakePair("NO_VERIFICATION_SOLUTION", NO_VERIFICATION_SOLUTION)
  MakePair("INVISCID_VORTEX",          INVISCID_VORTEX)
  MakePair("RINGLEB",                  RINGLEB)
  MakePair("NS_UNIT_QUAD",             NS_UNIT_QUAD)
  MakePair("TAYLOR_GREEN_VORTEX",      TAYLOR_GREEN_VORTEX)
  MakePair("INC_TAYLOR_GREEN_VORTEX",  INC_TAYLOR_GREEN_VORTEX)
  MakePair("MMS_NS_UNIT_QUAD",         MMS_NS_UNIT_QUAD)
  MakePair("MMS_NS_UNIT_QUAD_WALL_BC", MMS_NS_UNIT_QUAD_WALL_BC)
  MakePair("MMS_NS_TWO_HALF_CIRCLES",  MMS_NS_TWO_HALF_CIRCLES)
  MakePair("MMS_NS_TWO_HALF_SPHERES",  MMS_NS_TWO_HALF_SPHERES)
  MakePair("MMS_INC_EULER",            MMS_INC_EULER)
  MakePair("MMS_INC_NS",               MMS_INC_NS)
  MakePair("USER_DEFINED_SOLUTION",    USER_DEFINED_SOLUTION)
};

/*!
 * \brief Types of streamwise periodicity.
 */
enum class ENUM_STREAMWISE_PERIODIC {
  NONE,          /*!< \brief No streamwise periodic flow. */
  PRESSURE_DROP, /*!< \brief Prescribed pressure drop. */
  MASSFLOW,      /*!< \brief Prescribed massflow. */
};
static const MapType<string, ENUM_STREAMWISE_PERIODIC> Streamwise_Periodic_Map = {
  MakePair("NONE",          ENUM_STREAMWISE_PERIODIC::NONE)
  MakePair("PRESSURE_DROP", ENUM_STREAMWISE_PERIODIC::PRESSURE_DROP)
  MakePair("MASSFLOW",      ENUM_STREAMWISE_PERIODIC::MASSFLOW)
};

/*!
 * \brief Container to hold Variables for streamwise Periodic flow as they are often used together in places.
 */
struct StreamwisePeriodicValues {
  su2double Streamwise_Periodic_PressureDrop;       /*!< \brief Value of prescribed pressure drop [Pa] which results in an artificial body force vector. */
  su2double Streamwise_Periodic_MassFlow;           /*!< \brief Value of current massflow [kg/s] which results in a delta p and therefore an artificial body force vector. */
  su2double Streamwise_Periodic_IntegratedHeatFlow; /*!< \brief Value of of the net sum of heatflow [W] into the domain. */
  su2double Streamwise_Periodic_InletTemperature;   /*!< \brief Area avg static Temp [K] at the periodic inlet. Used for adaptive outlet heatsink. */
};

#undef MakePair
/* END_CONFIG_ENUMS */

class COptionBase {
private:
  vector<string> value;
public:
  COptionBase() {};
  virtual  ~COptionBase() = 0;

  virtual string SetValue(vector<string> value){this->value = value; return "";}
  vector<string> GetValue() {return value;}
  virtual void SetDefault() = 0;

  string optionCheckMultipleValues(vector<string> & option_value, string type_id, string option_name) {
    if (option_value.size() != 1) {
      string newString;
      newString.append(option_name);
      newString.append(": multiple values for type ");
      newString.append(type_id);
      return newString;
    }
    return "";
  }

  string badValue(vector<string> & option_value, string type_id, string option_name) {
    string newString;
    newString.append(option_name);
    newString.append(": improper option value for type ");
    newString.append(type_id);
    return newString;
  }
};

inline COptionBase::~COptionBase() {}

#ifdef ENABLE_MAPS
#include "option_structure.inl"
#endif<|MERGE_RESOLUTION|>--- conflicted
+++ resolved
@@ -1459,14 +1459,9 @@
   SURFACE_SECONDARY = 53,       /*!< \brief Secondary flow strength objective function definition. */
   SURFACE_MOM_DISTORTION = 54,  /*!< \brief Momentum distortion objective function definition. */
   SURFACE_SECOND_OVER_UNIFORM = 55, /*!< \brief Secondary over uniformity (relative secondary strength) objective function definition. */
-<<<<<<< HEAD
-  SURFACE_PRESSURE_DROP = 56,   /*!< \brief Pressure drop objective function definition. */
-  CUSTOM_OBJFUNC = 31,          /*!< \brief Custom objective function definition. */
-=======
   SURFACE_PRESSURE_DROP = 56, 	/*!< \brief Pressure drop objective function definition. */
   CUSTOM_OBJFUNC = 31, 	        /*!< \brief Custom objective function definition. */
   AVG_NORMAL_VEL = 32,          /*!< \brief Mass-averaged normal velocity. */
->>>>>>> 8b43265b
   TOTAL_PRESSURE_LOSS = 39,
   KINETIC_ENERGY_LOSS = 40,
   TOTAL_EFFICIENCY = 41,
