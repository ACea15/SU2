/*!
 * \file option_structure.hpp
 * \brief Defines classes for referencing options for easy input in CConfig
 * \author J. Hicken, B. Tracey
 * \version 6.1.0 "Falcon"
 *
 * The current SU2 release has been coordinated by the
 * SU2 International Developers Society <www.su2devsociety.org>
 * with selected contributions from the open-source community.
 *
 * The main research teams contributing to the current release are:
 *  - Prof. Juan J. Alonso's group at Stanford University.
 *  - Prof. Piero Colonna's group at Delft University of Technology.
 *  - Prof. Nicolas R. Gauger's group at Kaiserslautern University of Technology.
 *  - Prof. Alberto Guardone's group at Polytechnic University of Milan.
 *  - Prof. Rafael Palacios' group at Imperial College London.
 *  - Prof. Vincent Terrapon's group at the University of Liege.
 *  - Prof. Edwin van der Weide's group at the University of Twente.
 *  - Lab. of New Concepts in Aeronautics at Tech. Institute of Aeronautics.
 *
 * Copyright 2012-2018, Francisco D. Palacios, Thomas D. Economon,
 *                      Tim Albring, and the SU2 contributors.
 *
 * SU2 is free software; you can redistribute it and/or
 * modify it under the terms of the GNU Lesser General Public
 * License as published by the Free Software Foundation; either
 * version 2.1 of the License, or (at your option) any later version.
 *
 * SU2 is distributed in the hope that it will be useful,
 * but WITHOUT ANY WARRANTY; without even the implied warranty of
 * MERCHANTABILITY or FITNESS FOR A PARTICULAR PURPOSE. See the GNU
 * Lesser General Public License for more details.
 *
 * You should have received a copy of the GNU Lesser General Public
 * License along with SU2. If not, see <http://www.gnu.org/licenses/>.
 */

#pragma once

#include "./mpi_structure.hpp"

#include <iostream>
#include <sstream>
#include <string>
#include <vector>
#include <map>
#include <cstdlib>
#include <algorithm>

using namespace std;

/*!
 * \class CCreateMap
 * \brief creates a map from a list by overloading operator()
 * \tparam T - the key type in the map
 * \tparam U - the mapped value type in the map
 * \author Boost.Assign and anonymous person on stackoverflow
 *
 * We need this to create static const maps that map strings to enum
 * types.  The implementation is based on the Boost.Assign library.  This
 * particular version is taken from
 * http://stackoverflow.com/questions/138600/initializing-a-static-stdmapint-int-in-c
 */
template <typename T, typename U>
class CCreateMap {
private:
  std::map<T, U> m_map;
public:
  CCreateMap(const T& key, const U& val) {
    m_map[key] = val;
  }
  CCreateMap<T, U>& operator()(const T& key, const U& val) {
    m_map[key] = val;
    return *this;
  }
  operator std::map<T, U>() {
    return m_map;
  }
};

/*!
 * \brief utility function for converting strings to uppercase
 * \param[in, out] str - string we want to convert
 */
inline void StringToUpperCase(string & str) {
  std::transform(str.begin(), str.end(), str.begin(), ::toupper);
}

/*!
 * \brief utility function for converting strings to uppercase
 * \param[in] str - string we want a copy of converted to uppercase
 * \returns a copy of str in uppercase
 */
inline string StringToUpperCase(const string & str) {
  string upp_str(str);
  std::transform(upp_str.begin(), upp_str.end(), upp_str.begin(), ::toupper);
  return upp_str;
}

/*!
 * \brief different software components of SU2
 */
enum SU2_COMPONENT {
  SU2_CFD = 1,	/*!< \brief Running the SU2_CFD software. */
  SU2_DEF = 2,	/*!< \brief Running the SU2_DEF software. */
  SU2_DOT = 3,	/*!< \brief Running the SU2_DOT software. */
  SU2_MSH = 4,	/*!< \brief Running the SU2_MSH software. */
  SU2_GEO = 5,	/*!< \brief Running the SU2_GEO software. */
  SU2_SOL = 6 	/*!< \brief Running the SU2_SOL software. */
};

const unsigned int EXIT_DIVERGENCE = 2; /*!< \brief Exit code (divergence). */

const unsigned int BUFSIZE = 3000000;		     /*!< \brief MPI buffer. */
const unsigned int MAX_PARAMETERS = 10;		   /*!< \brief Maximum number of parameters for a design variable definition. */
const unsigned int MAX_NUMBER_PERIODIC = 10; /*!< \brief Maximum number of periodic boundary conditions. */
const unsigned int MAX_STRING_SIZE = 200;    /*!< \brief Maximum number of domains. */
const unsigned int MAX_NUMBER_FFD = 10;	     /*!< \brief Maximum number of FFDBoxes for the FFD. */
const unsigned int MAX_SOLS = 7;		         /*!< \brief Maximum number of solutions at the same time (dimension of solution container array). */
const unsigned int MAX_TERMS = 6;		         /*!< \brief Maximum number of terms in the numerical equations (dimension of solver container array). */
const unsigned int MAX_TERMS_FEA = 10;       /*!< \brief Maximum number of terms in the numerical equations (dimension of solver container array). */
const unsigned int MAX_ZONES = 3;            /*!< \brief Maximum number of zones. */
const unsigned int MAX_FE_KINDS = 4;            	/*!< \brief Maximum number of Finite Elements. */
const unsigned int NO_RK_ITER = 0;		       /*!< \brief No Runge-Kutta iteration. */

const unsigned int OVERHEAD = 4; /*!< \brief Overhead space above nMarker when allocating space for boundary elems (MPI + periodic). */

const unsigned int MESH_0 = 0; /*!< \brief Definition of the finest grid level. */
const unsigned int MESH_1 = 1; /*!< \brief Definition of the finest grid level. */
const unsigned int ZONE_0 = 0; /*!< \brief Definition of the first grid domain. */
const unsigned int ZONE_1 = 1; /*!< \brief Definition of the second grid domain. */
<<<<<<< HEAD
=======
const unsigned int INST_0 = 0; /*!< \brief Definition of the first instance per grid level. */
>>>>>>> d3ea9da4

const su2double STANDARD_GRAVITY = 9.80665;           /*!< \brief Acceleration due to gravity at surface of earth. */

const su2double UNIVERSAL_GAS_CONSTANT = 8.3144598;  /*!< \brief Universal gas constant in J/(mol*K) */

const su2double EPS = 1.0E-16;		   /*!< \brief Error scale. */
const su2double TURB_EPS = 1.0E-16; /*!< \brief Turbulent Error scale. */

const su2double ONE2 = 0.5;			   /*!< \brief One divided by two. */
const su2double TWO3 = 2.0 / 3.0;	 /*!< \brief Two divided by three. */
const su2double FOUR3 = 4.0 / 3.0;  /*!< \brief Four divided by three. */

const su2double PI_NUMBER = 4.0 * atan(1.0);	/*!< \brief Pi number. */

const int MASTER_NODE = 0;			/*!< \brief Master node for MPI parallelization. */
const int SINGLE_NODE = 1;			/*!< \brief There is only a node in the MPI parallelization. */
const int SINGLE_ZONE = 1;			/*!< \brief There is only a zone. */

const unsigned short COMM_TYPE_UNSIGNED_LONG  = 1; /*!< \brief Communication type for unsigned long. */
const unsigned short COMM_TYPE_LONG           = 2; /*!< \brief Communication type for long. */
const unsigned short COMM_TYPE_UNSIGNED_SHORT = 3; /*!< \brief Communication type for unsigned short. */
const unsigned short COMM_TYPE_DOUBLE         = 4; /*!< \brief Communication type for double. */
const unsigned short COMM_TYPE_CHAR           = 5; /*!< \brief Communication type for char. */
const unsigned short COMM_TYPE_SHORT          = 6; /*!< \brief Communication type for short. */
const unsigned short COMM_TYPE_INT            = 7; /*!< \brief Communication type for int. */

const unsigned short N_ELEM_TYPES = 7;           /*!< \brief General output & CGNS defines. */
const unsigned short N_POINTS_LINE = 2;          /*!< \brief General output & CGNS defines. */
const unsigned short N_POINTS_TRIANGLE = 3;      /*!< \brief General output & CGNS defines. */
const unsigned short N_POINTS_QUADRILATERAL = 4; /*!< \brief General output & CGNS defines. */
const unsigned short N_POINTS_TETRAHEDRON = 4;   /*!< \brief General output & CGNS defines. */
const unsigned short N_POINTS_HEXAHEDRON = 8;    /*!< \brief General output & CGNS defines. */
const unsigned short N_POINTS_PYRAMID = 5;       /*!< \brief General output & CGNS defines. */
const unsigned short N_POINTS_PRISM = 6;         /*!< \brief General output & CGNS defines. */

/*!
 * \brief Boolean answers
 */
enum ANSWER {
  NONE = 0,
  NO = 0,    /*!< \brief Boolean definition of no. */
  YES = 1	/*!< \brief Boolean definition of yes. */
};

/*!
 * \brief Verbosity level
 */
enum VERB_LEVEL {
  VERB_NONE = 0,   /*!< \brief No verbosity. */
  VERB_MEDIUM = 1,   /*!< \brief Medium level of verbosity. */
  VERB_HIGH = 2			/*!< \brief High level of verbosity. */
};
static const map<string, VERB_LEVEL> Verb_Map = CCreateMap<string, VERB_LEVEL>
("NONE", VERB_NONE)
("MEDIUM", VERB_MEDIUM)
("HIGH", VERB_HIGH);

/*!
 * \brief Average method for marker analyze
 */
enum AVERAGE_TYPE {
  AVERAGE_AREA = 1, /*!< \brief Area-weighted average. */
  AVERAGE_MASSFLUX = 2 /*!< \brief Mass-flux weighted average. */
};
static const map<string, AVERAGE_TYPE> Average_Map = CCreateMap<string, AVERAGE_TYPE>
("AREA", AVERAGE_AREA)
("MASSFLUX", AVERAGE_MASSFLUX);

/*!
 * \brief different solver types for the CFD component
 */
enum ENUM_SOLVER {
  NO_SOLVER = 0,						/*!< \brief Definition of no solver. */
  EULER = 1,							/*!< \brief Definition of the Euler's solver. */
  NAVIER_STOKES = 2,					/*!< \brief Definition of the Navier-Stokes' solver. */
  RANS = 3,								/*!< \brief Definition of the Reynolds-averaged Navier-Stokes' (RANS) solver. */
  POISSON_EQUATION = 4,       			/*!< \brief Definition of the poisson potential solver. */
  WAVE_EQUATION = 10,					/*!< \brief Definition of the wave solver. */
  HEAT_EQUATION_FVM = 28,     /*!< \brief Definition of the finite volume heat solver. */
  HEAT_EQUATION = 29,					/*!< \brief Definition of the heat solver. */
  FLUID_STRUCTURE_INTERACTION = 12,		/*!< \brief Definition of a FSI solver. */
  FEM_ELASTICITY = 13,					/*!< \brief Definition of a FEM solver. */
  ADJ_EULER = 18,						/*!< \brief Definition of the continuous adjoint Euler's solver. */
  ADJ_NAVIER_STOKES = 19,				/*!< \brief Definition of the continuous adjoint Navier-Stokes' solver. */
  ADJ_RANS = 20,						/*!< \brief Definition of the continuous adjoint Reynolds-averaged Navier-Stokes' (RANS) solver. */
  TEMPLATE_SOLVER = 30,                 /*!< \brief Definition of template solver. */
  ZONE_SPECIFIC = 31,          /*!< \brief Definition of a solver option that will induce a zone-wise definition once the driver is created. Not a reference to an own solver. */
  DISC_ADJ_EULER = 35,
  DISC_ADJ_RANS = 36,
  DISC_ADJ_NAVIER_STOKES = 37,
  DISC_ADJ_FEM = 40
};
/* BEGIN_CONFIG_ENUMS */
static const map<string, ENUM_SOLVER> Solver_Map = CCreateMap<string, ENUM_SOLVER>
("NONE", NO_SOLVER)
("EULER", EULER)
("NAVIER_STOKES", NAVIER_STOKES)
("RANS", RANS)
("POISSON_EQUATION", POISSON_EQUATION)
("ADJ_EULER", ADJ_EULER)
("ADJ_NAVIER_STOKES", ADJ_NAVIER_STOKES)
("ADJ_RANS", ADJ_RANS )
("WAVE_EQUATION", WAVE_EQUATION)
("HEAT_EQUATION_FVM", HEAT_EQUATION_FVM)
("HEAT_EQUATION", HEAT_EQUATION)
("ELASTICITY", FEM_ELASTICITY)
("DISC_ADJ_EULER", DISC_ADJ_EULER)
("DISC_ADJ_RANS", DISC_ADJ_RANS)
("DISC_ADJ_NAVIERSTOKES", DISC_ADJ_EULER)
("DISC_ADJ_FEM", DISC_ADJ_FEM)
("FLUID_STRUCTURE_INTERACTION", FLUID_STRUCTURE_INTERACTION)
("TEMPLATE_SOLVER", TEMPLATE_SOLVER)
("ZONE_SPECIFIC", ZONE_SPECIFIC);

/*!
 * \brief types of fluid solvers
 */
enum ENUM_FSI_FLUID_PROBLEM {
	  NO_SOLVER_FFSI = 0,			/*!< \brief Definition of no solver. */
	  EULER_FFSI = 1,				/*!< \brief Euler equations for the FSI problem */
	  NAVIER_STOKES_FFSI = 2,		/*!< \brief NS equations for the FSI problem */
	  RANS_FFSI = 3 				/*!< \brief RANS equations for the FSI problem */
};
static const map<string, ENUM_FSI_FLUID_PROBLEM> FSI_Fluid_Solver_Map = CCreateMap<string, ENUM_FSI_FLUID_PROBLEM>
("NONE", NO_SOLVER_FFSI)
("EULER", EULER_FFSI)
("NAVIER_STOKES", NAVIER_STOKES_FFSI)
("RANS", RANS_FFSI);

/*!
 * \brief types of structural solvers
 */
enum ENUM_FSI_STRUC_PROBLEM {
  NO_SOLVER_SFSI = 0,				/*!< \brief Definition of no solver. */
  FEM_ELASTICITY_SFSI = 13,		/*!< \brief Nonlinear elasticity equations for the FSI problem */
};
static const map<string, ENUM_FSI_STRUC_PROBLEM> FSI_Struc_Solver_Map = CCreateMap<string, ENUM_FSI_STRUC_PROBLEM>
("NONE", NO_SOLVER_SFSI)
("ELASTICITY", FEM_ELASTICITY_SFSI);

/*!
 * \brief Material geometric conditions
 */
enum ENUM_STRUCT_SOLVER {
	SMALL_DEFORMATIONS = 0,			/*!< \brief Definition of linear elastic material. */
	LARGE_DEFORMATIONS = 1,			/*!< \brief Definition of Neo-Hookean material. */
};
static const map<string, ENUM_STRUCT_SOLVER> Struct_Map = CCreateMap<string, ENUM_STRUCT_SOLVER>
("SMALL_DEFORMATIONS", SMALL_DEFORMATIONS)
("LARGE_DEFORMATIONS", LARGE_DEFORMATIONS);


/*!
 * \brief Material model
 */
enum ENUM_MATERIAL_MODEL {
	LINEAR_ELASTIC = 0,			/*!< \brief Definition of linear elastic material. */
	NEO_HOOKEAN = 1,			/*!< \brief Definition of Neo-Hookean material. */
	KNOWLES = 2,				/*!< \brief Definition of Knowles stored-energy potential */
	IDEAL_DE = 3				/*!< \brief Definition of ideal Dielectric Elastomer */
};
static const map<string, ENUM_MATERIAL_MODEL> Material_Map = CCreateMap<string, ENUM_MATERIAL_MODEL>
("LINEAR_ELASTIC", LINEAR_ELASTIC)
("NEO_HOOKEAN", NEO_HOOKEAN)
("KNOWLES", KNOWLES)
("IDEAL_DE", IDEAL_DE);

/*!
 * \brief Material compressibility
 */
enum ENUM_MAT_COMPRESS {
  COMPRESSIBLE_MAT = 0,		/*!< \brief Definition of compressible material. */
  NEARLY_INCOMPRESSIBLE_MAT = 1,	/*!< \brief Definition of nearly incompressible material. */
  INCOMPRESSIBLE_MAT = 2			/*!< \brief Definition of incompressible material. */
};
static const map<string, ENUM_MAT_COMPRESS> MatComp_Map = CCreateMap<string, ENUM_MAT_COMPRESS>
("COMPRESSIBLE", COMPRESSIBLE_MAT)
("NEARLY_INCOMPRESSIBLE", NEARLY_INCOMPRESSIBLE_MAT)
("INCOMPRESSIBLE", INCOMPRESSIBLE_MAT);

/*!
 * \brief types of interpolators
 */
enum ENUM_INTERPOLATOR {
  NEAREST_NEIGHBOR 	= 0,   	/*!< \brief Nearest Neigbhor interpolation */
  ISOPARAMETRIC 	= 1,	/*!< \brief Isoparametric interpolation */
  CONSISTCONSERVE 	= 2,	/*!< \brief Consistent & Conservative interpolation (S.A. Brown 1997). Utilizes Isoparametric interpolation. */
  WEIGHTED_AVERAGE  = 3, 	/*!< \brief Sliding Mesh Approach E. Rinaldi 2015 */
};

static const map<string, ENUM_INTERPOLATOR> Interpolator_Map = CCreateMap<string, ENUM_INTERPOLATOR>
("NEAREST_NEIGHBOR", NEAREST_NEIGHBOR)
("ISOPARAMETRIC",    ISOPARAMETRIC)
("CONSISTCONSERVE",  CONSISTCONSERVE)
("WEIGHTED_AVERAGE", WEIGHTED_AVERAGE);

/*!
 * \brief types of (coupling) transfers between distinct physical zones
 */

enum ENUM_TRANSFER {
  ZONES_ARE_EQUAL                   = 0,    /*!< \brief Zones are equal - no transfer. */
  NO_COMMON_INTERFACE               = 1,    /*!< \brief No common interface between the zones (geometrical). */
  NO_TRANSFER                       = 2,    /*!< \brief Zones may share a boundary, but still no coupling desired. */
  FLOW_TRACTION                     = 10,   /*!< \brief Flow traction coupling (between fluids and solids). */
  STRUCTURAL_DISPLACEMENTS          = 11,   /*!< \brief Structural displacements (between fluids and solids). */
  STRUCTURAL_DISPLACEMENTS_DISC_ADJ = 12,   /*!< \brief Adjoints of structural displacements (between fluids and solids). */
  SLIDING_INTERFACE                 = 13,   /*!< \brief Sliding interface (between fluids). */
  CONSERVATIVE_VARIABLES            = 14,   /*!< \brief General coupling that simply transfers the conservative variables (between same solvers). */
  MIXING_PLANE                      = 15,   /*!< \brief Mixing plane between fluids. */
  CONJUGATE_HEAT_FS                 = 16,   /*!< \brief Conjugate heat transfer (between compressible fluids and solids). */
  CONJUGATE_HEAT_WEAKLY_FS          = 17,   /*!< \brief Conjugate heat transfer (between incompressible fluids and solids). */
  CONJUGATE_HEAT_SF                 = 18,   /*!< \brief Conjugate heat transfer (between solids and compressible fluids). */
  CONJUGATE_HEAT_WEAKLY_SF          = 19,   /*!< \brief Conjugate heat transfer (between solids and incompressible fluids). */
};
static const map<string, ENUM_TRANSFER> Transfer_Map = CCreateMap<string, ENUM_TRANSFER>
("ZONES_ARE_EQUAL", ZONES_ARE_EQUAL)
("NO_COMMON_INTERFACE", NO_COMMON_INTERFACE)
("NO_TRANSFER", NO_TRANSFER)
("FLOW_TRACTION", FLOW_TRACTION)
("STRUCTURAL_DISPLACEMENTS", STRUCTURAL_DISPLACEMENTS)
("STRUCTURAL_DISPLACEMENTS_DISC_ADJ", STRUCTURAL_DISPLACEMENTS_DISC_ADJ)
("SLIDING_INTERFACE", SLIDING_INTERFACE)
("CONSERVATIVE_VARIABLES", CONSERVATIVE_VARIABLES)
("MIXING_PLANE", MIXING_PLANE)
("CONJUGATE_HEAT_FS", CONJUGATE_HEAT_FS)
("CONJUGATE_HEAT_WEAKLY_FS", CONJUGATE_HEAT_WEAKLY_FS)
("CONJUGATE_HEAT_SF", CONJUGATE_HEAT_SF)
("CONJUGATE_HEAT_WEAKLY_SF", CONJUGATE_HEAT_WEAKLY_SF);
/*!
 * \brief different regime modes
 */
enum ENUM_REGIME {
  COMPRESSIBLE = 0,			/*!< \brief Definition of compressible solver. */
  INCOMPRESSIBLE = 1,				/*!< \brief Definition of incompressible solver. */
};
static const map<string, ENUM_REGIME> Regime_Map = CCreateMap<string, ENUM_REGIME>
("COMPRESSIBLE", COMPRESSIBLE)
("INCOMPRESSIBLE", INCOMPRESSIBLE);

/*!
 * \brief different non-dimensional modes
 */
enum ENUM_KIND_NONDIM {
  DIMENSIONAL = 0,			    /*!< \brief Dimensional simulation (compressible or incompressible). */
  FREESTREAM_PRESS_EQ_ONE = 1, /*!< \brief Non-dimensional compressible simulation with freestream pressure equal to 1.0. */
  FREESTREAM_VEL_EQ_MACH = 2, /*!< \brief Non-dimensional compressible simulation with freestream velocity equal to Mach number. */
  FREESTREAM_VEL_EQ_ONE = 3, /*!< \brief Non-dimensional compressible simulation with freestream pressure equal to 1.0. */
  INITIAL_VALUES   = 4, /*!< \brief Non-dimensional incompressible simulation based on intial values for external flow. */
  REFERENCE_VALUES = 5 /*!< \brief Non-dimensional incompressible simulation based on custom reference values. */
};
static const map<string, ENUM_KIND_NONDIM> NonDim_Map = CCreateMap<string, ENUM_KIND_NONDIM>
("DIMENSIONAL", DIMENSIONAL)
("FREESTREAM_PRESS_EQ_ONE", FREESTREAM_PRESS_EQ_ONE)
("FREESTREAM_VEL_EQ_MACH",  FREESTREAM_VEL_EQ_MACH)
("FREESTREAM_VEL_EQ_ONE",   FREESTREAM_VEL_EQ_ONE)
("INITIAL_VALUES",   INITIAL_VALUES)
("REFERENCE_VALUES", REFERENCE_VALUES);

/*!
 * \brief different system of measurements
 */
enum ENUM_MEASUREMENTS {
  SI = 0,			/*!< \brief Definition of compressible solver. */
  US = 1				/*!< \brief Definition of incompressible solver. */
};
static const map<string, ENUM_MEASUREMENTS> Measurements_Map = CCreateMap<string, ENUM_MEASUREMENTS>
("SI", SI)
("US", US);

/*!
 * \brief different types of systems
 */
enum RUNTIME_TYPE {
  RUNTIME_FLOW_SYS = 2,			/*!< \brief One-physics case, the code is solving the flow equations(Euler and Navier-Stokes). */
  RUNTIME_TURB_SYS = 3,			/*!< \brief One-physics case, the code is solving the turbulence model. */
  RUNTIME_POISSON_SYS = 4,			/*!< \brief One-physics case, the code is solving the poissonal potential equation. */
  RUNTIME_ADJPOT_SYS = 5,		/*!< \brief One-physics case, the code is solving the adjoint potential flow equation. */
  RUNTIME_ADJFLOW_SYS = 6,		/*!< \brief One-physics case, the code is solving the adjoint equations is being solved (Euler and Navier-Stokes). */
  RUNTIME_ADJTURB_SYS = 7,		/*!< \brief One-physics case, the code is solving the adjoint turbulence model. */
  RUNTIME_WAVE_SYS = 8,		/*!< \brief One-physics case, the code is solving the wave equation. */
  RUNTIME_MULTIGRID_SYS = 14,   	/*!< \brief Full Approximation Storage Multigrid system of equations. */
  RUNTIME_FEA_SYS = 20,		/*!< \brief One-physics case, the code is solving the FEA equation. */
  RUNTIME_ADJFEA_SYS = 30,		/*!< \brief One-physics case, the code is solving the adjoint FEA equation. */
  RUNTIME_HEAT_SYS = 21,		/*!< \brief One-physics case, the code is solving the heat equation. */
  RUNTIME_TRANS_SYS = 22,			/*!< \brief One-physics case, the code is solving the turbulence model. */
};

const int FLOW_SOL = 0;		/*!< \brief Position of the mean flow solution in the solver container array. */
const int ADJFLOW_SOL = 1;	/*!< \brief Position of the continuous adjoint flow solution in the solver container array. */

const int TURB_SOL = 2;		/*!< \brief Position of the turbulence model solution in the solver container array. */
const int ADJTURB_SOL = 3;	/*!< \brief Position of the continuous adjoint turbulence solution in the solver container array. */

const int TRANS_SOL = 4;	/*!< \brief Position of the transition model solution in the solver container array. */
const int POISSON_SOL = 2;		/*!< \brief Position of the electronic potential solution in the solver container array. */
const int WAVE_SOL = 1;		/*!< \brief Position of the wave equation in the solution solver array. */
const int HEAT_SOL = 5;		/*!< \brief Position of the heat equation in the solution solver array. */

const int FEA_SOL = 0;			/*!< \brief Position of the FEA equation in the solution solver array. */
const int ADJFEA_SOL = 1;		/*!< \brief Position of the FEA adjoint equation in the solution solver array. */

const int TEMPLATE_SOL = 0;     /*!< \brief Position of the template solution. */

const int CONV_TERM = 0;	/*!< \brief Position of the convective terms in the numerics container array. */
const int VISC_TERM = 1;        /*!< \brief Position of the viscous terms in the numerics container array. */
const int SOURCE_FIRST_TERM = 2;        /*!< \brief Position of the first source term in the numerics container array. */
const int SOURCE_SECOND_TERM = 3;   /*!< \brief Position of the second source term in the numerics container array. */
const int CONV_BOUND_TERM = 4;       /*!< \brief Position of the convective boundary terms in the numerics container array. */
const int VISC_BOUND_TERM = 5;       /*!< \brief Position of the viscous boundary terms in the numerics container array. */

const int FEA_TERM = 0;			/*!< \brief Position of the finite element analysis terms in the numerics container array. */
const int DE_TERM = 1;			/*!< \brief Position of the dielectric terms in the numerics container array. */

const int MAT_NHCOMP  = 2;   /*!< \brief Position of the Neo-Hookean compressible material model. */
const int MAT_NHINC   = 3;   /*!< \brief Position of the Neo-Hookean incompressible material model. */
const int MAT_IDEALDE = 4;   /*!< \brief Position of the Ideal-DE material model. */
const int MAT_KNOWLES = 5;   /*!< \brief Position of the Knowles material model. */

const int INC_TERM = 2;      /*!< \brief Position of the incompressible term in the element container array. */

const int FEA_ADJ = 6;     /*!< \brief Position of the finite element analysis terms in the numerics container array. */
const int DE_ADJ = 7;			/*!< \brief Position of the dielectric adjoint terms in the numerics container array. */



/*!
 * \brief types of finite elements (in 2D or 3D)
 */

const int EL_TRIA = 0;		/*!< \brief Elements of three nodes (2D). */
const int EL_QUAD = 1;		/*!< \brief Elements of four nodes (2D). */

const int EL_TETRA = 0;		/*!< \brief Elements of four nodes (3D). */
const int EL_HEXA  = 1;		/*!< \brief Elements of eight nodes (3D). */
const int EL_PYRAM = 2;    /*!< \brief Elements of five nodes (3D). */
const int EL_PRISM = 3;    /*!< \brief Elements of six nodes (3D). */


/*!
 * \brief types of mathematical problem to solve
 */
enum ENUM_MATH_PROBLEM {
  DIRECT = 0,		/*!< \brief Direct problem */
  CONTINUOUS_ADJOINT = 1,		/*!< \brief Continuous adjoint problem */
  DISCRETE_ADJOINT = 2 /*< \brief AD-based discrete adjoint problem. */
};
static const map<string, ENUM_MATH_PROBLEM> Math_Problem_Map = CCreateMap<string, ENUM_MATH_PROBLEM>
("DIRECT", DIRECT)
("CONTINUOUS_ADJOINT", CONTINUOUS_ADJOINT)
("DISCRETE_ADJOINT", DISCRETE_ADJOINT);

/*!
 * \brief types of spatial discretizations
 */
enum ENUM_SPACE {
  NO_CONVECTIVE = 0, /*!< \brief No convective scheme is used. */
  SPACE_CENTERED = 1,		/*!< \brief Space centered convective numerical method. */
  SPACE_UPWIND = 2		/*!< \brief Upwind convective numerical method. */
};
static const map<string, ENUM_SPACE> Space_Map = CCreateMap<string, ENUM_SPACE>
("NONE", NO_CONVECTIVE)
("SPACE_CENTERED", SPACE_CENTERED)
("SPACE_UPWIND", SPACE_UPWIND);

/*!
 * \brief types of fluid model
 */
enum ENUM_FLUIDMODEL {
	STANDARD_AIR = 0,
	IDEAL_GAS = 1, /*!< \brief _____. */
	VW_GAS = 2,
	PR_GAS = 3,
  CONSTANT_DENSITY = 4,
  INC_IDEAL_GAS = 6

};

static const map<string, ENUM_FLUIDMODEL> FluidModel_Map = CCreateMap<string, ENUM_FLUIDMODEL>
("STANDARD_AIR", STANDARD_AIR)
("IDEAL_GAS", IDEAL_GAS)
("VW_GAS", VW_GAS)
("PR_GAS", PR_GAS)
("CONSTANT_DENSITY", CONSTANT_DENSITY)
("INC_IDEAL_GAS", INC_IDEAL_GAS);

/*!
 * \brief types of density models
 */
enum ENUM_DENSITYMODEL {
	CONSTANT = 0,
  BOUSSINESQ = 1,
	VARIABLE = 2
};

static const map<string, ENUM_DENSITYMODEL> DensityModel_Map = CCreateMap<string, ENUM_DENSITYMODEL>
("CONSTANT", CONSTANT)
("BOUSSINESQ", BOUSSINESQ)
("VARIABLE", VARIABLE);

/*!
 * \brief types of initialization option
 */

enum ENUM_INIT_OPTION {
	REYNOLDS = 0, /*!< \brief _____. */
	TD_CONDITIONS = 1

};

static const map<string, ENUM_INIT_OPTION> InitOption_Map = CCreateMap<string, ENUM_INIT_OPTION>
("REYNOLDS", REYNOLDS)
("TD_CONDITIONS", TD_CONDITIONS);

/*!
 * \brief types of initialization option
 */

enum ENUM_FREESTREAM_OPTION {
	TEMPERATURE_FS = 0, /*!< \brief _____. */
	DENSITY_FS = 1

};

static const map<string, ENUM_FREESTREAM_OPTION> FreeStreamOption_Map = CCreateMap<string, ENUM_FREESTREAM_OPTION>
("TEMPERATURE_FS", TEMPERATURE_FS)
("DENSITY_FS", DENSITY_FS);

/*!
 * \brief types of viscosity model
 */
enum ENUM_VISCOSITYMODEL {
	CONSTANT_VISCOSITY = 0, /*!< \brief _____. */
	SUTHERLAND = 1
};

static const map<string, ENUM_VISCOSITYMODEL> ViscosityModel_Map = CCreateMap<string, ENUM_VISCOSITYMODEL>
("CONSTANT_VISCOSITY", CONSTANT_VISCOSITY)
("SUTHERLAND", SUTHERLAND);

/*!
 * \brief types of thermal conductivity model
 */
enum ENUM_CONDUCTIVITYMODEL {
	CONSTANT_CONDUCTIVITY = 0, /*!< \brief _____. */
	CONSTANT_PRANDTL = 1
};

static const map<string, ENUM_CONDUCTIVITYMODEL> ConductivityModel_Map = CCreateMap<string, ENUM_CONDUCTIVITYMODEL>
("CONSTANT_CONDUCTIVITY", CONSTANT_CONDUCTIVITY)
("CONSTANT_PRANDTL", CONSTANT_PRANDTL);

/*!
 * \brief types of unsteady mesh motion
 */
enum ENUM_GRIDMOVEMENT {
  NO_MOVEMENT = 0, /*!< \brief Simulation on a static mesh. */
  DEFORMING = 1,		/*!< \brief Simulation with dynamically deforming meshes (plunging/pitching/rotation). */
  RIGID_MOTION = 2,		/*!< \brief Simulation with rigid mesh motion (plunging/pitching/rotation). */
  FLUID_STRUCTURE = 3,		/*!< \brief Fluid structure deformation. */
  EXTERNAL = 4,  /*!< \brief Arbitrary grid motion specified by external files at each time step. */
  EXTERNAL_ROTATION = 5,  /*!< \brief Arbitrary grid motion specified by external files at each time step with rigid rotation. */
  AEROELASTIC = 6,    /*!< \brief Simulation with aeroelastic motion. */
  MOVING_WALL = 7,    /*!< \brief Simulation with moving walls (translation/rotation). */
  ROTATING_FRAME = 8,    /*!< \brief Simulation in a rotating frame. */
  ELASTICITY = 9,    /*!< \brief Linear Elasticity. */
  AEROELASTIC_RIGID_MOTION = 10, /*!< \brief Simulation with rotation and aeroelastic motion. */
  STEADY_TRANSLATION = 11,    /*!< \brief Simulation in a steadily translating frame. */
  GUST = 12, /*!< \brief Simulation on a static mesh with a gust. */
  MOVING_HTP = 13,    /*!< \brief Simulation with moving HTP (rotation). */
  FLUID_STRUCTURE_STATIC = 14 /*!< \brief Fluid structure deformation with no grid velocity. */
};

static const map<string, ENUM_GRIDMOVEMENT> GridMovement_Map = CCreateMap<string, ENUM_GRIDMOVEMENT>
("NONE", NO_MOVEMENT)
("DEFORMING", DEFORMING)
("RIGID_MOTION", RIGID_MOTION)
("FLUID_STRUCTURE", FLUID_STRUCTURE)
("EXTERNAL", EXTERNAL)
("EXTERNAL_ROTATION", EXTERNAL_ROTATION)
("AEROELASTIC", AEROELASTIC)
("ROTATING_FRAME", ROTATING_FRAME)
("ELASTICITY", ELASTICITY)
("MOVING_WALL", MOVING_WALL)
("MOVING_HTP", MOVING_HTP)
("AEROELASTIC_RIGID_MOTION", AEROELASTIC_RIGID_MOTION)
("STEADY_TRANSLATION", STEADY_TRANSLATION)
("GUST", GUST)
("FLUID_STRUCTURE_STATIC", FLUID_STRUCTURE_STATIC);

/*!
 * \brief type of wind gusts
 */
enum ENUM_GUST_TYPE {
  NO_GUST = 0,      /*!< \brief _______. */
  TOP_HAT = 1,      /*!< \brief Top-hat function shaped gust  */
  SINE = 2,         /*!< \brief  Sine shaped gust */
  ONE_M_COSINE = 3, /*!< \brief  1-cosine shaped gust */
  VORTEX = 4,       /*!< \brief  A gust made from vortices */
  EOG = 5           /*!< \brief  An extreme operating gust */
};
static const map<string, ENUM_GUST_TYPE> Gust_Type_Map = CCreateMap<string, ENUM_GUST_TYPE>
("NONE", NO_GUST)
("TOP_HAT", TOP_HAT)
("SINE", SINE)
("ONE_M_COSINE", ONE_M_COSINE)
("VORTEX", VORTEX)
("EOG", EOG);

/*!
 * \brief type of wind direction
 */
enum ENUM_GUST_DIR {
  X_DIR = 0,        /*!< \brief _______. */
  Y_DIR = 1 		 /*!< \brief _______. */
};
static const map<string, ENUM_GUST_DIR> Gust_Dir_Map = CCreateMap<string, ENUM_GUST_DIR>
("X_DIR", X_DIR)
("Y_DIR", Y_DIR);

// If you add to ENUM_CENTERED, you must also add the option to ENUM_CONVECTIVE
/*!
 * \brief types of centered spatial discretizations
 */
enum ENUM_CENTERED {
  NO_CENTERED = 0,    /*!< \brief No centered scheme is used. */
  JST = 1,            /*!< \brief Jameson-Smith-Turkel centered numerical method. */
  LAX = 2,            /*!< \brief Lax-Friedrich centered numerical method. */
  JST_KE = 4          /*!< \brief Kinetic Energy preserving Jameson-Smith-Turkel centered numerical method. */
};
static const map<string, ENUM_CENTERED> Centered_Map = CCreateMap<string, ENUM_CENTERED>
("NONE", NO_CENTERED)
("JST", JST)
("JST_KE", JST_KE)
("LAX-FRIEDRICH", LAX);


// If you add to ENUM_UPWIND, you must also add the option to ENUM_CONVECTIVE
/*!
 * \brief types of upwind spatial discretizations
 */
enum ENUM_UPWIND {
  NO_UPWIND = 0,              /*!< \brief No upwind scheme is used. */
  ROE = 1,                    /*!< \brief Roe's upwind numerical method. */
  SCALAR_UPWIND = 2,          /*!< \brief Scalar upwind numerical method. */
  AUSM = 3,                   /*!< \brief AUSM numerical method. */
  HLLC = 4,                   /*!< \brief HLLC numerical method. */
  SW = 5,                     /*!< \brief Steger-Warming method. */
  MSW = 6,                    /*!< \brief Modified Steger-Warming method. */
  TURKEL = 7,                 /*!< \brief Roe-Turkel's upwind numerical method. */
  SLAU = 8,                   /*!< \brief Simple Low-Dissipation AUSM numerical method. */
  CUSP = 9,                   /*!< \brief Convective upwind and split pressure numerical method. */
  CONVECTIVE_TEMPLATE = 10,   /*!< \brief Template for new numerical method . */
  L2ROE = 11,                 /*!< \brief L2ROE numerical method . */
  LMROE = 12,                 /*!< \brief Rieper's Low Mach ROE numerical method . */
  SLAU2 = 13,                 /*!< \brief Simple Low-Dissipation AUSM 2 numerical method. */
  FDS = 14                    /*!< \brief Flux difference splitting upwind method (incompressible flows). */
};
static const map<string, ENUM_UPWIND> Upwind_Map = CCreateMap<string, ENUM_UPWIND>
("NONE", NO_UPWIND)
("ROE", ROE)
("TURKEL_PREC", TURKEL)
("AUSM", AUSM)
("SLAU", SLAU)
("HLLC", HLLC)
("SW", SW)
("MSW", MSW)
("CUSP", CUSP)
("SCALAR_UPWIND", SCALAR_UPWIND)
("CONVECTIVE_TEMPLATE", CONVECTIVE_TEMPLATE)
("L2ROE", L2ROE)
("LMROE", LMROE)
("SLAU2", SLAU2)
("FDS", FDS);


/*!
 * \brief types of slope limiters
 */
enum ENUM_LIMITER {
  NO_LIMITER           = 0, /*!< \brief No limiter. */
  VENKATAKRISHNAN      = 1,	/*!< \brief Slope limiter using Venkatakrisnan method (stencil formulation). */
  VENKATAKRISHNAN_WANG = 2,	/*!< \brief Slope limiter using Venkatakrisnan method, eps based on solution (stencil formulation). */
  BARTH_JESPERSEN      = 3, /*!< \brief Slope limiter using Barth-Jespersen method (stencil formulation). */
  VAN_ALBADA_EDGE      = 4, /*!< \brief Slope limiter using Van Albada method (edge formulation). */
  SHARP_EDGES          = 5, /*!< \brief Slope limiter using sharp edges. */
  WALL_DISTANCE        = 6  /*!< \brief Slope limiter using wall distance. */
};
static const map<string, ENUM_LIMITER> Limiter_Map = CCreateMap<string, ENUM_LIMITER>
("NONE", NO_LIMITER)
("VENKATAKRISHNAN", VENKATAKRISHNAN)
("VENKATAKRISHNAN_WANG", VENKATAKRISHNAN_WANG)
("BARTH_JESPERSEN", BARTH_JESPERSEN)
("VAN_ALBADA_EDGE", VAN_ALBADA_EDGE)
("SHARP_EDGES", SHARP_EDGES)
("WALL_DISTANCE", WALL_DISTANCE);

/*!
 * \brief types of turbulent models
 */
enum ENUM_TURB_MODEL {
  NO_TURB_MODEL = 0, /*!< \brief No turbulence model. */
  SA      = 1, /*!< \brief Kind of Turbulent model (Spalart-Allmaras). */
  SA_NEG  = 2, /*!< \brief Kind of Turbulent model (Spalart-Allmaras). */
  SST     = 3, /*!< \brief Kind of Turbulence model (Menter SST). */
  SA_E    = 4, /*!< \brief Kind of Turbulent model (Spalart-Allmaras Edwards). */
  SA_COMP = 5, /*!< \brief Kind of Turbulent model (Spalart-Allmaras Compressibility Correction). */
  SA_E_COMP = 6, /*!< \brief Kind of Turbulent model (Spalart-Allmaras Edwards with Compressibility Correction). */
};
static const map<string, ENUM_TURB_MODEL> Turb_Model_Map = CCreateMap<string, ENUM_TURB_MODEL>
("NONE", NO_TURB_MODEL)
("SA", SA)
("SA_NEG", SA_NEG)
("SST", SST)
("SA_E", SA_E)
("SA_COMP", SA_COMP)
("SA_E_COMP", SA_E_COMP);

/*!
 * \brief types of transition models
 */
enum ENUM_TRANS_MODEL {
  NO_TRANS_MODEL = 0,            /*!< \brief No transition model. */
  LM = 1,	/*!< \brief Kind of transition model (LM for Spalart-Allmaras). */
  BC = 2	/*!< \brief Kind of transition model (BAS-CAKMAKCIOGLU (BC) for Spalart-Allmaras). */
};
static const map<string, ENUM_TRANS_MODEL> Trans_Model_Map = CCreateMap<string, ENUM_TRANS_MODEL>
("NONE", NO_TRANS_MODEL)
("LM", LM)
("BC", BC); //BAS-CAKMAKCIOGLU

/*!
 * \brief types of hybrid RANS/LES models
 */
enum ENUM_HYBRIDRANSLES {
  NO_HYBRIDRANSLES = 0, /*!< \brief No turbulence model. */
  SA_DES   = 1, /*!< \brief Kind of Hybrid RANS/LES (SA - Detached Eddy Simulation (DES)). */
  SA_DDES  = 2,  /*!< \brief Kind of Hybrid RANS/LES (SA - Delayed DES (DDES) with Delta_max SGS ). */
  SA_ZDES  = 3,  /*!< \brief Kind of Hybrid RANS/LES (SA - Delayed DES (DDES) with Vorticity based SGS like Zonal DES). */
  SA_EDDES  = 4  /*!< \brief Kind of Hybrid RANS/LES (SA - Delayed DES (DDES) with Shear Layer Adapted SGS: Enhanced DDES). */
};
static const map<string, ENUM_HYBRIDRANSLES> HybridRANSLES_Map = CCreateMap<string, ENUM_HYBRIDRANSLES>
("NONE", NO_HYBRIDRANSLES)
("SA_DES", SA_DES)
("SA_DDES", SA_DDES)
("SA_ZDES", SA_ZDES)
("SA_EDDES", SA_EDDES);

/*!
 * \brief types of Roe Low Dissipation Schemes
 */
enum ENUM_ROELOWDISS {
    NO_ROELOWDISS = 0, /*!< \brief No Roe Low Dissipation model. */
    FD            = 1, /*!< \brief Numerical Blending based on DDES's F_d function */
    NTS           = 2, /*!< \brief Numerical Blending of Travin and Shur. */
    NTS_DUCROS    = 3,  /*!< \brief Numerical Blending of Travin and Shur + Ducros' Shock Sensor. */
    FD_DUCROS     = 4 /*!< \brief Numerical Blending based on DDES's F_d function + Ducros' Shock Sensor */
};
static const map<string, ENUM_ROELOWDISS> RoeLowDiss_Map = CCreateMap<string, ENUM_ROELOWDISS>
("NONE", NO_ROELOWDISS)
("FD", FD)
("NTS", NTS)
("NTS_DUCROS", NTS_DUCROS)
("FD_DUCROS", FD_DUCROS);

/*!
 * \brief types of wall functions.
 */
enum ENUM_WALL_FUNCTIONS {
  NO_WALL_FUNCTION          = 0,   /*!< \brief No wall function treatment, integration to the wall. Default behavior. */
  STANDARD_WALL_FUNCTION    = 1,   /*!< \brief Standard wall function. */
  ADAPTIVE_WALL_FUNCTION    = 2,   /*!< \brief Adaptive wall function. Formulation depends on y+. */
  SCALABLE_WALL_FUNCTION    = 3,   /*!< \brief Scalable wall function. */
  EQUILIBRIUM_WALL_MODEL    = 4,   /*!< \brief Equilibrium wall model for LES. */
  NONEQUILIBRIUM_WALL_MODEL = 5    /*!< \brief Non-equilibrium wall model for LES. */
};
static const map<string, ENUM_WALL_FUNCTIONS> Wall_Functions_Map = CCreateMap<string, ENUM_WALL_FUNCTIONS>
("NO_WALL_FUNCTION",          NO_WALL_FUNCTION)
("STANDARD_WALL_FUNCTION",    STANDARD_WALL_FUNCTION)
("ADAPTIVE_WALL_FUNCTION",    ADAPTIVE_WALL_FUNCTION)
("SCALABLE_WALL_FUNCTION",    SCALABLE_WALL_FUNCTION)
("EQUILIBRIUM_WALL_MODEL",    EQUILIBRIUM_WALL_MODEL)
("NONEQUILIBRIUM_WALL_MODEL", NONEQUILIBRIUM_WALL_MODEL);

/*!
 * \brief type of time integration schemes
 */
enum ENUM_TIME_INT {
  RUNGE_KUTTA_EXPLICIT = 1,	/*!< \brief Explicit Runge-Kutta time integration definition. */
  EULER_EXPLICIT = 2,   	/*!< \brief Explicit Euler time integration definition. */
  EULER_IMPLICIT = 3,   	/*!< \brief Implicit Euler time integration definition. */
  CLASSICAL_RK4_EXPLICIT = 4,   	/*!< \brief Calssical RK4 time integration definition. */
};
static const map<string, ENUM_TIME_INT> Time_Int_Map = CCreateMap<string, ENUM_TIME_INT>
("RUNGE-KUTTA_EXPLICIT", RUNGE_KUTTA_EXPLICIT)
("EULER_EXPLICIT", EULER_EXPLICIT)
("EULER_IMPLICIT", EULER_IMPLICIT)
("CLASSICAL_RK4_EXPLICIT", CLASSICAL_RK4_EXPLICIT);

/*!
 * \brief type of heat timestep calculation
 */
enum ENUM_HEAT_TIMESTEP {
  MINIMUM = 1, /*!< \brief Local time stepping based on minimum lambda.*/
  CONVECTIVE = 2, /*!< \brief Local time stepping based on convective spectral radius.*/
  VISCOUS = 3, /*!< \brief Local time stepping based on viscous spectral radius.*/
  BYFLOW = 4, /*!< \brief Unsing the mean solvers time step. */
};
static const map<string, ENUM_HEAT_TIMESTEP> Heat_TimeStep_Map = CCreateMap<string, ENUM_HEAT_TIMESTEP>
("LOCAL", MINIMUM)
("CONVECTIVE", CONVECTIVE)
("VISCOUS", VISCOUS)
("BYFLOW", BYFLOW);

/*!
 * \brief type of time integration schemes
 */
enum ENUM_TIME_INT_FEA {
  CD_EXPLICIT = 1,			/*!< \brief Support for implementing an explicit method. */
  NEWMARK_IMPLICIT = 2,   	/*!< \brief Implicit Newmark integration definition. */
  GENERALIZED_ALPHA = 3   		/*!< \brief Support for implementing another implicit method. */
};
static const map<string, ENUM_TIME_INT_FEA> Time_Int_Map_FEA = CCreateMap<string, ENUM_TIME_INT_FEA>
("CD_EXPLICIT", CD_EXPLICIT)
("NEWMARK_IMPLICIT", NEWMARK_IMPLICIT)
("GENERALIZED_ALPHA", GENERALIZED_ALPHA);

/*!
 * \brief type of time integration schemes
 */
enum ENUM_SPACE_ITE_FEA {
  NEWTON_RAPHSON = 1,			/*!< \brief Full Newton-Rapshon method. */
  MODIFIED_NEWTON_RAPHSON = 2   /*!< \brief Modified Newton-Raphson method. */
};
static const map<string, ENUM_SPACE_ITE_FEA> Space_Ite_Map_FEA = CCreateMap<string, ENUM_SPACE_ITE_FEA>
("NEWTON_RAPHSON", NEWTON_RAPHSON)
("MODIFIED_NEWTON_RAPHSON", MODIFIED_NEWTON_RAPHSON);

/*!
 * \brief types of transfer methods
 */
enum ENUM_TRANSFER_METHOD {
  BROADCAST_DATA = 1,	/*!< \brief Gather data on one processor and broadcast it into all of them, relating to global nodes. */
  SCATTER_DATA = 2,   	/*!< \brief Gather data on one processor and scatter it into the one that needs it. */
  ALLGATHER_DATA = 3,   /*!< \brief All processors gather data (this will be useful for operations over a group of data - averaging) */
};
static const map<string, ENUM_TRANSFER_METHOD> Transfer_Method_Map = CCreateMap<string, ENUM_TRANSFER_METHOD>
("BROADCAST_DATA", BROADCAST_DATA)
("SCATTER_DATA", SCATTER_DATA)
("ALLGATHER_DATA", ALLGATHER_DATA);

/*!
 * \brief types of schemes to compute the flow gradient
 */
enum ENUM_FLOW_GRADIENT {
  GREEN_GAUSS = 1,		/*!< \brief Gradients computation using Green Gauss theorem. */
  WEIGHTED_LEAST_SQUARES = 2	/*!< \brief Gradients computation using Weighted Least Squares. */
};
static const map<string, ENUM_FLOW_GRADIENT> Gradient_Map = CCreateMap<string, ENUM_FLOW_GRADIENT>
("GREEN_GAUSS", GREEN_GAUSS)
("WEIGHTED_LEAST_SQUARES", WEIGHTED_LEAST_SQUARES);

/*!
 * \brief types of action to take on a geometry structure
 */
enum GEOMETRY_ACTION {
  ALLOCATE = 0,     /*!<  \brief Allocate geometry structure. */
  UPDATE = 1       /*!<  \brief Update geometry structure (grid moving, adaptation, etc.). */
};

/*!
 * \brief types of action to perform when doing the geometry evaluation
 */
enum GEOMETRY_MODE {
  FUNCTION = 0,     /*!<  \brief Geometrical analysis. */
  GRADIENT = 1      /*!<  \brief Geometrical analysis and gradient using finite differences. */
};
static const map<string, GEOMETRY_MODE> GeometryMode_Map = CCreateMap<string, GEOMETRY_MODE>
("FUNCTION", FUNCTION)
("GRADIENT", GRADIENT);

/*!
 * \brief types of boundary conditions
 */
enum BC_TYPE {
  EULER_WALL = 1,		/*!< \brief Boundary Euler wall definition. */
  FAR_FIELD = 2,		/*!< \brief Boundary far-field definition. */
  SYMMETRY_PLANE = 3,   	/*!< \brief Boundary symmetry plane definition. */
  INLET_FLOW = 4,		/*!< \brief Boundary inlet flow definition. */
  OUTLET_FLOW = 5,		/*!< \brief Boundary outlet flow definition. */
  PERIODIC_BOUNDARY = 6,	/*!< \brief Periodic boundary definition. */
  NEARFIELD_BOUNDARY = 7,	/*!< \brief Near-Field boundary definition. */
  ELECTRODE_BOUNDARY = 8,	/*!< \brief Electrode boundary definition. */
  DIELEC_BOUNDARY = 9,	/*!< \brief Dipoisson boundary definition. */
  CUSTOM_BOUNDARY = 10,         /*!< \brief custom boundary definition. */
  INTERFACE_BOUNDARY = 11,	/*!< \brief Domain interface boundary definition. */
  DIRICHLET = 12,		/*!< \brief Boundary Euler wall definition. */
  NEUMANN = 13,		/*!< \brief Boundary Neumann definition. */
  DISPLACEMENT_BOUNDARY = 14,		/*!< \brief Boundary displacement definition. */
  LOAD_BOUNDARY = 15,		/*!< \brief Boundary Load definition. */
  FLOWLOAD_BOUNDARY = 16,		/*!< \brief Boundary Load definition. */
  SUPERSONIC_INLET = 19,		/*!< \brief Boundary supersonic inlet definition. */
  SUPERSONIC_OUTLET = 20,		/*!< \brief Boundary supersonic inlet definition. */
  ENGINE_INFLOW = 21,		/*!< \brief Boundary nacelle inflow. */
  ENGINE_EXHAUST = 22,		/*!< \brief Boundary nacelle exhaust. */
  RIEMANN_BOUNDARY= 24,   /*!< \brief Riemann Boundary definition. */
  ISOTHERMAL = 25,      /*!< \brief No slip isothermal wall boundary condition. */
  HEAT_FLUX  = 26,      /*!< \brief No slip constant heat flux wall boundary condition. */
  ACTDISK_INLET = 32,	/*!< \brief Actuator disk inlet boundary definition. */
  ACTDISK_OUTLET = 33,	/*!< \brief Actuator disk outlet boundary definition. */
  CLAMPED_BOUNDARY = 34,		/*!< \brief Clamped Boundary definition. */
  LOAD_DIR_BOUNDARY = 35,		/*!< \brief Boundary Load definition. */
  LOAD_SINE_BOUNDARY = 36,		/*!< \brief Sine-waveBoundary Load definition. */
  GILES_BOUNDARY= 37,   /*!< \brief Giles Boundary definition. */
  INTERNAL_BOUNDARY= 38,   /*!< \brief Internal Boundary definition. */
  FLUID_INTERFACE = 39,	/*!< \brief Domain interface definition. */
  DISP_DIR_BOUNDARY = 40,    /*!< \brief Boundary displacement definition. */
  DAMPER_BOUNDARY = 41,    /*!< \brief Damper. */
  CHT_WALL_INTERFACE = 50, /*!< \brief Domain interface definition. */
  SEND_RECEIVE = 99,		/*!< \brief Boundary send-receive definition. */
};


/*!
 * \brief different regime modes
 */
enum ENUM_2DFORM {
  PLANE_STRESS = 0,			/*!< \brief Definition of plane stress solver. */
  PLANE_STRAIN = 1			/*!< \brief Definition of plane strain solver. */
};
static const map<string, ENUM_2DFORM> ElasForm_2D = CCreateMap<string, ENUM_2DFORM>
("PLANE_STRESS", PLANE_STRESS)
("PLANE_STRAIN", PLANE_STRAIN);


/*!
 * \brief Kinds of relaxation for FSI problem
 */
enum ENUM_AITKEN {
  NO_RELAXATION = 0,			/*!< \brief No relaxation in the strongly coupled approach. */
  FIXED_PARAMETER = 1,			/*!< \brief Relaxation with a fixed parameter. */
  AITKEN_DYNAMIC = 2			/*!< \brief Relaxation using Aitken's dynamic parameter. */
};
static const map<string, ENUM_AITKEN> AitkenForm_Map = CCreateMap<string, ENUM_AITKEN>
("NONE", NO_RELAXATION)
("FIXED_PARAMETER", FIXED_PARAMETER)
("AITKEN_DYNAMIC", AITKEN_DYNAMIC);

/*!
 * \brief types of dynamic transfer methods
 */
enum ENUM_DYN_TRANSFER_METHOD {
  INSTANTANEOUS = 1,   /*!< \brief No ramp, load is transfer instantaneously. */
  POL_ORDER_1 = 2,     /*!< \brief The load is transferred using a ramp. */
  POL_ORDER_3 = 3,     /*!< \brief The load is transferred using an order 3 polynomial function */
  POL_ORDER_5 = 4,     /*!< \brief The load is transferred using an order 5 polynomial function */
  SIGMOID_10 = 5,      /*!< \brief The load is transferred using a sigmoid with parameter 10 */
  SIGMOID_20 = 6       /*!< \brief The load is transferred using a sigmoid with parameter 20 */
};
static const map<string, ENUM_DYN_TRANSFER_METHOD> Dyn_Transfer_Method_Map = CCreateMap<string, ENUM_DYN_TRANSFER_METHOD>
("INSTANTANEOUS", INSTANTANEOUS)
("RAMP", POL_ORDER_1)
("CUBIC", POL_ORDER_3)
("QUINTIC", POL_ORDER_5)
("SIGMOID_10", SIGMOID_10)
("SIGMOID_20", SIGMOID_20);


/*!
 * \brief Kinds of Design Variables for FEA problems 
 */
enum ENUM_DVFEA {
  NODV_FEA = 0,         /*!< \brief No design variable for FEA problems. */
  YOUNG_MODULUS = 1,		/*!< \brief Young modulus (E) as design variable. */
  POISSON_RATIO = 2,  	/*!< \brief Poisson ratio (Nu) as design variable. */
  DENSITY_VAL = 3,      /*!< \brief Density (Rho) as design variable. */
  DEAD_WEIGHT = 4,      /*!< \brief Dead Weight (Rho_DL) as design variable. */
  ELECTRIC_FIELD = 5    /*!< \brief Electric field (E) as design variable. */
};
static const map<string, ENUM_DVFEA> DVFEA_Map = CCreateMap<string, ENUM_DVFEA>
("NONE", NODV_FEA)
("YOUNG_MODULUS", YOUNG_MODULUS)
("POISSON_RATIO", POISSON_RATIO)
("DENSITY", DENSITY_VAL)
("DEAD_WEIGHT", DEAD_WEIGHT)
("ELECTRIC_FIELD", ELECTRIC_FIELD);


/*!
 * \brief types Riemann boundary treatments
 */
enum RIEMANN_TYPE {
  TOTAL_CONDITIONS_PT = 1,		/*!< \brief User specifies total pressure, total temperature, and flow direction. */
  DENSITY_VELOCITY = 2,         /*!< \brief User specifies density and velocity, and flow direction. */
  STATIC_PRESSURE = 3,           /*!< \brief User specifies static pressure. */
  TOTAL_SUPERSONIC_INFLOW = 4,	/*!< \brief User specifies total pressure, total temperature and Velocity components. */
  STATIC_SUPERSONIC_INFLOW_PT = 5, /*!< \brief User specifies static pressure, static temperature, and Mach components. */
  STATIC_SUPERSONIC_INFLOW_PD = 6, /*!< \brief User specifies static pressure, static temperature, and Mach components. */
  MIXING_IN = 7, /*!< \brief User does not specify anything information are retrieved from the other domain */
  MIXING_OUT = 8, /*!< \brief User does not specify anything information are retrieved from the other domain */
  SUPERSONIC_OUTFLOW = 9,
  RADIAL_EQUILIBRIUM = 10,
  TOTAL_CONDITIONS_PT_1D = 11,
  STATIC_PRESSURE_1D = 12,
  MIXING_IN_1D = 13,
  MIXING_OUT_1D =14
};

static const map<string, RIEMANN_TYPE> Riemann_Map = CCreateMap<string, RIEMANN_TYPE>
("TOTAL_CONDITIONS_PT", TOTAL_CONDITIONS_PT)
("DENSITY_VELOCITY", DENSITY_VELOCITY)
("STATIC_PRESSURE", STATIC_PRESSURE)
("TOTAL_SUPERSONIC_INFLOW", TOTAL_SUPERSONIC_INFLOW)
("STATIC_SUPERSONIC_INFLOW_PT", STATIC_SUPERSONIC_INFLOW_PT)
("STATIC_SUPERSONIC_INFLOW_PD", STATIC_SUPERSONIC_INFLOW_PD)
("MIXING_IN", MIXING_IN)
("MIXING_OUT", MIXING_OUT)
("MIXING_IN_1D", MIXING_IN_1D)
("MIXING_OUT_1D", MIXING_OUT_1D)
("SUPERSONIC_OUTFLOW", SUPERSONIC_OUTFLOW)
("RADIAL_EQUILIBRIUM", RADIAL_EQUILIBRIUM)
("TOTAL_CONDITIONS_PT_1D", TOTAL_CONDITIONS_PT_1D)
("STATIC_PRESSURE_1D", STATIC_PRESSURE_1D);


static const map<string, RIEMANN_TYPE> Giles_Map = CCreateMap<string, RIEMANN_TYPE>
("TOTAL_CONDITIONS_PT", TOTAL_CONDITIONS_PT)
("DENSITY_VELOCITY", DENSITY_VELOCITY)
("STATIC_PRESSURE", STATIC_PRESSURE)
("TOTAL_SUPERSONIC_INFLOW", TOTAL_SUPERSONIC_INFLOW)
("STATIC_SUPERSONIC_INFLOW_PT", STATIC_SUPERSONIC_INFLOW_PT)
("STATIC_SUPERSONIC_INFLOW_PD", STATIC_SUPERSONIC_INFLOW_PD)
("MIXING_IN", MIXING_IN)
("MIXING_OUT", MIXING_OUT)
("MIXING_IN_1D", MIXING_IN_1D)
("MIXING_OUT_1D", MIXING_OUT_1D)
("SUPERSONIC_OUTFLOW", SUPERSONIC_OUTFLOW)
("RADIAL_EQUILIBRIUM", RADIAL_EQUILIBRIUM)
("TOTAL_CONDITIONS_PT_1D", TOTAL_CONDITIONS_PT_1D)
("STATIC_PRESSURE_1D", STATIC_PRESSURE_1D);

/*!
 * \brief types of mixing process for averaging quantities at the boundaries.
 */
enum AVERAGEPROCESS_TYPE {
  ALGEBRAIC = 1,		/*!< \brief an algebraic average is computed at the boundary of interest. */
  AREA = 2,           /*!< \brief an area average is computed at the boundary of interest. */
  MIXEDOUT = 3,		 /*!< \brief an mixed-out average is computed at the boundary of interest. */
  MASSFLUX = 4           /*!< \brief a mass flow average is computed at the boundary of interest. */

};

static const map<string, AVERAGEPROCESS_TYPE> AverageProcess_Map = CCreateMap<string, AVERAGEPROCESS_TYPE>
("ALGEBRAIC", ALGEBRAIC)
("AREA", AREA)
("MIXEDOUT",  MIXEDOUT)
("MASSFLUX", MASSFLUX);

/*!
 * \brief types of mixing process for averaging quantities at the boundaries.
 */
enum MIXINGPLANE_INTERFACE_TYPE {
  MATCHING = 1,		/*!< \brief an algebraic average is computed at the boundary of interest. */
  NEAREST_SPAN = 2,           /*!< \brief an area average is computed at the boundary of interest. */
  LINEAR_INTERPOLATION = 3		 /*!< \brief an mixed-out average is computed at the boundary of interest. */
};

static const map<string, MIXINGPLANE_INTERFACE_TYPE> MixingPlaneInterface_Map = CCreateMap<string, MIXINGPLANE_INTERFACE_TYPE>
("MATCHING", MATCHING)
("NEAREST_SPAN",  NEAREST_SPAN)
("LINEAR_INTERPOLATION", LINEAR_INTERPOLATION);

/*!
 * \brief this option allow to compute the span-wise section in different ways.
 */
enum SPANWISE_TYPE {
  AUTOMATIC = 1,		/*!< \brief number of span-wise section are computed automatically */
  EQUISPACED = 2           /*!< \brief number of span-wise section are specified from the user */
};

static const map<string, SPANWISE_TYPE> SpanWise_Map = CCreateMap<string, SPANWISE_TYPE>
("AUTOMATIC", AUTOMATIC)
("EQUISPACED", EQUISPACED);

/*!
 * \brief types of mixing process for averaging quantities at the boundaries.
 */
enum TURBOMACHINERY_TYPE {
  AXIAL       = 1,		/*!< \brief axial turbomachinery. */
  CENTRIFUGAL = 2,    /*!< \brief centrifugal turbomachinery. */
  CENTRIPETAL = 3,		 /*!< \brief centripetal turbomachinery. */
  CENTRIPETAL_AXIAL = 4,		 /*!< \brief mixed flow turbine. */
  AXIAL_CENTRIFUGAL = 5		 /*!< \brief mixed flow turbine. */
};

static const map<string, TURBOMACHINERY_TYPE> TurboMachinery_Map = CCreateMap<string, TURBOMACHINERY_TYPE>
("AXIAL", AXIAL)
("CENTRIFUGAL", CENTRIFUGAL)
("CENTRIPETAL",  CENTRIPETAL)
("CENTRIPETAL_AXIAL",  CENTRIPETAL_AXIAL)
("AXIAL_CENTRIFUGAL",  AXIAL_CENTRIFUGAL);

///*!
// * \brief types of Turbomachinery performance indicators.
// */
//enum TURBO_PERFORMANCE_TYPE {
//  BLADE   = 1,		/*!< \brief Turbomachinery blade performances. */
//  STAGE = 2,      /*!< \brief Turbomachinery blade stage performances. */
//  TURBINE              = 3		/*!< \brief Turbomachinery turbine performances. */
//};
//
//static const map<string, TURBO_PERFORMANCE_TYPE> TurboPerformance_Map = CCreateMap<string, TURBO_PERFORMANCE_TYPE>
//("BLADE", BLADE)
//("STAGE", STAGE)
//("TURBINE", TURBINE);

/*!
 * \brief types of Turbomachinery performance flag.
 */
enum TURBO_MARKER_TYPE{
  INFLOW   = 1,		/*!< \brief flag for inflow marker for compute turboperformance. */
  OUTFLOW = 2     /*!< \brief flag for outflow marker for compute turboperformance. */
};

/*!
 * \brief types inlet boundary treatments
 */
enum INLET_TYPE {
  TOTAL_CONDITIONS = 1,		/*!< \brief User specifies total pressure, total temperature, and flow direction. */
  MASS_FLOW = 2,           /*!< \brief User specifies density and velocity (mass flow). */
  INPUT_FILE = 3,           /*!< \brief User specifies an input file. */
  VELOCITY_INLET = 4,       /*!< \brief Velocity inlet for an incompressible flow. */
  PRESSURE_INLET = 5        /*!< \brief Total pressure inlet for an incompressible flow. */
};
static const map<string, INLET_TYPE> Inlet_Map = CCreateMap<string, INLET_TYPE>
("TOTAL_CONDITIONS", TOTAL_CONDITIONS)
("MASS_FLOW", MASS_FLOW)
("INPUT_FILE", INPUT_FILE)
("VELOCITY_INLET", VELOCITY_INLET)
("PRESSURE_INLET", PRESSURE_INLET);

/*!
 * \brief types engine inflow boundary treatments
 */
enum ENGINE_INFLOW_TYPE {
  FAN_FACE_MACH = 1,	         /*!< \brief User specifies fan face mach number. */
  FAN_FACE_MDOT = 2,           /*!< \brief User specifies Static pressure. */
  FAN_FACE_PRESSURE = 3        /*!< \brief User specifies Static pressure. */
};
static const map<string, ENGINE_INFLOW_TYPE> Engine_Inflow_Map = CCreateMap<string, ENGINE_INFLOW_TYPE>
("FAN_FACE_MACH", FAN_FACE_MACH)
("FAN_FACE_MDOT", FAN_FACE_MDOT)
("FAN_FACE_PRESSURE", FAN_FACE_PRESSURE);

/*!
 * \brief types actuator disk boundary treatments
 */
enum ACTDISK_TYPE {
  VARIABLES_JUMP = 1,		/*!< \brief User specifies the variables jump. */
  BC_THRUST = 2,     /*!< \brief User specifies the BC thrust. */
  NET_THRUST = 3,     /*!< \brief User specifies the Net thrust. */
  DRAG_MINUS_THRUST = 4,     /*!< \brief User specifies the D-T. */
  MASSFLOW = 5,     /*!< \brief User specifies the massflow. */
  POWER = 6     /*!< \brief User specifies the power. */
};
static const map<string, ACTDISK_TYPE> ActDisk_Map = CCreateMap<string, ACTDISK_TYPE>
("VARIABLES_JUMP", VARIABLES_JUMP)
("BC_THRUST", BC_THRUST)
("NET_THRUST", NET_THRUST)
("DRAG_MINUS_THRUST", DRAG_MINUS_THRUST)
("MASSFLOW", MASSFLOW)
("POWER", POWER);

/*!
 * \brief types of geometric entities based on VTK nomenclature
 */
enum GEO_TYPE {
  VERTEX = 1,   		/*!< \brief VTK nomenclature for defining a vertex element. */
  LINE = 3,			/*!< \brief VTK nomenclature for defining a line element. */
  TRIANGLE = 5, 		/*!< \brief VTK nomenclature for defining a triangle element. */
  QUADRILATERAL = 9,		/*!< \brief VTK nomenclature for defining a quadrilateral element. */
  TETRAHEDRON = 10,     	/*!< \brief VTK nomenclature for defining a tetrahedron element. */
  HEXAHEDRON = 12,      	/*!< \brief VTK nomenclature for defining a hexahedron element. */
  PRISM = 13,     		/*!< \brief VTK nomenclature for defining a prism element. */
  PYRAMID = 14  		/*!< \brief VTK nomenclature for defining a pyramid element. */
};

/*!
 * \brief types of objective functions
 */
enum ENUM_OBJECTIVE {
  DRAG_COEFFICIENT = 1, 	      /*!< \brief Drag objective function definition. */
  LIFT_COEFFICIENT = 2, 	      /*!< \brief Lift objective function definition. */
  SIDEFORCE_COEFFICIENT = 3,	  /*!< \brief Side force objective function definition. */
  EFFICIENCY = 4,		            /*!< \brief Efficiency objective function definition. */
  INVERSE_DESIGN_PRESSURE = 5,	/*!< \brief Pressure objective function definition (inverse design). */
  INVERSE_DESIGN_HEATFLUX = 6,  /*!< \brief Heat flux objective function definition (inverse design). */
  TOTAL_HEATFLUX = 7,           /*!< \brief Total heat flux. */
  MAXIMUM_HEATFLUX = 8,         /*!< \brief Maximum heat flux. */
  MOMENT_X_COEFFICIENT = 9,	    /*!< \brief Pitching moment objective function definition. */
  MOMENT_Y_COEFFICIENT = 10,    /*!< \brief Rolling moment objective function definition. */
  MOMENT_Z_COEFFICIENT = 11,    /*!< \brief Yawing objective function definition. */
  EQUIVALENT_AREA = 12,		      /*!< \brief Equivalent area objective function definition. */
  NEARFIELD_PRESSURE = 13,	    /*!< \brief NearField Pressure objective function definition. */
  FORCE_X_COEFFICIENT = 14,	    /*!< \brief X-direction force objective function definition. */
  FORCE_Y_COEFFICIENT = 15,	    /*!< \brief Y-direction force objective function definition. */
  FORCE_Z_COEFFICIENT = 16,	    /*!< \brief Z-direction force objective function definition. */
  THRUST_COEFFICIENT = 17,		  /*!< \brief Thrust objective function definition. */
  TORQUE_COEFFICIENT = 18,		  /*!< \brief Torque objective function definition. */
  FIGURE_OF_MERIT = 19,		      /*!< \brief Rotor Figure of Merit objective function definition. */
  SURFACE_TOTAL_PRESSURE = 28, 	    /*!< \brief Total Pressure objective function definition. */
  SURFACE_STATIC_PRESSURE = 29,      /*!< \brief Static Pressure objective function definition. */
  SURFACE_MASSFLOW = 30,           /*!< \brief Mass Flow Rate objective function definition. */
  SURFACE_MACH = 51,           /*!< \brief Mach number objective function definition. */
  SURFACE_UNIFORMITY = 52,           /*!< \brief Flow uniformity objective function definition. */
  SURFACE_SECONDARY = 53,           /*!< \brief Secondary flow strength objective function definition. */
  SURFACE_MOM_DISTORTION = 54,           /*!< \brief Momentum distortion objective function definition. */
  SURFACE_SECOND_OVER_UNIFORM = 55,   /*!< \brief Secondary over uniformity (relative secondary strength) objective function definition. */
  SURFACE_PRESSURE_DROP = 56, 	    /*!< \brief Pressure drop objective function definition. */
  CUSTOM_OBJFUNC = 31, 	           /*!< \brief Custom objective function definition. */
  TOTAL_PRESSURE_LOSS = 39,
  KINETIC_ENERGY_LOSS = 40,
  TOTAL_EFFICIENCY = 41,
  TOTAL_STATIC_EFFICIENCY = 42,
  EULERIAN_WORK = 43,
  TOTAL_ENTHALPY_IN = 44,
  FLOW_ANGLE_IN = 45,
  FLOW_ANGLE_OUT = 46,
  MASS_FLOW_IN = 47,
  MASS_FLOW_OUT = 48,
  PRESSURE_RATIO = 49,
  ENTROPY_GENERATION = 50,
  REFERENCE_GEOMETRY=60,          /*!<\brief Norm of displacements with respect to target geometry. */
  REFERENCE_NODE=61               /*!<\brief Objective function defined as the difference of a particular node respect to a reference position. */
};

static const map<string, ENUM_OBJECTIVE> Objective_Map = CCreateMap<string, ENUM_OBJECTIVE>
("DRAG", DRAG_COEFFICIENT)
("LIFT", LIFT_COEFFICIENT)
("SIDEFORCE", SIDEFORCE_COEFFICIENT)
("EFFICIENCY", EFFICIENCY)
("INVERSE_DESIGN_PRESSURE", INVERSE_DESIGN_PRESSURE)
("INVERSE_DESIGN_HEATFLUX", INVERSE_DESIGN_HEATFLUX)
("MOMENT_X", MOMENT_X_COEFFICIENT)
("MOMENT_Y", MOMENT_Y_COEFFICIENT)
("MOMENT_Z", MOMENT_Z_COEFFICIENT)
("EQUIVALENT_AREA", EQUIVALENT_AREA)
("NEARFIELD_PRESSURE", NEARFIELD_PRESSURE)
("FORCE_X", FORCE_X_COEFFICIENT)
("FORCE_Y", FORCE_Y_COEFFICIENT)
("FORCE_Z", FORCE_Z_COEFFICIENT)
("THRUST", THRUST_COEFFICIENT)
("TORQUE", TORQUE_COEFFICIENT)
("TOTAL_HEATFLUX", TOTAL_HEATFLUX)
("MAXIMUM_HEATFLUX", MAXIMUM_HEATFLUX)
("FIGURE_OF_MERIT", FIGURE_OF_MERIT)
("SURFACE_TOTAL_PRESSURE", SURFACE_TOTAL_PRESSURE)
("SURFACE_STATIC_PRESSURE", SURFACE_STATIC_PRESSURE)
("SURFACE_MASSFLOW", SURFACE_MASSFLOW)
("SURFACE_MACH", SURFACE_MACH)
("SURFACE_UNIFORMITY", SURFACE_UNIFORMITY)
("SURFACE_SECONDARY", SURFACE_SECONDARY)
("SURFACE_MOM_DISTORTION", SURFACE_MOM_DISTORTION)
("SURFACE_SECOND_OVER_UNIFORM", SURFACE_SECOND_OVER_UNIFORM)
("SURFACE_PRESSURE_DROP", SURFACE_PRESSURE_DROP)
("CUSTOM_OBJFUNC", CUSTOM_OBJFUNC)
("TOTAL_EFFICIENCY", TOTAL_EFFICIENCY)
("TOTAL_STATIC_EFFICIENCY", TOTAL_STATIC_EFFICIENCY)
("TOTAL_PRESSURE_LOSS", TOTAL_PRESSURE_LOSS)
("EULERIAN_WORK", EULERIAN_WORK)
("TOTAL_ENTHALPY_IN", TOTAL_ENTHALPY_IN)
("FLOW_ANGLE_IN", FLOW_ANGLE_IN)
("FLOW_ANGLE_OUT", FLOW_ANGLE_OUT)
("MASS_FLOW_IN", MASS_FLOW_IN)
("MASS_FLOW_OUT", MASS_FLOW_OUT)
("PRESSURE_RATIO",  PRESSURE_RATIO)
("ENTROPY_GENERATION",  ENTROPY_GENERATION)
("KINETIC_ENERGY_LOSS", KINETIC_ENERGY_LOSS)
("REFERENCE_GEOMETRY", REFERENCE_GEOMETRY)
("REFERENCE_NODE", REFERENCE_NODE);

/*!
 * \brief types of residual criteria equations
 */

enum ENUM_RESIDUAL {
	RHO_RESIDUAL = 1, 	      /*!< \brief Rho equation residual criteria equation. */
	RHO_ENERGY_RESIDUAL = 2 	      /*!< \brief RhoE equation residual criteria equation. */
};

static const map<string, ENUM_RESIDUAL> Residual_Map = CCreateMap<string, ENUM_RESIDUAL>
("RHO", RHO_RESIDUAL)
("RHO_ENERGY", RHO_ENERGY_RESIDUAL);

/*!
 * \brief types of residual criteria for structural problems
 */

enum ENUM_RESFEM {
  RESFEM_RELATIVE = 1,         /*!< \brief Relative criteria: Res/Res0. */
  RESFEM_ABSOLUTE = 2          /*!< \brief Absolute criteria: abs(Res). */
};

static const map<string, ENUM_RESFEM> ResFem_Map = CCreateMap<string, ENUM_RESFEM>
("RELATIVE", RESFEM_RELATIVE)
("ABSOLUTE", RESFEM_ABSOLUTE);

/*!
 * \brief types of sensitivities to compute
 */
enum ENUM_SENS {
  SENS_GEOMETRY = 1,    	/*!< \brief Geometrical sensitivity. */
  SENS_MACH = 2,		/*!< \brief Mach number sensitivity. */
  SENS_AOA = 3, 		/*!< \brief Angle of attack sensitivity. */
  SENS_AOS = 4  		/*!< \brief Angle of Sideslip sensitivity. */
};
static const map<string, ENUM_SENS> Sens_Map = CCreateMap<string, ENUM_SENS>
("SENS_GEOMETRY", SENS_GEOMETRY)
("SENS_MACH", SENS_MACH)
("SENS_AOA", SENS_AOA)
("SENS_AOS", SENS_AOS);

/*!
 * \brief types of grid adaptation/refinement
 */
enum ENUM_ADAPT {
  NO_ADAPT = 0,                 /*!< \brief No grid adaptation. */
  FULL = 1,			/*!< \brief Do a complete grid refinement of all the computational grids. */
  FULL_FLOW = 2,		/*!< \brief Do a complete grid refinement of the flow grid. */
  FULL_ADJOINT = 3,		/*!< \brief Do a complete grid refinement of the adjoint grid. */
  GRAD_FLOW = 5,		/*!< \brief Do a gradient based grid adaptation of the flow grid. */
  GRAD_ADJOINT = 6,		/*!< \brief Do a gradient based grid adaptation of the adjoint grid. */
  GRAD_FLOW_ADJ = 7,		/*!< \brief Do a gradient based grid adaptation of the flow and adjoint grid. */
  COMPUTABLE = 9,		/*!< \brief Apply a computable error grid adaptation. */
  REMAINING = 10,		/*!< \brief Apply a remaining error grid adaptation. */
  WAKE = 12,			/*!< \brief Do a grid refinement on the wake. */
  SMOOTHING = 14,		/*!< \brief Do a grid smoothing of the geometry. */
  SUPERSONIC_SHOCK = 15,	/*!< \brief Do a grid smoothing. */
  PERIODIC = 17			/*!< \brief Add the periodic halo cells. */
};
static const map<string, ENUM_ADAPT> Adapt_Map = CCreateMap<string, ENUM_ADAPT>
("NONE", NO_ADAPT)
("FULL", FULL)
("FULL_FLOW", FULL_FLOW)
("FULL_ADJOINT", FULL_ADJOINT)
("GRAD_FLOW", GRAD_FLOW)
("GRAD_ADJOINT", GRAD_ADJOINT)
("GRAD_FLOW_ADJ", GRAD_FLOW_ADJ)
("COMPUTABLE", COMPUTABLE)
("REMAINING", REMAINING)
("WAKE", WAKE)
("SMOOTHING", SMOOTHING)
("SUPERSONIC_SHOCK", SUPERSONIC_SHOCK)
("PERIODIC", PERIODIC);

/*!
 * \brief types of input file formats
 */
enum ENUM_INPUT {
  SU2 = 1,                       /*!< \brief SU2 input format. */
  CGNS = 2                     /*!< \brief CGNS input format for the computational grid. */
};
static const map<string, ENUM_INPUT> Input_Map = CCreateMap<string, ENUM_INPUT>
("SU2", SU2)
("CGNS", CGNS);

const int CGNS_STRING_SIZE = 33;/*!< \brief Length of strings used in the CGNS format. */

/*!
 * \brief type of solution output file formats
 */
enum ENUM_OUTPUT {
  TECPLOT = 1,  		     /*!< \brief Tecplot format for the solution output. */
  TECPLOT_BINARY = 2,    /*!< \brief Tecplot binary format for the solution output. */
  FIELDVIEW = 3,  		   /*!< \brief FieldView format for the solution output. */
  FIELDVIEW_BINARY = 4,  /*!< \brief FieldView binary format for the solution output. */
  CSV = 5,			         /*!< \brief Comma-separated values format for the solution output. */
  CGNS_SOL = 6,  	     	 /*!< \brief CGNS format for the solution output. */
  PARAVIEW = 7,  		     /*!< \brief Paraview ASCII format for the solution output. */
  PARAVIEW_BINARY = 8    /*!< \brief Paraview binary format for the solution output. */
};
static const map<string, ENUM_OUTPUT> Output_Map = CCreateMap<string, ENUM_OUTPUT>
("TECPLOT", TECPLOT)
("TECPLOT_BINARY", TECPLOT_BINARY)
("FIELDVIEW", FIELDVIEW)
("FIELDVIEW_BINARY", FIELDVIEW_BINARY)
("CSV", CSV)
("CGNS", CGNS_SOL)
("PARAVIEW", PARAVIEW)
("PARAVIEW_BINARY", PARAVIEW_BINARY);

/*!
 * \brief type of jump definition
 */
enum JUMP_DEFINITION {
  DIFFERENCE = 1,     /*!< \brief Jump given by a difference in values. */
  RATIO = 2           /*!< \brief Jump given by a ratio. */
};
static const map<string, JUMP_DEFINITION> Jump_Map = CCreateMap<string, JUMP_DEFINITION>
("DIFFERENCE", DIFFERENCE)
("RATIO", RATIO);

/*!
 * \brief type of multigrid cycle
 */
enum MG_CYCLE {
  V_CYCLE = 0,  		/*!< \brief V cycle. */
  W_CYCLE = 1,			/*!< \brief W cycle. */
  FULLMG_CYCLE = 2  /*!< \brief FullMG cycle. */
};
static const map<string, MG_CYCLE> MG_Cycle_Map = CCreateMap<string, MG_CYCLE>
("V_CYCLE", V_CYCLE)
("W_CYCLE", W_CYCLE)
("FULLMG_CYCLE", FULLMG_CYCLE);

/*!
 * \brief type of solution output variables
 */
enum ENUM_OUTPUT_VARS {
  DENSITY = 1,      /*!< \brief Density. */
  VEL_X = 2,        /*!< \brief X-component of velocity. */
  VEL_Y = 3,        /*!< \brief Y-component of velocity. */
  VEL_Z = 4,        /*!< \brief Z-component of velocity. */
  PRESSURE = 5, 		/*!< \brief Static pressure. */
  MACH = 6,         /*!< \brief Mach number. */
  TEMPERATURE = 7,  /*!< \brief Temperature. */
  LAM_VISC = 8,     /*!< \brief Laminar viscosity. */
  EDDY_VISC = 9     /*!< \brief Eddy viscosity. */
};
static const map<string, ENUM_OUTPUT_VARS> Output_Vars_Map = CCreateMap<string, ENUM_OUTPUT_VARS>
("DENSITY", DENSITY)
("VEL_X", VEL_X)
("VEL_Y", VEL_Y)
("VEL_Z", VEL_Z)
("PRESSURE", PRESSURE)
("MACH", MACH)
("TEMPERATURE", TEMPERATURE)
("LAM_VISC", LAM_VISC)
("EDDY_VISC", EDDY_VISC);

/*!
 * \brief types of design parameterizations
 */
enum ENUM_PARAM {
  NO_DEFORMATION = 0,       /*!< \brief No deformation. */

  TRANSLATION = 1,		       /*!< \brief Surface movement as design variable. */
  ROTATION = 2,			         /*!< \brief Surface rotation as design variable. */
  SCALE = 3,			           /*!< \brief Surface rotation as design variable. */
  
  FFD_SETTING = 10,		       /*!< \brief No surface deformation. */
  FFD_CONTROL_POINT = 11,	   /*!< \brief Free form deformation for 3D design (change a control point). */
  FFD_NACELLE = 12,	         /*!< \brief Free form deformation for 3D design (change a control point). */
  FFD_GULL = 13,	             /*!< \brief Free form deformation for 3D design (change a control point). */
  FFD_CAMBER = 14,		         /*!< \brief Free form deformation for 3D design (camber change). */
  FFD_TWIST = 15,		         /*!< \brief Free form deformation for 3D design (change the twist angle of a section). */
  FFD_THICKNESS = 16,		     /*!< \brief Free form deformation for 3D design (thickness change). */
  FFD_DIHEDRAL_ANGLE = 17,	 /*!< \brief Free form deformation for 3D design (change the dihedral angle). */
  FFD_ROTATION = 18,		     /*!< \brief Free form deformation for 3D design (rotation around a line). */
  FFD_CONTROL_POINT_2D = 19, /*!< \brief Free form deformation for 2D design (change a control point). */
  FFD_CAMBER_2D = 20,		     /*!< \brief Free form deformation for 3D design (camber change). */
  FFD_THICKNESS_2D = 21,		 /*!< \brief Free form deformation for 3D design (thickness change). */
  FFD_TWIST_2D = 22,		     /*!< \brief Free form deformation for 3D design (camber change). */
  FFD_CONTROL_SURFACE = 23,	 /*!< \brief Free form deformation for 3D design (control surface). */
  FFD_ANGLE_OF_ATTACK = 24,   /*!< \brief Angle of attack for FFD problem. */

  HICKS_HENNE = 30,	         /*!< \brief Hicks-Henne bump function for airfoil deformation. */
  PARABOLIC = 31,		         /*!< \brief Parabolic airfoil definition as design variables. */
  NACA_4DIGITS = 32,	       /*!< \brief The four digits NACA airfoil family as design variables. */
  AIRFOIL = 33,		           /*!< \brief Airfoil definition as design variables. */
  CST = 34,                  /*!< \brief CST method with Kulfan parameters for airfoil deformation. */
  SURFACE_BUMP = 35,	       /*!< \brief Surfacebump function for flat surfaces deformation. */
  SURFACE_FILE = 36,		     /*!< \brief Nodal coordinates for surface set using a file (external parameterization). */
  
  DV_EFIELD = 40,            /*!< \brief Electric field in deformable membranes. */
  DV_YOUNG = 41,
  DV_POISSON = 42,
  DV_RHO = 43,
  DV_RHO_DL = 44,
  
  TRANSLATE_GRID = 50,       /*!< \brief Translate the volume grid. */
  ROTATE_GRID = 51,          /*!< \brief Rotate the volume grid */
  SCALE_GRID = 52,           /*!< \brief Scale the volume grid. */
  
  ANGLE_OF_ATTACK = 101	   /*!< \brief Angle of attack for airfoils. */
};
static const map<string, ENUM_PARAM> Param_Map = CCreateMap<string, ENUM_PARAM>
("FFD_SETTING", FFD_SETTING)
("FFD_CONTROL_POINT_2D", FFD_CONTROL_POINT_2D)
("FFD_TWIST_2D", FFD_TWIST_2D)
("FFD_ANGLE_OF_ATTACK", FFD_ANGLE_OF_ATTACK)
("FFD_CAMBER_2D", FFD_CAMBER_2D)
("FFD_THICKNESS_2D", FFD_THICKNESS_2D)
("HICKS_HENNE", HICKS_HENNE)
("SURFACE_BUMP", SURFACE_BUMP)
("ANGLE_OF_ATTACK", ANGLE_OF_ATTACK)
("NACA_4DIGITS", NACA_4DIGITS)
("TRANSLATION", TRANSLATION)
("ROTATION", ROTATION)
("SCALE", SCALE)
("FFD_CONTROL_POINT", FFD_CONTROL_POINT)
("FFD_DIHEDRAL_ANGLE", FFD_DIHEDRAL_ANGLE)
("FFD_ROTATION", FFD_ROTATION)
("FFD_CONTROL_SURFACE", FFD_CONTROL_SURFACE)
("FFD_NACELLE", FFD_NACELLE)
("FFD_GULL", FFD_GULL)
("FFD_TWIST", FFD_TWIST)
("FFD_CAMBER", FFD_CAMBER)
("FFD_THICKNESS", FFD_THICKNESS)
("PARABOLIC", PARABOLIC)
("AIRFOIL", AIRFOIL)
("SURFACE_FILE", SURFACE_FILE)
("NO_DEFORMATION", NO_DEFORMATION)
("CST", CST)
("ELECTRIC_FIELD", DV_EFIELD)
("YOUNG_MODULUS", DV_YOUNG)
("POISSON_RATIO", DV_POISSON)
("STRUCTURAL_DENSITY", DV_RHO)
("DEAD_WEIGHT", DV_RHO_DL)
("TRANSLATE_GRID", TRANSLATE_GRID)
("ROTATE_GRID", ROTATE_GRID)
("SCALE_GRID", SCALE_GRID)
;


/*!
 * \brief types of FFD Blending function
 */
enum ENUM_FFD_BLENDING{
  BSPLINE_UNIFORM = 0,
  BEZIER = 1,
};
static const map<string, ENUM_FFD_BLENDING> Blending_Map = CCreateMap<string, ENUM_FFD_BLENDING>
("BSPLINE_UNIFORM", BSPLINE_UNIFORM)
("BEZIER", BEZIER);

/*!
 * \brief types of solvers for solving linear systems
 */
enum ENUM_LINEAR_SOLVER {
  STEEPEST_DESCENT = 1,		/*!< \brief Steepest descent method for point inversion algoritm (Free-Form). */
  NEWTON = 2,			/*!< \brief Newton method for point inversion algorithm (Free-Form). */
  QUASI_NEWTON = 3,		/*!< \brief Quasi Newton method for point inversion algorithm (Free-Form). */
  CONJUGATE_GRADIENT = 4,	/*!< \brief Preconditionated conjugate gradient method for grid deformation. */
  FGMRES = 5,    	/*!< \brief Flexible Generalized Minimal Residual method. */
  BCGSTAB = 6,	/*!< \brief BCGSTAB - Biconjugate Gradient Stabilized Method (main solver). */
  RESTARTED_FGMRES = 7,  /*!< \brief Flexible Generalized Minimal Residual method with restart. */
  SMOOTHER_LUSGS = 8,  /*!< \brief LU_SGS smoother. */
  SMOOTHER_JACOBI = 9,  /*!< \brief Jacobi smoother. */
  SMOOTHER_ILU = 10,  /*!< \brief ILU smoother. */
  SMOOTHER_LINELET = 11  /*!< \brief Linelet smoother. */
};
static const map<string, ENUM_LINEAR_SOLVER> Linear_Solver_Map = CCreateMap<string, ENUM_LINEAR_SOLVER>
("STEEPEST_DESCENT", STEEPEST_DESCENT)
("NEWTON", NEWTON)
("QUASI_NEWTON", QUASI_NEWTON)
("CONJUGATE_GRADIENT", CONJUGATE_GRADIENT)
("BCGSTAB", BCGSTAB)
("FGMRES", FGMRES)
("RESTARTED_FGMRES", RESTARTED_FGMRES)
("SMOOTHER_LUSGS", SMOOTHER_LUSGS)
("SMOOTHER_JACOBI", SMOOTHER_JACOBI)
("SMOOTHER_LINELET", SMOOTHER_LINELET)
("SMOOTHER_ILU", SMOOTHER_ILU);

/*!
 * \brief types surface continuity at the intersection with the FFD
 */
enum ENUM_FFD_CONTINUITY {
  DERIVATIVE_NONE = 0,		/*!< \brief No derivative continuity. */
  DERIVATIVE_1ST = 1,		/*!< \brief First derivative continuity. */
  DERIVATIVE_2ND = 2,	/*!< \brief Second derivative continuity. */
  USER_INPUT = 3			      /*!< \brief User input. */
};
static const map<string, ENUM_FFD_CONTINUITY> Continuity_Map = CCreateMap<string, ENUM_FFD_CONTINUITY>
("NO_DERIVATIVE", DERIVATIVE_NONE)
("1ST_DERIVATIVE", DERIVATIVE_1ST)
("2ND_DERIVATIVE", DERIVATIVE_2ND)
("USER_INPUT", USER_INPUT);

/*!
 * \brief types of coordinates systems for the FFD
 */
enum ENUM_FFD_COORD_SYSTEM {
  CARTESIAN = 0,
  CYLINDRICAL = 1,
  SPHERICAL = 2,
  POLAR = 3
};
static const map<string, ENUM_FFD_COORD_SYSTEM> CoordSystem_Map = CCreateMap<string, ENUM_FFD_COORD_SYSTEM>
("CARTESIAN", CARTESIAN)
("CYLINDRICAL", CYLINDRICAL)
("SPHERICAL", SPHERICAL)
("POLAR", POLAR);

/*!
 * \brief types of sensitivity smoothing
 */
enum ENUM_SENS_SMOOTHING {
  NO_SMOOTH = 0,		/*!< \brief No smoothing. */
  SOBOLEV = 1,		/*!< \brief Sobolev gradient smoothing. */
  BIGRID = 2	/*!< \brief Bi-grid technique smoothing. */
};
static const map<string, ENUM_SENS_SMOOTHING> Sens_Smoothing_Map = CCreateMap<string, ENUM_SENS_SMOOTHING>
("NONE", NO_SMOOTH)
("SOBOLEV", SOBOLEV)
("BIGRID", BIGRID);

/*!
 * \brief types of preconditioners for the linear solver
 */
enum ENUM_LINEAR_SOLVER_PREC {
  JACOBI = 1,		/*!< \brief Jacobi preconditioner. */
  LU_SGS = 2,		/*!< \brief LU SGS preconditioner. */
  LINELET = 3,  /*!< \brief Line implicit preconditioner. */
  ILU = 4       /*!< \brief ILU(0) preconditioner. */
};
static const map<string, ENUM_LINEAR_SOLVER_PREC> Linear_Solver_Prec_Map = CCreateMap<string, ENUM_LINEAR_SOLVER_PREC>
("JACOBI", JACOBI)
("LU_SGS", LU_SGS)
("LINELET", LINELET)
("ILU", ILU);

/*!
 * \brief types of analytic definitions for various geometries
 */
enum ENUM_GEO_ANALYTIC {
  NO_GEO_ANALYTIC = 0,          /*!< \brief No analytic definition of the geometry. */
  NACA0012_AIRFOIL = 1, 	/*!< \brief Use the analytical definition of the NACA0012 for doing the grid adaptation. */
  NACA4412_AIRFOIL = 2, 	/*!< \brief Use the analytical definition of the NACA4412 for doing the grid adaptation. */
  CYLINDER = 3, 		/*!< \brief Use the analytical definition of a cylinder for doing the grid adaptation. */
  BIPARABOLIC = 4       	/*!< \brief Use the analytical definition of a biparabolic airfoil for doing the grid adaptation. */
};
static const map<string, ENUM_GEO_ANALYTIC> Geo_Analytic_Map = CCreateMap<string, ENUM_GEO_ANALYTIC>
("NONE", NO_GEO_ANALYTIC)
("NACA0012_AIRFOIL", NACA0012_AIRFOIL)
("NACA4412_AIRFOIL", NACA4412_AIRFOIL)
("CYLINDER", CYLINDER)
("BIPARABOLIC", BIPARABOLIC);

/*!
 * \brief types of axis orientation
 */
enum ENUM_GEO_DESCRIPTION {
	TWOD_AIRFOIL = 0, /*!< \brief Airfoil analysis. */
  WING = 1, 	      /*!< \brief Wing analysis. */
  FUSELAGE = 2,    /*!< \brief Fuselage analysis. */
  NACELLE = 3      /*!< \brief Nacelle analysis. */
};
static const map<string, ENUM_GEO_DESCRIPTION> Geo_Description_Map = CCreateMap<string, ENUM_GEO_DESCRIPTION>
("AIRFOIL", TWOD_AIRFOIL)
("WING", WING)
("FUSELAGE", FUSELAGE)
("NACELLE", NACELLE);

/*!
 * \brief types of schemes for unsteady computations
 */
enum ENUM_UNSTEADY {
  STEADY = 0,            /*!< \brief A steady computation. */
  TIME_STEPPING = 1,		 /*!< \brief Use a time stepping strategy for unsteady computations. */
  DT_STEPPING_1ST = 2,	 /*!< \brief Use a dual time stepping strategy for unsteady computations (1st order). */
  DT_STEPPING_2ND = 3,	 /*!< \brief Use a dual time stepping strategy for unsteady computations (2nd order). */
  ROTATIONAL_FRAME = 4,  /*!< \brief Use a rotational source term. */
  HARMONIC_BALANCE = 5    /*!< \brief Use a harmonic balance source term. */

};
static const map<string, ENUM_UNSTEADY> Unsteady_Map = CCreateMap<string, ENUM_UNSTEADY>
("NO", STEADY)
("TIME_STEPPING", TIME_STEPPING)
("DUAL_TIME_STEPPING-1ST_ORDER", DT_STEPPING_1ST)
("DUAL_TIME_STEPPING-2ND_ORDER", DT_STEPPING_2ND)
("HARMONIC_BALANCE", HARMONIC_BALANCE)
("ROTATIONAL_FRAME", ROTATIONAL_FRAME);

/*!
 * \brief types of criteria to determine when the solution is converged
 */
enum ENUM_CONVERGE_CRIT {
  CAUCHY = 1,			/*!< \brief Cauchy criteria to establish the convergence of the code. */
  RESIDUAL = 2			/*!< \brief Residual criteria to establish the convergence of the code. */
};
static const map<string, ENUM_CONVERGE_CRIT> Converge_Crit_Map = CCreateMap<string, ENUM_CONVERGE_CRIT>
("CAUCHY", CAUCHY)
("RESIDUAL", RESIDUAL);

/*!
 * \brief types of element stiffnesses imposed for FEA mesh deformation
 */
enum ENUM_DEFORM_STIFFNESS {
  CONSTANT_STIFFNESS = 0,               /*!< \brief Impose a constant stiffness for each element (steel). */
  INVERSE_VOLUME = 1,			/*!< \brief Impose a stiffness for each element that is inversely proportional to cell volume. */
  SOLID_WALL_DISTANCE = 2			/*!< \brief Impose a stiffness for each element that is proportional to the distance from the solid surface. */
};
static const map<string, ENUM_DEFORM_STIFFNESS> Deform_Stiffness_Map = CCreateMap<string, ENUM_DEFORM_STIFFNESS>
("CONSTANT_STIFFNESS", CONSTANT_STIFFNESS)
("INVERSE_VOLUME", INVERSE_VOLUME)
("WALL_DISTANCE", SOLID_WALL_DISTANCE);

/*!
 * \brief The direct differentation variables.
 */
enum ENUM_DIRECTDIFF_VAR {
  NO_DERIVATIVE = 0,
  D_MACH = 1,   /*!< \brief Derivative with respect to the mach number */
  D_AOA = 2,		 /*!< \brief Derivative with respect to the angle of attack */
  D_PRESSURE = 3, /*!< \brief Derivative with respect to the freestream pressure */
  D_TEMPERATURE = 4,/*!< \brief Derivative with respect to the freestream temperature */
  D_DENSITY = 5,
  D_TURB2LAM = 6,
  D_SIDESLIP = 7,
  D_VISCOSITY = 8,
  D_REYNOLDS = 9,
  D_DESIGN = 10,
  D_YOUNG = 11,
  D_POISSON = 12,
  D_RHO = 13,
  D_RHO_DL = 14,
  D_EFIELD = 15
};
static const map<string, ENUM_DIRECTDIFF_VAR> DirectDiff_Var_Map = CCreateMap<string, ENUM_DIRECTDIFF_VAR>
("NONE", NO_DERIVATIVE)
("MACH", D_MACH)
("AOA", D_AOA)
("PRESSURE", D_PRESSURE)
("TEMPERATURE", D_TEMPERATURE)
("DENSITY", D_DENSITY)
("TURB2LAM", D_TURB2LAM)
("SIDESLIP", D_SIDESLIP)
("VISCOSITY", D_VISCOSITY)
("REYNOLDS", D_REYNOLDS)
("DESIGN_VARIABLES", D_DESIGN)
("YOUNG_MODULUS", D_YOUNG)
("POISSON_RATIO", D_POISSON)
("STRUCTURAL_DENSITY", D_RHO)
("STRUCTURAL_DEAD_LOAD", D_RHO_DL)
("ELECTRIC_FIELD", D_EFIELD);


enum ENUM_RECORDING {
  FLOW_CONS_VARS   = 1,
  MESH_COORDS = 2,
  COMBINED    = 3,
  FEA_DISP_VARS = 4,
  FLOW_CROSS_TERM = 5,
  FEM_CROSS_TERM_GEOMETRY = 6,
  GEOMETRY_CROSS_TERM = 7,
  ALL_VARIABLES = 8
};

/*!
 * \brief types of schemes for dynamic structural computations
 */
enum ENUM_DYNAMIC {
  STATIC = 0,             /*!< \brief A static structural computation. */
  DYNAMIC = 1		      /*!< \brief Use a time stepping strategy for dynamic computations. */
};
static const map<string, ENUM_DYNAMIC> Dynamic_Map = CCreateMap<string, ENUM_DYNAMIC>
("NO", STATIC)
("YES", DYNAMIC);

/*!
 * \brief types of input file formats
 */
enum ENUM_INPUT_REF {
  SU2_REF = 1,                     /*!< \brief SU2 input format (from a restart). */
  CUSTOM_REF = 2                   /*!< \brief CGNS input format for the computational grid. */
};
static const map<string, ENUM_INPUT_REF> Input_Ref_Map = CCreateMap<string, ENUM_INPUT_REF>
("SU2", SU2_REF)
("CUSTOM", CUSTOM_REF);

/* END_CONFIG_ENUMS */

class COptionBase {
private:
public:
  COptionBase() {};
  virtual  ~COptionBase() = 0;
  //  virtual string SetValue(string) {SU2MPI::PrintAndFinalize("shouldn't be here"); return "";};
  virtual string SetValue(vector<string>) = 0;
  virtual void SetDefault() = 0;

  string optionCheckMultipleValues(vector<string> & option_value, string type_id, string option_name) {
    if (option_value.size() != 1) {
      string newString;
      newString.append(option_name);
      newString.append(": multiple values for type ");
      newString.append(type_id);
      return newString;
    }
    return "";
  }

  string badValue(vector<string> & option_value, string type_id, string option_name) {
    string newString;
    newString.append(option_name);
    newString.append(": improper option value for type ");
    newString.append(type_id);
    return newString;
  }
};

inline COptionBase::~COptionBase() {}


template <class Tenum>
class COptionEnum : public COptionBase {

  map<string, Tenum> m;
  unsigned short & field; // Reference to the feildname
  Tenum def; // Default value
  string name; // identifier for the option

public:
  COptionEnum(string option_field_name, const map<string, Tenum> m, unsigned short & option_field, Tenum default_value) : field(option_field) {
    this->m = m;
    this->def = default_value;
    this->name = option_field_name;
  }

  ~COptionEnum() {};
  string SetValue(vector<string> option_value) {
    // Check if there is more than one string
    string out = optionCheckMultipleValues(option_value, "enum", this->name);
    if (out.compare("") != 0) {
      return out;
    }

    // Check to see if the enum value is in the map
    if (this->m.find(option_value[0]) == m.end()) {
      string str;
      str.append(this->name);
      str.append(": invalid option value ");
      str.append(option_value[0]);
      str.append(". Check current SU2 options in config_template.cfg.");
      return str;
    }
    // If it is there, set the option value
    Tenum val = this->m[option_value[0]];
    this->field = val;
    return "";
  }

  void SetDefault() {
    this->field = this->def;
  }
};

class COptionDouble : public COptionBase {
  su2double & field; // Reference to the fieldname
  su2double def; // Default value
  string name; // identifier for the option

public:
  COptionDouble(string option_field_name, su2double & option_field, su2double default_value) : field(option_field) {
    this->def = default_value;
    this->name = option_field_name;
  }

  ~COptionDouble() {};
  string SetValue(vector<string> option_value) {
    // check if there is more than one value
    string out = optionCheckMultipleValues(option_value, "su2double", this->name);
    if (out.compare("") != 0) {
      return out;
    }
    istringstream is(option_value[0]);
    su2double val;
    if (is >> val) {
      this->field = val;
      return "";
    }
    return badValue(option_value, "su2double", this->name);
  }
  void SetDefault() {
    this->field = this->def;
  }
};

class COptionString : public COptionBase {
  string & field; // Reference to the fieldname
  string def; // Default value
  string name; // identifier for the option

public:
  COptionString(string option_field_name, string & option_field, string default_value) : field(option_field) {
    this->def = default_value;
    this->name = option_field_name;
  }

  ~COptionString() {};
  string SetValue(vector<string> option_value) {
    // check if there is more than one value
    string out = optionCheckMultipleValues(option_value, "su2double", this->name);
    if (out.compare("") != 0) {
      return out;
    }
    this->field.assign(option_value[0]);
    return "";
  }
  void SetDefault() {
    this->field = this->def;
  }
};

class COptionInt : public COptionBase {
  int & field; // Reference to the feildname
  int def; // Default value
  string name; // identifier for the option

public:
  COptionInt(string option_field_name, int & option_field, int default_value) : field(option_field) {
    this->def = default_value;
    this->name = option_field_name;
  }

  ~COptionInt() {};
  string SetValue(vector<string> option_value) {
    string out = optionCheckMultipleValues(option_value, "int", this->name);
    if (out.compare("") != 0) {
      return out;
    }
    istringstream is(option_value[0]);
    int val;
    if (is >> val) {
      this->field = val;
      return "";
    }
    return badValue(option_value, "int", this->name);
  }
  void SetDefault() {
    this->field = this->def;
  }
};

class COptionULong : public COptionBase {
  unsigned long & field; // Reference to the feildname
  unsigned long def; // Default value
  string name; // identifier for the option

public:
  COptionULong(string option_field_name, unsigned long & option_field, unsigned long default_value) : field(option_field) {
    this->def = default_value;
    this->name = option_field_name;
  }

  ~COptionULong() {};
  string SetValue(vector<string> option_value) {
    string out = optionCheckMultipleValues(option_value, "unsigned long", this->name);
    if (out.compare("") != 0) {
      return out;
    }
    istringstream is(option_value[0]);
    unsigned long val;
    if (is >> val) {
      this->field = val;
      return "";
    }
    return badValue(option_value, "unsigned long", this->name);
  }
  void SetDefault() {
    this->field = this->def;
  }
};

class COptionUShort : public COptionBase {
  unsigned short & field; // Reference to the feildname
  unsigned short def; // Default value
  string name; // identifier for the option

public:
  COptionUShort(string option_field_name, unsigned short & option_field, unsigned short default_value) : field(option_field) {
    this->def = default_value;
    this->name = option_field_name;
  }

  ~COptionUShort() {};
  string SetValue(vector<string> option_value) {
    string out = optionCheckMultipleValues(option_value, "unsigned short", this->name);
    if (out.compare("") != 0) {
      return out;
    }
    istringstream is(option_value[0]);
    unsigned short val;
    if (is >> val) {
      this->field = val;
      return "";
    }
    return badValue(option_value, "unsigned short", this->name);
  }
  void SetDefault() {
    this->field = this->def;
  }
};

class COptionLong : public COptionBase {
  long & field; // Reference to the feildname
  long def; // Default value
  string name; // identifier for the option

public:
  COptionLong(string option_field_name, long & option_field, long default_value) : field(option_field) {
    this->def = default_value;
    this->name = option_field_name;
  }

  ~COptionLong() {};
  string SetValue(vector<string> option_value) {
    string out = optionCheckMultipleValues(option_value, "long", this->name);
    if (out.compare("") != 0) {
      return out;
    }
    istringstream is(option_value[0]);
    long val;
    if (is >> val) {
      this->field = val;
      return "";
    }
    return badValue(option_value, "long", this->name);
  }
  void SetDefault() {
    this->field = this->def;
  }
};


class COptionBool : public COptionBase {
  bool & field; // Reference to the feildname
  bool def; // Default value
  string name; // identifier for the option

public:
  COptionBool(string option_field_name, bool & option_field, bool default_value) : field(option_field) {
    this->def = default_value;
    this->name = option_field_name;
  }

  ~COptionBool() {};
  string SetValue(vector<string> option_value) {
    // check if there is more than one value
    string out = optionCheckMultipleValues(option_value, "bool", this->name);
    if (out.compare("") != 0) {
      return out;
    }
    if (option_value[0].compare("YES") == 0) {
      this->field = true;
      return "";
    }
    if (option_value[0].compare("NO") == 0) {
      this->field = false;
      return "";
    }
    return badValue(option_value, "bool", this->name);
  }
  void SetDefault() {
    this->field = this->def;
  }
};

template <class Tenum>
class COptionEnumList : public COptionBase {

  map<string, Tenum> m;
  unsigned short * & field; // Reference to the feildname
  string name; // identifier for the option
  unsigned short & size;

public:
  COptionEnumList(string option_field_name, const map<string, Tenum> m, unsigned short * & option_field, unsigned short & list_size) : field(option_field) , size(list_size) {
    this->m = m;
    this->name = option_field_name;
  }

  ~COptionEnumList() {};
  string SetValue(vector<string> option_value) {
    if (option_value.size() == 1 && option_value[0].compare("NONE") == 0) {
      this->size = 0;
      return "";
    }
    // size is the length of the option list
    this->size = option_value.size();
    unsigned short * enums = new unsigned short[size];
    for (int i  = 0; i < this->size; i++) {
      // Check to see if the enum value is in the map
      if (this->m.find(option_value[i]) == m.end()) {
        string str;
        str.append(this->name);
        str.append(": invalid option value ");
        str.append(option_value[i]);
        str.append(". Check current SU2 options in config_template.cfg.");
        return str;
      }
      // If it is there, set the option value
      enums[i] = this->m[option_value[i]];
    }
    this->field = enums;
    return "";
  }

  void SetDefault() {
    // No default to set
    size = 0;
  }
};

class COptionDoubleArray : public COptionBase {
  su2double * & field; // Reference to the feildname
  string name; // identifier for the option
  const int size;
  su2double * def;
  su2double * vals;
  su2double * default_value;

public:
  COptionDoubleArray(string option_field_name, const int list_size, su2double * & option_field, su2double * default_value) : field(option_field), size(list_size) {
    this->name = option_field_name;
    this->default_value = default_value;
    def  = NULL;
    vals = NULL;
  }

  ~COptionDoubleArray() {
     if(def  != NULL) delete [] def; 
     if(vals != NULL) delete [] vals; 
  };
  string SetValue(vector<string> option_value) {
    // Check that the size is correct
    if (option_value.size() != (unsigned long)this->size) {
      string newstring;
      newstring.append(this->name);
      newstring.append(": wrong number of arguments: ");
      stringstream ss;
      ss << this->size;
      newstring.append(ss.str());
      newstring.append(" expected, ");
      stringstream ss2;
      ss2 << option_value.size();
      newstring.append(ss2.str());
      newstring.append(" found");
      return newstring;
    }
    vals = new su2double[this->size];
    for (int i  = 0; i < this->size; i++) {
      istringstream is(option_value[i]);
      su2double val;
      if (!(is >> val)) {
        delete [] vals;
        return badValue(option_value, "su2double array", this->name);
      }
      vals[i] = val;
    }
    this->field = vals;
    return "";
  }

  void SetDefault() {
    def = new su2double [size];
    for (int i = 0; i < size; i++) {
      def[i] = default_value[i];
    }
    this->field = def;
  }
};

class COptionDoubleList : public COptionBase {
  su2double * & field; // Reference to the feildname
  string name; // identifier for the option
  unsigned short & size;

public:
  COptionDoubleList(string option_field_name, unsigned short & list_size, su2double * & option_field) : field(option_field), size(list_size) {
    this->name = option_field_name;
  }

  ~COptionDoubleList() {};
  string SetValue(vector<string> option_value) {
    // The size is the length of option_value
    unsigned short option_size = option_value.size();
    if (option_size == 1 && option_value[0].compare("NONE") == 0) {
      // No options
      this->size = 0;
      return "";
    }

    this->size = option_size;

    // Parse all of the options
    su2double * vals = new su2double[option_size];
    for (unsigned long i  = 0; i < option_size; i++) {
      istringstream is(option_value[i]);
      su2double val;
      if (!(is >> val)) {
        delete [] vals;
        return badValue(option_value, "su2double list", this->name);
      }
      vals[i] = val;
    }
    this->field = vals;
    return "";
  }

  void SetDefault() {
    this->size = 0; // There is no default value for list
  }
};

class COptionShortList : public COptionBase {
  short * & field; // Reference to the feildname
  string name; // identifier for the option
  unsigned short & size;
  
public:
  COptionShortList(string option_field_name, unsigned short & list_size,  short * & option_field) : field(option_field), size(list_size) {
    this->name = option_field_name;
  }
  
  ~COptionShortList() {};
  string SetValue(vector<string> option_value) {
    // The size is the length of option_value
    unsigned short option_size = option_value.size();
    if (option_size == 1 && option_value[0].compare("NONE") == 0) {
      // No options
      this->size = 0;
      return "";
    }
    this->size = option_size;
    
    // Parse all of the options
    short * vals = new  short[option_size];
    for (unsigned long i  = 0; i < option_size; i++) {
      istringstream is(option_value[i]);
      unsigned short val;
      if (!(is >> val)) {
        delete [] vals;
        return badValue(option_value, "short", this->name);
      }
      vals[i] = val;
    }
    this->field = vals;
    return "";
  }
  
  void SetDefault() {
    this->size = 0; // There is no default value for list
  }
};

class COptionUShortList : public COptionBase {
  unsigned short * & field; // Reference to the feildname
  string name; // identifier for the option
  unsigned short & size;

public:
  COptionUShortList(string option_field_name, unsigned short & list_size, unsigned short * & option_field) : field(option_field), size(list_size) {
    this->name = option_field_name;
  }

  ~COptionUShortList() {};
  string SetValue(vector<string> option_value) {
    // The size is the length of option_value
    unsigned short option_size = option_value.size();
    if (option_size == 1 && option_value[0].compare("NONE") == 0) {
      // No options
      this->size = 0;
      return "";
    }
    this->size = option_size;

    // Parse all of the options
    unsigned short * vals = new unsigned short[option_size];
    for (unsigned long i  = 0; i < option_size; i++) {
      istringstream is(option_value[i]);
      unsigned short val;
      if (!(is >> val)) {
        delete [] vals;
        return badValue(option_value, "unsigned short", this->name);
      }
      vals[i] = val;
    }
    this->field = vals;
    return "";
  }

  void SetDefault() {
    this->size = 0; // There is no default value for list
  }
};

class COptionStringList : public COptionBase {
  string * & field; // Reference to the feildname
  string name; // identifier for the option
  unsigned short & size;

public:
  COptionStringList(string option_field_name, unsigned short & list_size, string * & option_field) : field(option_field), size(list_size) {
    this->name = option_field_name;
  }

  ~COptionStringList() {};
  string SetValue(vector<string> option_value) {
    // The size is the length of option_value
    unsigned short option_size = option_value.size();
    if (option_size == 1 && option_value[0].compare("NONE") == 0) {
      this->size = 0;
      return "";
    }
    this->size = option_size;

    // Parse all of the options
    string * vals = new string[option_size];
    for (unsigned long i  = 0; i < option_size; i++) {
      vals[i].assign(option_value[i]);
    }
    this->field = vals;
    return "";
  }

  void SetDefault() {
    this->size = 0; // There is no default value for list
  }
};

class COptionConvect : public COptionBase {
  string name; // identifier for the option
  unsigned short & space;
  unsigned short & centered;
  unsigned short & upwind;

public:
  COptionConvect(string option_field_name, unsigned short & space_field, unsigned short & centered_field, unsigned short & upwind_field) : space(space_field), centered(centered_field), upwind(upwind_field) {
    this->name = option_field_name;
  }

  ~COptionConvect() {};
  string SetValue(vector<string> option_value) {

    string out = optionCheckMultipleValues(option_value, "unsigned short", this->name);
    if (out.compare("") != 0) {
      return out;
    }

    if (Centered_Map.count(option_value[0])) {
      this->space = Space_Map.find("SPACE_CENTERED")->second;
      this->centered = Centered_Map.find(option_value[0])->second;
      this->upwind = NO_UPWIND;
      return "";
    }
    if (Upwind_Map.count(option_value[0])) {
      this->space = Space_Map.find("SPACE_UPWIND")->second;
      this->upwind = Upwind_Map.find(option_value[0])->second;
      this->centered = NO_CENTERED;
      return "";
    }
    // Make them defined in case something weird happens
    this->centered = NO_CENTERED;
    this->upwind = NO_UPWIND;
    this->space = SPACE_CENTERED;
    return badValue(option_value, "convect", this->name);

  }

  void SetDefault() {
    this->centered = NO_CENTERED;
    this->upwind = NO_UPWIND;
    this->space = SPACE_CENTERED;
  }
};

class COptionMathProblem : public COptionBase {
  string name; // identifier for the option
  bool & cont_adjoint;
  bool cont_adjoint_def;
  bool & disc_adjoint;
  bool disc_adjoint_def;
  bool & restart;
  bool restart_def;

public:
  COptionMathProblem(string option_field_name, bool & cont_adjoint_field, bool cont_adjoint_default, bool & disc_adjoint_field, bool disc_adjoint_default, bool & restart_field, bool restart_default) : cont_adjoint(cont_adjoint_field), disc_adjoint(disc_adjoint_field), restart(restart_field) {
    this->name = option_field_name;
    this->cont_adjoint_def = cont_adjoint_default;
    this->disc_adjoint_def = disc_adjoint_default;
    this->restart_def = restart_default;
  }

  ~COptionMathProblem() {};
  string SetValue(vector<string> option_value) {
    string out = optionCheckMultipleValues(option_value, "unsigned short", this->name);
    if (out.compare("") != 0) {
      return out;
    }
    if (option_value[0] == "ADJOINT") {
      return badValue(option_value, "math problem (try CONTINUOUS_ADJOINT)", this->name);
    }
    if (Math_Problem_Map.find(option_value[0]) == Math_Problem_Map.end()) {
      return badValue(option_value, "math problem", this->name);
    }
    if (option_value[0] == "DIRECT") {
      this->cont_adjoint = false;
      this->disc_adjoint = false;
      this->restart = false;
      return "";
    }
    if (option_value[0] == "CONTINUOUS_ADJOINT") {
      this->cont_adjoint= true;
      this->disc_adjoint = false;
      this->restart= true;
      return "";
    }
    if (option_value[0] == "DISCRETE_ADJOINT") {
      this->disc_adjoint = true;
      this->cont_adjoint= false;
      this->restart = true;
      return "";
    }
    return "option in math problem map not considered in constructor";
  }

  void SetDefault() {
    this->cont_adjoint = this->cont_adjoint_def;
    this->disc_adjoint = this->disc_adjoint_def;
    this->restart = this->restart_def;
  }
  
};

class COptionDVParam : public COptionBase {
  string name; // identifier for the option
  unsigned short & nDV;
  su2double ** & paramDV;
  string * & FFDTag;
  unsigned short* & design_variable;

public:
  COptionDVParam(string option_field_name, unsigned short & nDV_field, su2double** & paramDV_field, string* & FFDTag_field, unsigned short * & design_variable_field) : nDV(nDV_field), paramDV(paramDV_field), FFDTag(FFDTag_field), design_variable(design_variable_field) {
    this->name = option_field_name;
  }

  ~COptionDVParam() {};
  
  string SetValue(vector<string> option_value) {
    if ((option_value.size() == 1) && (option_value[0].compare("NONE") == 0)) {
      this->nDV = 0;
      return "";
    }

    // Cannot have ; at the beginning or the end
    if (option_value[0].compare(";") == 0) {
      string newstring;
      newstring.append(this->name);
      newstring.append(": may not have beginning semicolon");
      return newstring;
    }
    if (option_value[option_value.size()-1].compare(";") == 0) {
      string newstring;
      newstring.append(this->name);
      newstring.append(": may not have ending semicolon");
      return newstring;
    }


    // use the ";" token to determine the number of design variables
    // This works because semicolon is not one of the delimiters in tokenize string
    this->nDV = 0;
    //unsigned int num_semi = 0;
    for (unsigned int i = 0; i < static_cast<unsigned int>(option_value.size()); i++) {
      if (option_value[i].compare(";") == 0) {
        this->nDV++;
        //        num_semi++;
      }
    }

    // One more design variable than semicolon
    this->nDV++;

    if ( (this->nDV > 0) && (this->design_variable == NULL) ) {
      string newstring;
      newstring.append(this->name);
      newstring.append(": Design_Variable array has not been allocated. Check that DV_KIND appears before DV_PARAM in configuration file.");
      return newstring;
    }

    this->paramDV = new su2double*[this->nDV];
    for (unsigned short iDV = 0; iDV < this->nDV; iDV++) {
      this->paramDV[iDV] = new su2double[MAX_PARAMETERS];
    }

    this->FFDTag = new string[this->nDV];

    unsigned short nParamDV = 0;
    stringstream ss;
    unsigned int i = 0;
    for (unsigned short iDV = 0; iDV < this->nDV; iDV++) {
      switch (this->design_variable[iDV]) {
        case NO_DEFORMATION:       nParamDV = 0; break;
        case FFD_SETTING:          nParamDV = 0; break;
        case FFD_CONTROL_POINT_2D: nParamDV = 5; break;
        case FFD_CAMBER_2D:        nParamDV = 2; break;
        case FFD_THICKNESS_2D:     nParamDV = 2; break;
        case FFD_TWIST_2D:         nParamDV = 3; break;
        case HICKS_HENNE:          nParamDV = 2; break;
        case SURFACE_BUMP:         nParamDV = 3; break;
        case CST:                  nParamDV = 3; break;
        case ANGLE_OF_ATTACK:      nParamDV = 1; break;
        case SCALE:                nParamDV = 0; break;
        case TRANSLATION:          nParamDV = 3; break;
        case ROTATION:             nParamDV = 6; break;
        case NACA_4DIGITS:         nParamDV = 3; break;
        case PARABOLIC:            nParamDV = 2; break;
        case AIRFOIL:              nParamDV = 2; break;
        case FFD_CONTROL_POINT:    nParamDV = 7; break;
        case FFD_NACELLE:          nParamDV = 6; break;
        case FFD_GULL:             nParamDV = 2; break;
        case FFD_TWIST:            nParamDV = 8; break;
        case FFD_ROTATION:         nParamDV = 7; break;
        case FFD_CONTROL_SURFACE:  nParamDV = 7; break;
        case FFD_CAMBER:           nParamDV = 3; break;
        case FFD_THICKNESS:        nParamDV = 3; break;
        case FFD_ANGLE_OF_ATTACK:  nParamDV = 2; break;
        case SURFACE_FILE:         nParamDV = 0; break;
        case DV_EFIELD:            nParamDV = 2; break;
        case DV_YOUNG:             nParamDV = 0; break;
        case DV_POISSON:           nParamDV = 0; break;
        case DV_RHO:               nParamDV = 0; break;
        case DV_RHO_DL:            nParamDV = 0; break;
        case SCALE_GRID:           nParamDV = 0; break;
        case TRANSLATE_GRID:       nParamDV = 3; break;
        case ROTATE_GRID:          nParamDV = 6; break;
        default : {
          string newstring;
          newstring.append(this->name);
          newstring.append(": undefined design variable type found in configuration file.");
          return newstring;
        }
      }

      for (unsigned short iParamDV = 0; iParamDV < nParamDV; iParamDV++) {

        ss << option_value[i] << " ";

        if ((iParamDV == 0) &&
            ((this->design_variable[iDV] == NO_DEFORMATION) ||
             (this->design_variable[iDV] == FFD_SETTING) ||
             (this->design_variable[iDV] == FFD_ANGLE_OF_ATTACK)||
             (this->design_variable[iDV] == FFD_CONTROL_POINT_2D) ||
             (this->design_variable[iDV] == FFD_CAMBER_2D) ||
             (this->design_variable[iDV] == FFD_TWIST_2D) ||
             (this->design_variable[iDV] == FFD_THICKNESS_2D) ||
             (this->design_variable[iDV] == FFD_CONTROL_POINT) ||
             (this->design_variable[iDV] == FFD_NACELLE) ||
             (this->design_variable[iDV] == FFD_GULL) ||
             (this->design_variable[iDV] == FFD_TWIST) ||
             (this->design_variable[iDV] == FFD_ROTATION) ||
             (this->design_variable[iDV] == FFD_CONTROL_SURFACE) ||
             (this->design_variable[iDV] == FFD_CAMBER) ||
             (this->design_variable[iDV] == FFD_THICKNESS))) {
              ss >> this->FFDTag[iDV];
              this->paramDV[iDV][iParamDV] = 0;
            }
        else
          ss >> this->paramDV[iDV][iParamDV];

        i++;
      }
      if (iDV < (this->nDV-1)) {
        if (option_value[i].compare(";") != 0) {
          string newstring;
          newstring.append(this->name);
          newstring.append(": a design variable in the configuration file has the wrong number of parameters");
          return newstring;
        }
        i++;
      }
    }

    // Need to return something...
    return "";
  }

  void SetDefault() {
    this->nDV = 0;
    this->paramDV = NULL;
    this->FFDTag = NULL;
    // Don't mess with the Design_Variable because it's an input, not modified
  }
};

class COptionDVValue : public COptionBase {
  string name; // identifier for the option
  unsigned short* & nDV_Value;
  su2double ** & valueDV;
  unsigned short & nDV;
  su2double ** & paramDV;
  unsigned short* & design_variable;

public:
  COptionDVValue(string option_field_name, unsigned short* & nDVValue_field, su2double** & valueDV_field, unsigned short & nDV_field,  su2double** & paramDV_field, unsigned short * & design_variable_field) : nDV_Value(nDVValue_field), valueDV(valueDV_field), nDV(nDV_field), paramDV(paramDV_field), design_variable(design_variable_field) {
    this->name = option_field_name;
  }

  ~COptionDVValue() {};

  string SetValue(vector<string> option_value) {
    if ((option_value.size() == 1) && (option_value[0].compare("NONE") == 0)) {
      this->nDV_Value = NULL;
      return "";
    }

    if ( (this->nDV > 0) && (this->design_variable == NULL) ) {
      string newstring;
      newstring.append(this->name);
      newstring.append(": Design_Variable array has not been allocated. Check that DV_KIND appears before DV_VALUE in configuration file.");
      return newstring;
    }
    if ( (this->nDV > 0) && (this->paramDV == NULL) ) {
      string newstring;
      newstring.append(this->name);
      newstring.append(": Design_Parameter array has not been allocated. Check that DV_PARAM appears before DV_VALUE in configuration file.");
      return newstring;
    }

    this->valueDV = new su2double*[this->nDV];
    this->nDV_Value = new unsigned short[this->nDV];

    for (unsigned short iDV = 0; iDV < this->nDV; iDV++) {
      this->valueDV[iDV] = new su2double[3];
    }

    unsigned short nValueDV = 0;
    unsigned short totalnValueDV = 0;
    stringstream ss;
    unsigned int i = 0;
    for (unsigned short iDV = 0; iDV < this->nDV; iDV++) {
      switch (this->design_variable[iDV]) {
        case FFD_CONTROL_POINT:
          if((this->paramDV[iDV][4] == 0) &&
             (this->paramDV[iDV][5] == 0) &&
             (this->paramDV[iDV][6] == 0)) {
            nValueDV = 3;
          } else {
            nValueDV = 1;
          }
          break;
        case FFD_CONTROL_POINT_2D:
          if((this->paramDV[iDV][3] == 0) &&
             (this->paramDV[iDV][4] == 0)) {
            nValueDV = 2;
          } else {
            nValueDV = 1;
          }
          break;
        default :
          nValueDV = 1;
      }

      this->nDV_Value[iDV] = nValueDV;

      totalnValueDV += nValueDV;

      for (unsigned short iValueDV = 0; iValueDV < nValueDV; iValueDV++) {

        if (i >= option_value.size()) {
          string newstring;
          newstring.append(this->name);
          newstring.append(": DV_VALUE does not contain enough entries to match DV_KIND or DV_PARAM.");
          return newstring;
        }
        
        ss << option_value[i] << " ";

        ss >> this->valueDV[iDV][iValueDV];

        i++;
      }
    }

    if (i != totalnValueDV) {
      string newstring;
      newstring.append(this->name);
      newstring.append(": a design variable in the configuration file has the wrong number of values");
      return newstring;
    }

    // Need to return something...
    return "";
  }

  void SetDefault() {
    this->nDV_Value = 0;
    this->valueDV = NULL;
    // Don't mess with the Design_Variable because it's an input, not modified
  }
};

class COptionFFDDef : public COptionBase {
  string name;
  unsigned short & nFFD;
  su2double ** & CoordFFD;
  string * & FFDTag;
  
public:
  COptionFFDDef(string option_field_name, unsigned short & nFFD_field, su2double** & coordFFD_field, string* & FFDTag_field) : nFFD(nFFD_field), CoordFFD(coordFFD_field), FFDTag(FFDTag_field) {
    this->name = option_field_name;
  }
  
  ~COptionFFDDef() {};
  
  string SetValue(vector<string> option_value) {
    if ((option_value.size() == 1) && (option_value[0].compare("NONE") == 0)) {
      this->nFFD = 0;
      return "";
    }
    
    // Cannot have ; at the beginning or the end
    if (option_value[0].compare(";") == 0) {
      string newstring;
      newstring.append(this->name);
      newstring.append(": may not have beginning semicolon");
      return newstring;
    }
    if (option_value[option_value.size()-1].compare(";") == 0) {
      string newstring;
      newstring.append(this->name);
      newstring.append(": may not have ending semicolon");
      return newstring;
    }
    
    
    // use the ";" token to determine the number of design variables
    // This works because semicolon is not one of the delimiters in tokenize string
    this->nFFD = 0;
    for (unsigned int i = 0; i < static_cast<unsigned int>(option_value.size()); i++) {
      if (option_value[i].compare(";") == 0) {
        this->nFFD++;
      }
    }
    
    // One more design variable than semicolon
    this->nFFD++;
    
    this->CoordFFD = new su2double*[this->nFFD];
    for (unsigned short iFFD = 0; iFFD < this->nFFD; iFFD++) {
      this->CoordFFD[iFFD] = new su2double[25];
    }
    
    this->FFDTag = new string[this->nFFD];
    
    unsigned short nCoordFFD = 0;
    stringstream ss;
    unsigned int i = 0;
    
    for (unsigned short iFFD = 0; iFFD < this->nFFD; iFFD++) {
      
      nCoordFFD = 25;
      
      for (unsigned short iCoordFFD = 0; iCoordFFD < nCoordFFD; iCoordFFD++) {
        
        ss << option_value[i] << " ";
        
        if (iCoordFFD == 0) ss >> this->FFDTag[iFFD];
        else ss >> this->CoordFFD[iFFD][iCoordFFD-1];
        
        i++;
      }
      
      if (iFFD < (this->nFFD-1)) {
        if (option_value[i].compare(";") != 0) {
          string newstring;
          newstring.append(this->name);
          newstring.append(": a FFD box in the configuration file has the wrong number of parameters");
          return newstring;
        }
        i++;
      }
      
    }
    
    // Need to return something...
    return "";
  }
  
  void SetDefault() {
    this->nFFD = 0;
    this->CoordFFD = NULL;
    this->FFDTag = NULL;
  }
  
};

class COptionFFDDegree : public COptionBase {
  string name;
  unsigned short & nFFD;
  unsigned short ** & DegreeFFD;
  
public:
  COptionFFDDegree(string option_field_name, unsigned short & nFFD_field, unsigned short** & degreeFFD_field) : nFFD(nFFD_field), DegreeFFD(degreeFFD_field) {
    this->name = option_field_name;
  }
  
  ~COptionFFDDegree() {};
  
  string SetValue(vector<string> option_value) {
    if ((option_value.size() == 1) && (option_value[0].compare("NONE") == 0)) {
      this->nFFD = 0;
      return "";
    }
    
    // Cannot have ; at the beginning or the end
    if (option_value[0].compare(";") == 0) {
      string newstring;
      newstring.append(this->name);
      newstring.append(": may not have beginning semicolon");
      return newstring;
    }
    if (option_value[option_value.size()-1].compare(";") == 0) {
      string newstring;
      newstring.append(this->name);
      newstring.append(": may not have ending semicolon");
      return newstring;
    }
    
    
    // use the ";" token to determine the number of design variables
    // This works because semicolon is not one of the delimiters in tokenize string
    this->nFFD = 0;
    for (unsigned int i = 0; i < static_cast<unsigned int>(option_value.size()); i++) {
      if (option_value[i].compare(";") == 0) {
        this->nFFD++;
      }
    }
    
    // One more design variable than semicolon
    this->nFFD++;
    
    this->DegreeFFD = new unsigned short*[this->nFFD];
    for (unsigned short iFFD = 0; iFFD < this->nFFD; iFFD++) {
      this->DegreeFFD[iFFD] = new unsigned short[3];
    }
    
    unsigned short nDegreeFFD = 0;
    stringstream ss;
    unsigned int i = 0;
    
    for (unsigned short iFFD = 0; iFFD < this->nFFD; iFFD++) {
      
      nDegreeFFD = 3;
      
      for (unsigned short iDegreeFFD = 0; iDegreeFFD < nDegreeFFD; iDegreeFFD++) {
        ss << option_value[i] << " ";
        ss >> this->DegreeFFD[iFFD][iDegreeFFD];
        i++;
      }
      
      if (iFFD < (this->nFFD-1)) {
        if (option_value[i].compare(";") != 0) {
          string newstring;
          newstring.append(this->name);
          newstring.append(": a FFD degree in the configuration file has the wrong number of parameters");
          return newstring;
        }
        i++;
      }
      
    }
    
    // Need to return something...
    return "";
  }
  
  void SetDefault() {
    this->nFFD = 0;
    this->DegreeFFD = NULL;
  }
  
};

// Class where the option is represented by (String, su2double, string, su2double, ...)
class COptionStringDoubleList : public COptionBase {
  string name; // identifier for the option
  unsigned short & size; // how many strings are there (same as number of su2doubles)

  string * & s_f; // Reference to the string fields
  su2double* & d_f; // reference to the su2double fields

public:
  COptionStringDoubleList(string option_field_name, unsigned short & list_size, string * & string_field, su2double* & double_field) : size(list_size), s_f(string_field), d_f(double_field) {
    this->name = option_field_name;
  }

  ~COptionStringDoubleList() {};
  string SetValue(vector<string> option_value) {
    // There must be an even number of entries (same number of strings and doubles
    unsigned short totalVals = option_value.size();
    if ((totalVals % 2) != 0) {
      if ((totalVals == 1) && (option_value[0].compare("NONE") == 0)) {
        // It's okay to say its NONE
        this->size = 0;
        return "";
      }
      string newstring;
      newstring.append(this->name);
      newstring.append(": must have an even number of entries");
      return newstring;
    }
    unsigned short nVals = totalVals / 2;
    this->size = nVals;
    this->s_f = new string[nVals];
    this->d_f = new su2double[nVals];

    for (unsigned long i = 0; i < nVals; i++) {
      this->s_f[i].assign(option_value[2*i]); // 2 because have su2double and string
      istringstream is(option_value[2*i + 1]);
      su2double val;
      if (!(is >> val)) {
        return badValue(option_value, "string su2double", this->name);
      }
      this->d_f[i] = val;
    }
    // Need to return something...
    return "";
  }

  void SetDefault() {
    this->size = 0; // There is no default value for list
  }
};

class COptionInlet : public COptionBase {
  string name; // identifier for the option
  unsigned short & size;
  string * & marker;
  su2double * & ttotal;
  su2double * & ptotal;
  su2double ** & flowdir;

public:
  COptionInlet(string option_field_name, unsigned short & nMarker_Inlet, string* & Marker_Inlet, su2double* & Ttotal, su2double* & Ptotal, su2double** & FlowDir) : size(nMarker_Inlet), marker(Marker_Inlet), ttotal(Ttotal), ptotal(Ptotal), flowdir(FlowDir) {
    this->name = option_field_name;
  }

  ~COptionInlet() {};
  string SetValue(vector<string> option_value) {

    unsigned short totalVals = option_value.size();
    if ((totalVals == 1) && (option_value[0].compare("NONE") == 0)) {
      this->size = 0;
      this->marker = NULL;
      this->ttotal = NULL;
      this->ptotal = NULL;
      this->flowdir = NULL;
      return "";
    }

    if (totalVals % 6 != 0) {
      string newstring;
      newstring.append(this->name);
      newstring.append(": must have a number of entries divisible by 6");
      this->size = 0;
      this->marker = NULL;
      this->ttotal = NULL;
      this->ptotal = NULL;
      this->flowdir = NULL;
      return newstring;
    }

    unsigned short nVals = totalVals / 6;
    this->size = nVals;
    this->marker = new string[nVals];
    this->ttotal = new su2double[nVals];
    this->ptotal = new su2double[nVals];
    this->flowdir = new su2double*[nVals];
    for (unsigned long i = 0; i < nVals; i++) {
      this->flowdir[i] = new su2double[3];
    }

    for (unsigned long i = 0; i < nVals; i++) {
      this->marker[i].assign(option_value[6*i]);
      istringstream ss_1st(option_value[6*i + 1]);
      if (!(ss_1st >> this->ttotal[i])) {
        return badValue(option_value, "inlet", this->name);
      }
      istringstream ss_2nd(option_value[6*i + 2]);
      if (!(ss_2nd >> this->ptotal[i])) {
        return badValue(option_value, "inlet", this->name);
      }
      istringstream ss_3rd(option_value[6*i + 3]);
      if (!(ss_3rd >> this->flowdir[i][0])) {
        return badValue(option_value, "inlet", this->name);
      }
      istringstream ss_4th(option_value[6*i + 4]);
      if (!(ss_4th >> this->flowdir[i][1])) {
        return badValue(option_value, "inlet", this->name);
      }
      istringstream ss_5th(option_value[6*i + 5]);
      if (!(ss_5th >> this->flowdir[i][2])) {
        return badValue(option_value, "inlet", this->name);
      }
    }

    return "";
  }

  void SetDefault() {
    this->marker = NULL;
    this->ttotal = NULL;
    this->ptotal = NULL;
    this->flowdir = NULL;
    this->size = 0; // There is no default value for list
  }
};

template <class Tenum>
class COptionRiemann : public COptionBase {

protected:
  map<string, Tenum> m;
  string name; // identifier for the option
  unsigned short & size;
  string * & marker;
  unsigned short* & field; // Reference to the field name
  su2double * & var1;
  su2double * & var2;
  su2double ** & flowdir;

public:
  COptionRiemann(string option_field_name, unsigned short & nMarker_Riemann, string* & Marker_Riemann, unsigned short* & option_field, const map<string, Tenum> m, su2double* & var1, su2double* & var2, su2double** & FlowDir) : size(nMarker_Riemann),
  	  	  	  	  marker(Marker_Riemann), field(option_field), var1(var1), var2(var2), flowdir(FlowDir) {
    this->name = option_field_name;
    this->m = m;
  }
  ~COptionRiemann() {};

  string SetValue(vector<string> option_value) {

    unsigned short totalVals = option_value.size();
    if ((totalVals == 1) && (option_value[0].compare("NONE") == 0)) {
      this->size = 0;
      this->marker = NULL;
      this->field = 0;
      this->var1 = NULL;
      this->var2 = NULL;
      this->flowdir = NULL;
      return "";
    }

    if (totalVals % 7 != 0) {
      string newstring;
      newstring.append(this->name);
      newstring.append(": must have a number of entries divisible by 7");
      this->size = 0;
      this->marker = NULL;
      this->var1 = NULL;
      this->var2 = NULL;
      this->flowdir = NULL;
      this->field = NULL;
      return newstring;
    }

    unsigned short nVals = totalVals / 7;
    this->size = nVals;
    this->marker = new string[nVals];
    this->var1 = new su2double[nVals];
    this->var2 = new su2double[nVals];
    this->flowdir = new su2double*[nVals];
    this->field = new unsigned short[nVals];

    for (unsigned long i = 0; i < nVals; i++) {
      this->flowdir[i] = new su2double[3];
    }

    for (unsigned long i = 0; i < nVals; i++) {
      this->marker[i].assign(option_value[7*i]);
        // Check to see if the enum value is in the map
    if (this->m.find(option_value[7*i + 1]) == m.end()) {
      string str;
      str.append(this->name);
      str.append(": invalid option value ");
      str.append(option_value[0]);
      str.append(". Check current SU2 options in config_template.cfg.");
      return str;
    }
      Tenum val = this->m[option_value[7*i + 1]];
      this->field[i] = val;

      istringstream ss_1st(option_value[7*i + 2]);
      if (!(ss_1st >> this->var1[i])) {
        return badValue(option_value, "Riemann", this->name);
      }
      istringstream ss_2nd(option_value[7*i + 3]);
      if (!(ss_2nd >> this->var2[i])) {
        return badValue(option_value, "Riemann", this->name);
      }
      istringstream ss_3rd(option_value[7*i + 4]);
      if (!(ss_3rd >> this->flowdir[i][0])) {
        return badValue(option_value, "Riemann", this->name);
      }
      istringstream ss_4th(option_value[7*i + 5]);
      if (!(ss_4th >> this->flowdir[i][1])) {
        return badValue(option_value, "Riemann", this->name);
      }
      istringstream ss_5th(option_value[7*i + 6]);
      if (!(ss_5th >> this->flowdir[i][2])) {
        return badValue(option_value, "Riemann", this->name);
      }
    }

    return "";
  }

  void SetDefault() {
    this->marker = NULL;
    this->var1 = NULL;
    this->var2 = NULL;
    this->flowdir = NULL;
    this->size = 0; // There is no default value for list
  }
};

template <class Tenum>
class COptionGiles : public COptionBase{

  map<string, Tenum> m;
  unsigned short & size;
  string * & marker;
  unsigned short* & field; // Reference to the fieldname
  string name; // identifier for the option
  su2double * & var1;
  su2double * & var2;
  su2double ** & flowdir;
  su2double * & relfac1;
  su2double * & relfac2;

public:
  COptionGiles(string option_field_name, unsigned short & nMarker_Giles, string* & Marker_Giles, unsigned short* & option_field, const map<string, Tenum> m, su2double* & var1, su2double* & var2, su2double** & FlowDir, su2double* & relfac1, su2double* & relfac2) : size(nMarker_Giles),
  	  	  	  	  marker(Marker_Giles), field(option_field), var1(var1), var2(var2), flowdir(FlowDir), relfac1(relfac1), relfac2(relfac2) {
    this->name = option_field_name;
    this->m = m;
  }
  ~COptionGiles() {};

  string SetValue(vector<string> option_value) {

    unsigned long totalVals = option_value.size();
    if ((totalVals == 1) && (option_value[0].compare("NONE") == 0)) {
      this->size = 0;
      this->marker = NULL;
      this->field = 0;
      this->var1 = NULL;
      this->var2 = NULL;
      this->flowdir = NULL;
      this->relfac1 = NULL;
      this->relfac2 = NULL;
      return "";
    }

    if (totalVals % 9 != 0) {
      string newstring;
      newstring.append(this->name);
      newstring.append(": must have a number of entries divisible by 9");
      this->size = 0;
      this->marker = NULL;
      this->var1 = NULL;
      this->var2 = NULL;
      this->flowdir = NULL;
      this->field = NULL;
      this->relfac1 = NULL;
      this->relfac2 = NULL;
      return newstring;
    }

    unsigned long nVals = totalVals / 9;
    this->size = nVals;
    this->marker = new string[nVals];
    this->var1 = new su2double[nVals];
    this->var2 = new su2double[nVals];
    this->flowdir = new su2double*[nVals];
    this->field = new unsigned short[nVals];
    this->relfac1 = new su2double[nVals];
    this->relfac2 = new su2double[nVals];

    for (unsigned int i = 0; i < nVals; i++) {
      this->flowdir[i] = new su2double[3];
    }

    for (unsigned int i = 0; i < nVals; i++) {
      this->marker[i].assign(option_value[9*i]);
        // Check to see if the enum value is in the map
    if (this->m.find(option_value[9*i + 1]) == m.end()) {
      string str;
      str.append(this->name);
      str.append(": invalid option value ");
      str.append(option_value[0]);
      str.append(". Check current SU2 options in config_template.cfg.");
      return str;
    }
      Tenum val = this->m[option_value[9*i + 1]];
      this->field[i] = val;

      istringstream ss_1st(option_value[9*i + 2]);
      if (!(ss_1st >> this->var1[i])) {
        return badValue(option_value, "Giles BC", this->name);
      }
      istringstream ss_2nd(option_value[9*i + 3]);
      if (!(ss_2nd >> this->var2[i])) {
        return badValue(option_value, "Giles BC", this->name);
      }
      istringstream ss_3rd(option_value[9*i + 4]);
      if (!(ss_3rd >> this->flowdir[i][0])) {
        return badValue(option_value, "Giles BC", this->name);
      }
      istringstream ss_4th(option_value[9*i + 5]);
      if (!(ss_4th >> this->flowdir[i][1])) {
        return badValue(option_value, "Giles BC", this->name);
      }
      istringstream ss_5th(option_value[9*i + 6]);
      if (!(ss_5th >> this->flowdir[i][2])) {
        return badValue(option_value, "Giles BC", this->name);
      }
      istringstream ss_6th(option_value[9*i + 7]);
      if (!(ss_6th >> this->relfac1[i])) {
        return badValue(option_value, "Giles BC", this->name);
      }
      istringstream ss_7th(option_value[9*i + 8]);
      if (!(ss_7th >> this->relfac2[i])) {
        return badValue(option_value, "Giles BC", this->name);
      }
    }

    return "";
  }

  void SetDefault() {
    this->marker = NULL;
    this->var1 = NULL;
    this->var2 = NULL;
    this->relfac1 = NULL;
    this->relfac2 = NULL;
    this->flowdir = NULL;
    this->size = 0; // There is no default value for list
  }
};






//Inlet condition where the input direction is assumed
class COptionExhaust : public COptionBase {
  string name; // identifier for the option
  unsigned short & size;
  string * & marker;
  su2double * & ttotal;
  su2double * & ptotal;

public:
  COptionExhaust(string option_field_name, unsigned short & nMarker_Exhaust, string* & Marker_Exhaust, su2double* & Ttotal, su2double* & Ptotal) : size(nMarker_Exhaust), marker(Marker_Exhaust), ttotal(Ttotal), ptotal(Ptotal) {
    this->name = option_field_name;
  }

  ~COptionExhaust() {};
  
  string SetValue(vector<string> option_value) {

    unsigned short totalVals = option_value.size();
    if ((totalVals == 1) && (option_value[0].compare("NONE") == 0)) {
      this->size = 0;
      this->marker = NULL;
      this->ttotal = NULL;
      this->ptotal = NULL;
      return "";
    }

    if (totalVals % 3 != 0) {
      string newstring;
      newstring.append(this->name);
      newstring.append(": must have a number of entries divisible by 3");
      this->size = 0;
      this->marker = NULL;
      this->ttotal = NULL;
      this->ptotal = NULL;
      return newstring;
    }

    unsigned short nVals = totalVals / 3;
    this->size = nVals;
    this->marker = new string[nVals];
    this->ttotal = new su2double[nVals];
    this->ptotal = new su2double[nVals];

    for (unsigned long i = 0; i < nVals; i++) {
      this->marker[i].assign(option_value[3*i]);
      istringstream ss_1st(option_value[3*i + 1]);
      if (!(ss_1st >> this->ttotal[i]))
        return badValue(option_value, "exhaust fixed", this->name);
      istringstream ss_2nd(option_value[3*i + 2]);
      if (!(ss_2nd >> this->ptotal[i]))
        return badValue(option_value, "exhaust fixed", this->name);
    }
    
    return "";
  }

  void SetDefault() {
    this->marker = NULL;
    this->ttotal = NULL;
    this->ptotal = NULL;
    this->size = 0; // There is no default value for list
  }
  
};

class COptionPeriodic : public COptionBase {
  string name; // identifier for the option
  unsigned short & size;
  string * & marker_bound;
  string * & marker_donor;
  su2double ** & rot_center;
  su2double ** & rot_angles;
  su2double ** & translation;

public:
  COptionPeriodic(const string option_field_name, unsigned short & nMarker_PerBound,
                  string* & Marker_PerBound, string* & Marker_PerDonor,
                  su2double** & RotCenter, su2double** & RotAngles, su2double** & Translation) : size(nMarker_PerBound), marker_bound(Marker_PerBound), marker_donor(Marker_PerDonor), rot_center(RotCenter), rot_angles(RotAngles), translation(Translation) {
    this->name = option_field_name;
  }

  ~COptionPeriodic() {};
  string SetValue(vector<string> option_value) {

    const int mod_num = 11;

    unsigned short totalVals = option_value.size();
    if ((totalVals == 1) && (option_value[0].compare("NONE") == 0)) {
      this->size = 0;
      this->marker_bound = NULL;
      this->marker_donor = NULL;
      this->rot_center = NULL;
      this->rot_angles = NULL;
      this->translation = NULL;
      return "";
    }

    if (totalVals % mod_num != 0) {
      string newstring;
      newstring.append(this->name);
      newstring.append(": must have a number of entries divisible by 11");
      this->size = 0;
      this->marker_bound = NULL;
      this->marker_donor = NULL;
      this->rot_center = NULL;
      this->rot_angles = NULL;
      this->translation = NULL;
      return newstring;
    }

    unsigned short nVals = 2 * (totalVals / mod_num); // To account for periodic and donor
    this->size = nVals;
    this->marker_bound = new string[nVals];
    this->marker_donor = new string[nVals];
    this->rot_center = new su2double*[nVals];
    this->rot_angles = new su2double*[nVals];
    this->translation = new su2double*[nVals];
    for (unsigned long i = 0; i < nVals; i++) {
      this->rot_center[i] = new su2double[3];
      this->rot_angles[i] = new su2double[3];
      this->translation[i] = new su2double[3];
    }

    su2double deg2rad = PI_NUMBER/180.0;

    for (unsigned long i = 0; i < (nVals/2); i++) {
      this->marker_bound[i].assign(option_value[mod_num*i]);
      this->marker_donor[i].assign(option_value[mod_num*i+1]);
      istringstream ss_1st(option_value[mod_num*i + 2]);
      if (!(ss_1st >> this->rot_center[i][0])) {
        return badValue(option_value, "periodic", this->name);
      }
      istringstream ss_2nd(option_value[mod_num*i + 3]);
      if (!(ss_2nd >> this->rot_center[i][1])) {
        return badValue(option_value, "periodic", this->name);
      }
      istringstream ss_3rd(option_value[mod_num*i + 4]);
      if (!(ss_3rd >> this->rot_center[i][2])) {
        return badValue(option_value, "periodic", this->name);
      }
      istringstream ss_4th(option_value[mod_num*i + 5]);
      if (!(ss_4th >> this->rot_angles[i][0])) {
        return badValue(option_value, "periodic", this->name);
      }
      istringstream ss_5th(option_value[mod_num*i + 6]);
      if (!(ss_5th >> this->rot_angles[i][1])) {
        return badValue(option_value, "periodic", this->name);
      }
      istringstream ss_6th(option_value[mod_num*i + 7]);
      if (!(ss_6th >> this->rot_angles[i][2])) {
        return badValue(option_value, "periodic", this->name);
      }
      istringstream ss_7th(option_value[mod_num*i + 8]);
      if (!(ss_7th >> this->translation[i][0])) {
        return badValue(option_value, "periodic", this->name);
      }
      istringstream ss_8th(option_value[mod_num*i + 9]);
      if (!(ss_8th >> this->translation[i][1])) {
        return badValue(option_value, "periodic", this->name);
      }
      istringstream ss_9th(option_value[mod_num*i + 10]);
      if (!(ss_9th >> this->translation[i][2])) {
        return badValue(option_value, "periodic", this->name);
      }
      this->rot_angles[i][0] *= deg2rad;
      this->rot_angles[i][1] *= deg2rad;
      this->rot_angles[i][2] *= deg2rad;
    }

    for (unsigned long i = (nVals/2); i < nVals; i++) {
      this->marker_bound[i].assign(option_value[mod_num*(i-nVals/2)+1]);
      this->marker_donor[i].assign(option_value[mod_num*(i-nVals/2)]);
      istringstream ss_1st(option_value[mod_num*(i-nVals/2) + 2]);
      if (!(ss_1st >> this->rot_center[i][0])) {
        return badValue(option_value, "periodic", this->name);
      }
      istringstream ss_2nd(option_value[mod_num*(i-nVals/2) + 3]);
      if (!(ss_2nd >> this->rot_center[i][1])) {
        return badValue(option_value, "periodic", this->name);
      }
      istringstream ss_3rd(option_value[mod_num*(i-nVals/2) + 4]);
      if (!(ss_3rd >> this->rot_center[i][2])) {
        return badValue(option_value, "periodic", this->name);
      }
      istringstream ss_4th(option_value[mod_num*(i-nVals/2) + 5]);
      if (!(ss_4th >> this->rot_angles[i][0])) {
        return badValue(option_value, "periodic", this->name);
      }
      istringstream ss_5th(option_value[mod_num*(i-nVals/2) + 6]);
      if (!(ss_5th >> this->rot_angles[i][1])) {
        return badValue(option_value, "periodic", this->name);
      }
      istringstream ss_6th(option_value[mod_num*(i-nVals/2) + 7]);
      if (!(ss_6th >> this->rot_angles[i][2])) {
        return badValue(option_value, "periodic", this->name);
      }
      istringstream ss_7th(option_value[mod_num*(i-nVals/2) + 8]);
      if (!(ss_7th >> this->translation[i][0])) {
        return badValue(option_value, "periodic", this->name);
      }
      istringstream ss_8th(option_value[mod_num*(i-nVals/2) + 9]);
      if (!(ss_8th >> this->translation[i][1])) {
        return badValue(option_value, "periodic", this->name);
      }
      istringstream ss_9th(option_value[mod_num*(i-nVals/2) + 10]);
      if (!(ss_9th >> this->translation[i][2])) {
        return badValue(option_value, "periodic", this->name);
      }
      /*--- Mirror the rotational angles and translation vector (rotational
       center does not need to move) ---*/
      this->rot_center[i][0] *= 1.0;
      this->rot_center[i][1] *= 1.0;
      this->rot_center[i][2] *= 1.0;
      this->rot_angles[i][0] *= -deg2rad;
      this->rot_angles[i][1] *= -deg2rad;
      this->rot_angles[i][2] *= -deg2rad;
      this->translation[i][0] *= -1.0;
      this->translation[i][1] *= -1.0;
      this->translation[i][2] *= -1.0;
    }

    return "";
  }

  void SetDefault() {
    this->size = 0;
    this->marker_bound = NULL;
    this->marker_donor = NULL;
    this->rot_center = NULL;
    this->rot_angles = NULL;
    this->translation = NULL;
  }
};

class COptionTurboPerformance : public COptionBase {
  string name; // identifier for the option
  unsigned short & size;
  string * & marker_turboIn;
  string * & marker_turboOut;

public:
  COptionTurboPerformance(const string option_field_name, unsigned short & nMarker_TurboPerf,
                          string* & Marker_TurboBoundIn, string* & Marker_TurboBoundOut) : size(nMarker_TurboPerf), marker_turboIn(Marker_TurboBoundIn), marker_turboOut(Marker_TurboBoundOut){
    this->name = option_field_name;
  }

  ~COptionTurboPerformance() {};
  string SetValue(vector<string> option_value) {

    const int mod_num = 2;

    unsigned long totalVals = option_value.size();
    if ((totalVals == 1) && (option_value[0].compare("NONE") == 0)) {
      this->size = 0;
      this->marker_turboIn= NULL;
      this->marker_turboOut = NULL;
      return "";
    }

    if (totalVals % mod_num != 0) {
      string newstring;
      newstring.append(this->name);
      newstring.append(": must have a number of entries divisible by 2");
      this->size = 0;
      this->marker_turboIn= NULL;
      this->marker_turboOut = NULL;;
      return newstring;
    }

    unsigned long nVals = totalVals / mod_num;
    this->size = nVals;
    this->marker_turboIn = new string[nVals];
    this->marker_turboOut = new string[nVals];
    for (unsigned long i = 0; i < nVals; i++) {
      this->marker_turboIn[i].assign(option_value[mod_num*i]);
      this->marker_turboOut[i].assign(option_value[mod_num*i+1]);
     }


    return "";
  }

  void SetDefault() {
    this->size = 0;
    this->marker_turboIn= NULL;
    this->marker_turboOut = NULL;
  }
};


class COptionPython : public COptionBase {
  string name;
public:
  COptionPython(const string name) {
    this->name = name;
  }
  ~COptionPython() {};
  // No checking happens with python options
  string SetValue(vector<string>) {
    return "";
  }
  // No defaults with python options
  void SetDefault() {
    return;
  };
};



class COptionActDisk : public COptionBase {
  string name; // identifier for the option
  unsigned short & inlet_size;
  unsigned short & outlet_size;
  string * & marker_inlet;
  string * & marker_outlet;
  su2double ** & press_jump;
  su2double ** & temp_jump;
  su2double ** & omega;
  
public:
  COptionActDisk(const string name,
                 unsigned short & nMarker_ActDiskInlet, unsigned short & nMarker_ActDiskOutlet, string * & Marker_ActDiskInlet, string * & Marker_ActDiskOutlet,
                 su2double ** & ActDisk_PressJump, su2double ** & ActDisk_TempJump, su2double ** & ActDisk_Omega) :
  inlet_size(nMarker_ActDiskInlet), outlet_size(nMarker_ActDiskOutlet), marker_inlet(Marker_ActDiskInlet), marker_outlet(Marker_ActDiskOutlet),
  press_jump(ActDisk_PressJump), temp_jump(ActDisk_TempJump), omega(ActDisk_Omega) {
    this->name = name;
  }
  
  ~COptionActDisk() {};
  string SetValue(vector<string> option_value) {
    const int mod_num = 8;
    unsigned short totalVals = option_value.size();
    if ((totalVals == 1) && (option_value[0].compare("NONE") == 0)) {
      this->SetDefault();
      return "";
    }
    
    if (totalVals % mod_num != 0) {
      string newstring;
      newstring.append(this->name);
      newstring.append(": must have a number of entries divisible by 8");
      this->SetDefault();
      return newstring;
    }
    
    unsigned short nVals = totalVals / mod_num;
    this->inlet_size = nVals;
    this->outlet_size = nVals;
    this->marker_inlet = new string[this->inlet_size];
    this->marker_outlet = new string[this->outlet_size];
    
    this->press_jump = new su2double*[this->inlet_size];
    this->temp_jump = new su2double*[this->inlet_size];
    this->omega = new su2double*[this->inlet_size];
    for (int i = 0; i < this->inlet_size; i++) {
      this->press_jump[i] = new su2double[2];
      this->temp_jump[i] = new su2double[2];
      this->omega[i] = new su2double[2];
    }
    
    string tname = "actuator disk";
    
    for (int i = 0; i < this->inlet_size; i++) {
      this->marker_inlet[i].assign(option_value[mod_num*i]);
      this->marker_outlet[i].assign(option_value[mod_num*i+1]);
      istringstream ss_1st(option_value[mod_num*i + 2]);
      if (!(ss_1st >> this->press_jump[i][0])) {
        return badValue(option_value, tname, this->name);
      }
      istringstream ss_2nd(option_value[mod_num*i + 3]);
      if (!(ss_2nd >> this->temp_jump[i][0])) {
        return badValue(option_value, tname, this->name);
      }
      istringstream ss_3rd(option_value[mod_num*i + 4]);
      if (!(ss_3rd >> this->omega[i][0])) {
        return badValue(option_value, tname, this->name);
      }
      istringstream ss_4th(option_value[mod_num*i + 5]);
      if (!(ss_4th >> this->press_jump[i][1])) {
        return badValue(option_value, tname, this->name);
      }
      istringstream ss_5th(option_value[mod_num*i + 6]);
      if (!(ss_5th >> this->temp_jump[i][1])) {
        return badValue(option_value, tname, this->name);
      }
      istringstream ss_6th(option_value[mod_num*i + 7]);
      if (!(ss_6th >> this->omega[i][1])) {
        return badValue(option_value, tname, this->name);
      }
    }
    return "";
  }
  void SetDefault() {
    this->inlet_size = 0;
    this->outlet_size = 0;
    this->marker_inlet = NULL;
    this->marker_outlet = NULL;
    this->press_jump = NULL;
    this->temp_jump = NULL;
    this->omega = NULL;
  }
};


class COptionWallFunction : public COptionBase {
  string name; // identifier for the option
  unsigned short &nMarkers;
  string* &markers;
  unsigned short*  &walltype;
  unsigned short** &intInfo;
  su2double**      &doubleInfo;

public:
  COptionWallFunction(const string name, unsigned short &nMarker_WF, 
                      string* &Marker_WF, unsigned short* &type_WF,
                      unsigned short** &intInfo_WF, su2double** &doubleInfo_WF) :
  nMarkers(nMarker_WF), markers(Marker_WF), walltype(type_WF),
  intInfo(intInfo_WF), doubleInfo(doubleInfo_WF) {
    this->name = name;
  }

  ~COptionWallFunction(){}

  string SetValue(vector<string> option_value) {

    /*--- First check if NONE is specified. ---*/
    unsigned short totalSize = option_value.size();
    if ((totalSize == 1) && (option_value[0].compare("NONE") == 0)) {
      this->SetDefault();
      return "";
    }

    /*--- Determine the number of markers, for which a wall
          function treatment has been specified. ---*/
    unsigned short counter = 0, nVals = 0;
    while (counter < totalSize ) {

      /* Update the counter for the number of markers specified
         and store the current index for possible error messages. */
      ++nVals;
      const unsigned short indMarker = counter;

      /* Check if a wall function type has been specified for this marker.
         If not, create an error message and return. */
      ++counter;
      const unsigned short indWallType = counter;
      unsigned short typeWF = NO_WALL_FUNCTION;
      bool validWF = true;
      if (counter == totalSize) validWF = false;
      else {
        map<string, ENUM_WALL_FUNCTIONS>::const_iterator it;
        it = Wall_Functions_Map.find(option_value[counter]);
        if(it == Wall_Functions_Map.end()) validWF = false;
        else                               typeWF  = it->second;
      }

      if (!validWF ) {
        string newstring;
        newstring.append(this->name);
        newstring.append(": Invalid wall function type, ");
        newstring.append(option_value[counter]);
        newstring.append(", encountered for marker ");
        newstring.append(option_value[indMarker]);
        return newstring;
      }

      /* Update the counter, as the wall function type is valid. */
      ++counter;

      /*--- For some wall function types some additional info
            must be specified. Hence the counter must be updated
            accordingly. ---*/
      switch( typeWF ) {
        case EQUILIBRIUM_WALL_MODEL:    counter += 3; break;
        case NONEQUILIBRIUM_WALL_MODEL: counter += 2; break;
        default: break;
      }

      /* In case the counter is larger than totalSize, the data for
         this wall function type has not been specified correctly. */
      if (counter > totalSize) {
        string newstring;
        newstring.append(this->name);
        newstring.append(", marker ");
        newstring.append(option_value[indMarker]);
        newstring.append(", wall function type ");
        newstring.append(option_value[indWallType]);
        newstring.append(": Additional information is missing.");
        return newstring;
      }
    }

    /* Allocate the memory to store the data for the wall function markers. */
    this->nMarkers   = nVals;
    this->markers    = new string[nVals];
    this->walltype   = new unsigned short[nVals];
    this->intInfo    = new unsigned short*[nVals];
    this->doubleInfo = new su2double*[nVals];

    for (unsigned short i=0; i<nVals; i++) {
      this->intInfo[i]    = NULL;
      this->doubleInfo[i] = NULL;
    }

    /*--- Loop over the wall markers and store the info in the
          appropriate arrays. ---*/
    counter = 0;
    for (unsigned short i=0; i<nVals; i++) {

      /* Set the name of the wall function marker. */
      this->markers[i].assign(option_value[counter++]);

      /* Determine the wall function type. As their validaties have
         already been tested, there is no need to do so again. */
      map<string, ENUM_WALL_FUNCTIONS>::const_iterator it;
      it = Wall_Functions_Map.find(option_value[counter++]);

      this->walltype[i] = it->second;

      /*--- For some wall function types, some additional info
            is needed, which is extracted from option_value. ---*/
      switch( this->walltype[i] ) {

        case EQUILIBRIUM_WALL_MODEL: {

          /* LES equilibrium wall model. The exchange distance, stretching
             factor and number of points in the wall model must be specified. */
          this->intInfo[i]    = new unsigned short[1];
          this->doubleInfo[i] = new su2double[2];

          istringstream ss_1st(option_value[counter++]);
          if (!(ss_1st >> this->doubleInfo[i][0])) {
            return badValue(option_value, "su2double", this->name);
          }

          istringstream ss_2nd(option_value[counter++]);
          if (!(ss_2nd >> this->doubleInfo[i][1])) {
            return badValue(option_value, "su2double", this->name);
          }

          istringstream ss_3rd(option_value[counter++]);
          if (!(ss_3rd >> this->intInfo[i][0])) {
            return badValue(option_value, "unsigned short", this->name);
          }

          break;
        }

        case NONEQUILIBRIUM_WALL_MODEL: {

          /* LES non-equilibrium model. The RANS turbulence model and
             the exchange distance need to be specified. */
          this->intInfo[i]    = new unsigned short[1];
          this->doubleInfo[i] = new su2double[1];

          /* Check for a valid RANS turbulence model. */
          map<string, ENUM_TURB_MODEL>::const_iterator iit;
          iit = Turb_Model_Map.find(option_value[counter++]);
          if(iit == Turb_Model_Map.end()) {
            string newstring;
            newstring.append(this->name);
            newstring.append(", marker ");
            newstring.append(this->markers[i]);
            newstring.append(", wall function type ");
            newstring.append(option_value[counter-2]);
            newstring.append(": Invalid RANS turbulence model, ");
            newstring.append(option_value[counter-1]);
            newstring.append(", specified");
            return newstring;
          }

          this->intInfo[i][0] = iit->second;

          /* Extract the exchange distance. */
          istringstream ss_1st(option_value[counter++]);
          if (!(ss_1st >> this->doubleInfo[i][0])) {
            return badValue(option_value, "su2double", this->name);
          }

          break;
        }

        default: // Just to avoid a compiler warning.
          break;
      }
    }

    // Need to return something...
    return "";
  }

  void SetDefault() {
    this->nMarkers   = 0;
    this->markers    = NULL;
    this->walltype   = NULL;
    this->intInfo    = NULL;
    this->doubleInfo = NULL;
  }
};<|MERGE_RESOLUTION|>--- conflicted
+++ resolved
@@ -129,10 +129,8 @@
 const unsigned int MESH_1 = 1; /*!< \brief Definition of the finest grid level. */
 const unsigned int ZONE_0 = 0; /*!< \brief Definition of the first grid domain. */
 const unsigned int ZONE_1 = 1; /*!< \brief Definition of the second grid domain. */
-<<<<<<< HEAD
-=======
 const unsigned int INST_0 = 0; /*!< \brief Definition of the first instance per grid level. */
->>>>>>> d3ea9da4
+
 
 const su2double STANDARD_GRAVITY = 9.80665;           /*!< \brief Acceleration due to gravity at surface of earth. */
 
