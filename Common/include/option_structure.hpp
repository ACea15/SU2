--- conflicted
+++ resolved
@@ -804,11 +804,8 @@
   STATIC_SUPERSONIC_INFLOW_PD = 6, /*!< \brief User specifies static pressure, static temperature, and Mach components. */
   MIXING_IN = 7, /*!< \brief User does not specify anything information are retrieved from the other domain */
   MIXING_OUT = 8, /*!< \brief User does not specify anything information are retrieved from the other domain */
-<<<<<<< HEAD
-=======
   SUPERSONIC_OUTFLOW = 9,
 	RADIAL_EQUILIBRIUM = 10
->>>>>>> 56536918
 };
 
 static const map<string, RIEMANN_TYPE> Riemann_Map = CCreateMap<string, RIEMANN_TYPE>
@@ -831,18 +828,14 @@
 ("STATIC_SUPERSONIC_INFLOW_PT", STATIC_SUPERSONIC_INFLOW_PT)
 ("STATIC_SUPERSONIC_INFLOW_PD", STATIC_SUPERSONIC_INFLOW_PD)
 ("MIXING_IN", MIXING_IN)
-<<<<<<< HEAD
-("MIXING_OUT", MIXING_OUT);
+("MIXING_OUT", MIXING_OUT)
+("SUPERSONIC_OUTFLOW", SUPERSONIC_OUTFLOW)
+("RADIAL_EQUILIBRIUM", RADIAL_EQUILIBRIUM);
 
 static const map<string, RIEMANN_TYPE> NonUniform_Map = CCreateMap<string, RIEMANN_TYPE>
 ("TOTAL_CONDITIONS_PT", TOTAL_CONDITIONS_PT)
 ("STATIC_PRESSURE", STATIC_PRESSURE);
 
-=======
-("MIXING_OUT", MIXING_OUT)
-("SUPERSONIC_OUTFLOW", SUPERSONIC_OUTFLOW)
-("RADIAL_EQUILIBRIUM", RADIAL_EQUILIBRIUM);
->>>>>>> 56536918
 
 /*!
  * \brief types of mixing process for averaging quantities at the boundaries.
@@ -2672,18 +2665,6 @@
   }
 };
 
-<<<<<<< HEAD
-template <class Tenum>
-class COptionNRBC : public COptionRiemann<Tenum> {
-
-public:
-	  COptionNRBC(string option_field_name, unsigned short & nMarker_NRBC, string* & Marker_NRBC, unsigned short* & option_field,
-			  	  const map<string, Tenum> m, su2double* & var1, su2double* & var2, su2double** & FlowDir): COptionRiemann<Tenum>(option_field_name, nMarker_NRBC,  Marker_NRBC, option_field,
-			  	   m, var1, var2,FlowDir){}
-	  ~COptionNRBC() {};
-
-};
-
 
 template <class Tenum>
 class COptionNonUniform : public COptionRiemann<Tenum> {
@@ -2695,18 +2676,8 @@
 	  ~COptionNonUniform() {};
 
 };
-=======
->>>>>>> 56536918
-//template <class Tenum>
-//class COptionNRBC : public COptionRiemann<Tenum> {
-//
-//public:
-//	  COptionNRBC(string option_field_name, unsigned short & nMarker_NRBC, string* & Marker_NRBC, unsigned short* & option_field,
-//			  	  const map<string, Tenum> m, su2double* & var1, su2double* & var2, su2double** & FlowDir): COptionRiemann<Tenum>(option_field_name, nMarker_NRBC,  Marker_NRBC, option_field,
-//			  	   m, var1, var2,FlowDir){}
-//	  ~COptionNRBC() {};
-//
-//};
+
+
 template <class Tenum>
 class COptionNRBC : public COptionBase{
 
