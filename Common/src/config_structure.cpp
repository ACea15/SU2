--- conflicted
+++ resolved
@@ -4608,10 +4608,7 @@
   
   /* Simpler boolean to control allocation of least-squares memory. */
   
-<<<<<<< HEAD
-=======
   LeastSquaresRequired = false;
->>>>>>> 94f559cd
   if ((Kind_Gradient_Method_Recon == LEAST_SQUARES) ||
       (Kind_Gradient_Method_Recon == WEIGHTED_LEAST_SQUARES) ||
       (Kind_Gradient_Method       == LEAST_SQUARES) ||
