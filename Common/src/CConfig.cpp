/*!
 * \file CConfig.cpp
 * \brief Main file for managing the config file
 * \author F. Palacios, T. Economon, B. Tracey, H. Kline
 * \version 7.1.1 "Blackbird"
 *
 * SU2 Project Website: https://su2code.github.io
 *
 * The SU2 Project is maintained by the SU2 Foundation
 * (http://su2foundation.org)
 *
 * Copyright 2012-2020, SU2 Contributors (cf. AUTHORS.md)
 *
 * SU2 is free software; you can redistribute it and/or
 * modify it under the terms of the GNU Lesser General Public
 * License as published by the Free Software Foundation; either
 * version 2.1 of the License, or (at your option) any later version.
 *
 * SU2 is distributed in the hope that it will be useful,
 * but WITHOUT ANY WARRANTY; without even the implied warranty of
 * MERCHANTABILITY or FITNESS FOR A PARTICULAR PURPOSE. See the GNU
 * Lesser General Public License for more details.
 *
 * You should have received a copy of the GNU Lesser General Public
 * License along with SU2. If not, see <http://www.gnu.org/licenses/>.
 */

#define ENABLE_MAPS
#include "../include/CConfig.hpp"
#undef ENABLE_MAPS

#include "../include/fem/fem_gauss_jacobi_quadrature.hpp"
#include "../include/fem/fem_geometry_structure.hpp"

#include "../include/basic_types/ad_structure.hpp"
#include "../include/toolboxes/printing_toolbox.hpp"

using namespace PrintingToolbox;

#ifdef PROFILE
#ifdef HAVE_MKL
#include "mkl.h"
#endif
#endif

vector<string> Profile_Function_tp;       /*!< \brief Vector of string names for profiled functions. */
vector<double> Profile_Time_tp;           /*!< \brief Vector of elapsed time for profiled functions. */
vector<double> Profile_ID_tp;             /*!< \brief Vector of group ID number for profiled functions. */
map<string, vector<int> > Profile_Map_tp; /*!< \brief Map containing the final results for profiled functions. */

map<CLong3T, int> GEMM_Profile_MNK;       /*!< \brief Map, which maps the GEMM size to the index where
                                                      the data for this GEMM is stored in several vectors. */
vector<long>   GEMM_Profile_NCalls;       /*!< \brief Vector, which stores the number of calls to this
                                                      GEMM size. */
vector<double> GEMM_Profile_TotTime;      /*!< \brief Total time spent for this GEMM size. */
vector<double> GEMM_Profile_MinTime;      /*!< \brief Minimum time spent for this GEMM size. */
vector<double> GEMM_Profile_MaxTime;      /*!< \brief Maximum time spent for this GEMM size. */

//#pragma omp threadprivate(Profile_Function_tp, Profile_Time_tp, Profile_ID_tp, Profile_Map_tp)


CConfig::CConfig(char case_filename[MAX_STRING_SIZE], unsigned short val_software, bool verb_high) {

  /*--- Set the case name to the base config file name without extension ---*/

  caseName = PrintingToolbox::split(string(case_filename),'.')[0];

  base_config = true;

  /*--- Store MPI rank and size ---*/

  rank = SU2_MPI::GetRank();
  size = SU2_MPI::GetSize();

  iZone = 0;
  nZone = 1;

  Init();

  /*--- Parsing the config file  ---*/

  SetConfig_Parsing(case_filename);

  /*--- Set the default values for all of the options that weren't set ---*/

  SetDefault();

  /*--- Set number of zone ---*/

  SetnZone();

  /*--- Configuration file postprocessing ---*/

  SetPostprocessing(val_software, iZone, 0);

  /*--- Configuration file boundaries/markers setting ---*/

  SetMarkers(val_software);

  /*--- Configuration file output ---*/

  if ((rank == MASTER_NODE) && verb_high)
    SetOutput(val_software, iZone);

}

CConfig::CConfig(istream &case_buffer, unsigned short val_software, bool verb_high) {

  base_config = true;

  iZone = 0;
  nZone = 1;

  Init();

  /*--- Parsing the config file  ---*/

  SetConfig_Parsing(case_buffer);

  /*--- Set the default values for all of the options that weren't set ---*/

  SetDefault();

  /*--- Set number of zone ---*/

  SetnZone();

  /*--- Configuration file postprocessing ---*/

  SetPostprocessing(val_software, iZone, 0);

  /*--- Configuration file boundaries/markers setting ---*/

  SetMarkers(val_software);

  /*--- Configuration file output ---*/

  if ((rank == MASTER_NODE) && verb_high)
    SetOutput(val_software, iZone);

}

CConfig::CConfig(CConfig* config, char case_filename[MAX_STRING_SIZE], unsigned short val_software, unsigned short val_iZone, unsigned short val_nZone, bool verb_high) {

  caseName = config->GetCaseName();

  unsigned short val_nDim;

  base_config = false;

  iZone = val_iZone;
  nZone = val_nZone;

  Init();

  /*--- Parsing the config file  ---*/

  SetConfig_Parsing(case_filename);

  /*--- Set default options from base config ---*/

  SetDefaultFromConfig(config);

  /*--- Set the default values for all of the options that weren't set ---*/

  SetDefault();

  /*--- Get the dimension --- */

  val_nDim = GetnDim(Mesh_FileName, Mesh_FileFormat);

  /*--- Configuration file postprocessing ---*/

  SetPostprocessing(val_software, val_iZone, val_nDim);

  /*--- Configuration file boundaries/markers setting ---*/

  SetMarkers(val_software);

  /*--- Configuration file output ---*/

  if ((rank == MASTER_NODE) && verb_high)
    SetOutput(val_software, val_iZone);

  Multizone_Problem = config->GetMultizone_Problem();

}

CConfig::CConfig(char case_filename[MAX_STRING_SIZE], unsigned short val_software) {

  /*--- Set the case name to the base config file name without extension ---*/

  caseName = PrintingToolbox::split(string(case_filename),'.')[0];

  base_config = true;

  nZone = 1;
  iZone = 0;

  Init();

  /*--- Parsing the config file  ---*/

  SetConfig_Parsing(case_filename);

  /*--- Set the default values for all of the options that weren't set ---*/

  SetDefault();

  /*--- Set number of zones --- */

  SetnZone();

  /*--- Configuration file postprocessing ---*/

  SetPostprocessing(val_software, 0, 1);

  /*--- Configuration file boundaries/markers setting ---*/

  SetMarkers(val_software);

  /*--- Print the header --- */

  SetHeader(val_software);

}

CConfig::CConfig(char case_filename[MAX_STRING_SIZE], CConfig *config) {

  /*--- Set the case name to the base config file name without extension ---*/

  caseName = PrintingToolbox::split(string(case_filename),'.')[0];

  base_config = true;

  bool runtime_file = false;

  Init();

  /*--- Parsing the config file  ---*/

  runtime_file = SetRunTime_Parsing(case_filename);

  /*--- Set the default values for all of the options that weren't set ---*/

  SetDefault();

  /*--- Update original config file ---*/

  if (runtime_file) {
    if (all_options.find("TIME_ITER") == all_options.end())
      config->SetnTime_Iter(nTimeIter);
  }
}

SU2_MPI::Comm CConfig::GetMPICommunicator() const {

  return SU2_Communicator;

}

void CConfig::Init(){

  /*--- Store MPI rank and size ---*/

  rank = SU2_MPI::GetRank();
  size = SU2_MPI::GetSize();

  /*--- Initialize pointers to Null---*/

  SetPointersNull();

  /*--- Reading config options  ---*/

  SetConfig_Options();

}

void CConfig::SetMPICommunicator(SU2_MPI::Comm Communicator) {

  SU2_Communicator = Communicator;

}

void CConfig::addDoubleOption(const string name, su2double & option_field, su2double default_value) {
  // Check if the key is already in the map. If this fails, it is coder error
  // and not user error, so throw.
  assert(option_map.find(name) == option_map.end());

  // Add this option to the list of all the options
  all_options.insert(pair<string, bool>(name, true));

  // Create the parser for a su2double option with a reference to the option_field and the desired
  // default value. This will take the string in the config file, convert it to a su2double, and
  // place that su2double in the memory location specified by the reference.
  COptionBase* val = new COptionDouble(name, option_field, default_value);

  // Create an association between the option name ("CFL") and the parser generated above.
  // During configuration, the parsing script will get the option name, and use this map
  // to find how to parse that option.
  option_map.insert(pair<string, COptionBase *>(name, val));
}

void CConfig::addStringOption(const string name, string & option_field, string default_value) {

  assert(option_map.find(name) == option_map.end());
  all_options.insert(pair<string, bool>(name, true));
  COptionBase* val = new COptionString(name, option_field, default_value);
  option_map.insert(pair<string, COptionBase *>(name, val));
}

void CConfig::addIntegerOption(const string name, int & option_field, int default_value) {
  assert(option_map.find(name) == option_map.end());
  all_options.insert(pair<string, bool>(name, true));
  COptionBase* val = new COptionInt(name, option_field, default_value);
  option_map.insert(pair<string, COptionBase *>(name, val));
}

void CConfig::addUnsignedLongOption(const string name, unsigned long & option_field, unsigned long default_value) {
  assert(option_map.find(name) == option_map.end());
  all_options.insert(pair<string, bool>(name, true));
  COptionBase* val = new COptionULong(name, option_field, default_value);
  option_map.insert(pair<string, COptionBase *>(name, val));
}

void CConfig::addUnsignedShortOption(const string name, unsigned short & option_field, unsigned short default_value) {
  assert(option_map.find(name) == option_map.end());
  all_options.insert(pair<string, bool>(name, true));
  COptionBase* val = new COptionUShort(name, option_field, default_value);
  option_map.insert(pair<string, COptionBase *>(name, val));
}

void CConfig::addLongOption(const string name, long & option_field, long default_value) {
  assert(option_map.find(name) == option_map.end());
  all_options.insert(pair<string, bool>(name, true));
  COptionBase* val = new COptionLong(name, option_field, default_value);
  option_map.insert(pair<string, COptionBase *>(name, val));
}

void CConfig::addBoolOption(const string name, bool & option_field, bool default_value) {
  assert(option_map.find(name) == option_map.end());
  all_options.insert(pair<string, bool>(name, true));
  COptionBase* val = new COptionBool(name, option_field, default_value);
  option_map.insert(pair<string, COptionBase *>(name, val));
}

// enum types work differently than all of the others because there are a small number of valid
// string entries for the type. One must also provide a list of all the valid strings of that type.
template <class Tenum>
void CConfig::addEnumOption(const string name, unsigned short & option_field, const map<string, Tenum> & enum_map, Tenum default_value) {
  assert(option_map.find(name) == option_map.end());
  all_options.insert(pair<string, bool>(name, true));
  COptionBase* val = new COptionEnum<Tenum>(name, enum_map, option_field, default_value);
  option_map.insert(pair<string, COptionBase *>(name, val));
  return;
}

// input_size is the number of options read in from the config file
template <class Tenum>
void CConfig::addEnumListOption(const string name, unsigned short & input_size, unsigned short * & option_field, const map<string, Tenum> & enum_map) {
  input_size = 0;
  assert(option_map.find(name) == option_map.end());
  all_options.insert(pair<string, bool>(name, true));
  COptionBase* val = new COptionEnumList<Tenum>(name, enum_map, option_field, input_size);
  option_map.insert( pair<string, COptionBase*>(name, val) );
}

void CConfig::addDoubleArrayOption(const string name, const int size, su2double* option_field) {
  assert(option_map.find(name) == option_map.end());
  all_options.insert(pair<string, bool>(name, true));
  COptionBase* val = new COptionArray<su2double>(name, size, option_field);
  option_map.insert(pair<string, COptionBase *>(name, val));
}

void CConfig::addUShortArrayOption(const string name, const int size, unsigned short* option_field) {
  assert(option_map.find(name) == option_map.end());
  all_options.insert(pair<string, bool>(name, true));
  COptionBase* val = new COptionArray<unsigned short>(name, size, option_field);
  option_map.insert(pair<string, COptionBase *>(name, val));
}

void CConfig::addDoubleListOption(const string name, unsigned short & size, su2double * & option_field) {
  assert(option_map.find(name) == option_map.end());
  all_options.insert(pair<string, bool>(name, true));
  COptionBase* val = new COptionDoubleList(name, size, option_field);
  option_map.insert(pair<string, COptionBase *>(name, val));
}

void CConfig::addShortListOption(const string name, unsigned short & size, short * & option_field) {
  assert(option_map.find(name) == option_map.end());
  all_options.insert(pair<string, bool>(name, true));
  COptionBase* val = new COptionShortList(name, size, option_field);
  option_map.insert(pair<string, COptionBase *>(name, val));
}

void CConfig::addUShortListOption(const string name, unsigned short & size, unsigned short * & option_field) {
  assert(option_map.find(name) == option_map.end());
  all_options.insert(pair<string, bool>(name, true));
  COptionBase* val = new COptionUShortList(name, size, option_field);
  option_map.insert(pair<string, COptionBase *>(name, val));
}

void CConfig::addStringListOption(const string name, unsigned short & num_marker, string* & option_field) {
  assert(option_map.find(name) == option_map.end());
  all_options.insert(pair<string, bool>(name, true));
  COptionBase* val = new COptionStringList(name, num_marker, option_field);
  option_map.insert(pair<string, COptionBase *>(name, val));
}

void CConfig::addConvectOption(const string name, unsigned short & space_field, unsigned short & centered_field, unsigned short & upwind_field) {
  assert(option_map.find(name) == option_map.end());
  all_options.insert(pair<string, bool>(name, true));
  COptionBase* val = new COptionConvect(name, space_field, centered_field, upwind_field);
  option_map.insert(pair<string, COptionBase *>(name, val));
}

void CConfig::addConvectFEMOption(const string name, unsigned short & space_field, unsigned short & fem_field) {
  assert(option_map.find(name) == option_map.end());
  all_options.insert(pair<string, bool>(name, true));
  COptionBase* val = new COptionFEMConvect(name, space_field, fem_field);
  option_map.insert(pair<string, COptionBase *>(name, val));
}

void CConfig::addMathProblemOption(const string name, bool & ContinuousAdjoint, const bool & ContinuousAdjoint_default,
                          bool & DiscreteAdjoint, const bool & DiscreteAdjoint_default,
                          bool & Restart_Flow, const bool & Restart_Flow_default) {
  assert(option_map.find(name) == option_map.end());
  all_options.insert(pair<string, bool>(name, true));
  COptionBase* val = new COptionMathProblem(name, ContinuousAdjoint, ContinuousAdjoint_default, DiscreteAdjoint, DiscreteAdjoint_default, Restart_Flow, Restart_Flow_default);
  option_map.insert(pair<string, COptionBase *>(name, val));
}

void CConfig::addDVParamOption(const string name, unsigned short & nDV_field, su2double** & paramDV, string* & FFDTag,
                      unsigned short* & design_variable) {
  assert(option_map.find(name) == option_map.end());
  all_options.insert(pair<string, bool>(name, true));
  COptionBase* val = new COptionDVParam(name, nDV_field, paramDV, FFDTag, design_variable);
  option_map.insert(pair<string, COptionBase *>(name, val));
}

void CConfig::addDVValueOption(const string name, unsigned short* & nDVValue_field, su2double** & valueDV, unsigned short & nDV_field,  su2double** & paramDV,
                      unsigned short* & design_variable) {
  assert(option_map.find(name) == option_map.end());
  all_options.insert(pair<string, bool>(name, true));
  COptionBase* val = new COptionDVValue(name, nDVValue_field, valueDV, nDV_field, paramDV, design_variable);
  option_map.insert(pair<string, COptionBase *>(name, val));
}

void CConfig::addFFDDefOption(const string name, unsigned short & nFFD_field, su2double** & coordFFD, string* & FFDTag) {
  assert(option_map.find(name) == option_map.end());
  all_options.insert(pair<string, bool>(name, true));
  COptionBase* val = new COptionFFDDef(name, nFFD_field, coordFFD, FFDTag);
  option_map.insert(pair<string, COptionBase *>(name, val));
}

void CConfig::addFFDDegreeOption(const string name, unsigned short & nFFD_field, unsigned short** & degreeFFD) {
  assert(option_map.find(name) == option_map.end());
  all_options.insert(pair<string, bool>(name, true));
  COptionBase* val = new COptionFFDDegree(name, nFFD_field, degreeFFD);
  option_map.insert(pair<string, COptionBase *>(name, val));
}

void CConfig::addStringDoubleListOption(const string name, unsigned short & list_size, string * & string_field,
                               su2double* & double_field) {
  assert(option_map.find(name) == option_map.end());
  all_options.insert(pair<string, bool>(name, true));
  COptionBase* val = new COptionStringDoubleList(name, list_size, string_field, double_field);
  option_map.insert(pair<string, COptionBase *>(name, val));
}

void CConfig::addInletOption(const string name, unsigned short & nMarker_Inlet, string * & Marker_Inlet,
                    su2double* & Ttotal, su2double* & Ptotal, su2double** & FlowDir) {
  assert(option_map.find(name) == option_map.end());
  all_options.insert(pair<string, bool>(name, true));
  COptionBase* val = new COptionInlet(name, nMarker_Inlet, Marker_Inlet, Ttotal, Ptotal, FlowDir);
  option_map.insert(pair<string, COptionBase *>(name, val));
}

template <class Tenum>
void CConfig::addRiemannOption(const string name, unsigned short & nMarker_Riemann, string * & Marker_Riemann, unsigned short* & option_field, const map<string, Tenum> & enum_map,
                               su2double* & var1, su2double* & var2, su2double** & FlowDir) {
  assert(option_map.find(name) == option_map.end());
  all_options.insert(pair<string, bool>(name, true));
  COptionBase* val = new COptionRiemann<Tenum>(name, nMarker_Riemann, Marker_Riemann, option_field, enum_map, var1, var2, FlowDir);
  option_map.insert(pair<string, COptionBase *>(name, val));
}

template <class Tenum>
void CConfig::addGilesOption(const string name, unsigned short & nMarker_Giles, string * & Marker_Giles, unsigned short* & option_field, const map<string, Tenum> & enum_map,
                             su2double* & var1, su2double* & var2, su2double** & FlowDir, su2double* & relaxfactor1, su2double* & relaxfactor2) {
  assert(option_map.find(name) == option_map.end());
  all_options.insert(pair<string, bool>(name, true));
  COptionBase* val = new COptionGiles<Tenum>(name, nMarker_Giles, Marker_Giles, option_field, enum_map, var1, var2, FlowDir, relaxfactor1, relaxfactor2);
  option_map.insert(pair<string, COptionBase *>(name, val));
}

void CConfig::addExhaustOption(const string name, unsigned short & nMarker_Exhaust, string * & Marker_Exhaust,
                               su2double* & Ttotal, su2double* & Ptotal) {
  assert(option_map.find(name) == option_map.end());
  all_options.insert(pair<string, bool>(name, true));
  COptionBase* val = new COptionExhaust(name, nMarker_Exhaust, Marker_Exhaust, Ttotal, Ptotal);
  option_map.insert(pair<string, COptionBase *>(name, val));
}

void CConfig::addPeriodicOption(const string & name, unsigned short & nMarker_PerBound,
                                string* & Marker_PerBound, string* & Marker_PerDonor,
                                su2double** & RotCenter, su2double** & RotAngles, su2double** & Translation) {
  assert(option_map.find(name) == option_map.end());
  all_options.insert(pair<string, bool>(name, true));
  COptionBase* val = new COptionPeriodic(name, nMarker_PerBound, Marker_PerBound, Marker_PerDonor, RotCenter, RotAngles, Translation);
  option_map.insert(pair<string, COptionBase *>(name, val));
}

void CConfig::addTurboPerfOption(const string & name, unsigned short & nMarker_TurboPerf,
                                 string* & Marker_TurboBoundIn, string* & Marker_TurboBoundOut) {
  assert(option_map.find(name) == option_map.end());
  all_options.insert(pair<string, bool>(name, true));
  COptionBase* val = new COptionTurboPerformance(name, nMarker_TurboPerf, Marker_TurboBoundIn, Marker_TurboBoundOut);
  option_map.insert(pair<string, COptionBase *>(name, val));
}

void CConfig::addActDiskOption(const string & name, unsigned short & nMarker_ActDiskInlet,
                               unsigned short & nMarker_ActDiskOutlet, string* & Marker_ActDiskInlet,
                               string* & Marker_ActDiskOutlet, su2double** & ActDisk_PressJump,
                               su2double** & ActDisk_TempJump, su2double** & ActDisk_Omega) {
  assert(option_map.find(name) == option_map.end());
  all_options.insert(pair<string, bool>(name, true));
  COptionBase* val = new COptionActDisk(name, nMarker_ActDiskInlet, nMarker_ActDiskOutlet, Marker_ActDiskInlet,
                                        Marker_ActDiskOutlet, ActDisk_PressJump, ActDisk_TempJump, ActDisk_Omega);
  option_map.insert(pair<string, COptionBase *>(name, val));
}

void CConfig::addWallFunctionOption(const string &name, unsigned short &list_size, string* &string_field,
                                    unsigned short* &val_Kind_WF, unsigned short** &val_IntInfo_WF,
                                    su2double** &val_DoubleInfo_WF) {
  assert(option_map.find(name) == option_map.end());
  all_options.insert(pair<string, bool>(name, true));
  COptionBase* val = new COptionWallFunction(name, list_size, string_field, val_Kind_WF,
                                             val_IntInfo_WF, val_DoubleInfo_WF);
  option_map.insert(pair<string, COptionBase *>(name, val));
}

void CConfig::addPythonOption(const string name) {
  assert(option_map.find(name) == option_map.end());
  all_options.insert(pair<string, bool>(name, true));
  COptionBase* val = new COptionPython(name);
  option_map.insert(pair<string, COptionBase *>(name, val));
}

unsigned short CConfig::GetnZone(string val_mesh_filename, unsigned short val_format) {

  int nZone = 1; /* Default value if nothing is specified. */

  switch (val_format) {
    case SU2: {

      /*--- Local variables for reading the SU2 file. ---*/
      string text_line;
      ifstream mesh_file;

      /*--- Check if the mesh file can be opened for reading. ---*/
      mesh_file.open(val_mesh_filename.c_str(), ios::in);
      if (mesh_file.fail())
        SU2_MPI::Error(string("There is no geometry file called ") + val_mesh_filename,
                              CURRENT_FUNCTION);

      /*--- Read the SU2 mesh file until the zone data is reached or
            when it can be decided that it is not present. ---*/
      while( getline (mesh_file, text_line) ) {

        /*--- Search for the "NZONE" keyword to see if there are multiple Zones ---*/
        if(text_line.find ("NZONE=",0) != string::npos) {
          text_line.erase (0,6); nZone = atoi(text_line.c_str());
          break;
        }

        /*--- If one of the keywords IZONE, NELEM or NPOIN, NMARK is encountered,
              it can be assumed that the NZONE keyword is not present and the loop
              can be terminated. ---*/
        if(text_line.find ("IZONE=",0) != string::npos) break;
        if(text_line.find ("NELEM=",0) != string::npos) break;
        if(text_line.find ("NPOIN=",0) != string::npos) break;
        if(text_line.find ("NMARK=",0) != string::npos) break;
      }

      mesh_file.close();
      break;

    }

    case CGNS_GRID: {

#ifdef HAVE_CGNS

      /*--- Local variables which are needed when calling the CGNS mid-level API. ---*/

      int fn, nbases = 0, nzones = 0, file_type;
      int cell_dim = 0, phys_dim = 0;
      char basename[CGNS_STRING_SIZE];

      /*--- Check whether the supplied file is truly a CGNS file. ---*/

      if ( cg_is_cgns(val_mesh_filename.c_str(), &file_type) != CG_OK ) {
        SU2_MPI::Error(val_mesh_filename +
                       string(" was not found or is not a properly formatted CGNS file.\n") +
                       string("Note that SU2 expects unstructured CGNS files in ADF data format."),
                       CURRENT_FUNCTION);
      }

      /*--- Open the CGNS file for reading. The value of fn returned
       is the specific index number for this file and will be
       repeatedly used in the function calls. ---*/

      if (cg_open(val_mesh_filename.c_str(), CG_MODE_READ, &fn)) cg_error_exit();

      /*--- Get the number of databases. This is the highest node
       in the CGNS heirarchy. ---*/

      if (cg_nbases(fn, &nbases)) cg_error_exit();

      /*--- Check if there is more than one database. Throw an
       error if there is because this reader can currently
       only handle one database. ---*/

      if ( nbases > 1 ) {
        SU2_MPI::Error("CGNS reader currently incapable of handling more than 1 database." ,
                       CURRENT_FUNCTION);
      }

      /*--- Read the databases. Note that the indexing starts at 1. ---*/

      for ( int i = 1; i <= nbases; i++ ) {

        if (cg_base_read(fn, i, basename, &cell_dim, &phys_dim)) cg_error_exit();

        /*--- Get the number of zones for this base. ---*/

        if (cg_nzones(fn, i, &nzones)) cg_error_exit();

      }

      /*--- Close the CGNS file. ---*/

      if ( cg_close(fn) ) cg_error_exit();

      /*--- Set the number of zones as read from the CGNS file ---*/

      nZone = nzones;

#else
      SU2_MPI::Error(string(" SU2 built without CGNS support. \n") +
                     string(" To use CGNS, build SU2 accordingly."),
                     CURRENT_FUNCTION);
#endif

      break;
    }
    case RECTANGLE: {
      nZone = 1;
      break;
    }
    case BOX: {
      nZone = 1;
      break;
    }
  }

  return (unsigned short) nZone;

}

unsigned short CConfig::GetnDim(string val_mesh_filename, unsigned short val_format) {

  short nDim = -1;

  switch (val_format) {
    case SU2: {

      /*--- Local variables for reading the SU2 file. ---*/
      string text_line;
      ifstream mesh_file;

      /*--- Open grid file ---*/
      mesh_file.open(val_mesh_filename.c_str(), ios::in);
      if (mesh_file.fail()) {
        SU2_MPI::Error(string("The SU2 mesh file named ") + val_mesh_filename + string(" was not found."), CURRENT_FUNCTION);
      }

      /*--- Read the SU2 mesh file until the dimension data is reached
            or when it can be decided that it is not present. ---*/
      while( getline (mesh_file, text_line) ) {

        /*--- Search for the "NDIME" keyword to determine the number
              of dimensions.  ---*/
        if(text_line.find ("NDIME=",0) != string::npos) {
          text_line.erase (0,6); nDim = atoi(text_line.c_str());
          break;
        }

        /*--- If one of the keywords NELEM or NPOIN, NMARK is encountered,
              it can be assumed that the NZONE keyword is not present and
              the loop can be terminated. ---*/
        if(text_line.find ("NELEM=",0) != string::npos) break;
        if(text_line.find ("NPOIN=",0) != string::npos) break;
        if(text_line.find ("NMARK=",0) != string::npos) break;
      }

      mesh_file.close();

      /*--- Throw an error if the dimension was not found. ---*/
      if (nDim == -1) {
        SU2_MPI::Error(val_mesh_filename + string(" is not an SU2 mesh file or has the wrong format \n ('NDIME=' not found). Please check."),
                       CURRENT_FUNCTION);
      }

      break;
    }

    case CGNS_GRID: {

#ifdef HAVE_CGNS

      /*--- Local variables which are needed when calling the CGNS mid-level API. ---*/
      int fn, nbases, file_type;
      int cell_dim, phys_dim;
      char basename[CGNS_STRING_SIZE];

      /*--- Check whether the supplied file is truly a CGNS file. ---*/
      if ( cg_is_cgns(val_mesh_filename.c_str(), &file_type) != CG_OK ) {
        SU2_MPI::Error(val_mesh_filename +
                       string(" was not found or is not a properly formatted CGNS file.\n") +
                       string("Note that SU2 expects unstructured CGNS files in ADF data format."),
                       CURRENT_FUNCTION);
      }

      /*--- Open the CGNS file for reading. The value of fn returned
            is the specific index number for this file and will be
            repeatedly used in the function calls. ---*/
      if (cg_open(val_mesh_filename.c_str(), CG_MODE_READ, &fn) != CG_OK) cg_error_exit();

      /*--- Get the number of databases. This is the highest node
            in the CGNS heirarchy. ---*/
      if (cg_nbases(fn, &nbases) != CG_OK) cg_error_exit();

      /*--- Check if there is more than one database. Throw an
            error if there is because this reader can currently
            only handle one database. ---*/
      if ( nbases > 1 )
        SU2_MPI::Error("CGNS reader currently incapable of handling more than 1 database." ,
                       CURRENT_FUNCTION);

      /*--- Read the database. Note that the indexing starts at 1.
            Afterwards close the file again. ---*/
      if (cg_base_read(fn, 1, basename, &cell_dim, &phys_dim) != CG_OK) cg_error_exit();
      if (cg_close(fn) != CG_OK) cg_error_exit();

      /*--- Set the problem dimension as read from the CGNS file ---*/
      nDim = cell_dim;

#else
      SU2_MPI::Error(string(" SU2 built without CGNS support. \n") +
                     string(" To use CGNS, build SU2 accordingly."),
                     CURRENT_FUNCTION);
#endif

      break;
    }
    case RECTANGLE: {
      nDim = 2;
      break;
    }
    case BOX: {
      nDim = 3;
      break;
    }
  }

  /*--- After reading the mesh, assert that the dimension is equal to 2 or 3. ---*/
  assert((nDim == 2) || (nDim == 3));

  return (unsigned short) nDim;
}

void CConfig::SetPointersNull(void) {

  Marker_CfgFile_GeoEval      = nullptr;   Marker_All_GeoEval       = nullptr;
  Marker_CfgFile_Monitoring   = nullptr;   Marker_All_Monitoring    = nullptr;
  Marker_CfgFile_Designing    = nullptr;   Marker_All_Designing     = nullptr;
  Marker_CfgFile_Plotting     = nullptr;   Marker_All_Plotting      = nullptr;
  Marker_CfgFile_Analyze      = nullptr;   Marker_All_Analyze       = nullptr;
  Marker_CfgFile_DV           = nullptr;   Marker_All_DV            = nullptr;
  Marker_CfgFile_Moving       = nullptr;   Marker_All_Moving        = nullptr;
  Marker_CfgFile_PerBound     = nullptr;   Marker_All_PerBound      = nullptr;    Marker_PerBound   = nullptr;
  Marker_CfgFile_Turbomachinery = nullptr; Marker_All_Turbomachinery = nullptr;
  Marker_CfgFile_TurbomachineryFlag = nullptr; Marker_All_TurbomachineryFlag = nullptr;
  Marker_CfgFile_MixingPlaneInterface = nullptr; Marker_All_MixingPlaneInterface = nullptr;
  Marker_CfgFile_ZoneInterface = nullptr;
  Marker_CfgFile_Deform_Mesh   = nullptr;  Marker_All_Deform_Mesh   = nullptr;
  Marker_CfgFile_Deform_Mesh_Sym_Plane   = nullptr;  Marker_All_Deform_Mesh_Sym_Plane   = nullptr;
  Marker_CfgFile_Fluid_Load    = nullptr;  Marker_All_Fluid_Load    = nullptr;

  Marker_CfgFile_Turbomachinery       = nullptr; Marker_All_Turbomachinery       = nullptr;
  Marker_CfgFile_TurbomachineryFlag   = nullptr; Marker_All_TurbomachineryFlag   = nullptr;
  Marker_CfgFile_MixingPlaneInterface = nullptr; Marker_All_MixingPlaneInterface = nullptr;

  Marker_CfgFile_PyCustom     = nullptr;   Marker_All_PyCustom      = nullptr;

  Marker_DV                   = nullptr;   Marker_Moving            = nullptr;    Marker_Monitoring = nullptr;
  Marker_Designing            = nullptr;   Marker_GeoEval           = nullptr;    Marker_Plotting   = nullptr;
  Marker_Analyze              = nullptr;   Marker_PyCustom          = nullptr;    Marker_WallFunctions        = nullptr;
  Marker_CfgFile_KindBC       = nullptr;   Marker_All_KindBC        = nullptr;

  Kind_WallFunctions       = nullptr;
  IntInfo_WallFunctions    = nullptr;
  DoubleInfo_WallFunctions = nullptr;
  Kind_Wall                = nullptr;

  Config_Filenames = nullptr;

  /*--- Marker Pointers ---*/

  Marker_Euler                = nullptr;    Marker_FarField         = nullptr;    Marker_Custom         = nullptr;
  Marker_SymWall              = nullptr;    Marker_PerBound         = nullptr;
  Marker_PerDonor             = nullptr;    Marker_NearFieldBound   = nullptr;
  Marker_Deform_Mesh          = nullptr;    Marker_Deform_Mesh_Sym_Plane= nullptr; Marker_Fluid_Load    = nullptr;
  Marker_Inlet                = nullptr;    Marker_Outlet           = nullptr;
  Marker_Supersonic_Inlet     = nullptr;    Marker_Supersonic_Outlet= nullptr;    Marker_Smoluchowski_Maxwell   = nullptr;
  Marker_Isothermal           = nullptr;    Marker_HeatFlux         = nullptr;    Marker_EngineInflow   = nullptr;
  Marker_Load                 = nullptr;    Marker_Disp_Dir         = nullptr;    Marker_RoughWall      = nullptr;
  Marker_EngineExhaust        = nullptr;    Marker_Displacement     = nullptr;    Marker_Load           = nullptr;
  Marker_Load_Dir             = nullptr;    Marker_Load_Sine        = nullptr;    Marker_Clamped        = nullptr;
  Marker_FlowLoad             = nullptr;    Marker_Internal         = nullptr;
  Marker_All_TagBound         = nullptr;    Marker_CfgFile_TagBound = nullptr;    Marker_All_KindBC     = nullptr;
  Marker_CfgFile_KindBC       = nullptr;    Marker_All_SendRecv     = nullptr;    Marker_All_PerBound   = nullptr;
  Marker_ZoneInterface        = nullptr;    Marker_All_ZoneInterface= nullptr;    Marker_Riemann        = nullptr;
  Marker_Fluid_InterfaceBound = nullptr;    Marker_CHTInterface     = nullptr;    Marker_Damper         = nullptr;
  Marker_Emissivity           = nullptr;

    /*--- Boundary Condition settings ---*/

  Isothermal_Temperature = nullptr;
  Heat_Flux              = nullptr;    Displ_Value            = nullptr;    Load_Value             = nullptr;
  FlowLoad_Value         = nullptr;    Damper_Constant        = nullptr;    Wall_Emissivity        = nullptr;
  Roughness_Height       = nullptr;

  /*--- Inlet Outlet Boundary Condition settings ---*/

  Inlet_Ttotal    = nullptr;    Inlet_Ptotal      = nullptr;
  Inlet_FlowDir   = nullptr;    Inlet_Temperature = nullptr;    Inlet_Pressure = nullptr;
  Inlet_Velocity  = nullptr;    Inlet_MassFrac    = nullptr;
  Outlet_Pressure = nullptr;

  /*--- Engine Boundary Condition settings ---*/

  Inflow_Pressure      = nullptr;    Inflow_MassFlow    = nullptr;    Inflow_ReverseMassFlow  = nullptr;
  Inflow_TotalPressure = nullptr;    Inflow_Temperature = nullptr;    Inflow_TotalTemperature = nullptr;
  Inflow_RamDrag       = nullptr;    Inflow_Force       = nullptr;    Inflow_Power            = nullptr;
  Inflow_Mach          = nullptr;

  Exhaust_Pressure        = nullptr;   Exhaust_Temperature        = nullptr;    Exhaust_MassFlow = nullptr;
  Exhaust_TotalPressure   = nullptr;   Exhaust_TotalTemperature   = nullptr;
  Exhaust_GrossThrust     = nullptr;   Exhaust_Force              = nullptr;
  Exhaust_Power           = nullptr;   Exhaust_Temperature_Target = nullptr;
  Exhaust_Pressure_Target = nullptr;

  Engine_Mach  = nullptr;    Engine_Force        = nullptr;
  Engine_Power = nullptr;    Engine_NetThrust    = nullptr;    Engine_GrossThrust = nullptr;
  Engine_Area  = nullptr;    EngineInflow_Target = nullptr;

  Exhaust_Temperature_Target  = nullptr;     Exhaust_Temperature   = nullptr;
  Exhaust_Pressure_Target   = nullptr;     Inlet_Ttotal                = nullptr;     Inlet_Ptotal          = nullptr;
  Inlet_FlowDir             = nullptr;     Inlet_Temperature           = nullptr;     Inlet_Pressure        = nullptr;
  Inlet_Velocity            = nullptr;     Inflow_Mach                 = nullptr;     Inflow_Pressure       = nullptr;
  Exhaust_Pressure          = nullptr;     Outlet_Pressure             = nullptr;     Isothermal_Temperature= nullptr;

  ElasticityMod             = nullptr;     PoissonRatio                = nullptr;     MaterialDensity       = nullptr;

  Load_Dir = nullptr;            Load_Dir_Value = nullptr;          Load_Dir_Multiplier = nullptr;
  Disp_Dir = nullptr;            Disp_Dir_Value = nullptr;          Disp_Dir_Multiplier = nullptr;
  Load_Sine_Dir = nullptr;       Load_Sine_Amplitude = nullptr;     Load_Sine_Frequency = nullptr;
  Electric_Field_Mod = nullptr;  Electric_Field_Dir = nullptr;      RefNode_Displacement = nullptr;

  Electric_Constant = nullptr;

  /*--- Actuator Disk Boundary Condition settings ---*/

  ActDiskInlet_Pressure         = nullptr;    ActDiskInlet_TotalPressure = nullptr;    ActDiskInlet_Temperature = nullptr;
  ActDiskInlet_TotalTemperature = nullptr;    ActDiskInlet_MassFlow      = nullptr;    ActDiskInlet_RamDrag     = nullptr;
  ActDiskInlet_Force            = nullptr;    ActDiskInlet_Power         = nullptr;

  ActDiskOutlet_Pressure      = nullptr;
  ActDiskOutlet_TotalPressure = nullptr;   ActDiskOutlet_GrossThrust = nullptr;  ActDiskOutlet_Force            = nullptr;
  ActDiskOutlet_Power         = nullptr;   ActDiskOutlet_Temperature = nullptr;  ActDiskOutlet_TotalTemperature = nullptr;
  ActDiskOutlet_MassFlow      = nullptr;

  ActDisk_DeltaPress      = nullptr;    ActDisk_DeltaTemp      = nullptr;
  ActDisk_TotalPressRatio = nullptr;    ActDisk_TotalTempRatio = nullptr;    ActDisk_StaticPressRatio = nullptr;
  ActDisk_StaticTempRatio = nullptr;    ActDisk_NetThrust      = nullptr;    ActDisk_GrossThrust      = nullptr;
  ActDisk_Power           = nullptr;    ActDisk_MassFlow       = nullptr;    ActDisk_Area             = nullptr;
  ActDisk_ReverseMassFlow = nullptr;    Surface_MassFlow        = nullptr;   Surface_Mach             = nullptr;
  Surface_Temperature      = nullptr;   Surface_Pressure         = nullptr;  Surface_Density          = nullptr;   Surface_Enthalpy          = nullptr;
  Surface_NormalVelocity   = nullptr;   Surface_TotalTemperature = nullptr;  Surface_TotalPressure    = nullptr;   Surface_PressureDrop    = nullptr;
  Surface_DC60             = nullptr;    Surface_IDC = nullptr;

  Outlet_MassFlow      = nullptr;       Outlet_Density      = nullptr;      Outlet_Area     = nullptr;

  Surface_Uniformity = nullptr; Surface_SecondaryStrength = nullptr; Surface_SecondOverUniform = nullptr;
  Surface_MomentumDistortion = nullptr;

  Surface_IDC_Mach        = nullptr;    Surface_IDR            = nullptr;    ActDisk_Mach             = nullptr;
  ActDisk_Force           = nullptr;    ActDisk_BCThrust       = nullptr;    ActDisk_BCThrust_Old     = nullptr;

  /*--- Miscellaneous/unsorted ---*/

  Aeroelastic_plunge  = nullptr;
  Aeroelastic_pitch   = nullptr;

  CFL_AdaptParam      = nullptr;
  CFL                 = nullptr;
  PlaneTag            = nullptr;
  ParamDV             = nullptr;
  DV_Value            = nullptr;
  Design_Variable     = nullptr;

  TimeDOFsADER_DG           = nullptr;
  TimeIntegrationADER_DG    = nullptr;
  WeightsIntegrationADER_DG = nullptr;
  RK_Alpha_Step             = nullptr;
  MG_CorrecSmooth           = nullptr;
  MG_PreSmooth              = nullptr;
  MG_PostSmooth             = nullptr;
  Int_Coeffs                = nullptr;

  Kind_Inc_Inlet = nullptr;
  Kind_Inc_Outlet = nullptr;

  Kind_ObjFunc   = nullptr;

  Weight_ObjFunc = nullptr;

  /*--- Moving mesh pointers ---*/

  nKind_SurfaceMovement = 0;
  Kind_SurfaceMovement = nullptr;
  LocationStations   = nullptr;
  MarkerMotion_Origin     = nullptr;
  MarkerTranslation_Rate  = nullptr;
  MarkerRotation_Rate     = nullptr;
  MarkerPitching_Omega    = nullptr;
  MarkerPitching_Ampl     = nullptr;
  MarkerPitching_Phase    = nullptr;
  MarkerPlunging_Omega    = nullptr;
  MarkerPlunging_Ampl     = nullptr;
  RefOriginMoment_X   = nullptr;    RefOriginMoment_Y   = nullptr;    RefOriginMoment_Z   = nullptr;
  MoveMotion_Origin   = nullptr;

  /*--- Periodic BC pointers. ---*/

  Periodic_Translate  = nullptr;    Periodic_Rotation   = nullptr;    Periodic_Center     = nullptr;
  Periodic_Translation= nullptr;    Periodic_RotAngles  = nullptr;    Periodic_RotCenter  = nullptr;

  /* Harmonic Balance Frequency pointer */

  Omega_HB = nullptr;

  /*--- Initialize some default arrays to NULL. ---*/

  Riemann_FlowDir       = nullptr;
  Giles_FlowDir         = nullptr;
  CoordFFDBox           = nullptr;
  DegreeFFDBox          = nullptr;
  FFDTag                = nullptr;
  nDV_Value             = nullptr;
  TagFFDBox             = nullptr;

  Kind_Data_Riemann        = nullptr;
  Riemann_Var1             = nullptr;
  Riemann_Var2             = nullptr;
  Kind_Data_Giles          = nullptr;
  Giles_Var1               = nullptr;
  Giles_Var2               = nullptr;
  RelaxFactorAverage       = nullptr;
  RelaxFactorFourier       = nullptr;
  nSpan_iZones             = nullptr;
  Kind_TurboMachinery      = nullptr;

  Marker_MixingPlaneInterface  = nullptr;
  Marker_TurboBoundIn          = nullptr;
  Marker_TurboBoundOut         = nullptr;
  Marker_Giles                 = nullptr;
  Marker_Shroud                = nullptr;

  nBlades                      = nullptr;
  FreeStreamTurboNormal        = nullptr;

  top_optim_kernels       = nullptr;
  top_optim_kernel_params = nullptr;
  top_optim_filter_radius = nullptr;

  ScreenOutput = nullptr;
  HistoryOutput = nullptr;
  VolumeOutput = nullptr;
  VolumeOutputFiles = nullptr;
  ConvField = nullptr;

  /*--- Variable initialization ---*/

  TimeIter   = 0;
  InnerIter  = 0;
  nIntCoeffs = 0;
  OuterIter  = 0;

  AoA_Offset = 0;
  AoS_Offset = 0;

  nMarker_PerBound = 0;
  nPeriodic_Index  = 0;

  Aeroelastic_Simulation = false;

  nSpanMaxAllZones = 1;

  Restart_Bandwidth_Agg = 0.0;

  Mesh_Box_Size = nullptr;

  Time_Ref = 1.0;

  Delta_UnstTime   = 0.0;
  Delta_UnstTimeND = 0.0;
  Total_UnstTime   = 0.0;
  Total_UnstTimeND = 0.0;

  Kind_TimeNumScheme = EULER_IMPLICIT;

  Gas_Composition = nullptr;

}

void CConfig::SetRunTime_Options(void) {

  /* DESCRIPTION: Number of external iterations */

  addUnsignedLongOption("TIME_ITER", nTimeIter, 999999);

  /* DESCRIPTION: CFL Number */

  addDoubleOption("CFL_NUMBER", CFLFineGrid, 10);

}

void CConfig::SetConfig_Options() {

  // This config file is parsed by a number of programs to make it easy to write SU2
  // wrapper scripts (in python, go, etc.) so please do
  // the best you can to follow the established format. It's very hard to parse c++ code
  // and none of us that write the parsers want to write a full c++ interpreter. Please
  // play nice with the existing format so that you don't break the existing scripts.

  /* BEGIN_CONFIG_OPTIONS */

  /*!\par CONFIG_CATEGORY: Problem Definition \ingroup Config */
  /*--- Options related to problem definition and partitioning ---*/

  /*!\brief SOLVER \n DESCRIPTION: Type of solver \n Options: see \link Solver_Map \endlink \n DEFAULT: NO_SOLVER \ingroup Config*/
  addEnumOption("SOLVER", Kind_Solver, Solver_Map, NO_SOLVER);
  /*!\brief MULTIZONE \n DESCRIPTION: Enable multizone mode \ingroup Config*/
  addBoolOption("MULTIZONE", Multizone_Problem, NO);
  /*!\brief PHYSICAL_PROBLEM \n DESCRIPTION: Physical governing equations \n Options: see \link Solver_Map \endlink \n DEFAULT: NO_SOLVER \ingroup Config*/
  addEnumOption("MULTIZONE_SOLVER", Kind_MZSolver, Multizone_Map, MZ_BLOCK_GAUSS_SEIDEL);
#ifdef CODI_REVERSE_TYPE
  const bool discAdjDefault = true;
#else
  const bool discAdjDefault = false;
#endif
  /*!\brief MATH_PROBLEM  \n DESCRIPTION: Mathematical problem \n  Options: DIRECT, ADJOINT \ingroup Config*/
  addMathProblemOption("MATH_PROBLEM", ContinuousAdjoint, false, DiscreteAdjoint, discAdjDefault, Restart_Flow, discAdjDefault);
  /*!\brief KIND_TURB_MODEL \n DESCRIPTION: Specify turbulence model \n Options: see \link Turb_Model_Map \endlink \n DEFAULT: NO_TURB_MODEL \ingroup Config*/
  addEnumOption("KIND_TURB_MODEL", Kind_Turb_Model, Turb_Model_Map, NO_TURB_MODEL);
  /*!\brief KIND_TRANS_MODEL \n DESCRIPTION: Specify transition model OPTIONS: see \link Trans_Model_Map \endlink \n DEFAULT: NO_TRANS_MODEL \ingroup Config*/
  addEnumOption("KIND_TRANS_MODEL", Kind_Trans_Model, Trans_Model_Map, NO_TRANS_MODEL);

  /*!\brief KIND_SGS_MODEL \n DESCRIPTION: Specify subgrid scale model OPTIONS: see \link SGS_Model_Map \endlink \n DEFAULT: NO_SGS_MODEL \ingroup Config*/
  addEnumOption("KIND_SGS_MODEL", Kind_SGS_Model, SGS_Model_Map, NO_SGS_MODEL);

  /*!\brief KIND_FEM_DG_SHOCK \n DESCRIPTION: Specify shock capturing method for DG OPTIONS: see \link ShockCapturingDG_Map \endlink \n DEFAULT: NO_SHOCK_CAPTURING \ingroup Config*/
  addEnumOption("KIND_FEM_DG_SHOCK", Kind_FEM_DG_Shock, ShockCapturingDG_Map, NO_SHOCK_CAPTURING);

  /*!\brief KIND_VERIFICATION_SOLUTION \n DESCRIPTION: Specify the verification solution OPTIONS: see \link Verification_Solution_Map \endlink \n DEFAULT: NO_VERIFICATION_SOLUTION \ingroup Config*/
  addEnumOption("KIND_VERIFICATION_SOLUTION", Kind_Verification_Solution, Verification_Solution_Map, NO_VERIFICATION_SOLUTION);

  /*!\brief KIND_MATRIX_COLORING \n DESCRIPTION: Specify the method for matrix coloring for Jacobian computations OPTIONS: see \link MatrixColoring_Map \endlink \n DEFAULT GREEDY_COLORING \ingroup Config*/
  addEnumOption("KIND_MATRIX_COLORING", Kind_Matrix_Coloring, MatrixColoring_Map, GREEDY_COLORING);

  /*!\brief WEAKLY_COUPLED_HEAT_EQUATION \n DESCRIPTION: Enable heat equation for incompressible flows. \ingroup Config*/
  addBoolOption("WEAKLY_COUPLED_HEAT_EQUATION", Weakly_Coupled_Heat, NO);

  /*\brief AXISYMMETRIC \n DESCRIPTION: Axisymmetric simulation \n DEFAULT: false \ingroup Config */
  addBoolOption("AXISYMMETRIC", Axisymmetric, false);
  /* DESCRIPTION: Add the gravity force */
  addBoolOption("GRAVITY_FORCE", GravityForce, false);
  /* DESCRIPTION: Apply a body force as a source term (NO, YES) */
  addBoolOption("BODY_FORCE", Body_Force, false);
  body_force[0] = 0.0; body_force[1] = 0.0; body_force[2] = 0.0;
  /* DESCRIPTION: Vector of body force values (BodyForce_X, BodyForce_Y, BodyForce_Z) */
  addDoubleArrayOption("BODY_FORCE_VECTOR", 3, body_force);

  /* DESCRIPTION: Apply a body force as a source term for periodic boundary conditions \n Options: NONE, PRESSURE_DROP, MASSFLOW \n DEFAULT: NONE \ingroup Config */
  addEnumOption("KIND_STREAMWISE_PERIODIC", Kind_Streamwise_Periodic, Streamwise_Periodic_Map, NO_STREAMWISE_PERIODIC);
  /* DESCRIPTION: Use real periodicity for temperature \n Options: NO, YES \n DEFAULT: NO \ingroup Config */
  addBoolOption("STREAMWISE_PERIODIC_TEMPERATURE", Streamwise_Periodic_Temperature, false);
  /* DESCRIPTION: Heatflux boundary at streamwise periodic 'outlet', choose heat [W] such that net domain heatflux is zero. Only active if STREAMWISE_PERIODIC_TEMPERATURE is active. \n DEFAULT: 0.0 \ingroup Config */
  addDoubleOption("STREAMWISE_PERIODIC_OUTLET_HEAT", Streamwise_Periodic_OutletHeat, 0.0);
  /* DESCRIPTION: Delta pressure [Pa] on which basis body force will be computed, serves as initial value if MASSFLOW is chosen. \n DEFAULT: 1.0 \ingroup Config */
  addDoubleOption("STREAMWISE_PERIODIC_PRESSURE_DROP", Streamwise_Periodic_PressureDrop, 1.0);
  /* DESCRIPTION: Target Massflow [kg/s], Delta P will be adapted until m_dot is met. \n DEFAULT: 0.0 \ingroup Config  */
  addDoubleOption("STREAMWISE_PERIODIC_MASSFLOW", Streamwise_Periodic_TargetMassFlow, 0.0);
  
  /*!\brief RESTART_SOL \n DESCRIPTION: Restart solution from native solution file \n Options: NO, YES \ingroup Config */
  addBoolOption("RESTART_SOL", Restart, false);
  /*!\brief BINARY_RESTART \n DESCRIPTION: Read binary SU2 native restart files. \n Options: YES, NO \ingroup Config */
  addBoolOption("READ_BINARY_RESTART", Read_Binary_Restart, true);
  /*!\brief SYSTEM_MEASUREMENTS \n DESCRIPTION: System of measurements \n OPTIONS: see \link Measurements_Map \endlink \n DEFAULT: SI \ingroup Config*/
  addEnumOption("SYSTEM_MEASUREMENTS", SystemMeasurements, Measurements_Map, SI);

  /*!\par CONFIG_CATEGORY: FluidModel \ingroup Config*/
  /*!\brief FLUID_MODEL \n DESCRIPTION: Fluid model \n OPTIONS: See \link FluidModel_Map \endlink \n DEFAULT: STANDARD_AIR \ingroup Config*/
  addEnumOption("FLUID_MODEL", Kind_FluidModel, FluidModel_Map, STANDARD_AIR);


  /*!\par CONFIG_CATEGORY: Freestream Conditions \ingroup Config*/
  /*--- Options related to freestream specification ---*/

  /*!\brief GAS_CONSTANT \n DESCRIPTION: Specific gas constant (287.058 J/kg*K (air), only for compressible flows) \ingroup Config*/
  addDoubleOption("GAS_CONSTANT", Gas_Constant, 287.058);
  /*!\brief GAMMA_VALUE  \n DESCRIPTION: Ratio of specific heats (1.4 (air), only for compressible flows) \ingroup Config*/
  addDoubleOption("GAMMA_VALUE", Gamma, 1.4);
  /*!\brief CP_VALUE  \n DESCRIPTION: Specific heat at constant pressure, Cp (1004.703 J/kg*K (air), constant density incompressible fluids only) \ingroup Config*/
  addDoubleOption("SPECIFIC_HEAT_CP", Specific_Heat_Cp, 1004.703);
  /*!\brief CP_VALUE  \n DESCRIPTION: Specific heat at constant volume, Cp (717.645 J/kg*K (air), constant density incompressible fluids only) \ingroup Config*/
  addDoubleOption("SPECIFIC_HEAT_CV", Specific_Heat_Cv, 717.645);
  /*!\brief THERMAL_EXPANSION_COEFF  \n DESCRIPTION: Thermal expansion coefficient (0.00347 K^-1 (air), used for Boussinesq approximation for liquids/non-ideal gases) \ingroup Config*/
  addDoubleOption("THERMAL_EXPANSION_COEFF", Thermal_Expansion_Coeff, 0.00347);
  /*!\brief MOLECULAR_WEIGHT \n DESCRIPTION: Molecular weight for an incompressible ideal gas (28.96 g/mol (air) default) \ingroup Config*/
  addDoubleOption("MOLECULAR_WEIGHT", Molecular_Weight, 28.96);

  ///* DESCRIPTION: Specify if Mutation++ library is used */
  /*--- Reading gas model as string or integer depending on TC library used. ---*/
  /* DESCRIPTION: Specify chemical model for multi-species simulations - read by Mutation++ library*/
  addStringOption("GAS_MODEL", GasModel, string("N2"));
  /* DESCRIPTION: Specify transport coefficient model for multi-species simulations */
  addEnumOption("TRANSPORT_COEFF_MODEL", Kind_TransCoeffModel, TransCoeffModel_Map, WILKE);
  /* DESCRIPTION: Specify mass fraction of each species */
  addDoubleListOption("GAS_COMPOSITION", nSpecies, Gas_Composition);
  /* DESCRIPTION: Specify if mixture is frozen */
  addBoolOption("FROZEN_MIXTURE", frozen, false);
  /* DESCRIPTION: Specify if there is ionization */
  addBoolOption("IONIZATION", ionization, false);
  /* DESCRIPTION: Specify if there is VT transfer residual limiting */
  addBoolOption("VT_RESIDUAL_LIMITING", vt_transfer_res_limit, false);
  /* DESCRIPTION: List of catalytic walls */
  addStringListOption("CATALYTIC_WALL", nWall_Catalytic, Wall_Catalytic);
  /*!\brief MARKER_MONITORING\n DESCRIPTION: Marker(s) of the surface where evaluate the non-dimensional coefficients \ingroup Config*/


  /*--- Options related to VAN der WAALS MODEL and PENG ROBINSON ---*/

  /* DESCRIPTION: Critical Temperature, default value for AIR */
  addDoubleOption("CRITICAL_TEMPERATURE", Temperature_Critical, 131.00);
  /* DESCRIPTION: Critical Pressure, default value for MDM */
  addDoubleOption("CRITICAL_PRESSURE", Pressure_Critical, 3588550.0);
  /* DESCRIPTION: Critical Density, default value for MDM */
  addDoubleOption("CRITICAL_DENSITY", Density_Critical, 263.0);

  /*--- Options related to VAN der WAALS MODEL and PENG ROBINSON ---*/
  /* DESCRIPTION: Critical Density, default value for MDM */
   addDoubleOption("ACENTRIC_FACTOR", Acentric_Factor, 0.035);

   /*--- Options related to Viscosity Model ---*/
  /*!\brief VISCOSITY_MODEL \n DESCRIPTION: model of the viscosity \n OPTIONS: See \link ViscosityModel_Map \endlink \n DEFAULT: SUTHERLAND \ingroup Config*/
  addEnumOption("VISCOSITY_MODEL", Kind_ViscosityModel, ViscosityModel_Map, SUTHERLAND);

  /*--- Options related to Constant Viscosity Model ---*/

  /* DESCRIPTION: default value for AIR */
  addDoubleOption("MU_CONSTANT", Mu_Constant , 1.716E-5);

  /*--- Options related to Sutherland Viscosity Model ---*/

  /* DESCRIPTION: Sutherland Viscosity Ref default value for AIR SI */
  addDoubleOption("MU_REF", Mu_Ref, 1.716E-5);
  /* DESCRIPTION: Sutherland Temperature Ref, default value for AIR SI */
  addDoubleOption("MU_T_REF", Mu_Temperature_Ref, 273.15);
  /* DESCRIPTION: Sutherland constant, default value for AIR SI */
  addDoubleOption("SUTHERLAND_CONSTANT", Mu_S, 110.4);

  /*--- Options related to Thermal Conductivity Model ---*/

  addEnumOption("CONDUCTIVITY_MODEL", Kind_ConductivityModel, ConductivityModel_Map, CONSTANT_PRANDTL);

  /* DESCRIPTION: Definition of the turbulent thermal conductivity model (CONSTANT_PRANDTL_TURB (default), NONE). */
  addEnumOption("TURBULENT_CONDUCTIVITY_MODEL", Kind_ConductivityModel_Turb, TurbConductivityModel_Map, CONSTANT_PRANDTL_TURB);

 /*--- Options related to Constant Thermal Conductivity Model ---*/

 /* DESCRIPTION: default value for AIR */
  addDoubleOption("KT_CONSTANT", Kt_Constant , 0.0257);

  /*--- Options related to temperature polynomial coefficients for fluid models. ---*/

  /* DESCRIPTION: Definition of the temperature polynomial coefficients for specific heat Cp. */
  addDoubleArrayOption("CP_POLYCOEFFS", N_POLY_COEFFS, cp_polycoeffs.data());
  /* DESCRIPTION: Definition of the temperature polynomial coefficients for specific heat Cp. */
  addDoubleArrayOption("MU_POLYCOEFFS", N_POLY_COEFFS, mu_polycoeffs.data());
  /* DESCRIPTION: Definition of the temperature polynomial coefficients for specific heat Cp. */
  addDoubleArrayOption("KT_POLYCOEFFS", N_POLY_COEFFS, kt_polycoeffs.data());

  /*!\brief REYNOLDS_NUMBER \n DESCRIPTION: Reynolds number (non-dimensional, based on the free-stream values). Needed for viscous solvers. For incompressible solvers the Reynolds length will always be 1.0 \n DEFAULT: 0.0 \ingroup Config */
  addDoubleOption("REYNOLDS_NUMBER", Reynolds, 0.0);
  /*!\brief REYNOLDS_LENGTH \n DESCRIPTION: Reynolds length (1 m by default). Used for compressible solver: incompressible solver will use 1.0. \ingroup Config */
  addDoubleOption("REYNOLDS_LENGTH", Length_Reynolds, 1.0);
  /*!\brief PRANDTL_LAM \n DESCRIPTION: Laminar Prandtl number (0.72 (air), only for compressible flows) \n DEFAULT: 0.72 \ingroup Config*/
  addDoubleOption("PRANDTL_LAM", Prandtl_Lam, 0.72);
  /*!\brief PRANDTL_TURB \n DESCRIPTION: Turbulent Prandtl number (0.9 (air), only for compressible flows) \n DEFAULT 0.90 \ingroup Config*/
  addDoubleOption("PRANDTL_TURB", Prandtl_Turb, 0.90);
  /*!\brief BULK_MODULUS \n DESCRIPTION: Value of the Bulk Modulus  \n DEFAULT 1.42E5 \ingroup Config*/
  addDoubleOption("BULK_MODULUS", Bulk_Modulus, 1.42E5);
  /* DESCRIPTION: Epsilon^2 multipier in Beta calculation for incompressible preconditioner.  */
  addDoubleOption("BETA_FACTOR", Beta_Factor, 4.1);
  /*!\brief MACH_NUMBER  \n DESCRIPTION:  Mach number (non-dimensional, based on the free-stream values). 0.0 by default \ingroup Config*/
  addDoubleOption("MACH_NUMBER", Mach, 0.0);
  /*!\brief INIT_OPTION \n DESCRIPTION: Init option to choose between Reynolds or thermodynamics quantities for initializing the solution \n OPTIONS: see \link InitOption_Map \endlink \n DEFAULT REYNOLDS \ingroup Config*/
  addEnumOption("INIT_OPTION", Kind_InitOption, InitOption_Map, REYNOLDS);
  /* DESCRIPTION: Free-stream option to choose between density and temperature for initializing the solution */
  addEnumOption("FREESTREAM_OPTION", Kind_FreeStreamOption, FreeStreamOption_Map, TEMPERATURE_FS);
  /*!\brief FREESTREAM_PRESSURE\n DESCRIPTION: Free-stream pressure (101325.0 N/m^2 by default) \ingroup Config*/
  addDoubleOption("FREESTREAM_PRESSURE", Pressure_FreeStream, 101325.0);
  /*!\brief FREESTREAM_DENSITY\n DESCRIPTION: Free-stream density (1.2886 Kg/m^3 (air), 998.2 Kg/m^3 (water)) \n DEFAULT -1.0 (calculated from others) \ingroup Config*/
  addDoubleOption("FREESTREAM_DENSITY", Density_FreeStream, -1.0);
  /*!\brief FREESTREAM_TEMPERATURE\n DESCRIPTION: Free-stream temperature (288.15 K by default) \ingroup Config*/
  addDoubleOption("FREESTREAM_TEMPERATURE", Temperature_FreeStream, 288.15);
  /*!\brief FREESTREAM_TEMPERATURE_VE\n DESCRIPTION: Free-stream vibrational-electronic temperature (288.15 K by default) \ingroup Config*/
  addDoubleOption("FREESTREAM_TEMPERATURE_VE", Temperature_ve_FreeStream, 288.15);


  /*--- Options related to incompressible flow solver ---*/

  /* DESCRIPTION: Option to choose the density model used in the incompressible flow solver. */
  addEnumOption("INC_DENSITY_MODEL", Kind_DensityModel, DensityModel_Map, CONSTANT);
    /*!\brief ENERGY_EQUATION \n DESCRIPTION: Solve the energy equation in the incompressible flow solver. \ingroup Config*/
  addBoolOption("INC_ENERGY_EQUATION", Energy_Equation, false);
  /*!\brief INC_DENSITY_REF \n DESCRIPTION: Reference density for incompressible flows  \ingroup Config*/
  addDoubleOption("INC_DENSITY_REF", Inc_Density_Ref, 1.0);
  /*!\brief INC_VELOCITY_REF \n DESCRIPTION: Reference velocity for incompressible flows (1.0 by default) \ingroup Config*/
  addDoubleOption("INC_VELOCITY_REF", Inc_Velocity_Ref, 1.0);
  /*!\brief INC_TEMPERATURE_REF \n DESCRIPTION: Reference temperature for incompressible flows with the energy equation (1.0 by default) \ingroup Config*/
  addDoubleOption("INC_TEMPERATURE_REF", Inc_Temperature_Ref, 1.0);
  /*!\brief INC_DENSITY_INIT \n DESCRIPTION: Initial density for incompressible flows (1.2886 kg/m^3 by default) \ingroup Config*/
  addDoubleOption("INC_DENSITY_INIT", Inc_Density_Init, 1.2886);
  /*!\brief INC_VELOCITY_INIT \n DESCRIPTION: Initial velocity for incompressible flows (1.0,0,0 m/s by default) \ingroup Config*/
  vel_init[0] = 1.0; vel_init[1] = 0.0; vel_init[2] = 0.0;
  addDoubleArrayOption("INC_VELOCITY_INIT", 3, vel_init);
  /*!\brief INC_TEMPERATURE_INIT \n DESCRIPTION: Initial temperature for incompressible flows with the energy equation (288.15 K by default) \ingroup Config*/
  addDoubleOption("INC_TEMPERATURE_INIT", Inc_Temperature_Init, 288.15);
  /*!\brief INC_NONDIM \n DESCRIPTION: Non-dimensionalization scheme for incompressible flows. \ingroup Config*/
  addEnumOption("INC_NONDIM", Ref_Inc_NonDim, NonDim_Map, INITIAL_VALUES);
    /*!\brief INC_INLET_USENORMAL \n DESCRIPTION: Use the local boundary normal for the flow direction with the incompressible pressure inlet. \ingroup Config*/
  addBoolOption("INC_INLET_USENORMAL", Inc_Inlet_UseNormal, false);
  /*!\brief INC_INLET_DAMPING \n DESCRIPTION: Damping factor applied to the iterative updates to the velocity at a pressure inlet in incompressible flow (0.1 by default). \ingroup Config*/
  addDoubleOption("INC_INLET_DAMPING", Inc_Inlet_Damping, 0.1);
  /*!\brief INC_OUTLET_DAMPING \n DESCRIPTION: Damping factor applied to the iterative updates to the pressure at a mass flow outlet in incompressible flow (0.1 by default). \ingroup Config*/
  addDoubleOption("INC_OUTLET_DAMPING", Inc_Outlet_Damping, 0.1);

  vel_inf[0] = 1.0; vel_inf[1] = 0.0; vel_inf[2] = 0.0;
  /*!\brief FREESTREAM_VELOCITY\n DESCRIPTION: Free-stream velocity (m/s) */
  addDoubleArrayOption("FREESTREAM_VELOCITY", 3, vel_inf);
  /* DESCRIPTION: Free-stream viscosity (1.853E-5 Ns/m^2 (air), 0.798E-3 Ns/m^2 (water)) */
  addDoubleOption("FREESTREAM_VISCOSITY", Viscosity_FreeStream, -1.0);
  /* DESCRIPTION: Thermal conductivity used for heat equation */
  addDoubleOption("SOLID_THERMAL_CONDUCTIVITY", Thermal_Conductivity_Solid, 0.0);
  /* DESCRIPTION: Solids temperature at freestream conditions */
  addDoubleOption("SOLID_TEMPERATURE_INIT", Temperature_Freestream_Solid, 288.15);
  /* DESCRIPTION: Density used in solids */
  addDoubleOption("SOLID_DENSITY", Density_Solid, 2710.0);
  /* DESCRIPTION:  */
  addDoubleOption("FREESTREAM_INTERMITTENCY", Intermittency_FreeStream, 1.0);
  /* DESCRIPTION:  */
  addDoubleOption("FREESTREAM_TURBULENCEINTENSITY", TurbulenceIntensity_FreeStream, 0.05);
  /* DESCRIPTION:  */
  addDoubleOption("FREESTREAM_NU_FACTOR", NuFactor_FreeStream, 3.0);
  /* DESCRIPTION:  */
  addDoubleOption("ENGINE_NU_FACTOR", NuFactor_Engine, 3.0);
  /* DESCRIPTION:  */
  addDoubleOption("ACTDISK_SECONDARY_FLOW", SecondaryFlow_ActDisk, 0.0);
  /* DESCRIPTION:  */
  addDoubleOption("INITIAL_BCTHRUST", Initial_BCThrust, 4000.0);
  /* DESCRIPTION:  */
  addDoubleOption("FREESTREAM_TURB2LAMVISCRATIO", Turb2LamViscRatio_FreeStream, 10.0);
  /* DESCRIPTION: Side-slip angle (degrees, only for compressible flows) */
  addDoubleOption("SIDESLIP_ANGLE", AoS, 0.0);
  /*!\brief AOA  \n DESCRIPTION: Angle of attack (degrees, only for compressible flows) \ingroup Config*/
  addDoubleOption("AOA", AoA, 0.0);
  /* DESCRIPTION: Activate fixed CL mode (specify a CL instead of AoA). */
  addBoolOption("FIXED_CL_MODE", Fixed_CL_Mode, false);
  /* DESCRIPTION: Activate fixed CM mode (specify a CM instead of iH). */
  addBoolOption("FIXED_CM_MODE", Fixed_CM_Mode, false);
  /* DESCRIPTION: Evaluate the dOF_dCL or dOF_dCMy during run time. */
  addBoolOption("EVAL_DOF_DCX", Eval_dOF_dCX, false);
  /* DESCRIPTION: DIscard the angle of attack in the solution and the increment in the geometry files. */
  addBoolOption("DISCARD_INFILES", Discard_InFiles, false);
  /* DESCRIPTION: Specify a fixed coefficient of lift instead of AoA (only for compressible flows) */
  addDoubleOption("TARGET_CL", Target_CL, 0.0);
  /* DESCRIPTION: Specify a fixed coefficient of lift instead of AoA (only for compressible flows) */
  addDoubleOption("TARGET_CM", Target_CM, 0.0);
  /* DESCRIPTION: Damping factor for fixed CL mode. */
  addDoubleOption("DCL_DALPHA", dCL_dAlpha, 0.2);
  /* DESCRIPTION: Damping factor for fixed CL mode. */
  addDoubleOption("DCM_DIH", dCM_diH, 0.05);
  /* DESCRIPTION: Maximum number of iterations between AoA updates for fixed CL problem. */
  addUnsignedLongOption("UPDATE_AOA_ITER_LIMIT", Update_AoA_Iter_Limit, 200);
  /* DESCRIPTION: Number of times Alpha is updated in a fix CL problem. */
  addUnsignedLongOption("UPDATE_IH", Update_iH, 5);
  /* DESCRIPTION: Number of iterations to evaluate dCL_dAlpha . */
  addUnsignedLongOption("ITER_DCL_DALPHA", Iter_dCL_dAlpha, 500);
  /* DESCRIPTION: Damping factor for fixed CL mode. */
  addDoubleOption("DNETTHRUST_DBCTHRUST", dNetThrust_dBCThrust, 1.0);
  /* DESCRIPTION: Number of times Alpha is updated in a fix CL problem. */
  addUnsignedLongOption("UPDATE_BCTHRUST", Update_BCThrust, 5);


  /*!\par CONFIG_CATEGORY: Reference Conditions \ingroup Config*/
  /*--- Options related to reference values for nondimensionalization ---*/

  Length_Ref = 1.0; //<---- NOTE: this should be given an option or set as a const

  /*!\brief REF_ORIGIN_MOMENT_X\n DESCRIPTION: X Reference origin for moment computation \ingroup Config*/
  addDoubleListOption("REF_ORIGIN_MOMENT_X", nRefOriginMoment_X, RefOriginMoment_X);
  /*!\brief REF_ORIGIN_MOMENT_Y\n DESCRIPTION: Y Reference origin for moment computation \ingroup Config*/
  addDoubleListOption("REF_ORIGIN_MOMENT_Y", nRefOriginMoment_Y, RefOriginMoment_Y);
  /*!\brief REF_ORIGIN_MOMENT_Z\n DESCRIPTION: Z Reference origin for moment computation \ingroup Config*/
  addDoubleListOption("REF_ORIGIN_MOMENT_Z", nRefOriginMoment_Z, RefOriginMoment_Z);
  /*!\brief REF_AREA\n DESCRIPTION: Reference area for force coefficients (0 implies automatic calculation) \ingroup Config*/
  addDoubleOption("REF_AREA", RefArea, 1.0);
  /*!\brief SEMI_SPAN\n DESCRIPTION: Wing semi-span (0 implies automatic calculation) \ingroup Config*/
  addDoubleOption("SEMI_SPAN", SemiSpan, 0.0);
  /*!\brief REF_LENGTH\n DESCRIPTION: Reference length for pitching, rolling, and yawing non-dimensional moment \ingroup Config*/
  addDoubleOption("REF_LENGTH", RefLength, 1.0);
  /*!\brief REF_SHARP_EDGES\n DESCRIPTION: Reference coefficient for detecting sharp edges \ingroup Config*/
  addDoubleOption("REF_SHARP_EDGES", RefSharpEdges, 3.0);
  /*!\brief REF_VELOCITY\n DESCRIPTION: Reference velocity (incompressible only)  \ingroup Config*/
  addDoubleOption("REF_VELOCITY", Velocity_Ref, -1.0);
  /* !\brief REF_VISCOSITY  \n DESCRIPTION: Reference viscosity (incompressible only)  \ingroup Config*/
  addDoubleOption("REF_VISCOSITY", Viscosity_Ref, -1.0);
  /* DESCRIPTION: Type of mesh motion */
  addEnumOption("REF_DIMENSIONALIZATION", Ref_NonDim, NonDim_Map, DIMENSIONAL);

  /*!\par CONFIG_CATEGORY: Boundary Markers \ingroup Config*/
  /*--- Options related to various boundary markers ---*/

  /*!\brief HTP_AXIS\n DESCRIPTION: Location of the HTP axis*/
  htp_axis[0] = 0.0; htp_axis[1] = 0.0;
  addDoubleArrayOption("HTP_AXIS", 2, htp_axis);
  /*!\brief MARKER_PLOTTING\n DESCRIPTION: Marker(s) of the surface in the surface flow solution file  \ingroup Config*/
  addStringListOption("MARKER_PLOTTING", nMarker_Plotting, Marker_Plotting);
  /*!\brief MARKER_MONITORING\n DESCRIPTION: Marker(s) of the surface where evaluate the non-dimensional coefficients \ingroup Config*/
  addStringListOption("MARKER_MONITORING", nMarker_Monitoring, Marker_Monitoring);
  /*!\brief MARKER_CONTROL_VOLUME\n DESCRIPTION: Marker(s) of the surface in the surface flow solution file  \ingroup Config*/
  addStringListOption("MARKER_ANALYZE", nMarker_Analyze, Marker_Analyze);
  /*!\brief MARKER_DESIGNING\n DESCRIPTION: Marker(s) of the surface where objective function (design problem) will be evaluated \ingroup Config*/
  addStringListOption("MARKER_DESIGNING", nMarker_Designing, Marker_Designing);
  /*!\brief GEO_MARKER\n DESCRIPTION: Marker(s) of the surface where evaluate the geometrical functions \ingroup Config*/
  addStringListOption("GEO_MARKER", nMarker_GeoEval, Marker_GeoEval);
  /*!\brief MARKER_EULER\n DESCRIPTION: Euler wall boundary marker(s) \ingroup Config*/
  addStringListOption("MARKER_EULER", nMarker_Euler, Marker_Euler);
  /*!\brief MARKER_FAR\n DESCRIPTION: Far-field boundary marker(s) \ingroup Config*/
  addStringListOption("MARKER_FAR", nMarker_FarField, Marker_FarField);
  /*!\brief MARKER_SYM\n DESCRIPTION: Symmetry boundary condition \ingroup Config*/
  addStringListOption("MARKER_SYM", nMarker_SymWall, Marker_SymWall);
  /*!\brief MARKER_NEARFIELD\n DESCRIPTION: Near-Field boundary condition \ingroup Config*/
  addStringListOption("MARKER_NEARFIELD", nMarker_NearFieldBound, Marker_NearFieldBound);
  /*!\brief MARKER_FLUID_INTERFACE\n DESCRIPTION: Fluid interface boundary marker(s) \ingroup Config*/
  addStringListOption("MARKER_FLUID_INTERFACE", nMarker_Fluid_InterfaceBound, Marker_Fluid_InterfaceBound);
  /*!\brief MARKER_DEFORM_MESH\n DESCRIPTION: Deformable marker(s) at the interface \ingroup Config*/
  addStringListOption("MARKER_DEFORM_MESH", nMarker_Deform_Mesh, Marker_Deform_Mesh);
  /*!\brief MARKER_DEFORM_MESH_SYM_PLANE\n DESCRIPTION: Symmetry plane for mesh deformation only \ingroup Config*/
  addStringListOption("MARKER_DEFORM_MESH_SYM_PLANE", nMarker_Deform_Mesh_Sym_Plane, Marker_Deform_Mesh_Sym_Plane);
  /*!\brief MARKER_FLUID_LOAD\n DESCRIPTION: Marker(s) in which the flow load is computed/applied \ingroup Config*/
  addStringListOption("MARKER_FLUID_LOAD", nMarker_Fluid_Load, Marker_Fluid_Load);
  /*!\brief MARKER_FSI_INTERFACE \n DESCRIPTION: ZONE interface boundary marker(s) \ingroup Config*/
  addStringListOption("MARKER_ZONE_INTERFACE", nMarker_ZoneInterface, Marker_ZoneInterface);
  /*!\brief MARKER_CHT_INTERFACE \n DESCRIPTION: CHT interface boundary marker(s) \ingroup Config*/
  addStringListOption("MARKER_CHT_INTERFACE", nMarker_CHTInterface, Marker_CHTInterface);
  /* DESCRIPTION: Internal boundary marker(s) */
  addStringListOption("MARKER_INTERNAL", nMarker_Internal, Marker_Internal);
  /* DESCRIPTION: Custom boundary marker(s) */
  addStringListOption("MARKER_CUSTOM", nMarker_Custom, Marker_Custom);
  /* DESCRIPTION: Periodic boundary marker(s)
   Format: ( periodic marker, donor marker, rotation_center_x, rotation_center_y,
   rotation_center_z, rotation_angle_x-axis, rotation_angle_y-axis,
   rotation_angle_z-axis, translation_x, translation_y, translation_z, ... ) */
  addPeriodicOption("MARKER_PERIODIC", nMarker_PerBound, Marker_PerBound, Marker_PerDonor,
                    Periodic_RotCenter, Periodic_RotAngles, Periodic_Translation);

  /*!\brief MARKER_PYTHON_CUSTOM\n DESCRIPTION: Python customizable marker(s) \ingroup Config*/
  addStringListOption("MARKER_PYTHON_CUSTOM", nMarker_PyCustom, Marker_PyCustom);

  /*!\brief MARKER_WALL_FUNCTIONS\n DESCRIPTION: Viscous wall markers for which wall functions must be applied.
   Format: (Wall function marker, wall function type, ...) \ingroup Config*/
  addWallFunctionOption("MARKER_WALL_FUNCTIONS", nMarker_WallFunctions, Marker_WallFunctions,
                        Kind_WallFunctions, IntInfo_WallFunctions, DoubleInfo_WallFunctions);

  /*!\brief ACTDISK_TYPE  \n DESCRIPTION: Actuator Disk boundary type \n OPTIONS: see \link ActDisk_Map \endlink \n Default: VARIABLES_JUMP \ingroup Config*/
  addEnumOption("ACTDISK_TYPE", Kind_ActDisk, ActDisk_Map, VARIABLES_JUMP);

  /*!\brief MARKER_ACTDISK\n DESCRIPTION: \ingroup Config*/
  addActDiskOption("MARKER_ACTDISK",
                   nMarker_ActDiskInlet, nMarker_ActDiskOutlet,  Marker_ActDiskInlet, Marker_ActDiskOutlet,
                   ActDisk_PressJump, ActDisk_TempJump, ActDisk_Omega);

  /*!\brief ACTDISK_FILENAME \n DESCRIPTION: Input file for a specified actuator disk (w/ extension) \n DEFAULT: actdiskinput.dat \ingroup Config*/
  addStringOption("ACTDISK_FILENAME", ActDisk_FileName, string("actdiskinput.dat"));

  /*!\brief INLET_TYPE  \n DESCRIPTION: Inlet boundary type \n OPTIONS: see \link Inlet_Map \endlink \n DEFAULT: TOTAL_CONDITIONS \ingroup Config*/
  addEnumOption("INLET_TYPE", Kind_Inlet, Inlet_Map, TOTAL_CONDITIONS);
  /*!\brief INC_INLET_TYPE \n DESCRIPTION: List of inlet types for incompressible flows. List length must match number of inlet markers. Options: VELOCITY_INLET, PRESSURE_INLET. \ingroup Config*/
  addEnumListOption("INC_INLET_TYPE", nInc_Inlet, Kind_Inc_Inlet, Inlet_Map);
  addBoolOption("SPECIFIED_INLET_PROFILE", Inlet_From_File, false);
  /*!\brief INLET_FILENAME \n DESCRIPTION: Input file for a specified inlet profile (w/ extension) \n DEFAULT: inlet.dat \ingroup Config*/
  addStringOption("INLET_FILENAME", Inlet_Filename, string("inlet.dat"));
  /*!\brief INLET_MATCHING_TOLERANCE
   * \n DESCRIPTION: If a file is provided to specify the inlet profile,
   * this tolerance will be used to match the coordinates in the input file to
   * the points on the grid. \n DEFAULT: 1E-6 \ingroup Config*/
  addDoubleOption("INLET_MATCHING_TOLERANCE", Inlet_Matching_Tol, 1e-6);
  /*!\brief MARKER_INLET  \n DESCRIPTION: Inlet boundary marker(s) with the following formats,
   Total Conditions: (inlet marker, total temp, total pressure, flow_direction_x,
   flow_direction_y, flow_direction_z, ... ) where flow_direction is
   a unit vector.
   Mass Flow: (inlet marker, density, velocity magnitude, flow_direction_x,
   flow_direction_y, flow_direction_z, ... ) where flow_direction is
   a unit vector. \ingroup Config*/
  addInletOption("MARKER_INLET", nMarker_Inlet, Marker_Inlet, Inlet_Ttotal, Inlet_Ptotal, Inlet_FlowDir);

  /*!\brief MARKER_RIEMANN \n DESCRIPTION: Riemann boundary marker(s) with the following formats, a unit vector.
   * \n OPTIONS: See \link Riemann_Map \endlink. The variables indicated by the option and the flow direction unit vector must be specified. \ingroup Config*/
  addRiemannOption("MARKER_RIEMANN", nMarker_Riemann, Marker_Riemann, Kind_Data_Riemann, Riemann_Map, Riemann_Var1, Riemann_Var2, Riemann_FlowDir);
  /*!\brief MARKER_GILES \n DESCRIPTION: Giles boundary marker(s) with the following formats, a unit vector. */
  /* \n OPTIONS: See \link Giles_Map \endlink. The variables indicated by the option and the flow direction unit vector must be specified. \ingroup Config*/
  addGilesOption("MARKER_GILES", nMarker_Giles, Marker_Giles, Kind_Data_Giles, Giles_Map, Giles_Var1, Giles_Var2, Giles_FlowDir, RelaxFactorAverage, RelaxFactorFourier);
  /*!\brief SPATIAL_FOURIER \n DESCRIPTION: Option to compute the spatial fourier trasformation for the Giles BC. */
  addBoolOption("SPATIAL_FOURIER", SpatialFourier, false);
  /*!\brief GILES_EXTRA_RELAXFACTOR \n DESCRIPTION: the 1st coeff the value of the under relaxation factor to apply to the shroud and hub,
   * the 2nd coefficient is the the percentage of span-wise height influenced by this extra under relaxation factor.*/
  extrarelfac[0] = 0.1; extrarelfac[1] = 0.1;
  addDoubleArrayOption("GILES_EXTRA_RELAXFACTOR", 2, extrarelfac);
  /*!\brief AVERAGE_PROCESS_TYPE \n DESCRIPTION: types of mixing process for averaging quantities at the boundaries.
    \n OPTIONS: see \link MixingProcess_Map \endlink \n DEFAULT: AREA_AVERAGE \ingroup Config*/
  addEnumOption("MIXINGPLANE_INTERFACE_KIND", Kind_MixingPlaneInterface, MixingPlaneInterface_Map, NEAREST_SPAN);
  /*!\brief AVERAGE_PROCESS_KIND \n DESCRIPTION: types of mixing process for averaging quantities at the boundaries.
    \n OPTIONS: see \link MixingProcess_Map \endlink \n DEFAULT: AREA_AVERAGE \ingroup Config*/
  addEnumOption("AVERAGE_PROCESS_KIND", Kind_AverageProcess, AverageProcess_Map, AREA);
  /*!\brief PERFORMANCE_AVERAGE_PROCESS_KIND \n DESCRIPTION: types of mixing process for averaging quantities at the boundaries for performance computation.
      \n OPTIONS: see \link MixingProcess_Map \endlink \n DEFAULT: AREA_AVERAGE \ingroup Config*/
  addEnumOption("PERFORMANCE_AVERAGE_PROCESS_KIND", Kind_PerformanceAverageProcess, AverageProcess_Map, AREA);
  mixedout_coeff[0] = 1.0; mixedout_coeff[1] = 1.0E-05; mixedout_coeff[2] = 15.0;
  /*!\brief MIXEDOUT_COEFF \n DESCRIPTION: the 1st coeff is an under relaxation factor for the Newton method,
   * the 2nd coefficient is the tolerance for the Newton method, 3rd coefficient is the maximum number of
   * iteration for the Newton Method.*/
  addDoubleArrayOption("MIXEDOUT_COEFF", 3, mixedout_coeff);
  /*!\brief RAMP_ROTATING_FRAME\n DESCRIPTION: option to ramp up or down the rotating frame velocity value*/
  addBoolOption("RAMP_ROTATING_FRAME", RampRotatingFrame, false);
  rampRotFrame_coeff[0] = 0; rampRotFrame_coeff[1] = 1.0; rampRotFrame_coeff[2] = 1000.0;
      /*!\brief RAMP_ROTATING_FRAME_COEFF \n DESCRIPTION: the 1st coeff is the staring velocity,
   * the 2nd coeff is the number of iterations for the update, 3rd is the number of iteration */
  addDoubleArrayOption("RAMP_ROTATING_FRAME_COEFF", 3, rampRotFrame_coeff);
  /* DESCRIPTION: AVERAGE_MACH_LIMIT is a limit value for average procedure based on the mass flux. */
  addDoubleOption("AVERAGE_MACH_LIMIT", AverageMachLimit, 0.03);
  /*!\brief RAMP_OUTLET_PRESSURE\n DESCRIPTION: option to ramp up or down the rotating frame velocity value*/
  addBoolOption("RAMP_OUTLET_PRESSURE", RampOutletPressure, false);
  rampOutPres_coeff[0] = 100000.0; rampOutPres_coeff[1] = 1.0; rampOutPres_coeff[2] = 1000.0;
  /*!\brief RAMP_OUTLET_PRESSURE_COEFF \n DESCRIPTION: the 1st coeff is the staring outlet pressure,
   * the 2nd coeff is the number of iterations for the update, 3rd is the number of total iteration till reaching the final outlet pressure value */
  addDoubleArrayOption("RAMP_OUTLET_PRESSURE_COEFF", 3, rampOutPres_coeff);
  /*!\brief MARKER_MIXINGPLANE \n DESCRIPTION: Identify the boundaries in which the mixing plane is applied. \ingroup Config*/
  addStringListOption("MARKER_MIXINGPLANE_INTERFACE", nMarker_MixingPlaneInterface, Marker_MixingPlaneInterface);
  /*!\brief TURBULENT_MIXINGPLANE \n DESCRIPTION: Activate mixing plane also for turbulent quantities \ingroup Config*/
  addBoolOption("TURBULENT_MIXINGPLANE", turbMixingPlane, false);
  /*!\brief MARKER_TURBOMACHINERY \n DESCRIPTION: Identify the inflow and outflow boundaries in which the turbomachinery settings are  applied. \ingroup Config*/
  addTurboPerfOption("MARKER_TURBOMACHINERY", nMarker_Turbomachinery, Marker_TurboBoundIn, Marker_TurboBoundOut);
  /*!\brief NUM_SPANWISE_SECTIONS \n DESCRIPTION: Integer number of spanwise sections to compute 3D turbo BC and Performance for turbomachinery */
  addUnsignedShortOption("NUM_SPANWISE_SECTIONS", nSpanWiseSections_User, 1);
  /*!\brief SPANWISE_KIND \n DESCRIPTION: type of algorithm to identify the span-wise sections at the turbo boundaries.
   \n OPTIONS: see \link SpanWise_Map \endlink \n Default: AUTOMATIC */
  addEnumOption("SPANWISE_KIND", Kind_SpanWise, SpanWise_Map, AUTOMATIC);
  /*!\brief TURBOMACHINERY_KIND \n DESCRIPTION: types of turbomachynery architecture.
      \n OPTIONS: see \link TurboMachinery_Map \endlink \n Default: AXIAL */
  addEnumListOption("TURBOMACHINERY_KIND",nTurboMachineryKind, Kind_TurboMachinery, TurboMachinery_Map);
  /*!\brief MARKER_SHROUD \n DESCRIPTION: markers in which velocity is forced to 0.0 .
   * \n Format: (shroud1, shroud2, ...)*/
  addStringListOption("MARKER_SHROUD", nMarker_Shroud, Marker_Shroud);
  /*!\brief MARKER_SUPERSONIC_INLET  \n DESCRIPTION: Supersonic inlet boundary marker(s)
   * \n   Format: (inlet marker, temperature, static pressure, velocity_x,   velocity_y, velocity_z, ... ), i.e. primitive variables specified. \ingroup Config*/
  addInletOption("MARKER_SUPERSONIC_INLET", nMarker_Supersonic_Inlet, Marker_Supersonic_Inlet, Inlet_Temperature, Inlet_Pressure, Inlet_Velocity);
  /*!\brief MARKER_SUPERSONIC_OUTLET \n DESCRIPTION: Supersonic outlet boundary marker(s) \ingroup Config*/
  addStringListOption("MARKER_SUPERSONIC_OUTLET", nMarker_Supersonic_Outlet, Marker_Supersonic_Outlet);
  /*!\brief MARKER_OUTLET  \n DESCRIPTION: Outlet boundary marker(s)\n
   Format: ( outlet marker, back pressure (static), ... ) \ingroup Config*/
  addStringDoubleListOption("MARKER_OUTLET", nMarker_Outlet, Marker_Outlet, Outlet_Pressure);
  /*!\brief INC_INLET_TYPE \n DESCRIPTION: List of inlet types for incompressible flows. List length must match number of inlet markers. Options: VELOCITY_INLET, PRESSURE_INLET. \ingroup Config*/
  addEnumListOption("INC_OUTLET_TYPE", nInc_Outlet, Kind_Inc_Outlet, Outlet_Map);
  /*!\brief MARKER_ISOTHERMAL DESCRIPTION: Isothermal wall boundary marker(s)\n
   * Format: ( isothermal marker, wall temperature (static), ... ) \ingroup Config  */
  addStringDoubleListOption("MARKER_ISOTHERMAL", nMarker_Isothermal, Marker_Isothermal, Isothermal_Temperature);
  /*!\brief MARKER_HEATFLUX  \n DESCRIPTION: Specified heat flux wall boundary marker(s)
   Format: ( Heat flux marker, wall heat flux (static), ... ) \ingroup Config*/
  addStringDoubleListOption("MARKER_HEATFLUX", nMarker_HeatFlux, Marker_HeatFlux, Heat_Flux);
  /*!\brief Smluchowski/Maxwell wall boundary marker(s)  \n DESCRIPTION: Slip velocity and temperature jump wall boundary marker(s)
   Format: ( Heat flux marker,  wall temperature (static), momentum accomodation coefficient, thermal accomodation coefficient ... ) \ingroup Config*/
  addStringDoubleListOption("MARKER_SMOLUCHOWSKI_MAXWELL", nMarker_Smoluchowski_Maxwell, Marker_Smoluchowski_Maxwell, Isothermal_Temperature); //Missing TMAC and TAC
  /*!\brief WALL_ROUGHNESS  \n DESCRIPTION: Specified roughness heights at wall boundary marker(s)
   Format: ( Wall marker, roughness_height (static), ... ) \ingroup Config*/
  addStringDoubleListOption("WALL_ROUGHNESS", nRough_Wall, Marker_RoughWall, Roughness_Height);
  /*!\brief MARKER_ENGINE_INFLOW  \n DESCRIPTION: Engine inflow boundary marker(s)
   Format: ( nacelle inflow marker, fan face Mach, ... ) \ingroup Config*/
  addStringDoubleListOption("MARKER_ENGINE_INFLOW", nMarker_EngineInflow, Marker_EngineInflow, EngineInflow_Target);
  /* DESCRIPTION: Highlite area */
  addDoubleOption("HIGHLITE_AREA", Highlite_Area, 1.0);
  /* DESCRIPTION: Fan poly efficiency */
  addDoubleOption("FAN_POLY_EFF", Fan_Poly_Eff, 1.0);
  /*!\brief SUBSONIC_ENGINE\n DESCRIPTION: Engine subsonic intake region \ingroup Config*/
  addBoolOption("INTEGRATED_HEATFLUX", Integrated_HeatFlux, false);
  /*!\brief SUBSONIC_ENGINE\n DESCRIPTION: Engine subsonic intake region \ingroup Config*/
  addBoolOption("SUBSONIC_ENGINE", SubsonicEngine, false);
  /* DESCRIPTION: Actuator disk double surface */
  addBoolOption("ACTDISK_DOUBLE_SURFACE", ActDisk_DoubleSurface, false);
  /* DESCRIPTION: Only half engine is in the computational grid */
  addBoolOption("ENGINE_HALF_MODEL", Engine_HalfModel, false);
  /* DESCRIPTION: Actuator disk double surface */
  addBoolOption("ACTDISK_SU2_DEF", ActDisk_SU2_DEF, false);
  /* DESCRIPTION: Definition of the distortion rack (radial number of proves / circumferential density (degree) */
  distortion[0] =  5.0; distortion[1] =  15.0;
  addDoubleArrayOption("DISTORTION_RACK", 2, distortion);
  /* DESCRIPTION: Values of the box to impose a subsonic nacellle (mach, Pressure, Temperature) */
  eng_val[0]=0.0; eng_val[1]=0.0; eng_val[2]=0.0; eng_val[3]=0.0;  eng_val[4]=0.0;
  addDoubleArrayOption("SUBSONIC_ENGINE_VALUES", 5, eng_val);
  /* DESCRIPTION: Coordinates of the box to impose a subsonic nacellle cylinder (Xmin, Ymin, Zmin, Xmax, Ymax, Zmax, Radius) */
  eng_cyl[0] = 0.0; eng_cyl[1] = 0.0; eng_cyl[2] = 0.0;
  eng_cyl[3] = 1E15; eng_cyl[4] = 1E15; eng_cyl[5] = 1E15; eng_cyl[6] = 1E15;
  addDoubleArrayOption("SUBSONIC_ENGINE_CYL", 7, eng_cyl);
  /* DESCRIPTION: Engine exhaust boundary marker(s)
   Format: (nacelle exhaust marker, total nozzle temp, total nozzle pressure, ... )*/
  addExhaustOption("MARKER_ENGINE_EXHAUST", nMarker_EngineExhaust, Marker_EngineExhaust, Exhaust_Temperature_Target, Exhaust_Pressure_Target);
  /* DESCRIPTION: Clamped boundary marker(s) */
  addStringListOption("MARKER_CLAMPED", nMarker_Clamped, Marker_Clamped);
  /* DESCRIPTION: Displacement boundary marker(s) */
  addStringDoubleListOption("MARKER_NORMAL_DISPL", nMarker_Displacement, Marker_Displacement, Displ_Value);
  /* DESCRIPTION: Load boundary marker(s) - uniform pressure in Pa */
  addStringDoubleListOption("MARKER_PRESSURE", nMarker_Load, Marker_Load, Load_Value);
  /* DESCRIPTION: Load boundary marker(s) */
  addStringDoubleListOption("MARKER_DAMPER", nMarker_Damper, Marker_Damper, Damper_Constant);
  /* DESCRIPTION: Load boundary marker(s)
   Format: (inlet marker, load, multiplier, dir_x, dir_y, dir_z, ... ), i.e. primitive variables specified. */
  addInletOption("MARKER_LOAD", nMarker_Load_Dir, Marker_Load_Dir, Load_Dir_Value, Load_Dir_Multiplier, Load_Dir);
  /* DESCRIPTION: Load boundary marker(s)
   Format: (inlet marker, load, multiplier, dir_x, dir_y, dir_z, ... ), i.e. primitive variables specified. */
  addInletOption("MARKER_DISPLACEMENT", nMarker_Disp_Dir, Marker_Disp_Dir, Disp_Dir_Value, Disp_Dir_Multiplier, Disp_Dir);
  /* DESCRIPTION: Sine load boundary marker(s)
   Format: (inlet marker, load, multiplier, dir_x, dir_y, dir_z, ... ), i.e. primitive variables specified. */
  addInletOption("MARKER_SINE_LOAD", nMarker_Load_Sine, Marker_Load_Sine, Load_Sine_Amplitude, Load_Sine_Frequency, Load_Sine_Dir);
  /*!\brief SINE_LOAD\n DESCRIPTION: option to apply the load as a sine*/
  addBoolOption("SINE_LOAD", Sine_Load, false);
  sineload_coeff[0] = 0.0; sineload_coeff[1] = 0.0; sineload_coeff[2] = 0.0;
  /*!\brief SINE_LOAD_COEFF \n DESCRIPTION: the 1st coeff is the amplitude, the 2nd is the frequency, 3rd is the phase in radians */
  addDoubleArrayOption("SINE_LOAD_COEFF", 3, sineload_coeff);
  /*!\brief RAMP_AND_RELEASE\n DESCRIPTION: release the load after applying the ramp*/
  addBoolOption("RAMP_AND_RELEASE_LOAD", RampAndRelease, false);

  /* DESCRIPTION: Flow load boundary marker(s) */
  addStringDoubleListOption("MARKER_FLOWLOAD", nMarker_FlowLoad, Marker_FlowLoad, FlowLoad_Value);
  /* DESCRIPTION: Damping factor for engine inlet condition */
  addDoubleOption("DAMP_ENGINE_INFLOW", Damp_Engine_Inflow, 0.95);
  /* DESCRIPTION: Damping factor for engine exhaust condition */
  addDoubleOption("DAMP_ENGINE_EXHAUST", Damp_Engine_Exhaust, 0.95);
  /*!\brief ENGINE_INFLOW_TYPE  \n DESCRIPTION: Inlet boundary type \n OPTIONS: see \link Engine_Inflow_Map \endlink \n Default: FAN_FACE_MACH \ingroup Config*/
  addEnumOption("ENGINE_INFLOW_TYPE", Kind_Engine_Inflow, Engine_Inflow_Map, FAN_FACE_MACH);
  /* DESCRIPTION: Evaluate a problem with engines */
  addBoolOption("ENGINE", Engine, false);

  /* DESCRIPTION:  Sharpness coefficient for the buffet sensor */
  addDoubleOption("BUFFET_K", Buffet_k, 10.0);
  /* DESCRIPTION:  Offset parameter for the buffet sensor */
  addDoubleOption("BUFFET_LAMBDA", Buffet_lambda, 0.0);

  /* DESCRIPTION: Use a Newton-Krylov method. */
  addBoolOption("NEWTON_KRYLOV", NewtonKrylov, false);
  /* DESCRIPTION: Integer parameters {startup iters, precond iters, initial tolerance relaxation}. */
  addUShortArrayOption("NEWTON_KRYLOV_IPARAM", NK_IntParam.size(), NK_IntParam.data());
  /* DESCRIPTION: Double parameters {startup residual drop, precond tolerance, full tolerance residual drop, findiff step}. */
  addDoubleArrayOption("NEWTON_KRYLOV_DPARAM", NK_DblParam.size(), NK_DblParam.data());

  /* DESCRIPTION: Number of samples for quasi-Newton methods. */
  addUnsignedShortOption("QUASI_NEWTON_NUM_SAMPLES", nQuasiNewtonSamples, 0);
  /* DESCRIPTION: Whether to use vectorized numerical schemes, less robust against transients. */
  addBoolOption("USE_VECTORIZATION", UseVectorization, false);

  /*!\par CONFIG_CATEGORY: Time-marching \ingroup Config*/
  /*--- Options related to time-marching ---*/

  /* DESCRIPTION: Unsteady simulation  */
  addEnumOption("TIME_MARCHING", TimeMarching, TimeMarching_Map, STEADY);
  /* DESCRIPTION:  Courant-Friedrichs-Lewy condition of the finest grid */
  addDoubleOption("CFL_NUMBER", CFLFineGrid, 1.25);
  /* DESCRIPTION:  Max time step in local time stepping simulations */
  addDoubleOption("MAX_DELTA_TIME", Max_DeltaTime, 1000000);
  /* DESCRIPTION: Activate The adaptive CFL number. */
  addBoolOption("CFL_ADAPT", CFL_Adapt, false);
  /* !\brief CFL_ADAPT_PARAM
   * DESCRIPTION: Parameters of the adaptive CFL number (factor down, factor up, CFL limit (min and max), acceptable linear residual )
   * Factor down generally <1.0, factor up generally > 1.0 to cause the CFL to increase when the under-relaxation parameter is 1.0
   * and to decrease when the under-relaxation parameter is less than 0.1. Factor is multiplicative. \ingroup Config*/
  default_cfl_adapt[0] = 1.0; default_cfl_adapt[1] = 1.0; default_cfl_adapt[2] = 10.0; default_cfl_adapt[3] = 100.0;
  default_cfl_adapt[4] = 0.001;
  addDoubleListOption("CFL_ADAPT_PARAM", nCFL_AdaptParam, CFL_AdaptParam);
  /* DESCRIPTION: Reduction factor of the CFL coefficient in the adjoint problem */
  addDoubleOption("CFL_REDUCTION_ADJFLOW", CFLRedCoeff_AdjFlow, 0.8);
  /* DESCRIPTION: Reduction factor of the CFL coefficient in the level set problem */
  addDoubleOption("CFL_REDUCTION_TURB", CFLRedCoeff_Turb, 1.0);
  /* DESCRIPTION: Reduction factor of the CFL coefficient in the turbulent adjoint problem */
  addDoubleOption("CFL_REDUCTION_ADJTURB", CFLRedCoeff_AdjTurb, 1.0);
  /* DESCRIPTION: External iteration offset due to restart */
  addUnsignedLongOption("EXT_ITER_OFFSET", ExtIter_OffSet, 0);
  // these options share nRKStep as their size, which is not a good idea in general
  /* DESCRIPTION: Runge-Kutta alpha coefficients */
  addDoubleListOption("RK_ALPHA_COEFF", nRKStep, RK_Alpha_Step);
  /* DESCRIPTION: Number of time levels for time accurate local time stepping. */
  addUnsignedShortOption("LEVELS_TIME_ACCURATE_LTS", nLevels_TimeAccurateLTS, 1);
  /* DESCRIPTION: Number of time DOFs used in the predictor step of ADER-DG. */
  addUnsignedShortOption("TIME_DOFS_ADER_DG", nTimeDOFsADER_DG, 2);
  /* DESCRIPTION: Unsteady Courant-Friedrichs-Lewy number of the finest grid */
  addDoubleOption("UNST_CFL_NUMBER", Unst_CFL, 0.0);
  /* DESCRIPTION: Integer number of periodic time instances for Harmonic Balance */
  addUnsignedShortOption("TIME_INSTANCES", nTimeInstances, 1);
  /* DESCRIPTION: Time period for Harmonic Balance wihtout moving meshes */
  addDoubleOption("HB_PERIOD", HarmonicBalance_Period, -1.0);
  /* DESCRIPTION:  Turn on/off harmonic balance preconditioning */
  addBoolOption("HB_PRECONDITION", HB_Precondition, false);
  /* DESCRIPTION: Iteration number to begin unsteady restarts (dual time method) */
  addLongOption("UNST_RESTART_ITER", Unst_RestartIter, 0);
  /* DESCRIPTION: Starting direct solver iteration for the unsteady adjoint */
  addLongOption("UNST_ADJOINT_ITER", Unst_AdjointIter, 0);
  /* DESCRIPTION: Number of iterations to average the objective */
  addLongOption("ITER_AVERAGE_OBJ", Iter_Avg_Objective , 0);
  /* DESCRIPTION: Iteration number to begin unsteady restarts (structural analysis) */
  addLongOption("DYN_RESTART_ITER", Dyn_RestartIter, 0);
  /* DESCRIPTION: Time discretization */
  addEnumOption("TIME_DISCRE_FLOW", Kind_TimeIntScheme_Flow, Time_Int_Map, EULER_IMPLICIT);
  /* DESCRIPTION: Time discretization */
  addEnumOption("TIME_DISCRE_FEM_FLOW", Kind_TimeIntScheme_FEM_Flow, Time_Int_Map, RUNGE_KUTTA_EXPLICIT);
  /* DESCRIPTION: ADER-DG predictor step */
  addEnumOption("ADER_PREDICTOR", Kind_ADER_Predictor, Ader_Predictor_Map, ADER_ALIASED_PREDICTOR);
  /* DESCRIPTION: Time discretization */
  addEnumOption("TIME_DISCRE_ADJFLOW", Kind_TimeIntScheme_AdjFlow, Time_Int_Map, EULER_IMPLICIT);
  /* DESCRIPTION: Time discretization */
  addEnumOption("TIME_DISCRE_TURB", Kind_TimeIntScheme_Turb, Time_Int_Map, EULER_IMPLICIT);
  /* DESCRIPTION: Time discretization */
  addEnumOption("TIME_DISCRE_ADJTURB", Kind_TimeIntScheme_AdjTurb, Time_Int_Map, EULER_IMPLICIT);
  /* DESCRIPTION: Time discretization */
  addEnumOption("TIME_DISCRE_FEA", Kind_TimeIntScheme_FEA, Time_Int_Map_FEA, NEWMARK_IMPLICIT);
  /* DESCRIPTION: Time discretization for radiation problems*/
  addEnumOption("TIME_DISCRE_RADIATION", Kind_TimeIntScheme_Radiation, Time_Int_Map, EULER_IMPLICIT);
  /* DESCRIPTION: Time discretization */
  addEnumOption("TIME_DISCRE_HEAT", Kind_TimeIntScheme_Heat, Time_Int_Map, EULER_IMPLICIT);
  /* DESCRIPTION: Time discretization */
  addEnumOption("TIMESTEP_HEAT", Kind_TimeStep_Heat, Heat_TimeStep_Map, MINIMUM);

  /*!\par CONFIG_CATEGORY: Linear solver definition \ingroup Config*/
  /*--- Options related to the linear solvers ---*/

  /*!\brief LINEAR_SOLVER
   *  \n DESCRIPTION: Linear solver for the implicit, mesh deformation, or discrete adjoint systems \n OPTIONS: see \link Linear_Solver_Map \endlink \n DEFAULT: FGMRES \ingroup Config*/
  addEnumOption("LINEAR_SOLVER", Kind_Linear_Solver, Linear_Solver_Map, FGMRES);
  /*!\brief LINEAR_SOLVER_PREC
   *  \n DESCRIPTION: Preconditioner for the Krylov linear solvers \n OPTIONS: see \link Linear_Solver_Prec_Map \endlink \n DEFAULT: LU_SGS \ingroup Config*/
  addEnumOption("LINEAR_SOLVER_PREC", Kind_Linear_Solver_Prec, Linear_Solver_Prec_Map, ILU);
  /* DESCRIPTION: Minimum error threshold for the linear solver for the implicit formulation */
  addDoubleOption("LINEAR_SOLVER_ERROR", Linear_Solver_Error, 1E-6);
  /* DESCRIPTION: Maximum number of iterations of the linear solver for the implicit formulation */
  addUnsignedLongOption("LINEAR_SOLVER_ITER", Linear_Solver_Iter, 10);
  /* DESCRIPTION: Fill in level for the ILU preconditioner */
  addUnsignedShortOption("LINEAR_SOLVER_ILU_FILL_IN", Linear_Solver_ILU_n, 0);
  /* DESCRIPTION: Maximum number of iterations of the linear solver for the implicit formulation */
  addUnsignedLongOption("LINEAR_SOLVER_RESTART_FREQUENCY", Linear_Solver_Restart_Frequency, 10);
  /* DESCRIPTION: Relaxation factor for iterative linear smoothers (SMOOTHER_ILU/JACOBI/LU-SGS/LINELET) */
  addDoubleOption("LINEAR_SOLVER_SMOOTHER_RELAXATION", Linear_Solver_Smoother_Relaxation, 1.0);
  /* DESCRIPTION: Custom number of threads used for additive domain decomposition for ILU and LU_SGS (0 is "auto"). */
  addUnsignedLongOption("LINEAR_SOLVER_PREC_THREADS", Linear_Solver_Prec_Threads, 0);
  /* DESCRIPTION: Relaxation factor for updates of adjoint variables. */
  addDoubleOption("RELAXATION_FACTOR_ADJOINT", Relaxation_Factor_Adjoint, 1.0);
  /* DESCRIPTION: Relaxation of the CHT coupling */
  addDoubleOption("RELAXATION_FACTOR_CHT", Relaxation_Factor_CHT, 1.0);
  /* DESCRIPTION: Roe coefficient */
  addDoubleOption("ROE_KAPPA", Roe_Kappa, 0.5);
  /* DESCRIPTION: Roe-Turkel preconditioning for low Mach number flows */
  addBoolOption("LOW_MACH_PREC", Low_Mach_Precon, false);
  /* DESCRIPTION: Post-reconstruction correction for low Mach number flows */
  addBoolOption("LOW_MACH_CORR", Low_Mach_Corr, false);
  /* DESCRIPTION: Time Step for dual time stepping simulations (s) */
  addDoubleOption("MIN_ROE_TURKEL_PREC", Min_Beta_RoeTurkel, 0.01);
  /* DESCRIPTION: Time Step for dual time stepping simulations (s) */
  addDoubleOption("MAX_ROE_TURKEL_PREC", Max_Beta_RoeTurkel, 0.2);
  /* DESCRIPTION: Linear solver for the turbulent adjoint systems */
  addEnumOption("ADJTURB_LIN_SOLVER", Kind_AdjTurb_Linear_Solver, Linear_Solver_Map, FGMRES);
  /* DESCRIPTION: Preconditioner for the turbulent adjoint Krylov linear solvers */
  addEnumOption("ADJTURB_LIN_PREC", Kind_AdjTurb_Linear_Prec, Linear_Solver_Prec_Map, ILU);
  /* DESCRIPTION: Minimum error threshold for the turbulent adjoint linear solver for the implicit formulation */
  addDoubleOption("ADJTURB_LIN_ERROR", AdjTurb_Linear_Error, 1E-5);
  /* DESCRIPTION: Maximum number of iterations of the turbulent adjoint linear solver for the implicit formulation */
  addUnsignedShortOption("ADJTURB_LIN_ITER", AdjTurb_Linear_Iter, 10);
  /* DESCRIPTION: Entropy fix factor */
  addDoubleOption("ENTROPY_FIX_COEFF", EntropyFix_Coeff, 0.001);
  /* DESCRIPTION: Linear solver for the discete adjoint systems */
  addEnumOption("DISCADJ_LIN_SOLVER", Kind_DiscAdj_Linear_Solver, Linear_Solver_Map, FGMRES);
  /* DESCRIPTION: Preconditioner for the discrete adjoint Krylov linear solvers */
  addEnumOption("DISCADJ_LIN_PREC", Kind_DiscAdj_Linear_Prec, Linear_Solver_Prec_Map, ILU);
  /* DESCRIPTION: Linear solver for the discete adjoint systems */

  /*!\par CONFIG_CATEGORY: Convergence\ingroup Config*/
  /*--- Options related to convergence ---*/

  /*!\brief CONV_CRITERIA
   *  \n DESCRIPTION: Convergence criteria \n OPTIONS: see \link Converge_Crit_Map \endlink \n DEFAULT: RESIDUAL \ingroup Config*/
  addEnumOption("CONV_CRITERIA", ConvCriteria, Converge_Crit_Map, RESIDUAL);
  /*!\brief CONV_RESIDUAL_MINVAL\n DESCRIPTION: Min value of the residual (log10 of the residual)\n DEFAULT: -14.0 \ingroup Config*/
  addDoubleOption("CONV_RESIDUAL_MINVAL", MinLogResidual, -14.0);
  /*!\brief CONV_STARTITER\n DESCRIPTION: Iteration number to begin convergence monitoring\n DEFAULT: 5 \ingroup Config*/
  addUnsignedLongOption("CONV_STARTITER", StartConv_Iter, 5);
  /*!\brief CONV_CAUCHY_ELEMS\n DESCRIPTION: Number of elements to apply the criteria. \n DEFAULT 100 \ingroup Config*/
  addUnsignedShortOption("CONV_CAUCHY_ELEMS", Cauchy_Elems, 100);
  /*!\brief CONV_CAUCHY_EPS\n DESCRIPTION: Epsilon to control the series convergence \n DEFAULT: 1e-10 \ingroup Config*/
  addDoubleOption("CONV_CAUCHY_EPS", Cauchy_Eps, 1E-10);
  /*!\brief CONV_FIELD\n DESCRIPTION: Output field to monitor \n Default: depends on solver \ingroup Config*/
  addStringListOption("CONV_FIELD", nConvField, ConvField);

  /*!\brief CONV_WINDOW_STARTITER\n DESCRIPTION: Iteration number after START_ITER_WND  to begin convergence monitoring\n DEFAULT: 15 \ingroup Config*/
  addUnsignedLongOption("CONV_WINDOW_STARTITER", Wnd_StartConv_Iter, 15);
  /*!\brief CONV_WINDOW_CAUCHY_ELEMS\n DESCRIPTION: Number of elements to apply the criteria. \n DEFAULT 100 \ingroup Config*/
  addUnsignedShortOption("CONV_WINDOW_CAUCHY_ELEMS", Wnd_Cauchy_Elems, 100);
  /*!\brief CONV_WINDOW_CAUCHY_EPS\n DESCRIPTION: Epsilon to control the series convergence \n DEFAULT: 1e-3 \ingroup Config*/
  addDoubleOption("CONV_WINDOW_CAUCHY_EPS", Wnd_Cauchy_Eps, 1E-3);
  /*!\brief WINDOW_CAUCHY_CRIT \n DESCRIPTION: Determines, if the cauchy convergence criterion should be used for windowed time averaged objective functions*/
  addBoolOption("WINDOW_CAUCHY_CRIT",Wnd_Cauchy_Crit, false);
  /*!\brief CONV_WINDOW_FIELD
   * \n DESCRIPTION: Output fields  for the Cauchy criterium for the TIME iteration. The criterium is applied to the windowed time average of the chosen funcion. */
  addStringListOption("CONV_WINDOW_FIELD",nWndConvField, WndConvField);
  /*!\par CONFIG_CATEGORY: Multi-grid \ingroup Config*/
  /*--- Options related to Multi-grid ---*/

  /*!\brief START_UP_ITER \n DESCRIPTION: Start up iterations using the fine grid only. DEFAULT: 0 \ingroup Config*/
  addUnsignedShortOption("START_UP_ITER", nStartUpIter, 0);
  /*!\brief MGLEVEL\n DESCRIPTION: Multi-grid Levels. DEFAULT: 0 \ingroup Config*/
  addUnsignedShortOption("MGLEVEL", nMGLevels, 0);
  /*!\brief MGCYCLE\n DESCRIPTION: Multi-grid cycle. OPTIONS: See \link MG_Cycle_Map \endlink. Defualt V_CYCLE \ingroup Config*/
  addEnumOption("MGCYCLE", MGCycle, MG_Cycle_Map, V_CYCLE);
  /*!\brief MG_PRE_SMOOTH\n DESCRIPTION: Multi-grid pre-smoothing level \ingroup Config*/
  addUShortListOption("MG_PRE_SMOOTH", nMG_PreSmooth, MG_PreSmooth);
  /*!\brief MG_POST_SMOOTH\n DESCRIPTION: Multi-grid post-smoothing level \ingroup Config*/
  addUShortListOption("MG_POST_SMOOTH", nMG_PostSmooth, MG_PostSmooth);
  /*!\brief MG_CORRECTION_SMOOTH\n DESCRIPTION: Jacobi implicit smoothing of the correction \ingroup Config*/
  addUShortListOption("MG_CORRECTION_SMOOTH", nMG_CorrecSmooth, MG_CorrecSmooth);
  /*!\brief MG_DAMP_RESTRICTION\n DESCRIPTION: Damping factor for the residual restriction. DEFAULT: 0.75 \ingroup Config*/
  addDoubleOption("MG_DAMP_RESTRICTION", Damp_Res_Restric, 0.75);
  /*!\brief MG_DAMP_PROLONGATION\n DESCRIPTION: Damping factor for the correction prolongation. DEFAULT 0.75 \ingroup Config*/
  addDoubleOption("MG_DAMP_PROLONGATION", Damp_Correc_Prolong, 0.75);

  /*!\par CONFIG_CATEGORY: Spatial Discretization \ingroup Config*/
  /*--- Options related to the spatial discretization ---*/

  /*!\brief NUM_METHOD_GRAD
   *  \n DESCRIPTION: Numerical method for spatial gradients \n OPTIONS: See \link Gradient_Map \endlink. \n DEFAULT: WEIGHTED_LEAST_SQUARES. \ingroup Config*/
  addEnumOption("NUM_METHOD_GRAD", Kind_Gradient_Method, Gradient_Map, WEIGHTED_LEAST_SQUARES);
  /*!\brief NUM_METHOD_GRAD
   *  \n DESCRIPTION: Numerical method for spatial gradients used only for upwind reconstruction \n OPTIONS: See \link Gradient_Map \endlink. \n DEFAULT: NO_GRADIENT. \ingroup Config*/
  addEnumOption("NUM_METHOD_GRAD_RECON", Kind_Gradient_Method_Recon, Gradient_Map, NO_GRADIENT);
  /*!\brief VENKAT_LIMITER_COEFF
   *  \n DESCRIPTION: Coefficient for the limiter. DEFAULT value 0.5. Larger values decrease the extent of limiting, values approaching zero cause lower-order approximation to the solution. \ingroup Config */
  addDoubleOption("VENKAT_LIMITER_COEFF", Venkat_LimiterCoeff, 0.05);
  /*!\brief ADJ_SHARP_LIMITER_COEFF
   *  \n DESCRIPTION: Coefficient for detecting the limit of the sharp edges. DEFAULT value 3.0.  Use with sharp edges limiter. \ingroup Config*/
  addDoubleOption("ADJ_SHARP_LIMITER_COEFF", AdjSharp_LimiterCoeff, 3.0);
  /*!\brief LIMITER_ITER
   *  \n DESCRIPTION: Freeze the value of the limiter after a number of iterations. DEFAULT value 999999. \ingroup Config*/
  addUnsignedLongOption("LIMITER_ITER", LimiterIter, 999999);

  /*!\brief CONV_NUM_METHOD_FLOW
   *  \n DESCRIPTION: Convective numerical method \n OPTIONS: See \link Upwind_Map \endlink , \link Centered_Map \endlink. \ingroup Config*/
  addConvectOption("CONV_NUM_METHOD_FLOW", Kind_ConvNumScheme_Flow, Kind_Centered_Flow, Kind_Upwind_Flow);

  /*!\brief NUM_METHOD_FEM_FLOW
   *  \n DESCRIPTION: Numerical method \n OPTIONS: See \link FEM_Map \endlink , \link Centered_Map \endlink. \ingroup Config*/
  addConvectFEMOption("NUM_METHOD_FEM_FLOW", Kind_ConvNumScheme_FEM_Flow, Kind_FEM_Flow);

  /*!\brief MUSCL_FLOW \n DESCRIPTION: Check if the MUSCL scheme should be used \ingroup Config*/
  addBoolOption("MUSCL_FLOW", MUSCL_Flow, true);
  /*!\brief SLOPE_LIMITER_FLOW
   * DESCRIPTION: Slope limiter for the direct solution. \n OPTIONS: See \link Limiter_Map \endlink \n DEFAULT VENKATAKRISHNAN \ingroup Config*/
  addEnumOption("SLOPE_LIMITER_FLOW", Kind_SlopeLimit_Flow, Limiter_Map, VENKATAKRISHNAN);
  jst_coeff[0] = 0.5; jst_coeff[1] = 0.02;
  /*!\brief JST_SENSOR_COEFF \n DESCRIPTION: 2nd and 4th order artificial dissipation coefficients for the JST method \ingroup Config*/
  addDoubleArrayOption("JST_SENSOR_COEFF", 2, jst_coeff);
  /*!\brief LAX_SENSOR_COEFF \n DESCRIPTION: 1st order artificial dissipation coefficients for the Lax-Friedrichs method. \ingroup Config*/
  addDoubleOption("LAX_SENSOR_COEFF", Kappa_1st_Flow, 0.15);
  ad_coeff_heat[0] = 0.5; ad_coeff_heat[1] = 0.02;
  /*!\brief JST_SENSOR_COEFF_HEAT \n DESCRIPTION: 2nd and 4th order artificial dissipation coefficients for the JST method \ingroup Config*/
  addDoubleArrayOption("JST_SENSOR_COEFF_HEAT", 2, ad_coeff_heat);
  /*!\brief USE_ACCURATE_FLUX_JACOBIANS \n DESCRIPTION: Use numerically computed Jacobians for AUSM+up(2) and SLAU(2) \ingroup Config*/
  addBoolOption("USE_ACCURATE_FLUX_JACOBIANS", Use_Accurate_Jacobians, false);
  /*!\brief CENTRAL_JACOBIAN_FIX_FACTOR \n DESCRIPTION: Improve the numerical properties (diagonal dominance) of the global Jacobian matrix, 3 to 4 is "optimum" (central schemes) \ingroup Config*/
  addDoubleOption("CENTRAL_JACOBIAN_FIX_FACTOR", Cent_Jac_Fix_Factor, 4.0);
  /*!\brief CENTRAL_JACOBIAN_FIX_FACTOR \n DESCRIPTION: Control numerical properties of the global Jacobian matrix using a multiplication factor for incompressible central schemes \ingroup Config*/
  addDoubleOption("CENTRAL_INC_JACOBIAN_FIX_FACTOR", Cent_Inc_Jac_Fix_Factor, 1.0);

  /*!\brief CONV_NUM_METHOD_ADJFLOW
   *  \n DESCRIPTION: Convective numerical method for the adjoint solver.
   *  \n OPTIONS:  See \link Upwind_Map \endlink , \link Centered_Map \endlink. Note: not all methods are guaranteed to be implemented for the adjoint solver. \ingroup Config */
  addConvectOption("CONV_NUM_METHOD_ADJFLOW", Kind_ConvNumScheme_AdjFlow, Kind_Centered_AdjFlow, Kind_Upwind_AdjFlow);
  /*!\brief MUSCL_FLOW \n DESCRIPTION: Check if the MUSCL scheme should be used \ingroup Config*/
  addBoolOption("MUSCL_ADJFLOW", MUSCL_AdjFlow, true);
  /*!\brief SLOPE_LIMITER_ADJFLOW
     * DESCRIPTION: Slope limiter for the adjoint solution. \n OPTIONS: See \link Limiter_Map \endlink \n DEFAULT VENKATAKRISHNAN \ingroup Config*/
  addEnumOption("SLOPE_LIMITER_ADJFLOW", Kind_SlopeLimit_AdjFlow, Limiter_Map, VENKATAKRISHNAN);
  jst_adj_coeff[0] = 0.5; jst_adj_coeff[1] = 0.02;
  /*!\brief ADJ_JST_SENSOR_COEFF \n DESCRIPTION: 2nd and 4th order artificial dissipation coefficients for the adjoint JST method. \ingroup Config*/
  addDoubleArrayOption("ADJ_JST_SENSOR_COEFF", 2, jst_adj_coeff);
  /*!\brief LAX_SENSOR_COEFF \n DESCRIPTION: 1st order artificial dissipation coefficients for the adjoint Lax-Friedrichs method. \ingroup Config*/
  addDoubleOption("ADJ_LAX_SENSOR_COEFF", Kappa_1st_AdjFlow, 0.15);

  /*!\brief MUSCL_FLOW \n DESCRIPTION: Check if the MUSCL scheme should be used \ingroup Config*/
  addBoolOption("MUSCL_TURB", MUSCL_Turb, false);
  /*!\brief SLOPE_LIMITER_TURB
   *  \n DESCRIPTION: Slope limiter  \n OPTIONS: See \link Limiter_Map \endlink \n DEFAULT VENKATAKRISHNAN \ingroup Config*/
  addEnumOption("SLOPE_LIMITER_TURB", Kind_SlopeLimit_Turb, Limiter_Map, VENKATAKRISHNAN);
  /*!\brief CONV_NUM_METHOD_TURB
   *  \n DESCRIPTION: Convective numerical method \ingroup Config*/
  addConvectOption("CONV_NUM_METHOD_TURB", Kind_ConvNumScheme_Turb, Kind_Centered_Turb, Kind_Upwind_Turb);

  /*!\brief MUSCL_FLOW \n DESCRIPTION: Check if the MUSCL scheme should be used \ingroup Config*/
  addBoolOption("MUSCL_ADJTURB", MUSCL_AdjTurb, false);
  /*!\brief SLOPE_LIMITER_ADJTURB
   *  \n DESCRIPTION: Slope limiter \n OPTIONS: See \link Limiter_Map \endlink \n DEFAULT VENKATAKRISHNAN \ingroup Config */
  addEnumOption("SLOPE_LIMITER_ADJTURB", Kind_SlopeLimit_AdjTurb, Limiter_Map, VENKATAKRISHNAN);
  /*!\brief CONV_NUM_METHOD_ADJTURB\n DESCRIPTION: Convective numerical method for the adjoint/turbulent problem \ingroup Config*/
  addConvectOption("CONV_NUM_METHOD_ADJTURB", Kind_ConvNumScheme_AdjTurb, Kind_Centered_AdjTurb, Kind_Upwind_AdjTurb);

  /*!\brief MUSCL_FLOW \n DESCRIPTION: Check if the MUSCL scheme should be used \ingroup Config*/
  addBoolOption("MUSCL_HEAT", MUSCL_Heat, false);
  /*!\brief CONV_NUM_METHOD_HEAT
   *  \n DESCRIPTION: Convective numerical method \n DEFAULT: UPWIND */
  addEnumOption("CONV_NUM_METHOD_HEAT", Kind_ConvNumScheme_Heat, Space_Map, SPACE_UPWIND);

  /*!\par CONFIG_CATEGORY: Adjoint and Gradient \ingroup Config*/
  /*--- Options related to the adjoint and gradient ---*/

  /*!\brief LIMIT_ADJFLOW \n DESCRIPTION: Limit value for the adjoint variable.\n DEFAULT: 1E6. \ingroup Config*/
  addDoubleOption("LIMIT_ADJFLOW", AdjointLimit, 1E6);
  /*!\brief MG_ADJFLOW\n DESCRIPTION: Multigrid with the adjoint problem. \n Defualt: YES \ingroup Config*/
  addBoolOption("MG_ADJFLOW", MG_AdjointFlow, true);

  /*!\brief OBJECTIVE_WEIGHT  \n DESCRIPTION: Adjoint problem boundary condition weights. Applies scaling factor to objective(s) \ingroup Config*/
  addDoubleListOption("OBJECTIVE_WEIGHT", nObjW, Weight_ObjFunc);
  /*!\brief OBJECTIVE_FUNCTION
   *  \n DESCRIPTION: Adjoint problem boundary condition \n OPTIONS: see \link Objective_Map \endlink \n DEFAULT: DRAG_COEFFICIENT \ingroup Config*/
  addEnumListOption("OBJECTIVE_FUNCTION", nObj, Kind_ObjFunc, Objective_Map);

  /* DESCRIPTION: parameter for the definition of a complex objective function */
  addDoubleOption("DCD_DCL_VALUE", dCD_dCL, 0.0);
  /* DESCRIPTION: parameter for the definition of a complex objective function */
  addDoubleOption("DCMX_DCL_VALUE", dCMx_dCL, 0.0);
  /* DESCRIPTION: parameter for the definition of a complex objective function */
  addDoubleOption("DCMY_DCL_VALUE", dCMy_dCL, 0.0);
  /* DESCRIPTION: parameter for the definition of a complex objective function */
  addDoubleOption("DCMZ_DCL_VALUE", dCMz_dCL, 0.0);

  /* DESCRIPTION: parameter for the definition of a complex objective function */
  addDoubleOption("DCD_DCMY_VALUE", dCD_dCMy, 0.0);

  obj_coeff[0]=0.0; obj_coeff[1]=0.0; obj_coeff[2]=0.0; obj_coeff[3]=0.0; obj_coeff[4]=0.0;
  /*!\brief OBJ_CHAIN_RULE_COEFF
  * \n DESCRIPTION: Coefficients defining the objective function gradient using the chain rule
  * with area-averaged outlet primitive variables. This is used with the genereralized outflow
  * objective.  \ingroup Config   */
  addDoubleArrayOption("OBJ_CHAIN_RULE_COEFF", 5, obj_coeff);

  geo_loc[0] = 0.0; geo_loc[1] = 1.0;
  /* DESCRIPTION: Definition of the airfoil section */
  addDoubleArrayOption("GEO_BOUNDS", 2, geo_loc);
  /* DESCRIPTION: Identify the body to slice */
  addEnumOption("GEO_DESCRIPTION", Geo_Description, Geo_Description_Map, WING);
  /* DESCRIPTION: Z location of the waterline */
  addDoubleOption("GEO_WATERLINE_LOCATION", Geo_Waterline_Location, 0.0);
  /* DESCRIPTION: Number of section cuts to make when calculating internal volume */
  addUnsignedShortOption("GEO_NUMBER_STATIONS", nWingStations, 25);
  /* DESCRIPTION: Definition of the airfoil sections */
  addDoubleListOption("GEO_LOCATION_STATIONS", nLocationStations, LocationStations);
  nacelle_location[0] = 0.0; nacelle_location[1] = 0.0; nacelle_location[2] = 0.0;
  nacelle_location[3] = 0.0; nacelle_location[4] = 0.0;
  /* DESCRIPTION: Definition of the nacelle location (higlite coordinates, tilt angle, toe angle) */
  addDoubleArrayOption("GEO_NACELLE_LOCATION", 5, nacelle_location);
  /* DESCRIPTION: Output sectional forces for specified markers. */
  addBoolOption("GEO_PLOT_STATIONS", Plot_Section_Forces, false);
  /* DESCRIPTION: Mode of the GDC code (analysis, or gradient) */
  addEnumOption("GEO_MODE", GeometryMode, GeometryMode_Map, FUNCTION);

  /* DESCRIPTION: Drag weight in sonic boom Objective Function (from 0.0 to 1.0) */
  addDoubleOption("DRAG_IN_SONICBOOM", WeightCd, 0.0);
  /* DESCRIPTION: Sensitivity smoothing  */
  addEnumOption("SENS_SMOOTHING", Kind_SensSmooth, Sens_Smoothing_Map, NO_SMOOTH);
  /* DESCRIPTION: Continuous Adjoint frozen viscosity */
  addBoolOption("FROZEN_VISC_CONT", Frozen_Visc_Cont, true);
  /* DESCRIPTION: Discrete Adjoint frozen viscosity */
  addBoolOption("FROZEN_VISC_DISC", Frozen_Visc_Disc, false);
  /* DESCRIPTION: Discrete Adjoint frozen limiter */
  addBoolOption("FROZEN_LIMITER_DISC", Frozen_Limiter_Disc, false);
  /* DESCRIPTION: Use an inconsistent (primal/dual) discrete adjoint formulation */
  addBoolOption("INCONSISTENT_DISC", Inconsistent_Disc, false);
   /* DESCRIPTION:  */
  addDoubleOption("FIX_AZIMUTHAL_LINE", FixAzimuthalLine, 90.0);
  /*!\brief SENS_REMOVE_SHARP
   * \n DESCRIPTION: Remove sharp edges from the sensitivity evaluation  \n Format: SENS_REMOVE_SHARP = YES \n DEFAULT: NO \ingroup Config*/
  addBoolOption("SENS_REMOVE_SHARP", Sens_Remove_Sharp, false);

  /* DESCRIPTION: Automatically reorient elements that seem flipped */
  addBoolOption("REORIENT_ELEMENTS",ReorientElements, true);

  /*!\par CONFIG_CATEGORY: Input/output files and formats \ingroup Config */
  /*--- Options related to input/output files and formats ---*/

  /*!\brief OUTPUT_FORMAT \n DESCRIPTION: I/O format for output plots. \n OPTIONS: see \link TabOutput_Map \endlink \n DEFAULT: TECPLOT \ingroup Config */
  addEnumOption("TABULAR_FORMAT", Tab_FileFormat, TabOutput_Map, TAB_CSV);
  /*!\brief OUTPUT_PRECISION \n DESCRIPTION: Set <ofstream>.precision(value) to specified value for SU2_DOT and HISTORY output. Useful for exact gradient validation. \n DEFAULT: 6 \ingroup Config */
  addUnsignedShortOption("OUTPUT_PRECISION", output_precision, 10);
  /*!\brief ACTDISK_JUMP \n DESCRIPTION: The jump is given by the difference in values or a ratio */
  addEnumOption("ACTDISK_JUMP", ActDisk_Jump, Jump_Map, DIFFERENCE);
  /*!\brief MESH_FORMAT \n DESCRIPTION: Mesh input file format \n OPTIONS: see \link Input_Map \endlink \n DEFAULT: SU2 \ingroup Config*/
  addEnumOption("MESH_FORMAT", Mesh_FileFormat, Input_Map, SU2);
  /* DESCRIPTION:  Mesh input file */
  addStringOption("MESH_FILENAME", Mesh_FileName, string("mesh.su2"));
  /*!\brief MESH_OUT_FILENAME \n DESCRIPTION: Mesh output file name. Used when converting, scaling, or deforming a mesh. \n DEFAULT: mesh_out.su2 \ingroup Config*/
  addStringOption("MESH_OUT_FILENAME", Mesh_Out_FileName, string("mesh_out.su2"));

  /* DESCRIPTION: List of the number of grid points in the RECTANGLE or BOX grid in the x,y,z directions. (default: (33,33,33) ). */
  addShortListOption("MESH_BOX_SIZE", nMesh_Box_Size, Mesh_Box_Size);

  /* DESCRIPTION: List of the length of the RECTANGLE or BOX grid in the x,y,z directions. (default: (1.0,1.0,1.0) ).  */
  mesh_box_length[0] = 1.0; mesh_box_length[1] = 1.0; mesh_box_length[2] = 1.0;
  addDoubleArrayOption("MESH_BOX_LENGTH", 3, mesh_box_length);

  /* DESCRIPTION: List of the offset from 0.0 of the RECTANGLE or BOX grid in the x,y,z directions. (default: (0.0,0.0,0.0) ). */
  mesh_box_offset[0] = 0.0; mesh_box_offset[1] = 0.0; mesh_box_offset[2] = 0.0;
  addDoubleArrayOption("MESH_BOX_OFFSET", 3, mesh_box_offset);

  /* DESCRIPTION: Determine if the mesh file supports multizone. \n DEFAULT: true (temporarily) */
  addBoolOption("MULTIZONE_MESH", Multizone_Mesh, true);
  /* DESCRIPTION: Determine if we need to allocate memory to store the multizone residual. \n DEFAULT: true (temporarily) */
  addBoolOption("MULTIZONE_RESIDUAL", Multizone_Residual, false);

  /*!\brief CONV_FILENAME \n DESCRIPTION: Output file convergence history (w/o extension) \n DEFAULT: history \ingroup Config*/
  addStringOption("CONV_FILENAME", Conv_FileName, string("history"));
  /*!\brief BREAKDOWN_FILENAME \n DESCRIPTION: Output file forces breakdown \ingroup Config*/
  addStringOption("BREAKDOWN_FILENAME", Breakdown_FileName, string("forces_breakdown.dat"));
  /*!\brief SOLUTION_FLOW_FILENAME \n DESCRIPTION: Restart flow input file (the file output under the filename set by RESTART_FLOW_FILENAME) \n DEFAULT: solution_flow.dat \ingroup Config */
  addStringOption("SOLUTION_FILENAME", Solution_FileName, string("solution.dat"));
  /*!\brief SOLUTION_ADJ_FILENAME\n DESCRIPTION: Restart adjoint input file. Objective function abbreviation is expected. \ingroup Config*/
  addStringOption("SOLUTION_ADJ_FILENAME", Solution_AdjFileName, string("solution_adj.dat"));
  /*!\brief RESTART_FLOW_FILENAME \n DESCRIPTION: Output file restart flow \ingroup Config*/
  addStringOption("RESTART_FILENAME", Restart_FileName, string("restart.dat"));
  /*!\brief RESTART_ADJ_FILENAME  \n DESCRIPTION: Output file restart adjoint. Objective function abbreviation will be appended. \ingroup Config*/
  addStringOption("RESTART_ADJ_FILENAME", Restart_AdjFileName, string("restart_adj.dat"));
  /*!\brief VOLUME_FLOW_FILENAME  \n DESCRIPTION: Output file flow (w/o extension) variables \ingroup Config */
  addStringOption("VOLUME_FILENAME", Volume_FileName, string("vol_solution"));
  /*!\brief VOLUME_ADJ_FILENAME
   *  \n DESCRIPTION: Output file adjoint (w/o extension) variables  \ingroup Config*/
  addStringOption("VOLUME_ADJ_FILENAME", Adj_FileName, string("adj_vol_solution"));
  /*!\brief GRAD_OBJFUNC_FILENAME
   *  \n DESCRIPTION: Output objective function gradient  \ingroup Config*/
  addStringOption("GRAD_OBJFUNC_FILENAME", ObjFunc_Grad_FileName, string("of_grad.dat"));
  /*!\brief VALUE_OBJFUNC_FILENAME
   *  \n DESCRIPTION: Output objective function  \ingroup Config*/
  addStringOption("VALUE_OBJFUNC_FILENAME", ObjFunc_Value_FileName, string("of_func.dat"));
  /*!\brief SURFACE_FLOW_FILENAME
   *  \n DESCRIPTION: Output file surface flow coefficient (w/o extension)  \ingroup Config*/
  addStringOption("SURFACE_FILENAME", SurfCoeff_FileName, string("surface"));
  /*!\brief SURFACE_ADJ_FILENAME
   *  \n DESCRIPTION: Output file surface adjoint coefficient (w/o extension)  \ingroup Config*/
  addStringOption("SURFACE_ADJ_FILENAME", SurfAdjCoeff_FileName, string("surface_adjoint"));
  /*!\brief SURFACE_SENS_FILENAME_FILENAME
   *  \n DESCRIPTION: Output file surface sensitivity (discrete adjoint) (w/o extension)  \ingroup Config*/
  addStringOption("SURFACE_SENS_FILENAME", SurfSens_FileName, string("surface_sens"));
  /*!\brief VOLUME_SENS_FILENAME
   *  \n DESCRIPTION: Output file volume sensitivity (discrete adjoint))  \ingroup Config*/
  addStringOption("VOLUME_SENS_FILENAME", VolSens_FileName, string("volume_sens"));
  /* DESCRIPTION: Output the performance summary to the console at the end of SU2_CFD  \ingroup Config*/
  addBoolOption("WRT_PERFORMANCE", Wrt_Performance, false);
  /* DESCRIPTION: Output the tape statistics (discrete adjoint)  \ingroup Config*/
  addBoolOption("WRT_AD_STATISTICS", Wrt_AD_Statistics, false);
  /*!\brief MARKER_ANALYZE_AVERAGE
   *  \n DESCRIPTION: Output averaged flow values on specified analyze marker.
   *  Options: AREA, MASSFLUX
   *  \n Use with MARKER_ANALYZE. \ingroup Config*/
  addEnumOption("MARKER_ANALYZE_AVERAGE", Kind_Average, Average_Map, AVERAGE_MASSFLUX);
  /*!\brief COMM_LEVEL
   *  \n DESCRIPTION: Level of MPI communications during runtime  \ingroup Config*/
  addEnumOption("COMM_LEVEL", Comm_Level, Comm_Map, COMM_FULL);

  /*!\par CONFIG_CATEGORY: Dynamic mesh definition \ingroup Config*/
  /*--- Options related to dynamic meshes ---*/

  /* DESCRIPTION: Type of mesh motion */
  addEnumOption("GRID_MOVEMENT", Kind_GridMovement, GridMovement_Map, NO_MOVEMENT);
  /* DESCRIPTION: Type of surface motion */
  addEnumListOption("SURFACE_MOVEMENT",nKind_SurfaceMovement, Kind_SurfaceMovement, SurfaceMovement_Map);
  /* DESCRIPTION: Marker(s) of moving surfaces (MOVING_WALL or DEFORMING grid motion). */
  addStringListOption("MARKER_MOVING", nMarker_Moving, Marker_Moving);
  /* DESCRIPTION: Mach number (non-dimensional, based on the mesh velocity and freestream vals.) */
  addDoubleOption("MACH_MOTION", Mach_Motion, 0.0);
  /* DESCRIPTION: Coordinates of the rigid motion origin */
  addDoubleArrayOption("MOTION_ORIGIN", 3, Motion_Origin);
  /* DESCRIPTION: Translational velocity vector (m/s) in the x, y, & z directions (RIGID_MOTION only) */
  addDoubleArrayOption("TRANSLATION_RATE", 3, Translation_Rate);
  /* DESCRIPTION: Angular velocity vector (rad/s) about x, y, & z axes (RIGID_MOTION only) */
  addDoubleArrayOption("ROTATION_RATE", 3, Rotation_Rate);
  /* DESCRIPTION: Pitching angular freq. (rad/s) about x, y, & z axes (RIGID_MOTION only) */
  addDoubleArrayOption("PITCHING_OMEGA", 3, Pitching_Omega);
  /* DESCRIPTION: Pitching amplitude (degrees) about x, y, & z axes (RIGID_MOTION only) */
  addDoubleArrayOption("PITCHING_AMPL", 3, Pitching_Ampl);
  /* DESCRIPTION: Pitching phase offset (degrees) about x, y, & z axes (RIGID_MOTION only) */
  addDoubleArrayOption("PITCHING_PHASE", 3, Pitching_Phase);
  /* DESCRIPTION: Plunging angular freq. (rad/s) in x, y, & z directions (RIGID_MOTION only) */
  addDoubleArrayOption("PLUNGING_OMEGA", 3, Plunging_Omega);
  /* DESCRIPTION: Plunging amplitude (m) in x, y, & z directions (RIGID_MOTION only) */
  addDoubleArrayOption("PLUNGING_AMPL", 3, Plunging_Ampl);
  /* DESCRIPTION: Coordinates of the rigid motion origin */
  addDoubleListOption("SURFACE_MOTION_ORIGIN", nMarkerMotion_Origin, MarkerMotion_Origin);
  /* DESCRIPTION: Translational velocity vector (m/s) in the x, y, & z directions (DEFORMING only) */
  addDoubleListOption("SURFACE_TRANSLATION_RATE", nMarkerTranslation, MarkerTranslation_Rate);
  /* DESCRIPTION: Angular velocity vector (rad/s) about x, y, & z axes (DEFORMING only) */
  addDoubleListOption("SURFACE_ROTATION_RATE", nMarkerRotation_Rate, MarkerRotation_Rate);
  /* DESCRIPTION: Pitching angular freq. (rad/s) about x, y, & z axes (DEFORMING only) */
  addDoubleListOption("SURFACE_PITCHING_OMEGA", nMarkerPitching_Omega, MarkerPitching_Omega);
  /* DESCRIPTION: Pitching amplitude (degrees) about x, y, & z axes (DEFORMING only) */
  addDoubleListOption("SURFACE_PITCHING_AMPL", nMarkerPitching_Ampl, MarkerPitching_Ampl);
  /* DESCRIPTION: Pitching phase offset (degrees) about x, y, & z axes (DEFORMING only) */
  addDoubleListOption("SURFACE_PITCHING_PHASE", nMarkerPitching_Phase, MarkerPitching_Phase);
  /* DESCRIPTION: Plunging angular freq. (rad/s) in x, y, & z directions (DEFORMING only) */
  addDoubleListOption("SURFACE_PLUNGING_OMEGA", nMarkerPlunging_Omega, MarkerPlunging_Omega);
  /* DESCRIPTION: Plunging amplitude (m) in x, y, & z directions (DEFORMING only) */
  addDoubleListOption("SURFACE_PLUNGING_AMPL", nMarkerPlunging_Ampl, MarkerPlunging_Ampl);
  /* DESCRIPTION: Value to move motion origins (1 or 0) */
  addUShortListOption("MOVE_MOTION_ORIGIN", nMoveMotion_Origin, MoveMotion_Origin);

  /* DESCRIPTION: Before each computation, implicitly smooth the nodal coordinates */
  addUnsignedShortOption("SMOOTH_GEOMETRY", SmoothNumGrid, 0);

  /*!\par CONFIG_CATEGORY: Aeroelastic Simulation (Typical Section Model) \ingroup Config*/
  /*--- Options related to aeroelastic simulations using the Typical Section Model) ---*/
  /* DESCRIPTION: The flutter speed index (modifies the freestream condition) */
  addDoubleOption("FLUTTER_SPEED_INDEX", FlutterSpeedIndex, 0.6);
  /* DESCRIPTION: Natural frequency of the spring in the plunging direction (rad/s). */
  addDoubleOption("PLUNGE_NATURAL_FREQUENCY", PlungeNaturalFrequency, 100);
  /* DESCRIPTION: Natural frequency of the spring in the pitching direction (rad/s). */
  addDoubleOption("PITCH_NATURAL_FREQUENCY", PitchNaturalFrequency, 100);
  /* DESCRIPTION: The airfoil mass ratio. */
  addDoubleOption("AIRFOIL_MASS_RATIO", AirfoilMassRatio, 60);
  /* DESCRIPTION: Distance in semichords by which the center of gravity lies behind the elastic axis. */
  addDoubleOption("CG_LOCATION", CG_Location, 1.8);
  /* DESCRIPTION: The radius of gyration squared (expressed in semichords) of the typical section about the elastic axis. */
  addDoubleOption("RADIUS_GYRATION_SQUARED", RadiusGyrationSquared, 3.48);
  /* DESCRIPTION: Solve the aeroelastic equations every given number of internal iterations. */
  addUnsignedShortOption("AEROELASTIC_ITER", AeroelasticIter, 3);

  /*!\par CONFIG_CATEGORY: Optimization Problem*/

  /* DESCRIPTION: Scale the line search in the optimizer */
  addDoubleOption("OPT_RELAX_FACTOR", Opt_RelaxFactor, 1.0);

  /* DESCRIPTION: Bound the line search in the optimizer */
  addDoubleOption("OPT_LINE_SEARCH_BOUND", Opt_LineSearch_Bound, 1E6);

  /*!\par CONFIG_CATEGORY: Wind Gust \ingroup Config*/
  /*--- Options related to wind gust simulations ---*/

  /* DESCRIPTION: Apply a wind gust */
  addBoolOption("WIND_GUST", Wind_Gust, false);
  /* DESCRIPTION: Type of gust */
  addEnumOption("GUST_TYPE", Gust_Type, Gust_Type_Map, NO_GUST);
  /* DESCRIPTION: Gust wavelenght (meters) */
  addDoubleOption("GUST_WAVELENGTH", Gust_WaveLength, 0.0);
  /* DESCRIPTION: Number of gust periods */
  addDoubleOption("GUST_PERIODS", Gust_Periods, 1.0);
  /* DESCRIPTION: Gust amplitude (m/s) */
  addDoubleOption("GUST_AMPL", Gust_Ampl, 0.0);
  /* DESCRIPTION: Time at which to begin the gust (sec) */
  addDoubleOption("GUST_BEGIN_TIME", Gust_Begin_Time, 0.0);
  /* DESCRIPTION: Location at which the gust begins (meters) */
  addDoubleOption("GUST_BEGIN_LOC", Gust_Begin_Loc, 0.0);
  /* DESCRIPTION: Direction of the gust X or Y dir */
  addEnumOption("GUST_DIR", Gust_Dir, Gust_Dir_Map, Y_DIR);

  /* Fixed values for turbulence quantities to keep them at inflow conditions. */
<<<<<<< HEAD
  /* DESCRIPTION: Fix turbulence quantities to far-field values at some upstream half-space. */
  addBoolOption("TURB_FIXED_VALUES", Turb_Fixed_Values, false);
  /* DESCRIPTION: Shift of the fixed values half-space in unit far-field velocity vectors. */
=======
  /* DESCRIPTION: Fix turbulence quantities to far-field values inside an upstream half-space. */
  addBoolOption("TURB_FIXED_VALUES", Turb_Fixed_Values, false);
  /* DESCRIPTION: Shift of the fixed values half-space, in space units in the direction of far-field velocity. */
>>>>>>> 296dbf7c
  addDoubleOption("TURB_FIXED_VALUES_DOMAIN", Turb_Fixed_Values_MaxScalarProd, numeric_limits<su2double>::lowest());

  /* Harmonic Balance config */
  /* DESCRIPTION: Omega_HB = 2*PI*frequency - frequencies for Harmonic Balance method */
  addDoubleListOption("OMEGA_HB", nOmega_HB, Omega_HB);

  /*!\par CONFIG_CATEGORY: Equivalent Area \ingroup Config*/
  /*--- Options related to the equivalent area ---*/

  /* DESCRIPTION: Evaluate equivalent area on the Near-Field  */
  addBoolOption("EQUIV_AREA", EquivArea, false);
  ea_lim[0] = 0.0; ea_lim[1] = 1.0; ea_lim[2] = 1.0;
  /* DESCRIPTION: Integration limits of the equivalent area ( xmin, xmax, Dist_NearField ) */
  addDoubleArrayOption("EA_INT_LIMIT", 3, ea_lim);
  /* DESCRIPTION: Equivalent area scaling factor */
  addDoubleOption("EA_SCALE_FACTOR", EA_ScaleFactor, 1.0);

  // these options share nDV as their size in the option references; not a good idea
  /*!\par CONFIG_CATEGORY: Grid deformation \ingroup Config*/
  /*--- Options related to the grid deformation ---*/

  /* DESCRIPTION: Kind of deformation */
  addEnumListOption("DV_KIND", nDV, Design_Variable, Param_Map);
  /* DESCRIPTION: Marker of the surface to which we are going apply the shape deformation */
  addStringListOption("DV_MARKER", nMarker_DV, Marker_DV);
  /* DESCRIPTION: Parameters of the shape deformation
   - FFD_CONTROL_POINT_2D ( FFDBox ID, i_Ind, j_Ind, x_Disp, y_Disp )
   - FFD_RADIUS_2D ( FFDBox ID )
   - FFD_CAMBER_2D ( FFDBox ID, i_Ind )
   - FFD_THICKNESS_2D ( FFDBox ID, i_Ind )
   - HICKS_HENNE ( Lower Surface (0)/Upper Surface (1)/Only one Surface (2), x_Loc )
   - SURFACE_BUMP ( x_start, x_end, x_Loc )
   - CST ( Lower Surface (0)/Upper Surface (1), Kulfan parameter number, Total number of Kulfan parameters for surface )
   - NACA_4DIGITS ( 1st digit, 2nd digit, 3rd and 4th digit )
   - PARABOLIC ( Center, Thickness )
   - TRANSLATION ( x_Disp, y_Disp, z_Disp )
   - ROTATION ( x_Orig, y_Orig, z_Orig, x_End, y_End, z_End )
   - OBSTACLE ( Center, Bump size )
   - SPHERICAL ( ControlPoint_Index, Theta_Disp, R_Disp )
   - FFD_CONTROL_POINT ( FFDBox ID, i_Ind, j_Ind, k_Ind, x_Disp, y_Disp, z_Disp )
   - FFD_TWIST ( FFDBox ID, x_Orig, y_Orig, z_Orig, x_End, y_End, z_End )
   - FFD_TWIST_2D ( FFDBox ID, x_Orig, y_Orig, z_Orig, x_End, y_End, z_End )
   - FFD_ROTATION ( FFDBox ID, x_Orig, y_Orig, z_Orig, x_End, y_End, z_End )
   - FFD_CONTROL_SURFACE ( FFDBox ID, x_Orig, y_Orig, z_Orig, x_End, y_End, z_End )
   - FFD_CAMBER ( FFDBox ID, i_Ind, j_Ind )
   - FFD_THICKNESS ( FFDBox ID, i_Ind, j_Ind ) */
  addDVParamOption("DV_PARAM", nDV, ParamDV, FFDTag, Design_Variable);
  /* DESCRIPTION: New value of the shape deformation */
  addDVValueOption("DV_VALUE", nDV_Value, DV_Value, nDV, ParamDV, Design_Variable);
  /* DESCRIPTION: Provide a file of surface positions from an external parameterization. */
  addStringOption("DV_FILENAME", DV_Filename, string("surface_positions.dat"));
  /* DESCRIPTION: File of sensitivities as an unordered ASCII file with rows of x, y, z, dJ/dx, dJ/dy, dJ/dz for each volume grid point. */
  addStringOption("DV_UNORDERED_SENS_FILENAME", DV_Unordered_Sens_Filename, string("unordered_sensitivity.dat"));
  /* DESCRIPTION: File of sensitivities as an ASCII file with rows of x, y, z, dJ/dx, dJ/dy, dJ/dz for each surface grid point. */
  addStringOption("DV_SENS_FILENAME", DV_Sens_Filename, string("surface_sensitivity.dat"));
  /*!\brief OUTPUT_FORMAT \n DESCRIPTION: I/O format for output plots. \n OPTIONS: see \link Output_Map \endlink \n DEFAULT: TECPLOT \ingroup Config */
  addEnumOption("DV_SENSITIVITY_FORMAT", Sensitivity_FileFormat, Sensitivity_Map, SU2_NATIVE);
  /* DESCRIPTION: Hold the grid fixed in a region */
  addBoolOption("HOLD_GRID_FIXED", Hold_GridFixed, false);
  grid_fix[0] = -1E15; grid_fix[1] = -1E15; grid_fix[2] = -1E15;
  grid_fix[3] =  1E15; grid_fix[4] =  1E15; grid_fix[5] =  1E15;
  /* DESCRIPTION: Coordinates of the box where the grid will be deformed (Xmin, Ymin, Zmin, Xmax, Ymax, Zmax) */
  addDoubleArrayOption("HOLD_GRID_FIXED_COORD", 6, grid_fix);

  /*!\par CONFIG_CATEGORY: Deformable mesh \ingroup Config*/
  /*--- option related to deformable meshes ---*/
  /* DESCRIPTION: Decide whether the mesh will undergo deformations */
  addBoolOption("DEFORM_MESH", Deform_Mesh, false);
  /* DESCRIPTION: Print the residuals during mesh deformation to the console */
  addBoolOption("DEFORM_CONSOLE_OUTPUT", Deform_Output, false);
  /* DESCRIPTION: Number of nonlinear deformation iterations (surface deformation increments) */
  addUnsignedLongOption("DEFORM_NONLINEAR_ITER", GridDef_Nonlinear_Iter, 1);
  /* DESCRIPTION: Deform coefficient (-1.0 to 0.5) */
  addDoubleOption("DEFORM_COEFF", Deform_Coeff, 1E6);
  /* DESCRIPTION: Deform limit in m or inches */
  addDoubleOption("DEFORM_LIMIT", Deform_Limit, 1E6);
  /* DESCRIPTION: Type of element stiffness imposed for FEA mesh deformation (INVERSE_VOLUME, WALL_DISTANCE, CONSTANT_STIFFNESS) */
  addEnumOption("DEFORM_STIFFNESS_TYPE", Deform_StiffnessType, Deform_Stiffness_Map, SOLID_WALL_DISTANCE);
  /* DESCRIPTION: Poisson's ratio for constant stiffness FEA method of grid deformation */
  addDoubleOption("DEFORM_ELASTICITY_MODULUS", Deform_ElasticityMod, 2E11);
  /* DESCRIPTION: Young's modulus and Poisson's ratio for constant stiffness FEA method of grid deformation */
  addDoubleOption("DEFORM_POISSONS_RATIO", Deform_PoissonRatio, 0.3);
  /* DESCRIPTION: Size of the layer of highest stiffness for wall distance-based mesh stiffness */
  addDoubleOption("DEFORM_STIFF_LAYER_SIZE", Deform_StiffLayerSize, 0.0);
  /*  DESCRIPTION: Linear solver for the mesh deformation\n OPTIONS: see \link Linear_Solver_Map \endlink \n DEFAULT: FGMRES \ingroup Config*/
  addEnumOption("DEFORM_LINEAR_SOLVER", Kind_Deform_Linear_Solver, Linear_Solver_Map, FGMRES);
  /*  \n DESCRIPTION: Preconditioner for the Krylov linear solvers \n OPTIONS: see \link Linear_Solver_Prec_Map \endlink \n DEFAULT: LU_SGS \ingroup Config*/
  addEnumOption("DEFORM_LINEAR_SOLVER_PREC", Kind_Deform_Linear_Solver_Prec, Linear_Solver_Prec_Map, ILU);
  /* DESCRIPTION: Minimum error threshold for the linear solver for the implicit formulation */
  addDoubleOption("DEFORM_LINEAR_SOLVER_ERROR", Deform_Linear_Solver_Error, 1E-14);
  /* DESCRIPTION: Maximum number of iterations of the linear solver for the implicit formulation */
  addUnsignedLongOption("DEFORM_LINEAR_SOLVER_ITER", Deform_Linear_Solver_Iter, 1000);

  /*!\par CONFIG_CATEGORY: Rotorcraft problem \ingroup Config*/
  /*--- option related to rotorcraft problems ---*/

  /* DESCRIPTION: MISSING ---*/
  addDoubleOption("CYCLIC_PITCH", Cyclic_Pitch, 0.0);
  /* DESCRIPTION: MISSING ---*/
  addDoubleOption("COLLECTIVE_PITCH", Collective_Pitch, 0.0);

  /*!\par CONFIG_CATEGORY: FEM flow solver definition \ingroup Config*/
  /*--- Options related to the finite element flow solver---*/

  /* DESCRIPTION: Riemann solver used for DG (ROE, LAX-FRIEDRICH, AUSM, AUSMPW+, HLLC, VAN_LEER) */
  addEnumOption("RIEMANN_SOLVER_FEM", Riemann_Solver_FEM, Upwind_Map, ROE);
  /* DESCRIPTION: Constant factor applied for quadrature with straight elements (2.0 by default) */
  addDoubleOption("QUADRATURE_FACTOR_STRAIGHT_FEM", Quadrature_Factor_Straight, 2.0);
  /* DESCRIPTION: Constant factor applied for quadrature with curved elements (3.0 by default) */
  addDoubleOption("QUADRATURE_FACTOR_CURVED_FEM", Quadrature_Factor_Curved, 3.0);
  /* DESCRIPTION: Factor applied during quadrature in time for ADER-DG. (2.0 by default) */
  addDoubleOption("QUADRATURE_FACTOR_TIME_ADER_DG", Quadrature_Factor_Time_ADER_DG, 2.0);
  /* DESCRIPTION: Factor for the symmetrizing terms in the DG FEM discretization (1.0 by default) */
  addDoubleOption("THETA_INTERIOR_PENALTY_DG_FEM", Theta_Interior_Penalty_DGFEM, 1.0);
  /* DESCRIPTION: Compute the entropy in the fluid model (YES, NO) */
  addBoolOption("COMPUTE_ENTROPY_FLUID_MODEL", Compute_Entropy, true);
  /* DESCRIPTION: Use the lumped mass matrix for steady DGFEM computations */
  addBoolOption("USE_LUMPED_MASSMATRIX_DGFEM", Use_Lumped_MassMatrix_DGFEM, false);
  /* DESCRIPTION: Only compute the exact Jacobian of the spatial discretization (NO, YES) */
  addBoolOption("JACOBIAN_SPATIAL_DISCRETIZATION_ONLY", Jacobian_Spatial_Discretization_Only, false);

  /* DESCRIPTION: Number of aligned bytes for the matrix multiplications. Multiple of 64. (128 by default) */
  addUnsignedShortOption("ALIGNED_BYTES_MATMUL", byteAlignmentMatMul, 128);

  /*!\par CONFIG_CATEGORY: FEA solver \ingroup Config*/
  /*--- Options related to the FEA solver ---*/

  /*!\brief FEA_FILENAME \n DESCRIPTION: Filename to input for element-based properties \n Default: element_properties.dat \ingroup Config */
  addStringOption("FEA_FILENAME", FEA_FileName, string("default_element_properties.dat"));
  /* DESCRIPTION: Determine if advanced features are used from the element-based FEA analysis (NO, YES = experimental) */
  addBoolOption("FEA_ADVANCED_MODE", FEAAdvancedMode, false);

  /* DESCRIPTION: Modulus of elasticity */
  addDoubleListOption("ELASTICITY_MODULUS", nElasticityMod, ElasticityMod);
  /* DESCRIPTION: Poisson ratio */
  addDoubleListOption("POISSON_RATIO", nPoissonRatio, PoissonRatio);
  /* DESCRIPTION: Material density */
  addDoubleListOption("MATERIAL_DENSITY", nMaterialDensity, MaterialDensity);
  /* DESCRIPTION: Knowles B constant */
  addDoubleOption("KNOWLES_B", Knowles_B, 1.0);
  /* DESCRIPTION: Knowles N constant */
  addDoubleOption("KNOWLES_N", Knowles_N, 1.0);

  /*  DESCRIPTION: Include DE effects
  *  Options: NO, YES \ingroup Config */
  addBoolOption("DE_EFFECTS", DE_Effects, false);
  /*!\brief ELECTRIC_FIELD_CONST \n DESCRIPTION: Value of the Dielectric Elastomer constant */
  addDoubleListOption("ELECTRIC_FIELD_CONST", nElectric_Constant, Electric_Constant);
  /* DESCRIPTION: Modulus of the Electric Fields */
  addDoubleListOption("ELECTRIC_FIELD_MOD", nElectric_Field, Electric_Field_Mod);
  /* DESCRIPTION: Direction of the Electic Fields */
  addDoubleListOption("ELECTRIC_FIELD_DIR", nDim_Electric_Field, Electric_Field_Dir);

  /*!\brief DESIGN_VARIABLE_FEA
   *  \n DESCRIPTION: Design variable for FEA problems \n OPTIONS: See \link DVFEA_Map \endlink \n DEFAULT VENKATAKRISHNAN \ingroup Config */
  addEnumOption("DESIGN_VARIABLE_FEA", Kind_DV_FEA, DVFEA_Map, NODV_FEA);

  /*  DESCRIPTION: Consider a reference solution for the structure (optimization applications)
  *  Options: NO, YES \ingroup Config */
  addBoolOption("REFERENCE_GEOMETRY", RefGeom, false);
  /*!\brief REFERENCE_GEOMETRY_PENALTY\n DESCRIPTION: Penalty weight value for the objective function \ingroup Config*/
  addDoubleOption("REFERENCE_GEOMETRY_PENALTY", RefGeom_Penalty, 1E6);
  /*!\brief REFERENCE_GEOMETRY_FILENAME \n DESCRIPTION: Reference geometry filename \n Default: reference_geometry.dat \ingroup Config */
  addStringOption("REFERENCE_GEOMETRY_FILENAME", RefGeom_FEMFileName, string("reference_geometry.dat"));
  /*!\brief REFERENCE_GEOMETRY_FORMAT \n DESCRIPTION: Format of the reference geometry file \n OPTIONS: see \link Input_Ref_Map \endlink \n DEFAULT: SU2 \ingroup Config*/
  addEnumOption("REFERENCE_GEOMETRY_FORMAT", RefGeom_FileFormat, Input_Ref_Map, SU2_REF);
  /*!\brief REFERENCE_GEOMETRY_SURFACE\n DESCRIPTION: If true consider only the surfaces where loads are applied. \ingroup Config*/
  addBoolOption("REFERENCE_GEOMETRY_SURFACE", RefGeomSurf, false);

  /*!\brief TOTAL_DV_PENALTY\n DESCRIPTION: Penalty weight value to maintain the total sum of DV constant \ingroup Config*/
  addDoubleOption("TOTAL_DV_PENALTY", DV_Penalty, 0);

  /*!\brief REFERENCE_NODE\n  DESCRIPTION: Reference node for the structure (optimization applications) */
  addUnsignedLongOption("REFERENCE_NODE", refNodeID, 0);
  /*!\brief REFERENCE_NODE_DISPLACEMENT\n DESCRIPTION: Target displacement of the reference node \ingroup Config*/
  addDoubleListOption("REFERENCE_NODE_DISPLACEMENT", nDim_RefNode, RefNode_Displacement);
  /*!\brief REFERENCE_NODE_PENALTY\n DESCRIPTION: Penalty weight value for the objective function \ingroup Config*/
  addDoubleOption("REFERENCE_NODE_PENALTY", RefNode_Penalty, 1E3);

  /*!\brief STRESS_PENALTY_PARAM\n DESCRIPTION: Maximum allowed stress and KS exponent for structural optimization \ingroup Config*/
  addDoubleArrayOption("STRESS_PENALTY_PARAM", 2, StressPenaltyParam.data());

  /*!\brief REGIME_TYPE \n  DESCRIPTION: Geometric condition \n OPTIONS: see \link Struct_Map \endlink \ingroup Config*/
  addEnumOption("GEOMETRIC_CONDITIONS", Kind_Struct_Solver, Struct_Map, SMALL_DEFORMATIONS);
  /*!\brief REGIME_TYPE \n  DESCRIPTION: Material model \n OPTIONS: see \link Material_Map \endlink \ingroup Config*/
  addEnumOption("MATERIAL_MODEL", Kind_Material, Material_Map, LINEAR_ELASTIC);
  /*!\brief REGIME_TYPE \n  DESCRIPTION: Compressibility of the material \n OPTIONS: see \link MatComp_Map \endlink \ingroup Config*/
  addEnumOption("MATERIAL_COMPRESSIBILITY", Kind_Material_Compress, MatComp_Map, COMPRESSIBLE_MAT);

  /*  DESCRIPTION: Consider a prestretch in the structural domain
  *  Options: NO, YES \ingroup Config */
  addBoolOption("PRESTRETCH", Prestretch, false);
  /*!\brief PRESTRETCH_FILENAME \n DESCRIPTION: Filename to input for prestretching membranes \n Default: prestretch_file.dat \ingroup Config */
  addStringOption("PRESTRETCH_FILENAME", Prestretch_FEMFileName, string("prestretch_file.dat"));

  /* DESCRIPTION: Iterative method for non-linear structural analysis */
  addEnumOption("NONLINEAR_FEM_SOLUTION_METHOD", Kind_SpaceIteScheme_FEA, Space_Ite_Map_FEA, NEWTON_RAPHSON);
  /* DESCRIPTION: Formulation for bidimensional elasticity solver */
  addEnumOption("FORMULATION_ELASTICITY_2D", Kind_2DElasForm, ElasForm_2D, PLANE_STRAIN);
  /*  DESCRIPTION: Apply dead loads
  *  Options: NO, YES \ingroup Config */
  addBoolOption("DEAD_LOAD", DeadLoad, false);
  /*  DESCRIPTION: Temporary: pseudo static analysis (no density in dynamic analysis)
  *  Options: NO, YES \ingroup Config */
  addBoolOption("PSEUDO_STATIC", PseudoStatic, false);
  /* DESCRIPTION: Dynamic or static structural analysis */
  addEnumOption("DYNAMIC_ANALYSIS", Dynamic_Analysis, Dynamic_Map, STATIC);
  /* DESCRIPTION: Time Step for dynamic analysis (s) */
  addDoubleOption("DYN_TIMESTEP", Delta_DynTime, 0.0);
  /* DESCRIPTION: Total Physical Time for dual time stepping simulations (s) */
  addDoubleOption("DYN_TIME", Total_DynTime, 1.0);
  /* DESCRIPTION: Parameter alpha for Newmark scheme (s) */
  addDoubleOption("NEWMARK_BETA", Newmark_beta, 0.25);
  /* DESCRIPTION: Parameter delta for Newmark scheme (s) */
  addDoubleOption("NEWMARK_GAMMA", Newmark_gamma, 0.5);
  /* DESCRIPTION: Apply the load as a ramp */
  addBoolOption("RAMP_LOADING", Ramp_Load, false);
  /* DESCRIPTION: Time while the load is to be increased linearly */
  addDoubleOption("RAMP_TIME", Ramp_Time, 1.0);
  /* DESCRIPTION: Transfer method used for multiphysics problems */
  addEnumOption("DYNAMIC_LOAD_TRANSFER", Dynamic_LoadTransfer, Dyn_Transfer_Method_Map, POL_ORDER_1);

  /* DESCRIPTION: Newmark - Generalized alpha - coefficients */
  addDoubleListOption("TIME_INT_STRUCT_COEFFS", nIntCoeffs, Int_Coeffs);

  /*  DESCRIPTION: Apply dead loads. Options: NO, YES \ingroup Config */
  addBoolOption("INCREMENTAL_LOAD", IncrementalLoad, false);
  /* DESCRIPTION: Maximum number of increments of the  */
  addUnsignedLongOption("NUMBER_INCREMENTS", IncLoad_Nincrements, 10);

  inc_crit[0] = 0.0; inc_crit[1] = 0.0; inc_crit[2] = 0.0;
  /* DESCRIPTION: Definition of the  UTOL RTOL ETOL*/
  addDoubleArrayOption("INCREMENTAL_CRITERIA", 3, inc_crit);

  /* DESCRIPTION: Use of predictor */
  addBoolOption("PREDICTOR", Predictor, false);
  /* DESCRIPTION: Order of the predictor */
  addUnsignedShortOption("PREDICTOR_ORDER", Pred_Order, 0);

  /* DESCRIPTION: Topology optimization options */
  addBoolOption("TOPOLOGY_OPTIMIZATION", topology_optimization, false);
  addStringOption("TOPOL_OPTIM_OUTFILE", top_optim_output_file, string("element_derivatives.dat"));
  addDoubleOption("TOPOL_OPTIM_SIMP_EXPONENT", simp_exponent, 1.0);
  addDoubleOption("TOPOL_OPTIM_SIMP_MINSTIFF", simp_minimum_stiffness, 0.001);
  addEnumListOption("TOPOL_OPTIM_FILTER_KERNEL", top_optim_nKernel, top_optim_kernels, Filter_Kernel_Map);
  addDoubleListOption("TOPOL_OPTIM_FILTER_RADIUS", top_optim_nRadius, top_optim_filter_radius);
  addDoubleListOption("TOPOL_OPTIM_KERNEL_PARAM", top_optim_nKernelParams, top_optim_kernel_params);
  addUnsignedShortOption("TOPOL_OPTIM_SEARCH_LIMIT", top_optim_search_lim, 0);
  addEnumOption("TOPOL_OPTIM_PROJECTION_TYPE", top_optim_proj_type, Projection_Function_Map, NO_PROJECTION);
  addDoubleOption("TOPOL_OPTIM_PROJECTION_PARAM", top_optim_proj_param, 0.0);

  /* CONFIG_CATEGORY: FSI solver */
  /*--- Options related to the FSI solver ---*/

  /* DESCRIPTION: ID of the region we want to compute the sensitivities using direct differentiation */
  addUnsignedShortOption("FEA_ID_DIRECTDIFF", nID_DV, 0);

  /* DESCRIPTION: Restart from a steady state (sets grid velocities to 0 when loading the restart). */
  addBoolOption("RESTART_STEADY_STATE", SteadyRestart, false);

  /*!\par CONFIG_CATEGORY: Multizone definition \ingroup Config*/
  /*--- Options related to multizone problems ---*/

  /*!\brief MARKER_PLOTTING\n DESCRIPTION: Marker(s) of the surface in the surface flow solution file  \ingroup Config*/
  addStringListOption("CONFIG_LIST", nConfig_Files, Config_Filenames);

  /* DESCRIPTION: Determines if the multizone problem is solved for time-domain. */
  addBoolOption("TIME_DOMAIN", Time_Domain, false);
  /* DESCRIPTION: Number of outer iterations in the multizone problem. */
  addUnsignedLongOption("OUTER_ITER", nOuterIter, 1);
  /* DESCRIPTION: Number of inner iterations in each multizone block. */
  addUnsignedLongOption("INNER_ITER", nInnerIter, 1);
  /* DESCRIPTION: Number of time steps solved in the multizone problem. */
  addUnsignedLongOption("TIME_ITER", nTimeIter, 1);
  /* DESCRIPTION: Number of iterations in each single-zone block. */
  addUnsignedLongOption("ITER", nIter, 1000);
  /* DESCRIPTION: Restart iteration in the multizone problem. */
  addUnsignedLongOption("RESTART_ITER", Restart_Iter, 1);
  /* DESCRIPTION: Minimum error threshold for the linear solver for the implicit formulation */
  addDoubleOption("TIME_STEP", Time_Step, 0.0);
  /* DESCRIPTION: Total Physical Time for time-domain problems (s) */
  addDoubleOption("MAX_TIME", Max_Time, 1.0);
  /* DESCRIPTION: Determines if the single-zone driver is used. (TEMPORARY) */
  addBoolOption("SINGLEZONE_DRIVER", SinglezoneDriver, true);
  /* DESCRIPTION: Determines if the special output is written out */
  addBoolOption("SPECIAL_OUTPUT", SpecialOutput, false);

  /* DESCRIPTION: Determines if the convergence history of each individual zone is written to screen */
  addBoolOption("WRT_ZONE_CONV", Wrt_ZoneConv, false);
  /* DESCRIPTION: Determines if the convergence history of each individual zone is written to file */
  addBoolOption("WRT_ZONE_HIST", Wrt_ZoneHist, false);

  /* DESCRIPTION: Determines if the special output is written out */
  addBoolOption("WRT_FORCES_BREAKDOWN", Wrt_ForcesBreakdown, false);


  /*!\par KIND_INTERPOLATION \n
   * DESCRIPTION: Type of interpolation to use for multi-zone problems. \n OPTIONS: see \link Interpolator_Map \endlink
   * Sets Kind_Interpolation \ingroup Config
   */
  addEnumOption("KIND_INTERPOLATION", Kind_Interpolation, Interpolator_Map, NEAREST_NEIGHBOR);

  /*  DESCRIPTION: Use conservative approach for interpolating between meshes. */
  addBoolOption("CONSERVATIVE_INTERPOLATION", ConservativeInterpolation, true);

  addUnsignedShortOption("NUM_NEAREST_NEIGHBORS", NumNearestNeighbors, 1);

  /*!\par KIND_INTERPOLATION \n
   * DESCRIPTION: Type of radial basis function to use for radial basis function interpolation. \n OPTIONS: see \link RadialBasis_Map \endlink
   * Sets Kind_RadialBasis \ingroup Config
   */
  addEnumOption("KIND_RADIAL_BASIS_FUNCTION", Kind_RadialBasisFunction, RadialBasisFunction_Map, WENDLAND_C2);

  /*  DESCRIPTION: Use polynomial term in radial basis function interpolation.
  *  Options: NO, YES \ingroup Config */
  addBoolOption("RADIAL_BASIS_FUNCTION_POLYNOMIAL_TERM", RadialBasisFunction_PolynomialOption, true);

  /* DESCRIPTION: Radius for radial basis function. */
  addDoubleOption("RADIAL_BASIS_FUNCTION_PARAMETER", RadialBasisFunction_Parameter, 1.0);

  /* DESCRIPTION: Tolerance to prune small coefficients from the RBF interpolation matrix. */
  addDoubleOption("RADIAL_BASIS_FUNCTION_PRUNE_TOLERANCE", RadialBasisFunction_PruneTol, 1e-6);

   /*!\par INLETINTERPOLATION \n
   * DESCRIPTION: Type of spanwise interpolation to use for the inlet face. \n OPTIONS: see \link Inlet_SpanwiseInterpolation_Map \endlink
   * Sets Kind_InletInterpolation \ingroup Config
   */
  addEnumOption("INLET_INTERPOLATION_FUNCTION",Kind_InletInterpolationFunction, Inlet_SpanwiseInterpolation_Map, NO_INTERPOLATION);

   /*!\par INLETINTERPOLATION \n
   * DESCRIPTION: Type of spanwise interpolation to use for the inlet face. \n OPTIONS: see \link Inlet_SpanwiseInterpolation_Map \endlink
   * Sets Kind_InletInterpolation \ingroup Config
   */
  addEnumOption("INLET_INTERPOLATION_DATA_TYPE", Kind_Inlet_InterpolationType, Inlet_SpanwiseInterpolationType_Map, VR_VTHETA);

  addBoolOption("PRINT_INLET_INTERPOLATED_DATA", PrintInlet_InterpolatedData, false);

  /* DESCRIPTION: Number of FSI iterations during which a ramp is applied */
  addUnsignedShortOption("RAMP_FSI_ITER", nIterFSI_Ramp, 2);
  /* DESCRIPTION: Aitken's static relaxation factor */
  addDoubleOption("STAT_RELAX_PARAMETER", AitkenStatRelax, 0.4);
  /* DESCRIPTION: Aitken's dynamic maximum relaxation factor for the first iteration */
  addDoubleOption("AITKEN_DYN_MAX_INITIAL", AitkenDynMaxInit, 0.5);
  /* DESCRIPTION: Aitken's dynamic minimum relaxation factor for the first iteration */
  addDoubleOption("AITKEN_DYN_MIN_INITIAL", AitkenDynMinInit, 0.5);
  /* DESCRIPTION: Kind of relaxation */
  addEnumOption("BGS_RELAXATION", Kind_BGS_RelaxMethod, AitkenForm_Map, NO_RELAXATION);
  /* DESCRIPTION: Relaxation required */
  addBoolOption("RELAXATION", Relaxation, false);

  /*!\par CONFIG_CATEGORY: Radiation solver \ingroup Config*/
  /*--- Options related to the radiation solver ---*/

  /* DESCRIPTION: Type of radiation model */
  addEnumOption("RADIATION_MODEL", Kind_Radiation, Radiation_Map, NO_RADIATION);

  /* DESCRIPTION: Kind of initialization of the P1 model  */
  addEnumOption("P1_INITIALIZATION", Kind_P1_Init, P1_Init_Map, P1_INIT_TEMP);

  /* DESCRIPTION: Absorption coefficient */
  addDoubleOption("ABSORPTION_COEFF", Absorption_Coeff, 1.0);
  /* DESCRIPTION: Scattering coefficient */
  addDoubleOption("SCATTERING_COEFF", Scattering_Coeff, 0.0);

  /* DESCRIPTION: Apply a volumetric heat source as a source term (NO, YES) in the form of an ellipsoid*/
  addBoolOption("HEAT_SOURCE", HeatSource, false);
  /* DESCRIPTION: Value of the volumetric heat source */
  addDoubleOption("HEAT_SOURCE_VAL", ValHeatSource, 0.0);
  /* DESCRIPTION: Rotation of the volumetric heat source respect to Z axis */
  addDoubleOption("HEAT_SOURCE_ROTATION_Z", Heat_Source_Rot_Z, 0.0);
  /* DESCRIPTION: Position of heat source center (Heat_Source_Center_X, Heat_Source_Center_Y, Heat_Source_Center_Z) */
  hs_center[0] = 0.0; hs_center[1] = 0.0; hs_center[2] = 0.0;
  addDoubleArrayOption("HEAT_SOURCE_CENTER", 3, hs_center);
  /* DESCRIPTION: Vector of heat source radii (Heat_Source_Axes_A, Heat_Source_Axes_B, Heat_Source_Axes_C) */
  hs_axes[0] = 1.0; hs_axes[1] = 1.0; hs_axes[2] = 1.0;
  addDoubleArrayOption("HEAT_SOURCE_AXES", 3, hs_axes);

  /*!\brief MARKER_EMISSIVITY DESCRIPTION: Wall emissivity of the marker for radiation purposes \n
   * Format: ( marker, emissivity of the marker, ... ) \ingroup Config  */
  addStringDoubleListOption("MARKER_EMISSIVITY", nMarker_Emissivity, Marker_Emissivity, Wall_Emissivity);

  /* DESCRIPTION:  Courant-Friedrichs-Lewy condition of the finest grid in radiation solvers */
  addDoubleOption("CFL_NUMBER_RAD", CFL_Rad, 1.0);

  /*!\par CONFIG_CATEGORY: Heat solver \ingroup Config*/
  /*--- options related to the heat solver ---*/

  /* DESCRIPTION: CHT interface coupling methods */
  /*  Options: NO, YES \ingroup Config */
  addEnumOption("CHT_COUPLING_METHOD", Kind_CHT_Coupling, CHT_Coupling_Map, DIRECT_TEMPERATURE_ROBIN_HEATFLUX);

  /* DESCRIPTION: Thermal diffusivity constant */
  addDoubleOption("THERMAL_DIFFUSIVITY", Thermal_Diffusivity, 1.172E-5);

  /* DESCRIPTION: Thermal diffusivity constant */
  addDoubleOption("THERMAL_DIFFUSIVITY_SOLID", Thermal_Diffusivity_Solid, 1.172E-5);

  /*!\par CONFIG_CATEGORY: Visualize Control Volumes \ingroup Config*/
  /*--- options related to visualizing control volumes ---*/

  /* DESCRIPTION: Node number for the CV to be visualized */
  addLongOption("VISUALIZE_CV", Visualize_CV, -1);

  /*!\par CONFIG_CATEGORY: Inverse design problem \ingroup Config*/
  /*--- options related to inverse design problem ---*/

  /* DESCRIPTION: Evaluate inverse design on the surface  */
  addBoolOption("INV_DESIGN_CP", InvDesign_Cp, false);

  /* DESCRIPTION: Evaluate inverse design on the surface  */
  addBoolOption("INV_DESIGN_HEATFLUX", InvDesign_HeatFlux, false);

  /*!\par CONFIG_CATEGORY: Unsupported options \ingroup Config*/
  /*--- Options that are experimental and not intended for general use ---*/

  /* DESCRIPTION: Write extra output */
  addBoolOption("EXTRA_OUTPUT", ExtraOutput, false);

  /* DESCRIPTION: Write extra heat output for a given zone heat solver zone */
  addLongOption("EXTRA_HEAT_ZONE_OUTPUT", ExtraHeatOutputZone, -1);

  /*--- options related to the FFD problem ---*/
  /*!\par CONFIG_CATEGORY:FFD point inversion \ingroup Config*/

  /* DESCRIPTION: Fix I plane */
  addShortListOption("FFD_FIX_I", nFFD_Fix_IDir, FFD_Fix_IDir);

  /* DESCRIPTION: Fix J plane */
  addShortListOption("FFD_FIX_J", nFFD_Fix_JDir, FFD_Fix_JDir);

  /* DESCRIPTION: Fix K plane */
  addShortListOption("FFD_FIX_K", nFFD_Fix_KDir, FFD_Fix_KDir);

  /* DESCRIPTION: FFD symmetry plane (j=0) */
  addBoolOption("FFD_SYMMETRY_PLANE", FFD_Symmetry_Plane, false);

  /* DESCRIPTION: Define different coordinates systems for the FFD */
  addEnumOption("FFD_COORD_SYSTEM", FFD_CoordSystem, CoordSystem_Map, CARTESIAN);

  /* DESCRIPTION: Axis information for the spherical and cylindrical coord system */
  ffd_axis[0] = 0.0; ffd_axis[1] = 0.0; ffd_axis[2] =0.0;
  addDoubleArrayOption("FFD_AXIS", 3, ffd_axis);

  /* DESCRIPTION: Number of total iterations in the FFD point inversion */
  addUnsignedShortOption("FFD_ITERATIONS", nFFD_Iter, 500);

  /* DESCRIPTION: Free surface damping coefficient */
  addDoubleOption("FFD_TOLERANCE", FFD_Tol, 1E-10);

  /* DESCRIPTION: Procedure to prevent self-intersections within the FFD box based on Jacobian determinant */
  addBoolOption("FFD_INTPREV", FFD_IntPrev, NO);

  /* DESCRIPTION: Number of total iterations in the convexity check procedure */
  addUnsignedShortOption("FFD_INTPREV_ITER", FFD_IntPrev_MaxIter, 10);

  /* DESCRIPTION: Recursion depth in the FFD self-intersection prevention */
  addUnsignedShortOption("FFD_INTPREV_DEPTH", FFD_IntPrev_MaxDepth, 3);

  /* DESCRIPTION: Convexity check on all mesh elements */
  addBoolOption("CONVEXITY_CHECK", ConvexityCheck, NO);

  /* DESCRIPTION: Number of total iterations in the convexity check procedure */
  addUnsignedShortOption("CONVEXITY_CHECK_ITER", ConvexityCheck_MaxIter, 10);

  /* DESCRIPTION: Recursion depth in the FFD self-intersection prevention */
  addUnsignedShortOption("CONVEXITY_CHECK_DEPTH", ConvexityCheck_MaxDepth, 3);

  /* DESCRIPTION: Definition of the FFD boxes */
  addFFDDefOption("FFD_DEFINITION", nFFDBox, CoordFFDBox, TagFFDBox);

  /* DESCRIPTION: Definition of the FFD boxes */
  addFFDDegreeOption("FFD_DEGREE", nFFDBox, DegreeFFDBox);

  /* DESCRIPTION: Surface continuity at the intersection with the FFD */
  addEnumOption("FFD_CONTINUITY", FFD_Continuity, Continuity_Map, DERIVATIVE_2ND);

  /* DESCRIPTION: Kind of blending for the FFD definition */
  addEnumOption("FFD_BLENDING", FFD_Blending, Blending_Map, BEZIER );

  /* DESCRIPTION: Order of the BSplines for BSpline Blending function */
  ffd_coeff[0] = 2; ffd_coeff[1] = 2; ffd_coeff[2] = 2;
  addDoubleArrayOption("FFD_BSPLINE_ORDER", 3, ffd_coeff);

  /*--- Options for the automatic differentiation methods ---*/
  /*!\par CONFIG_CATEGORY: Automatic Differentation options\ingroup Config*/

  /* DESCRIPTION: Direct differentiation mode (forward) */
  addEnumOption("DIRECT_DIFF", DirectDiff, DirectDiff_Var_Map, NO_DERIVATIVE);

  /* DESCRIPTION: Automatic differentiation mode (reverse) */
  addBoolOption("AUTO_DIFF", AD_Mode, NO);

  /* DESCRIPTION: Preaccumulation in the AD mode. */
  addBoolOption("PREACC", AD_Preaccumulation, YES);

  /*--- options that are used in the python optimization scripts. These have no effect on the c++ toolsuite ---*/
  /*!\par CONFIG_CATEGORY:Python Options\ingroup Config*/

  /* DESCRIPTION: Gradient method */
  addPythonOption("GRADIENT_METHOD");

  /* DESCRIPTION: Geometrical Parameter */
  addPythonOption("GEO_PARAM");

  /* DESCRIPTION: Setup for design variables */
  addPythonOption("DEFINITION_DV");

  /* DESCRIPTION: Maximum number of iterations */
  addPythonOption("OPT_ITERATIONS");

  /* DESCRIPTION: Requested accuracy */
  addPythonOption("OPT_ACCURACY");

  /*!\brief OPT_COMBINE_OBJECTIVE
   *  \n DESCRIPTION: Flag specifying whether to internally combine a multi-objective function or treat separately */
  addPythonOption("OPT_COMBINE_OBJECTIVE");

  /* DESCRIPTION: Current value of the design variables */
  addPythonOption("DV_VALUE_NEW");

  /* DESCRIPTION: Previous value of the design variables */
  addPythonOption("DV_VALUE_OLD");

  /* DESCRIPTION: Number of partitions of the mesh */
  addPythonOption("NUMBER_PART");

  /* DESCRIPTION: Optimization objective function with optional scaling factor*/
  addPythonOption("OPT_OBJECTIVE");

  /* DESCRIPTION: Optimization constraint functions with optional scaling factor */
  addPythonOption("OPT_CONSTRAINT");

  /* DESCRIPTION: Finite different step for gradient estimation */
  addPythonOption("FIN_DIFF_STEP");

  /* DESCRIPTION: Verbosity of the python scripts to Stdout */
  addPythonOption("CONSOLE");

  /* DESCRIPTION: Flag specifying if the mesh was decomposed */
  addPythonOption("DECOMPOSED");

  /* DESCRIPTION: Optimization gradient factor */
  addPythonOption("OPT_GRADIENT_FACTOR");

  /* DESCRIPTION: Upper bound for the optimizer */
  addPythonOption("OPT_BOUND_UPPER");

  /* DESCRIPTION: Lower bound for the optimizer */
  addPythonOption("OPT_BOUND_LOWER");

  /* DESCRIPTION: Number of zones of the problem */
  addPythonOption("NZONES");

  /* DESCRIPTION: ParMETIS load balancing tolerance */
  addDoubleOption("PARMETIS_TOLERANCE", ParMETIS_tolerance, 0.02);

  /* DESCRIPTION: ParMETIS load balancing weight for points */
  addLongOption("PARMETIS_POINT_WEIGHT", ParMETIS_pointWgt, 0);

  /* DESCRIPTION: ParMETIS load balancing weight for edges (equiv. to neighbors) */
  addLongOption("PARMETIS_EDGE_WEIGHT", ParMETIS_edgeWgt, 1);

  /*--- options that are used in the Hybrid RANS/LES Simulations  ---*/
  /*!\par CONFIG_CATEGORY:Hybrid_RANSLES Options\ingroup Config*/

  /* DESCRIPTION: Starting Iteration for windowing approach */
  addUnsignedLongOption("WINDOW_START_ITER", StartWindowIteration, 0);

  /* DESCRIPTION: Window (weight) function for the cost-functional in the reverse sweep */
  addEnumOption("WINDOW_FUNCTION", Kind_WindowFct,Window_Map, SQUARE);

  /* DESCRIPTION: DES Constant */
  addDoubleOption("DES_CONST", Const_DES, 0.65);

  /* DESCRIPTION: Specify Hybrid RANS/LES model */
  addEnumOption("HYBRID_RANSLES", Kind_HybridRANSLES, HybridRANSLES_Map, NO_HYBRIDRANSLES);

  /* DESCRIPTION: Roe with low dissipation for unsteady flows */
  addEnumOption("ROE_LOW_DISSIPATION", Kind_RoeLowDiss, RoeLowDiss_Map, NO_ROELOWDISS);

  /* DESCRIPTION: Activate SA Quadratic Constitutive Relation, 2000 version */
  addBoolOption("SA_QCR", QCR, false);

  /* DESCRIPTION: Compute Average for unsteady simulations */
  addBoolOption("COMPUTE_AVERAGE", Compute_Average, false);

  /* DESCRIPTION: Multipoint design Mach number*/
  addPythonOption("MULTIPOINT_MACH_NUMBER");

  /* DESCRIPTION: Multipoint design Weight */
  addPythonOption("MULTIPOINT_WEIGHT");

  /* DESCRIPTION: Multipoint design Angle of Attack */
  addPythonOption("MULTIPOINT_AOA");

  /* DESCRIPTION: Multipoint design Sideslip angle */
  addPythonOption("MULTIPOINT_SIDESLIP_ANGLE");

  /* DESCRIPTION: Multipoint design target CL*/
  addPythonOption("MULTIPOINT_TARGET_CL");

  /* DESCRIPTION: Multipoint design Reynolds number */
  addPythonOption("MULTIPOINT_REYNOLDS_NUMBER");

  /* DESCRIPTION: Multipoint design freestream temperature */
  addPythonOption("MULTIPOINT_FREESTREAM_TEMPERATURE");

  /* DESCRIPTION: Multipoint design freestream pressure */
  addPythonOption("MULTIPOINT_FREESTREAM_PRESSURE");

  /* DESCRIPTION: Multipoint design for outlet quantities (varying back pressure or mass flow operating points). */
  addPythonOption("MULTIPOINT_OUTLET_VALUE");

  /* DESCRIPTION: Multipoint mesh filenames, if using different meshes for each point */
  addPythonOption("MULTIPOINT_MESH_FILENAME");

  /*--- options that are used for the output ---*/
  /*!\par CONFIG_CATEGORY:Output Options\ingroup Config*/

  /* DESCRIPTION: Type of screen output */
  addStringListOption("SCREEN_OUTPUT", nScreenOutput, ScreenOutput);
  /* DESCRIPTION: Type of output printed to the history file */
  addStringListOption("HISTORY_OUTPUT", nHistoryOutput, HistoryOutput);
  /* DESCRIPTION: Type of output printed to the volume solution file */
  addStringListOption("VOLUME_OUTPUT", nVolumeOutput, VolumeOutput);

  /* DESCRIPTION: History writing frequency (INNER_ITER) */
  addUnsignedLongOption("HISTORY_WRT_FREQ_INNER", HistoryWrtFreq[2], 1);
  /* DESCRIPTION: History writing frequency (OUTER_ITER) */
  addUnsignedLongOption("HISTORY_WRT_FREQ_OUTER", HistoryWrtFreq[1], 1);
  /* DESCRIPTION: History writing frequency (TIME_ITER) */
  addUnsignedLongOption("HISTORY_WRT_FREQ_TIME", HistoryWrtFreq[0], 1);

  /* DESCRIPTION: Screen writing frequency (INNER_ITER) */
  addUnsignedLongOption("SCREEN_WRT_FREQ_INNER", ScreenWrtFreq[2], 1);
  /* DESCRIPTION: Screen writing frequency (OUTER_ITER) */
  addUnsignedLongOption("SCREEN_WRT_FREQ_OUTER", ScreenWrtFreq[1], 1);
  /* DESCRIPTION: Screen writing frequency (TIME_ITER) */
  addUnsignedLongOption("SCREEN_WRT_FREQ_TIME", ScreenWrtFreq[0], 1);
  /* DESCRIPTION: Volume solution writing frequency */
  addUnsignedLongOption("OUTPUT_WRT_FREQ", VolumeWrtFreq, 250);
  /* DESCRIPTION: Volume solution files */
  addEnumListOption("OUTPUT_FILES", nVolumeOutputFiles, VolumeOutputFiles, Output_Map);

  /* DESCRIPTION: Using Uncertainty Quantification with SST Turbulence Model */
  addBoolOption("USING_UQ", using_uq, false);

  /* DESCRIPTION: Parameter to perturb eigenvalues */
  addDoubleOption("UQ_DELTA_B", uq_delta_b, 1.0);

  /* DESCRIPTION: Parameter to determine kind of perturbation */
  addUnsignedShortOption("UQ_COMPONENT", eig_val_comp, 1);

  /* DESCRIPTION: Parameter to perturb eigenvalues */
  addDoubleOption("UQ_URLX", uq_urlx, 0.1);

  /* DESCRIPTION: Permuting eigenvectors for UQ analysis */
  addBoolOption("UQ_PERMUTE", uq_permute, false);

  /* DESCRIPTION: Number of calls to 'Build' that trigger re-factorization (0 means only once). */
  addUnsignedLongOption("PASTIX_FACTORIZATION_FREQUENCY", pastix_fact_freq, 1);

  /* DESCRIPTION: 0 - Quiet, 1 - During factorization and cleanup, 2 - Even more detail. */
  addUnsignedShortOption("PASTIX_VERBOSITY_LEVEL", pastix_verb_lvl, 0);

  /* DESCRIPTION: Level of fill for PaStiX incomplete LU factorization. */
  addUnsignedShortOption("PASTIX_FILL_LEVEL", pastix_fill_lvl, 1);

  /* DESCRIPTION: Size of the edge groups colored for thread parallel edge loops (0 forces the reducer strategy). */
  addUnsignedLongOption("EDGE_COLORING_GROUP_SIZE", edgeColorGroupSize, 512);
  /* END_CONFIG_OPTIONS */

}

void CConfig::SetConfig_Parsing(char case_filename[MAX_STRING_SIZE]) {

  ifstream case_file;

  /*--- Read the configuration file ---*/

  case_file.open(case_filename, ios::in);

  if (case_file.fail()) {
    SU2_MPI::Error("The configuration file (.cfg) is missing!!", CURRENT_FUNCTION);
  }

  SetConfig_Parsing(case_file);

  case_file.close();

}

void CConfig::SetConfig_Parsing(istream& config_buffer){

  string text_line, option_name;
  vector<string> option_value;

  string errorString;

  int err_count = 0;  // How many errors have we found in the config file
  int max_err_count = 30; // Maximum number of errors to print before stopping
  int line_count = 1;

  map<string, bool> included_options;

  /*--- Parse the configuration file and set the options ---*/

  while (getline (config_buffer, text_line)) {

    if (err_count >= max_err_count) {
      errorString.append("too many errors. Stopping parse");

      cout << errorString << endl;
      throw(1);
    }

     PrintingToolbox::trim(text_line);

    /*--- Check if there is a line continuation character at the
     * end of the current line or somewhere in between (the rest is ignored then).
     * If yes, read until there is a line without one or an empty line.
     * If there is a statement after a cont. char
     * throw an error. ---*/

     if (text_line.size() && (text_line.front() != '%')){
       while (text_line.back() == '\\' ||
              (PrintingToolbox::split(text_line, '\\').size() > 1)){
         string tmp;
         getline (config_buffer, tmp);
         line_count++;
         if (tmp.find_first_of('=') != string::npos){
           errorString.append("Line " + to_string(line_count)  + ": Statement found after continuation character.\n");
         }
         PrintingToolbox::trim(tmp);
         if (tmp.front() != '%'){
           text_line = PrintingToolbox::split(text_line, '\\')[0];
           text_line += " " + tmp;
         }
       }
     }

    if (TokenizeString(text_line, option_name, option_value)) {

      /*--- See if it's a python option ---*/

      if (option_map.find(option_name) == option_map.end()) {
          string newString;
          newString.append("Line " + to_string(line_count)  + " " + option_name);
          newString.append(": invalid option name");
          newString.append(". Check current SU2 options in config_template.cfg.");
          newString.append("\n");
          if (!option_name.compare("RELAXATION_FACTOR_ADJFLOW"))
            newString.append("Option RELAXATION_FACTOR_ADJFLOW is now RELAXATION_FACTOR_ADJOINT, "
                             "and it also applies to discrete adjoint problems.\n\n");
          if (!option_name.compare("WRT_MESH_QUALITY"))
            newString.append("WRT_MESH_QUALITY is deprecated. Use VOLUME_OUTPUT= (MESH_QUALITY, ...) instead.\n\n");
          if (!option_name.compare("VISUALIZE_SURFACE_DEF"))
            newString.append("VISUALIZE_SURFACE_DEF is deprecated. Simply add a surface format to OUTPUT_FILES.\n\n");
          if (!option_name.compare("VISUALIZE_VOLUME_DEF"))
            newString.append("VISUALIZE_VOLUME_DEF is deprecated. Simply add a volume format to OUTPUT_FILES.\n\n");
          if (!option_name.compare("WRT_BINARY_RESTART"))
            newString.append("WRT_BINARY_RESTART is deprecated. The type of restart is determined from the OUTPUT_FILES list.\n\n");
          if (!option_name.compare("WRT_RESIDUALS"))
            newString.append("WRT_RESIDUALS is deprecated. Use VOLUME_OUTPUT= ( RESIDUAL, ... ) instead.\n\n");
          if (!option_name.compare("WRT_LIMITERS"))
            newString.append("WRT_LIMITERS is deprecated. Use VOLUME_OUTPUT= ( LIMITER, ... ) instead.\n\n");
          if (!option_name.compare("WRT_CON_FREQ"))
            newString.append("WRT_CON_FREQ is deprecated. Use SCREEN_WRT_FREQ_INNER or SCREEN_WRT_FREQ_OUTER for multizone cases instead.\n\n");
          if (!option_name.compare("WRT_CON_FREQ_DUALTIME"))
            newString.append("WRT_CON_FREQ_DUALTIME is deprecated. Use SCREEN_WRT_FREQ_TIME instead.\n\n");
          if (!option_name.compare("WRT_SRF_SOL"))
            newString.append("WRT_SRF_SOL is deprecated. Simply add a surface format to OUTPUT_FILES.\n\n");
          if (!option_name.compare("WRT_CSV_SOL"))
            newString.append("WRT_CSV_SOL is deprecated. Simply add a CSV format to OUTPUT_FILES.\n\n");
          if (!option_name.compare("WRT_SOL_FREQ"))
            newString.append("WRT_SOL_FREQ is deprecated. Use OUTPUT_WRT_FREQ instead.\n\n");
          if (!option_name.compare("WRT_SOL_FREQ_DUALTIME"))
            newString.append("WRT_SOL_FREQ_DUALTIME is deprecated. Use OUTPUT_WRT_FREQ instead.\n\n");
          errorString.append(newString);
          err_count++;
          line_count++;
        continue;
      }

      /*--- Option exists, check if the option has already been in the config file ---*/

      if (included_options.find(option_name) != included_options.end()) {
        string newString;
        newString.append("Line " + to_string(line_count)  + " " + option_name);
        newString.append(": option appears twice");
        newString.append("\n");
        errorString.append(newString);
        err_count++;
        line_count++;
        continue;
      }


      /*--- New found option. Add it to the map, and delete from all options ---*/

      included_options.insert(pair<string, bool>(option_name, true));
      all_options.erase(option_name);

      /*--- Set the value and check error ---*/

      string out = option_map[option_name]->SetValue(option_value);
      if (out.compare("") != 0) {
        errorString.append(out);
        errorString.append("\n");
        err_count++;
      }
    }
    line_count++;
  }

  /*--- See if there were any errors parsing the config file ---*/

  if (errorString.size() != 0) {
    SU2_MPI::Error(errorString, CURRENT_FUNCTION);
  }
}

void CConfig::SetDefaultFromConfig(CConfig *config){

  map<string, bool> noInheritance = {{"SCREEN_OUTPUT", true},{"HISTORY_OUTPUT", true}};

  map<string, bool>::iterator iter = all_options.begin(), curr_iter;

  while (iter != all_options.end()){
    curr_iter = iter++;
    if (config->option_map[curr_iter->first]->GetValue().size() > 0 && !noInheritance[curr_iter->first]){
      option_map[curr_iter->first]->SetValue(config->option_map[curr_iter->first]->GetValue());
      all_options.erase(curr_iter);
    }
  }
}

void CConfig::SetDefault(){

  /*--- Set the default values for all of the options that weren't set ---*/

  for (map<string, bool>::iterator iter = all_options.begin(); iter != all_options.end(); ++iter) {
    if (option_map[iter->first]->GetValue().size() == 0)
      option_map[iter->first]->SetDefault();
  }
}

bool CConfig::SetRunTime_Parsing(char case_filename[MAX_STRING_SIZE]) {
  string text_line, option_name;
  ifstream case_file;
  vector<string> option_value;

  /*--- Read the configuration file ---*/

  case_file.open(case_filename, ios::in);

  if (case_file.fail()) { return false; }

  string errorString;

  int err_count = 0;  // How many errors have we found in the config file
  int max_err_count = 30; // Maximum number of errors to print before stopping

  map<string, bool> included_options;

  /*--- Parse the configuration file and set the options ---*/

  while (getline (case_file, text_line)) {

    if (err_count >= max_err_count) {
      errorString.append("too many errors. Stopping parse");

      cout << errorString << endl;
      throw(1);
    }

    if (TokenizeString(text_line, option_name, option_value)) {

      if (option_map.find(option_name) == option_map.end()) {

        /*--- See if it's a python option ---*/

        string newString;
        newString.append(option_name);
        newString.append(": invalid option name");
        newString.append("\n");
        errorString.append(newString);
        err_count++;
        continue;
      }

      /*--- Option exists, check if the option has already been in the config file ---*/

      if (included_options.find(option_name) != included_options.end()) {
        string newString;
        newString.append(option_name);
        newString.append(": option appears twice");
        newString.append("\n");
        errorString.append(newString);
        err_count++;
        continue;
      }

      /*--- New found option. Add it to the map, and delete from all options ---*/

      included_options.insert(pair<string, bool>(option_name, true));
      all_options.erase(option_name);

      /*--- Set the value and check error ---*/

      string out = option_map[option_name]->SetValue(option_value);
      if (out.compare("") != 0) {
        errorString.append(out);
        errorString.append("\n");
        err_count++;
      }

    }
  }

  /*--- Set the default values for all of the options that weren't set ---*/

  for (map<string, bool>::iterator iter = all_options.begin(); iter != all_options.end(); ++iter) {
    option_map[iter->first]->SetDefault();
  }

  /*--- See if there were any errors parsing the runtime file ---*/

  if (errorString.size() != 0) {
    SU2_MPI::Error(errorString, CURRENT_FUNCTION);
  }

  case_file.close();

  return true;

}

void CConfig::SetHeader(unsigned short val_software) const{

  if ((iZone == 0) && (rank == MASTER_NODE)){
    cout << endl << "-------------------------------------------------------------------------" << endl;
    cout << "|    ___ _   _ ___                                                      |" << endl;
    cout << "|   / __| | | |_  )   Release 7.1.1 \"Blackbird\"                         |" << endl;
    cout << "|   \\__ \\ |_| |/ /                                                      |" << endl;
    switch (val_software) {
    case SU2_CFD: cout << "|   |___/\\___//___|   Suite (Computational Fluid Dynamics Code)         |" << endl; break;
    case SU2_DEF: cout << "|   |___/\\___//___|   Suite (Mesh Deformation Code)                     |" << endl; break;
    case SU2_DOT: cout << "|   |___/\\___//___|   Suite (Gradient Projection Code)                  |" << endl; break;
    case SU2_GEO: cout << "|   |___/\\___//___|   Suite (Geometry Definition Code)                  |" << endl; break;
    case SU2_SOL: cout << "|   |___/\\___//___|   Suite (Solution Exporting Code)                   |" << endl; break;
    }

    cout << "|                                                                       |" << endl;
    cout <<"-------------------------------------------------------------------------" << endl;
    cout << "| SU2 Project Website: https://su2code.github.io                        |" << endl;
    cout << "|                                                                       |" << endl;
    cout << "| The SU2 Project is maintained by the SU2 Foundation                   |" << endl;
    cout << "| (http://su2foundation.org)                                            |" << endl;
    cout <<"-------------------------------------------------------------------------" << endl;
    cout << "| Copyright 2012-2020, SU2 Contributors                                 |" << endl;
    cout << "|                                                                       |" << endl;
    cout << "| SU2 is free software; you can redistribute it and/or                  |" << endl;
    cout << "| modify it under the terms of the GNU Lesser General Public            |" << endl;
    cout << "| License as published by the Free Software Foundation; either          |" << endl;
    cout << "| version 2.1 of the License, or (at your option) any later version.    |" << endl;
    cout << "|                                                                       |" << endl;
    cout << "| SU2 is distributed in the hope that it will be useful,                |" << endl;
    cout << "| but WITHOUT ANY WARRANTY; without even the implied warranty of        |" << endl;
    cout << "| MERCHANTABILITY or FITNESS FOR A PARTICULAR PURPOSE. See the GNU      |" << endl;
    cout << "| Lesser General Public License for more details.                       |" << endl;
    cout << "|                                                                       |" << endl;
    cout << "| You should have received a copy of the GNU Lesser General Public      |" << endl;
    cout << "| License along with SU2. If not, see <http://www.gnu.org/licenses/>.   |" << endl;
    cout <<"-------------------------------------------------------------------------" << endl;
  }

}

void CConfig::SetnZone(){

  /*--- Just as a clarification --- */

  if (Multizone_Problem == NO && Kind_Solver != MULTIPHYSICS){
    nZone = 1;
  }

  if (Kind_Solver == MULTIPHYSICS){
    Multizone_Problem = YES;
    if (nConfig_Files == 0){
      SU2_MPI::Error("CONFIG_LIST must be provided if PHYSICAL_PROBLEM=MULTIPHYSICS", CURRENT_FUNCTION);
    }
  }

  if (Multizone_Problem == YES){

    /*--- Some basic multizone checks ---*/

    if (nMarker_ZoneInterface % 2 != 0){
      SU2_MPI::Error("Number of markers in MARKER_ZONE_INTERFACE must be a multiple of 2", CURRENT_FUNCTION);
    }

    SinglezoneDriver  = NO;

    if (Multizone_Mesh){

      /*--- Get the number of zones from the mesh file --- */

      nZone = GetnZone(Mesh_FileName, Mesh_FileFormat);

      /*--- If config list is set, make sure number matches number of zones in mesh file --- */

      if (nConfig_Files != 0 && (nZone != nConfig_Files)){
        SU2_MPI::Error("Number of CONFIG_LIST must match number of zones in mesh file.", CURRENT_FUNCTION);
      }
    } else {

      /*--- Number of zones is determined from the number of config files provided --- */

      if (nConfig_Files == 0){
        SU2_MPI::Error("If MULTIZONE_MESH is set to YES, you must provide a list of config files using CONFIG_LIST option", CURRENT_FUNCTION);
      }
      nZone = nConfig_Files;

    }

    /*--- Check if subconfig files exist --- */

    if (nConfig_Files != 0){
      for (unsigned short iConfig = 0; iConfig < nConfig_Files; iConfig++){
        ifstream f(Config_Filenames[iConfig].c_str());
        if (!f.good()){
          SU2_MPI::Error("Config file " + Config_Filenames[iConfig] + " defined in CONFIG_FILES does not exist", CURRENT_FUNCTION);
        }
      }
    }

  }

}

void CConfig::SetPostprocessing(unsigned short val_software, unsigned short val_izone, unsigned short val_nDim) {

  unsigned short iCFL, iMarker;
  bool ideal_gas = ((Kind_FluidModel == STANDARD_AIR) ||
                    (Kind_FluidModel == IDEAL_GAS) ||
                    (Kind_FluidModel == INC_IDEAL_GAS) ||
                    (Kind_FluidModel == INC_IDEAL_GAS_POLY) ||
                    (Kind_FluidModel == CONSTANT_DENSITY));
  bool noneq_gas = ((Kind_FluidModel == MUTATIONPP) ||
                    (Kind_FluidModel == SU2_NONEQ));
  bool standard_air = ((Kind_FluidModel == STANDARD_AIR));
  bool nemo = GetNEMOProblem();

  if (nZone > 1){
    Multizone_Problem = YES;
  }

  /*--- Set the default output files ---*/
  if (!OptionIsSet("OUTPUT_FILES")){
    nVolumeOutputFiles = 3;
    VolumeOutputFiles = new unsigned short[nVolumeOutputFiles];
    VolumeOutputFiles[0] = RESTART_BINARY;
    VolumeOutputFiles[1] = PARAVIEW_XML;
    VolumeOutputFiles[2] = SURFACE_PARAVIEW_XML;
  }

  /*--- Check if SU2 was build with TecIO support, as that is required for Tecplot Binary output. ---*/
#ifndef HAVE_TECIO
  for (unsigned short iVolumeFile = 0; iVolumeFile < nVolumeOutputFiles; iVolumeFile++){
    if (VolumeOutputFiles[iVolumeFile] == TECPLOT_BINARY ||
        VolumeOutputFiles[iVolumeFile] == SURFACE_TECPLOT_BINARY) {
      SU2_MPI::Error(string("Tecplot binary file requested in option OUTPUT_FILES but SU2 was built without TecIO support.\n"), CURRENT_FUNCTION);
    }
  }
#endif

  /*--- STL_BINARY output not implelemted yet, but already a value in option_structure.hpp---*/
  for (unsigned short iVolumeFile = 0; iVolumeFile < nVolumeOutputFiles; iVolumeFile++) {
    if (VolumeOutputFiles[iVolumeFile] == STL_BINARY){
      SU2_MPI::Error(string("OUTPUT_FILES: 'STL_BINARY' output not implemented. Use 'STL' for ASCII output.\n"), CURRENT_FUNCTION);
    }
    if (val_nDim == 2 && (VolumeOutputFiles[iVolumeFile] == STL || VolumeOutputFiles[iVolumeFile] == STL_BINARY)) {
      SU2_MPI::Error(string("OUTPUT_FILES: 'STL(_BINARY)' output only reasonable for 3D cases.\n"), CURRENT_FUNCTION);
    }
  }

  /*--- Check if MESH_QUALITY is requested in VOLUME_OUTPUT and set the config boolean accordingly. ---*/
  Wrt_MeshQuality = false;
  for (unsigned short iField = 0; iField < nVolumeOutput; iField++) {
    if(VolumeOutput[iField].find("MESH_QUALITY") != string::npos) {
      Wrt_MeshQuality = true;
    }
  }

  if (Kind_Solver == NAVIER_STOKES && Kind_Turb_Model != NONE){
    SU2_MPI::Error("KIND_TURB_MODEL must be NONE if SOLVER= NAVIER_STOKES", CURRENT_FUNCTION);
  }
  if (Kind_Solver == INC_NAVIER_STOKES && Kind_Turb_Model != NONE){
    SU2_MPI::Error("KIND_TURB_MODEL must be NONE if SOLVER= INC_NAVIER_STOKES", CURRENT_FUNCTION);
  }
  if (Kind_Solver == RANS && Kind_Turb_Model == NONE){
    SU2_MPI::Error("A turbulence model must be specified with KIND_TURB_MODEL if SOLVER= RANS", CURRENT_FUNCTION);
  }
  if (Kind_Solver == INC_RANS && Kind_Turb_Model == NONE){
    SU2_MPI::Error("A turbulence model must be specified with KIND_TURB_MODEL if SOLVER= INC_RANS", CURRENT_FUNCTION);
  }

  /*--- Set the boolean Wall_Functions equal to true if there is a
   definition for the wall founctions ---*/

  Wall_Functions = false;
  if (nMarker_WallFunctions > 0) {
    for (iMarker = 0; iMarker < nMarker_WallFunctions; iMarker++) {
      if (Kind_WallFunctions[iMarker] != NO_WALL_FUNCTION)
        Wall_Functions = true;

      if ((Kind_WallFunctions[iMarker] == ADAPTIVE_WALL_FUNCTION) || (Kind_WallFunctions[iMarker] == SCALABLE_WALL_FUNCTION)
        || (Kind_WallFunctions[iMarker] == NONEQUILIBRIUM_WALL_MODEL))

        SU2_MPI::Error(string("For RANS problems, use NO_WALL_FUNCTION, STANDARD_WALL_FUNCTION or EQUILIBRIUM_WALL_MODEL.\n"), CURRENT_FUNCTION);

    }
  }

  /*--- Fixed CM mode requires a static movement of the grid ---*/

  if (Fixed_CM_Mode) {
    Kind_GridMovement = MOVING_HTP;
  }

  /*--- Initialize the AoA and Sideslip variables for the incompressible
   solver. This is typically unused (often internal flows). Also fixed CL
   mode for incompressible flows is not implemented ---*/

  if (Kind_Solver == INC_EULER ||
      Kind_Solver == INC_NAVIER_STOKES ||
      Kind_Solver == INC_RANS) {

    /*--- Compute x-velocity with a safegaurd for 0.0. ---*/

    su2double Vx = 1e-10;
    if (vel_init[0] != 0.0) {
      Vx = vel_init[0];
    }

    /*--- Compute the angle-of-attack and sideslip. ---*/

    su2double alpha = 0.0, beta = 0.0;
    if (val_nDim == 2) {
      alpha = atan(vel_init[1]/Vx)*180.0/PI_NUMBER;
    } else {
      alpha = atan(vel_init[2]/Vx)*180.0/PI_NUMBER;
      beta  = atan(vel_init[1]/Vx)*180.0/PI_NUMBER;
    }

    /*--- Set alpha and beta in the config class. ---*/

    SetAoA(alpha);
    SetAoS(beta);

    if (Fixed_CL_Mode) {
      SU2_MPI::Error(string("Fixed CL mode not implemented for the incompressible solver. \n"), CURRENT_FUNCTION);
    }

  }

  /*--- By default, in 2D we should use TWOD_AIRFOIL (independenly from the input file) ---*/

  if (val_nDim == 2) Geo_Description = TWOD_AIRFOIL;

  /*--- Store the SU2 module that we are executing. ---*/

  Kind_SU2 = val_software;

  /*--- Set limiter for no MUSCL reconstructions ---*/

  if ((!MUSCL_Flow) || (Kind_ConvNumScheme_Flow == SPACE_CENTERED)) Kind_SlopeLimit_Flow = NO_LIMITER;
  if ((!MUSCL_Turb) || (Kind_ConvNumScheme_Turb == SPACE_CENTERED)) Kind_SlopeLimit_Turb = NO_LIMITER;
  if ((!MUSCL_AdjFlow) || (Kind_ConvNumScheme_AdjFlow == SPACE_CENTERED)) Kind_SlopeLimit_AdjFlow = NO_LIMITER;
  if ((!MUSCL_AdjTurb) || (Kind_ConvNumScheme_AdjTurb == SPACE_CENTERED)) Kind_SlopeLimit_AdjTurb = NO_LIMITER;

  /*--- Set the default for thrust in ActDisk ---*/

  if ((Kind_ActDisk == NET_THRUST) || (Kind_ActDisk == BC_THRUST)
      || (Kind_ActDisk == DRAG_MINUS_THRUST) || (Kind_ActDisk == MASSFLOW)
      || (Kind_ActDisk == POWER))
    ActDisk_Jump = RATIO;

  /*--- Error-catching and automatic array adjustments for objective, marker, and weights arrays --- */

  /*--- If Kind_Obj has not been specified, these arrays need to take a default --*/

  if (Weight_ObjFunc == nullptr && Kind_ObjFunc == nullptr) {
    Kind_ObjFunc = new unsigned short[1];
    Kind_ObjFunc[0] = DRAG_COEFFICIENT;
    Weight_ObjFunc = new su2double[1];
    Weight_ObjFunc[0] = 1.0;
    nObj=1;
    nObjW=1;
  }

  /*--- Maker sure that arrays are the same length ---*/

  if (nObj>0) {
    if (nMarker_Monitoring!=nObj && Marker_Monitoring!= nullptr) {
      if (nMarker_Monitoring==1) {
        /*-- If only one marker was listed with multiple objectives, set that marker as the marker for each objective ---*/
        nMarker_Monitoring = nObj;
        string marker = Marker_Monitoring[0];
        delete[] Marker_Monitoring;
        Marker_Monitoring = new string[nMarker_Monitoring];
        for (iMarker=0; iMarker<nMarker_Monitoring; iMarker++)
          Marker_Monitoring[iMarker] = marker;
      }
      else if(nObj==1){
        /*--- If one objective and more than one marker: repeat objective over each marker, evenly weighted ---*/
        unsigned int obj = Kind_ObjFunc[0];
        su2double wt=1.0;
        delete[] Kind_ObjFunc;
        if (Weight_ObjFunc!=nullptr){
         wt = Weight_ObjFunc[0];
         delete[] Weight_ObjFunc;
        }
        Kind_ObjFunc = new short unsigned int[nMarker_Monitoring];
        Weight_ObjFunc = new su2double[nMarker_Monitoring];
        for (unsigned short iObj=0; iObj<nMarker_Monitoring; iObj++){
          Kind_ObjFunc[iObj] = obj;
          Weight_ObjFunc[iObj] = wt;
        }
        nObjW = nObj;
      }
      else if(nObj>1) {
        SU2_MPI::Error(string("When using more than one OBJECTIVE_FUNCTION, MARKER_MONITORING must be the same length or length 1.\n ") +
                       string("For multiple surfaces per objective, either use one objective or list the objective multiple times.\n") +
                       string("For multiple objectives per marker either use one marker or list the marker multiple times.\n")+
                       string("Similar rules apply for multi-objective optimization using OPT_OBJECTIVE rather than OBJECTIVE_FUNCTION."),
                       CURRENT_FUNCTION);
      }
    }
  }

  /*-- Correct for case where Weight_ObjFunc has not been provided or has length < kind_objfunc---*/

  if (nObjW<nObj) {
    if (Weight_ObjFunc!= nullptr && nObjW>1) {
      SU2_MPI::Error(string("The option OBJECTIVE_WEIGHT must either have the same length as OBJECTIVE_FUNCTION,\n") +
                     string("be lenght 1, or be deleted from the config file (equal weights will be applied)."), CURRENT_FUNCTION);
    }
    Weight_ObjFunc = new su2double[nObj];
    for (unsigned short iObj=0; iObj<nObj; iObj++)
      Weight_ObjFunc[iObj] = 1.0;
  }

  /*--- One final check for multi-objective with the set of objectives
   that are not counted per-surface. We will disable multi-objective here. ---*/

  if (nObj > 1) {
    unsigned short Obj_0 = Kind_ObjFunc[0];
    for (unsigned short iObj=1; iObj<nObj; iObj++){
      switch(Kind_ObjFunc[iObj]) {
        case INVERSE_DESIGN_PRESSURE:
        case INVERSE_DESIGN_HEATFLUX:
        case THRUST_COEFFICIENT:
        case TORQUE_COEFFICIENT:
        case FIGURE_OF_MERIT:
        case SURFACE_TOTAL_PRESSURE:
        case SURFACE_STATIC_PRESSURE:
        case SURFACE_MASSFLOW:
        case SURFACE_UNIFORMITY:
        case SURFACE_SECONDARY:
        case SURFACE_MOM_DISTORTION:
        case SURFACE_SECOND_OVER_UNIFORM:
        case SURFACE_PRESSURE_DROP:
        case CUSTOM_OBJFUNC:
          if (Kind_ObjFunc[iObj] != Obj_0) {
            SU2_MPI::Error(string("The following objectives can only be used for the first surface in a multi-objective \n")+
                           string("problem or as a single objective applied to multiple monitoring markers:\n")+
                           string("INVERSE_DESIGN_PRESSURE, INVERSE_DESIGN_HEATFLUX, THRUST_COEFFICIENT, TORQUE_COEFFICIENT\n")+
                           string("FIGURE_OF_MERIT, SURFACE_TOTAL_PRESSURE, SURFACE_STATIC_PRESSURE, SURFACE_MASSFLOW\n")+
                           string("SURFACE_UNIFORMITY, SURFACE_SECONDARY, SURFACE_MOM_DISTORTION, SURFACE_SECOND_OVER_UNIFORM\n")+
                           string("SURFACE_PRESSURE_DROP, CUSTOM_OBJFUNC.\n"), CURRENT_FUNCTION);
          }
          break;
        default:
          break;
      }
    }
  }

  /*--- Check for unsteady problem ---*/

  if ((TimeMarching == TIME_STEPPING ||
       TimeMarching == DT_STEPPING_1ST ||
       TimeMarching == DT_STEPPING_2ND) && !Time_Domain){
    SU2_MPI::Error("TIME_DOMAIN must be set to YES if TIME_MARCHING is "
                   "TIME_STEPPING, DUAL_TIME_STEPPING-1ST_ORDER or DUAL_TIME_STEPPING-2ND_ORDER", CURRENT_FUNCTION);
  }

  if (Time_Domain){
    Delta_UnstTime = Time_Step;
    Delta_DynTime  = Time_Step;

    if (TimeMarching == TIME_STEPPING){ InnerIter = 1; }

    /*--- Set the default write frequency to 1 if unsteady instead of 250 ---*/
    if (!OptionIsSet("OUTPUT_WRT_FREQ")) { VolumeWrtFreq = 1; }

    /*--- Set History write freq for inner and outer iteration to zero by default, so only time iterations write. ---*/
    if (!OptionIsSet("HISTORY_WRT_FREQ_INNER")) { HistoryWrtFreq[2] = 0; }
    if (!OptionIsSet("HISTORY_WRT_FREQ_OUTER")) { HistoryWrtFreq[1] = 0; }

    if (Restart == NO) { Restart_Iter = 0; }

    if (Time_Step <= 0.0 && Unst_CFL == 0.0){ SU2_MPI::Error("Invalid value for TIME_STEP.", CURRENT_FUNCTION); }
  } else {
    nTimeIter = 1;
    Time_Step = 0;

    /*--- Entry 0 corresponds to unsteady simulation so for steady simulation are just set to 1. ---*/
    ScreenWrtFreq[0]  = 1;
    HistoryWrtFreq[0] = 1;

    if (TimeMarching != HARMONIC_BALANCE) { TimeMarching = STEADY; }
  }

  /*--- Ensure that Discard_InFiles is false, owerwise the gradient could be wrong ---*/

  if ((ContinuousAdjoint || DiscreteAdjoint) && Fixed_CL_Mode && !Eval_dOF_dCX)
    Discard_InFiles = false;

  /*--- Deactivate the multigrid in the adjoint problem ---*/

  if ((ContinuousAdjoint && !MG_AdjointFlow) ||
      (TimeMarching == TIME_STEPPING)) { nMGLevels = 0; }

  if (Kind_Solver == EULER ||
      Kind_Solver == NAVIER_STOKES ||
      Kind_Solver == RANS ||
      Kind_Solver == NEMO_EULER ||
      Kind_Solver == NEMO_NAVIER_STOKES ||
      Kind_Solver == FEM_EULER ||
      Kind_Solver == FEM_NAVIER_STOKES ||
      Kind_Solver == FEM_RANS ||
      Kind_Solver == FEM_LES){
    Kind_Regime = COMPRESSIBLE;
  } else if (Kind_Solver == INC_EULER ||
             Kind_Solver == INC_NAVIER_STOKES ||
             Kind_Solver == INC_RANS){
    Kind_Regime = INCOMPRESSIBLE;
  }  else {
    Kind_Regime = NO_FLOW;
  }

  if ((rank == MASTER_NODE) && ContinuousAdjoint && (Ref_NonDim == DIMENSIONAL) && (Kind_SU2 == SU2_CFD)) {
    cout << "WARNING: The adjoint solver should use a non-dimensional flow solution." << endl;
  }

  /*--- Initialize non-physical points/reconstructions to zero ---*/

  Nonphys_Points   = 0;
  Nonphys_Reconstr = 0;

  /*--- Set the number of external iterations to 1 for the steady state problem ---*/

  if (Kind_Solver == FEM_ELASTICITY) {
    nMGLevels = 0;
    if (Kind_Struct_Solver == SMALL_DEFORMATIONS){
      MinLogResidual = log10(Linear_Solver_Error);
    }
  }

  Radiation = (Kind_Radiation != NO_RADIATION);

  /*--- Check for unsupported features. ---*/

  if ((Kind_Solver != EULER && Kind_Solver != NAVIER_STOKES && Kind_Solver != RANS) && (TimeMarching == HARMONIC_BALANCE)){
    SU2_MPI::Error("Harmonic Balance not yet implemented for the incompressible solver.", CURRENT_FUNCTION);
  }

  /*--- Check for Fluid model consistency ---*/

  if (standard_air) {
    if (Gamma != 1.4 || Gas_Constant != 287.058) {
      Gamma = 1.4;
      Gas_Constant = 287.058;
    }
  }

  /*--- Overrule the default values for viscosity if the US measurement system is used. ---*/

  if (SystemMeasurements == US) {

    /* Correct the viscosities, if they contain the default SI values. */
    if(fabs(Mu_Constant-1.716E-5) < 1.0E-15) Mu_Constant /= 47.88025898;
    if(fabs(Mu_Ref-1.716E-5)      < 1.0E-15) Mu_Ref      /= 47.88025898;

    /* Correct the values with temperature dimension, if they contain the default SI values. */
    if(fabs(Mu_Temperature_Ref-273.15) < 1.0E-8) Mu_Temperature_Ref *= 1.8;
    if(fabs(Mu_S-110.4)                < 1.0E-8) Mu_S               *= 1.8;

    /* Correct the thermal conductivity, if it contains the default SI value. */
    if(fabs(Kt_Constant-0.0257) < 1.0E-10) Kt_Constant *= 0.577789317;
  }

  /*--- Check for Measurement System ---*/

  if (SystemMeasurements == US && !standard_air) {
    SU2_MPI::Error("Only STANDARD_AIR fluid model can be used with US Measurement System", CURRENT_FUNCTION);
  }

  if (nemo && Kind_TransCoeffModel != WILKE ) {
    SU2_MPI::Error("Only WILKE transport model is stable for the NEMO solver.", CURRENT_FUNCTION);
  }

  if (!ideal_gas && !nemo) {
    if (Kind_Upwind_Flow != ROE && Kind_Upwind_Flow != HLLC && Kind_Centered_Flow != JST) {
      SU2_MPI::Error("Only ROE Upwind, HLLC Upwind scheme, and JST scheme can be used for Non-Ideal Compressible Fluids", CURRENT_FUNCTION);
    }
  }

  if (nemo){
    if (Kind_Upwind_Flow == AUSMPWPLUS)
      SU2_MPI::Error("AUSMPW+ is extremely unstable. Feel free to fix me!", CURRENT_FUNCTION);
  }

  if (GetGasModel() == "ARGON" && GetKind_FluidModel() == SU2_NONEQ){
      SU2_MPI::Error("ARGON is not working with SU2_NONEQ fluid model!", CURRENT_FUNCTION);
  }

  if (GetKind_FluidModel() == MUTATIONPP && GetFrozen() == true){
      SU2_MPI::Error("The option of FROZEN_MIXTURE is not yet working with Mutation++ support.", CURRENT_FUNCTION);
  }

  if(GetBoolTurbomachinery()){
    nBlades = new su2double[nZone];
    FreeStreamTurboNormal= new su2double[3];
  }

  /*--- Check if Giles are used with turbo markers ---*/

  if (nMarker_Giles > 0 && !GetBoolTurbomachinery()){
    SU2_MPI::Error("Giles Boundary conditions can only be used with turbomachinery markers", CURRENT_FUNCTION);
  }

  /*--- Check for Boundary condition available for NICFD ---*/

  if ((!ideal_gas) && (!noneq_gas)) {
    if (nMarker_Inlet != 0) {
      SU2_MPI::Error("Riemann Boundary conditions or Giles must be used for inlet and outlet with Not Ideal Compressible Fluids ", CURRENT_FUNCTION);
    }
    if (nMarker_Outlet != 0) {
      SU2_MPI::Error("Riemann Boundary conditions or Giles must be used outlet with Not Ideal Compressible Fluids ", CURRENT_FUNCTION);
    }

    if (nMarker_FarField != 0) {
      SU2_MPI::Error("Riemann Boundary conditions or Giles must be used outlet with Not Ideal Compressible Fluids ", CURRENT_FUNCTION);
    }

  }

  /*--- Check for Boundary condition available for NICF ---*/

  if (ideal_gas && (Kind_Solver != INC_EULER && Kind_Solver != INC_NAVIER_STOKES && Kind_Solver != INC_RANS)) {
    if (SystemMeasurements == US && standard_air) {
      if (Kind_ViscosityModel != SUTHERLAND) {
        SU2_MPI::Error("Only SUTHERLAND viscosity model can be used with US Measurement", CURRENT_FUNCTION);
      }
    }
    if (Kind_ConductivityModel != CONSTANT_PRANDTL ) {
      SU2_MPI::Error("Only CONSTANT_PRANDTL thermal conductivity model can be used with STANDARD_AIR and IDEAL_GAS", CURRENT_FUNCTION);
    }

  }
    /*--- Check for Boundary condition option agreement ---*/
  if (Kind_InitOption == REYNOLDS){
    if ((Kind_Solver == NAVIER_STOKES || Kind_Solver == RANS) && Reynolds <=0){
      SU2_MPI::Error("Reynolds number required for NAVIER_STOKES and RANS !!", CURRENT_FUNCTION);
    }
  }

  if (nKind_SurfaceMovement != nMarker_Moving) {
    SU2_MPI::Error("Number of KIND_SURFACE_MOVEMENT must match number of MARKER_MOVING", CURRENT_FUNCTION);
  }

  if (TimeMarching == TIME_STEPPING){
    nIter      = 1;
    nInnerIter  = 1;
  }

  if (!Multizone_Problem){
    ScreenWrtFreq[1]  = 0;
    HistoryWrtFreq[1] = 0;
    if (!Time_Domain){
      /*--- If not running multizone or unsteady, INNER_ITER and ITER are interchangeable,
       * but precedence will be given to INNER_ITER if both options are present. ---*/
      if (!OptionIsSet("INNER_ITER")){
        nInnerIter = nIter;
      }
    }
  }


  if ((Multizone_Problem || Time_Domain) && OptionIsSet("ITER")){
    SU2_MPI::Error("ITER must not be used when running multizone and/or unsteady problems.\n"
                   "Use TIME_ITER, OUTER_ITER or INNER_ITER to specify number of time iterations,\n"
                   "outer iterations or inner iterations, respectively.", CURRENT_FUNCTION);
  }

  /*--- If we're solving a purely steady problem with no prescribed grid
   movement (both rotating frame and moving walls can be steady), make sure that
   there is no grid motion ---*/

  if (GetGrid_Movement()){
    if ((Kind_SU2 == SU2_CFD || Kind_SU2 == SU2_SOL) &&
        (TimeMarching == STEADY && !Time_Domain)){

      if((Kind_GridMovement != ROTATING_FRAME) &&
         (Kind_GridMovement != STEADY_TRANSLATION) &&
         (Kind_GridMovement != NONE)){
        SU2_MPI::Error("Unsupported kind of grid movement for steady state problems.", CURRENT_FUNCTION);
      }
      for (iMarker = 0; iMarker < nMarker_Moving; iMarker++){
        if (Kind_SurfaceMovement[iMarker] != MOVING_WALL){
          SU2_MPI::Error("Unsupported kind of surface movement for steady state problems.", CURRENT_FUNCTION);
        }
      }
    }
  }

  /*--- The Line Search should be applied only in the deformation stage. ---*/

  if (Kind_SU2 != SU2_DEF) {
    Opt_RelaxFactor = 1.0;
  }

  /*--- If it is not specified, set the mesh motion mach number
   equal to the freestream value. ---*/

  if (GetDynamic_Grid() && Mach_Motion == 0.0)
    Mach_Motion = Mach;

  /*--- Set the boolean flag if we are in a rotating frame (source term). ---*/

  if (Kind_GridMovement == ROTATING_FRAME)
    Rotating_Frame = true;
  else
    Rotating_Frame = false;

  /*--- In case the grid movement parameters have not been declared in the
   config file, set them equal to zero for safety. Also check to make sure
   that for each option, a value has been declared for each moving marker. ---*/

  if (nMarker_Moving > 0){
    if (nMarkerMotion_Origin == 0){
      nMarkerMotion_Origin = 3*nMarker_Moving;
      MarkerMotion_Origin = new su2double[nMarkerMotion_Origin] ();
    }
    if (nMarkerMotion_Origin/3 != nMarker_Moving){
      SU2_MPI::Error("Number of SURFACE_MOTION_ORIGIN must be three times the number of MARKER_MOVING, (x,y,z) per marker.", CURRENT_FUNCTION);
    }
    if (nMarkerTranslation == 0){
      nMarkerTranslation = 3*nMarker_Moving;
      MarkerTranslation_Rate = new su2double[nMarkerTranslation] ();
    }
    if (nMarkerTranslation/3 != nMarker_Moving){
      SU2_MPI::Error("Number of SURFACE_TRANSLATION_RATE must be three times the number of MARKER_MOVING, (x,y,z) per marker.", CURRENT_FUNCTION);
    }
    if (nMarkerRotation_Rate == 0){
      nMarkerRotation_Rate = 3*nMarker_Moving;
      MarkerRotation_Rate = new su2double[nMarkerRotation_Rate] ();
    }
    if (nMarkerRotation_Rate/3 != nMarker_Moving){
      SU2_MPI::Error("Number of SURFACE_ROTATION_RATE must be three times the number of MARKER_MOVING, (x,y,z) per marker.", CURRENT_FUNCTION);
    }
    if (nMarkerPlunging_Ampl == 0){
      nMarkerPlunging_Ampl = 3*nMarker_Moving;
      MarkerPlunging_Ampl = new su2double[nMarkerPlunging_Ampl] ();
    }
    if (nMarkerPlunging_Ampl/3 != nMarker_Moving){
      SU2_MPI::Error("Number of SURFACE_PLUNGING_AMPL must be three times the number of MARKER_MOVING, (x,y,z) per marker.", CURRENT_FUNCTION);
    }
    if (nMarkerPlunging_Omega == 0){
      nMarkerPlunging_Omega = 3*nMarker_Moving;
      MarkerPlunging_Omega = new su2double[nMarkerPlunging_Omega] ();
    }
    if (nMarkerPlunging_Omega/3 != nMarker_Moving){
      SU2_MPI::Error("Number of SURFACE_PLUNGING_OMEGA must be three times the number of MARKER_MOVING, (x,y,z) per marker.", CURRENT_FUNCTION);
    }
    if (nMarkerPitching_Ampl == 0){
      nMarkerPitching_Ampl = 3*nMarker_Moving;
      MarkerPitching_Ampl = new su2double[nMarkerPitching_Ampl] ();
    }
    if (nMarkerPitching_Ampl/3 != nMarker_Moving){
      SU2_MPI::Error("Number of SURFACE_PITCHING_AMPL must be three times the number of MARKER_MOVING, (x,y,z) per marker.", CURRENT_FUNCTION);
    }
    if (nMarkerPitching_Omega == 0){
      nMarkerPitching_Omega = 3*nMarker_Moving;
      MarkerPitching_Omega = new su2double[nMarkerPitching_Omega] ();
    }
    if (nMarkerPitching_Omega/3 != nMarker_Moving){
      SU2_MPI::Error("Number of SURFACE_PITCHING_OMEGA must be three times the number of MARKER_MOVING, (x,y,z) per marker.", CURRENT_FUNCTION);
    }
    if (nMarkerPitching_Phase == 0){
      nMarkerPitching_Phase = 3*nMarker_Moving;
      MarkerPitching_Phase = new su2double[nMarkerPitching_Phase] ();
    }
    if (nMarkerPitching_Phase/3 != nMarker_Moving){
      SU2_MPI::Error("Number of SURFACE_PITCHING_PHASE must be three times the number of MARKER_MOVING, (x,y,z) per marker.", CURRENT_FUNCTION);
    }

    if (nMoveMotion_Origin == 0){
      nMoveMotion_Origin = nMarker_Moving;
      MoveMotion_Origin = new unsigned short[nMoveMotion_Origin];
      for (iMarker = 0; iMarker < nMarker_Moving; iMarker++){
        MoveMotion_Origin[iMarker] = NO;
      }
    }
    if (nMoveMotion_Origin != nMarker_Moving){
      SU2_MPI::Error("Number of MOVE_MOTION_ORIGIN must match number of MARKER_MOVING.", CURRENT_FUNCTION);
    }
  }

  /*-- Setting Harmonic Balance period from the config file */

  if (TimeMarching == HARMONIC_BALANCE) {
    HarmonicBalance_Period = GetHarmonicBalance_Period();
    if (HarmonicBalance_Period < 0)  {
      SU2_MPI::Error("Not a valid value for time period!!", CURRENT_FUNCTION);
    }
    /* Initialize the Harmonic balance Frequency pointer */
    if (Omega_HB == nullptr) {
      Omega_HB = new su2double[nOmega_HB];
      for (unsigned short iZone = 0; iZone < nOmega_HB; iZone++ )
        Omega_HB[iZone] = 0.0;
  } else {
      if (nOmega_HB != nTimeInstances) {
        SU2_MPI::Error("Length of omega_HB  must match the number TIME_INSTANCES!!" , CURRENT_FUNCTION);
      }
    }
  }

  /*--- Force number of span-wise section to 1 if 2D case ---*/
  if(val_nDim ==2){
    nSpanWiseSections_User=1;
    Kind_SpanWise= EQUISPACED;
  }

  /*--- Set number of TurboPerformance markers ---*/
  if(nMarker_Turbomachinery > 0){
    if(nMarker_Turbomachinery > 1){
      nMarker_TurboPerformance = nMarker_Turbomachinery + SU2_TYPE::Int(nMarker_Turbomachinery/2) + 1;
    }else{
      nMarker_TurboPerformance = nMarker_Turbomachinery;
    }
  } else {
    nMarker_TurboPerformance = 0;
    nSpanWiseSections =1;
  }

  /*--- Set number of TurboPerformance markers ---*/
  if(nMarker_Turbomachinery != 0){
    nSpan_iZones = new unsigned short[nZone];
  }

  /*--- Set number of TurboPerformance markers ---*/
  if(GetGrid_Movement() && RampRotatingFrame && !DiscreteAdjoint){
    FinalRotation_Rate_Z = Rotation_Rate[2];
    if(abs(FinalRotation_Rate_Z) > 0.0){
      Rotation_Rate[2] = rampRotFrame_coeff[0];
    }
  }

  if(RampOutletPressure && !DiscreteAdjoint){
    for (iMarker = 0; iMarker < nMarker_Giles; iMarker++){
      if (Kind_Data_Giles[iMarker] == STATIC_PRESSURE || Kind_Data_Giles[iMarker] == STATIC_PRESSURE_1D || Kind_Data_Giles[iMarker] == RADIAL_EQUILIBRIUM ){
        FinalOutletPressure = Giles_Var1[iMarker];
        Giles_Var1[iMarker] = rampOutPres_coeff[0];
      }
    }
    for (iMarker = 0; iMarker < nMarker_Riemann; iMarker++){
      if (Kind_Data_Riemann[iMarker] == STATIC_PRESSURE || Kind_Data_Riemann[iMarker] == RADIAL_EQUILIBRIUM){
        FinalOutletPressure = Riemann_Var1[iMarker];
        Riemann_Var1[iMarker] = rampOutPres_coeff[0];
      }
    }
  }

  /*--- Check on extra Relaxation factor for Giles---*/
  if(extrarelfac[1] > 0.5){
    extrarelfac[1] = 0.5;
  }
    /*--- Use the various rigid-motion input frequencies to determine the period to be used with harmonic balance cases.
     There are THREE types of motion to consider, namely: rotation, pitching, and plunging.
     The largest period of motion is the one to be used for harmonic balance  calculations. ---*/

  /*if (Unsteady_Simulation == HARMONIC_BALANCE) {
    if (!(GetGrid_Movement())) {
      // No grid movement - Time period from config file //
      HarmonicBalance_Period = GetHarmonicBalance_Period();
    }

    else {
      unsigned short N_MOTION_TYPES = 3;
      su2double *periods;
      periods = new su2double[N_MOTION_TYPES];

      //--- rotation: ---//

      su2double Omega_mag_rot = sqrt(pow(Rotation_Rate_X[ZONE_0],2)+pow(Rotation_Rate_Y[ZONE_0],2)+pow(Rotation_Rate_Z[ZONE_0],2));
      if (Omega_mag_rot > 0)
          periods[0] = 2*PI_NUMBER/Omega_mag_rot;
      else
          periods[0] = 0.0;

      //--- pitching: ---//

      su2double Omega_mag_pitch = sqrt(pow(Pitching_Omega_X[ZONE_0],2)+pow(Pitching_Omega_Y[ZONE_0],2)+pow(Pitching_Omega_Z[ZONE_0],2));
      if (Omega_mag_pitch > 0)
          periods[1] = 2*PI_NUMBER/Omega_mag_pitch;
      else
          periods[1] = 0.0;

      //--- plunging: ---//

      su2double Omega_mag_plunge = sqrt(pow(Plunging_Omega_X[ZONE_0],2)+pow(Plunging_Omega_Y[ZONE_0],2)+pow(Plunging_Omega_Z[ZONE_0],2));
      if (Omega_mag_plunge > 0)
          periods[2] = 2*PI_NUMBER/Omega_mag_plunge;
      else
          periods[2] = 0.0;

      //--- determine which period is largest ---//

      unsigned short iVar;
      HarmonicBalance_Period = 0.0;
      for (iVar = 0; iVar < N_MOTION_TYPES; iVar++) {
          if (periods[iVar] > HarmonicBalance_Period)
              HarmonicBalance_Period = periods[iVar];
      }

      delete periods;
    }

  }*/


  /*--- In case the moment origin coordinates have not been declared in the
   config file, set them equal to zero for safety. Also check to make sure
   that for each marker, a value has been declared for the moment origin.
   Unless only one value was specified, then set this value for all the markers
   being monitored. ---*/


  if ((nRefOriginMoment_X != nRefOriginMoment_Y) || (nRefOriginMoment_X != nRefOriginMoment_Z) ) {
    SU2_MPI::Error("ERROR: Length of REF_ORIGIN_MOMENT_X, REF_ORIGIN_MOMENT_Y and REF_ORIGIN_MOMENT_Z must be the same!!", CURRENT_FUNCTION);
  }

  if (RefOriginMoment_X == nullptr) {
    RefOriginMoment_X = new su2double[nMarker_Monitoring];
    for (iMarker = 0; iMarker < nMarker_Monitoring; iMarker++ )
      RefOriginMoment_X[iMarker] = 0.0;
  } else {
    if (nRefOriginMoment_X == 1) {

      su2double aux_RefOriginMoment_X = RefOriginMoment_X[0];
      delete [] RefOriginMoment_X;
      RefOriginMoment_X = new su2double[nMarker_Monitoring];
      nRefOriginMoment_X = nMarker_Monitoring;

      for (iMarker = 0; iMarker < nMarker_Monitoring; iMarker++ )
        RefOriginMoment_X[iMarker] = aux_RefOriginMoment_X;
    }
    else if (nRefOriginMoment_X != nMarker_Monitoring) {
      SU2_MPI::Error("ERROR: Length of REF_ORIGIN_MOMENT_X must match number of Monitoring Markers!!", CURRENT_FUNCTION);
    }
  }

  if (RefOriginMoment_Y == nullptr) {
    RefOriginMoment_Y = new su2double[nMarker_Monitoring];
    for (iMarker = 0; iMarker < nMarker_Monitoring; iMarker++ )
      RefOriginMoment_Y[iMarker] = 0.0;
  } else {
    if (nRefOriginMoment_Y == 1) {

      su2double aux_RefOriginMoment_Y = RefOriginMoment_Y[0];
      delete [] RefOriginMoment_Y;
      RefOriginMoment_Y = new su2double[nMarker_Monitoring];
      nRefOriginMoment_Y = nMarker_Monitoring;

      for (iMarker = 0; iMarker < nMarker_Monitoring; iMarker++ )
        RefOriginMoment_Y[iMarker] = aux_RefOriginMoment_Y;
    }
    else if (nRefOriginMoment_Y != nMarker_Monitoring) {
      SU2_MPI::Error("ERROR: Length of REF_ORIGIN_MOMENT_Y must match number of Monitoring Markers!!", CURRENT_FUNCTION);
    }
  }

  if (RefOriginMoment_Z == nullptr) {
    RefOriginMoment_Z = new su2double[nMarker_Monitoring];
    for (iMarker = 0; iMarker < nMarker_Monitoring; iMarker++ )
      RefOriginMoment_Z[iMarker] = 0.0;
  } else {
    if (nRefOriginMoment_Z == 1) {

      su2double aux_RefOriginMoment_Z = RefOriginMoment_Z[0];
      delete [] RefOriginMoment_Z;
      RefOriginMoment_Z = new su2double[nMarker_Monitoring];
      nRefOriginMoment_Z = nMarker_Monitoring;

      for (iMarker = 0; iMarker < nMarker_Monitoring; iMarker++ )
        RefOriginMoment_Z[iMarker] = aux_RefOriginMoment_Z;
    }
    else if (nRefOriginMoment_Z != nMarker_Monitoring) {
      SU2_MPI::Error("ERROR: Length of REF_ORIGIN_MOMENT_Z must match number of Monitoring Markers!!", CURRENT_FUNCTION);
    }
  }

  /*--- Set the boolean flag if we are carrying out an aeroelastic simulation. ---*/

  if (GetGrid_Movement() && (GetSurface_Movement(AEROELASTIC) || GetSurface_Movement(AEROELASTIC_RIGID_MOTION))) Aeroelastic_Simulation = true;
  else Aeroelastic_Simulation = false;

  /*--- Initializing the size for the solutions of the Aeroelastic problem. ---*/


  if (GetGrid_Movement() && Aeroelastic_Simulation) {
    Aeroelastic_np1.resize(nMarker_Monitoring);
    Aeroelastic_n.resize(nMarker_Monitoring);
    Aeroelastic_n1.resize(nMarker_Monitoring);
    for (iMarker = 0; iMarker < nMarker_Monitoring; iMarker++) {
      Aeroelastic_np1[iMarker].resize(2);
      Aeroelastic_n[iMarker].resize(2);
      Aeroelastic_n1[iMarker].resize(2);
      for (int i =0; i<2; i++) {
        Aeroelastic_np1[iMarker][i].resize(2);
        Aeroelastic_n[iMarker][i].resize(2);
        Aeroelastic_n1[iMarker][i].resize(2);
        for (int j=0; j<2; j++) {
          Aeroelastic_np1[iMarker][i][j] = 0.0;
          Aeroelastic_n[iMarker][i][j] = 0.0;
          Aeroelastic_n1[iMarker][i][j] = 0.0;
        }
      }
    }
  }

  /*--- Allocate memory for the plunge and pitch and initialized them to zero ---*/

  if (GetGrid_Movement() && Aeroelastic_Simulation) {
    Aeroelastic_pitch = new su2double[nMarker_Monitoring];
    Aeroelastic_plunge = new su2double[nMarker_Monitoring];
    for (iMarker = 0; iMarker < nMarker_Monitoring; iMarker++ ) {
      Aeroelastic_pitch[iMarker] = 0.0;
      Aeroelastic_plunge[iMarker] = 0.0;
    }
  }

  FinestMesh = MESH_0;
  if (MGCycle == FULLMG_CYCLE) FinestMesh = nMGLevels;

  if ((Kind_Solver == NAVIER_STOKES) &&
      (Kind_Turb_Model != NONE))
    Kind_Solver = RANS;

  if ((Kind_Solver == INC_NAVIER_STOKES) &&
      (Kind_Turb_Model != NONE))
    Kind_Solver = INC_RANS;

  if (Kind_Solver == EULER ||
      Kind_Solver == INC_EULER ||
      Kind_Solver == NEMO_EULER ||
      Kind_Solver == FEM_EULER)
    Kind_Turb_Model = NONE;

  Kappa_2nd_Flow = jst_coeff[0];
  Kappa_4th_Flow = jst_coeff[1];
  Kappa_2nd_AdjFlow = jst_adj_coeff[0];
  Kappa_4th_AdjFlow = jst_adj_coeff[1];
  Kappa_2nd_Heat = ad_coeff_heat[0];
  Kappa_4th_Heat = ad_coeff_heat[1];

  /*--- Make the MG_PreSmooth, MG_PostSmooth, and MG_CorrecSmooth
   arrays consistent with nMGLevels ---*/

  unsigned short * tmp_smooth = new unsigned short[nMGLevels+1];

  if ((nMG_PreSmooth != nMGLevels+1) && (nMG_PreSmooth != 0)) {
    if (nMG_PreSmooth > nMGLevels+1) {

      /*--- Truncate by removing unnecessary elements at the end ---*/

      for (unsigned int i = 0; i <= nMGLevels; i++)
        tmp_smooth[i] = MG_PreSmooth[i];
      delete [] MG_PreSmooth;
      MG_PreSmooth=nullptr;
    }
    else {

      /*--- Add additional elements equal to last element ---*/

      for (unsigned int i = 0; i < nMG_PreSmooth; i++)
        tmp_smooth[i] = MG_PreSmooth[i];
      for (unsigned int i = nMG_PreSmooth; i <= nMGLevels; i++)
        tmp_smooth[i] = MG_PreSmooth[nMG_PreSmooth-1];
      delete [] MG_PreSmooth;
      MG_PreSmooth=nullptr;
    }

    nMG_PreSmooth = nMGLevels+1;
    MG_PreSmooth = new unsigned short[nMG_PreSmooth];
    for (unsigned int i = 0; i < nMG_PreSmooth; i++)
      MG_PreSmooth[i] = tmp_smooth[i];
  }
  if ((nMGLevels != 0) && (nMG_PreSmooth == 0)) {
    delete [] MG_PreSmooth;
    nMG_PreSmooth = nMGLevels+1;
    MG_PreSmooth = new unsigned short[nMG_PreSmooth];
    for (unsigned int i = 0; i < nMG_PreSmooth; i++)
      MG_PreSmooth[i] = i+1;
  }

  if ((nMG_PostSmooth != nMGLevels+1) && (nMG_PostSmooth != 0)) {
    if (nMG_PostSmooth > nMGLevels+1) {

      /*--- Truncate by removing unnecessary elements at the end ---*/

      for (unsigned int i = 0; i <= nMGLevels; i++)
        tmp_smooth[i] = MG_PostSmooth[i];
      delete [] MG_PostSmooth;
      MG_PostSmooth=nullptr;
    }
    else {

      /*--- Add additional elements equal to last element ---*/

      for (unsigned int i = 0; i < nMG_PostSmooth; i++)
        tmp_smooth[i] = MG_PostSmooth[i];
      for (unsigned int i = nMG_PostSmooth; i <= nMGLevels; i++)
        tmp_smooth[i] = MG_PostSmooth[nMG_PostSmooth-1];
      delete [] MG_PostSmooth;
      MG_PostSmooth=nullptr;
    }

    nMG_PostSmooth = nMGLevels+1;
    MG_PostSmooth = new unsigned short[nMG_PostSmooth];
    for (unsigned int i = 0; i < nMG_PostSmooth; i++)
      MG_PostSmooth[i] = tmp_smooth[i];

  }

  if ((nMGLevels != 0) && (nMG_PostSmooth == 0)) {
    delete [] MG_PostSmooth;
    nMG_PostSmooth = nMGLevels+1;
    MG_PostSmooth = new unsigned short[nMG_PostSmooth];
    for (unsigned int i = 0; i < nMG_PostSmooth; i++)
      MG_PostSmooth[i] = 0;
  }

  if ((nMG_CorrecSmooth != nMGLevels+1) && (nMG_CorrecSmooth != 0)) {
    if (nMG_CorrecSmooth > nMGLevels+1) {

      /*--- Truncate by removing unnecessary elements at the end ---*/

      for (unsigned int i = 0; i <= nMGLevels; i++)
        tmp_smooth[i] = MG_CorrecSmooth[i];
      delete [] MG_CorrecSmooth;
      MG_CorrecSmooth = nullptr;
    }
    else {

      /*--- Add additional elements equal to last element ---*/

      for (unsigned int i = 0; i < nMG_CorrecSmooth; i++)
        tmp_smooth[i] = MG_CorrecSmooth[i];
      for (unsigned int i = nMG_CorrecSmooth; i <= nMGLevels; i++)
        tmp_smooth[i] = MG_CorrecSmooth[nMG_CorrecSmooth-1];
      delete [] MG_CorrecSmooth;
      MG_CorrecSmooth = nullptr;
    }
    nMG_CorrecSmooth = nMGLevels+1;
    MG_CorrecSmooth = new unsigned short[nMG_CorrecSmooth];
    for (unsigned int i = 0; i < nMG_CorrecSmooth; i++)
      MG_CorrecSmooth[i] = tmp_smooth[i];
  }

  if ((nMGLevels != 0) && (nMG_CorrecSmooth == 0)) {
    delete [] MG_CorrecSmooth;
    nMG_CorrecSmooth = nMGLevels+1;
    MG_CorrecSmooth = new unsigned short[nMG_CorrecSmooth];
    for (unsigned int i = 0; i < nMG_CorrecSmooth; i++)
      MG_CorrecSmooth[i] = 0;
  }

  /*--- Override MG Smooth parameters ---*/

  if (nMG_PreSmooth != 0) MG_PreSmooth[MESH_0] = 1;
  if (nMG_PostSmooth != 0) {
    MG_PostSmooth[MESH_0] = 0;
    MG_PostSmooth[nMGLevels] = 0;
  }
  if (nMG_CorrecSmooth != 0) MG_CorrecSmooth[nMGLevels] = 0;

  if (Restart) MGCycle = V_CYCLE;

  if (ContinuousAdjoint) {
    if (Kind_Solver == EULER) Kind_Solver = ADJ_EULER;
    if (Kind_Solver == NAVIER_STOKES) Kind_Solver = ADJ_NAVIER_STOKES;
    if (Kind_Solver == RANS) Kind_Solver = ADJ_RANS;
  }

  nCFL = nMGLevels+1;
  CFL = new su2double[nCFL];
  CFL[0] = CFLFineGrid;

  /*--- Handle optional CFL adapt parameter values ---*/

  if (nCFL_AdaptParam < default_cfl_adapt.size()) {
    auto newParam = new su2double [default_cfl_adapt.size()];
    for (iCFL = 0; iCFL < default_cfl_adapt.size(); ++iCFL) {
      if (iCFL < nCFL_AdaptParam) newParam[iCFL] = CFL_AdaptParam[iCFL];
      else newParam[iCFL] = default_cfl_adapt[iCFL];
    }
    swap(newParam, CFL_AdaptParam);
    delete [] newParam;
    nCFL_AdaptParam = default_cfl_adapt.size();
  }

  /*--- Evaluate when the Cl should be evaluated ---*/

  Iter_Fixed_CM        = SU2_TYPE::Int(nInnerIter / (su2double(Update_iH)+1));
  Iter_Fixed_NetThrust = SU2_TYPE::Int(nInnerIter / (su2double(Update_BCThrust)+1));

  /*--- Setting relaxation factor and CFL for the adjoint runs ---*/

  if (ContinuousAdjoint) {
    CFL[0] = CFL[0] * CFLRedCoeff_AdjFlow;
    CFL_AdaptParam[2] *= CFLRedCoeff_AdjFlow;
    CFL_AdaptParam[3] *= CFLRedCoeff_AdjFlow;
    Iter_Fixed_CM = SU2_TYPE::Int(su2double (Iter_Fixed_CM) / CFLRedCoeff_AdjFlow);
    Iter_Fixed_NetThrust = SU2_TYPE::Int(su2double (Iter_Fixed_NetThrust) / CFLRedCoeff_AdjFlow);
  }

  if ((DiscreteAdjoint) && (Inconsistent_Disc)) {
    Kind_ConvNumScheme_Flow = Kind_ConvNumScheme_AdjFlow;
    Kind_Centered_Flow = Kind_Centered_AdjFlow;
    Kind_Upwind_Flow = Kind_Upwind_AdjFlow;
    Kappa_2nd_Flow = jst_adj_coeff[0];
    Kappa_4th_Flow = jst_adj_coeff[1];
  }

  if (Update_AoA_Iter_Limit == 0 && Fixed_CL_Mode) {
    SU2_MPI::Error("ERROR: Please specify non-zero UPDATE_AOA_ITER_LIMIT.", CURRENT_FUNCTION);
  }
  if (Iter_Fixed_CM == 0) { Iter_Fixed_CM = nInnerIter+1; Update_iH = 0; }
  if (Iter_Fixed_NetThrust == 0) { Iter_Fixed_NetThrust = nInnerIter+1; Update_BCThrust = 0; }

  for (iCFL = 1; iCFL < nCFL; iCFL++)
    CFL[iCFL] = CFL[iCFL-1];

  if (nRKStep == 0) {
    nRKStep = 1;
    RK_Alpha_Step = new su2double[1]; RK_Alpha_Step[0] = 1.0;
  }

  /* Check if the byte alignment of the matrix multiplications is a
     multiple of 64. */
  if( byteAlignmentMatMul%64 ) {
    SU2_MPI::Error("ALIGNED_BYTES_MATMUL must be a multiple of 64.", CURRENT_FUNCTION);
  }

  /* Determine the value of sizeMatMulPadding, which is the matrix size in
     the vectorization direction when padding is applied to have optimal
     performance in the matrix multiplications. */
  sizeMatMulPadding = byteAlignmentMatMul/sizeof(passivedouble);

  /* Correct the number of time levels for time accurate local time
     stepping, if needed.  */
  if (nLevels_TimeAccurateLTS == 0)  nLevels_TimeAccurateLTS =  1;
  if (nLevels_TimeAccurateLTS  > 15) nLevels_TimeAccurateLTS = 15;

  /* Check that no time accurate local time stepping is specified for time
     integration schemes other than ADER. */
  if (Kind_TimeIntScheme_FEM_Flow != ADER_DG && nLevels_TimeAccurateLTS != 1) {

    if (rank==MASTER_NODE) {
      cout << endl << "WARNING: "
           << nLevels_TimeAccurateLTS << " levels specified for time accurate local time stepping." << endl
           << "Time accurate local time stepping is only possible for ADER, hence this option is not used." << endl
           << endl;
    }

    nLevels_TimeAccurateLTS = 1;
  }

  if (Kind_TimeIntScheme_FEM_Flow == ADER_DG) {

    TimeMarching = TIME_STEPPING;  // Only time stepping for ADER.

    /* If time accurate local time stepping is used, make sure that an unsteady
       CFL is specified. If not, terminate. */
    if (nLevels_TimeAccurateLTS != 1) {
      if(Unst_CFL == 0.0)
        SU2_MPI::Error("ERROR: Unsteady CFL not specified for time accurate local time stepping.",
                       CURRENT_FUNCTION);
    }

    /* Determine the location of the ADER time DOFs, which are the Gauss-Legendre
       integration points corresponding to the number of time DOFs. */
    vector<passivedouble> GLPoints(nTimeDOFsADER_DG), GLWeights(nTimeDOFsADER_DG);
    CGaussJacobiQuadrature GaussJacobi;
    GaussJacobi.GetQuadraturePoints(0.0, 0.0, -1.0, 1.0, GLPoints, GLWeights);

    TimeDOFsADER_DG = new su2double[nTimeDOFsADER_DG];
    for(unsigned short i=0; i<nTimeDOFsADER_DG; ++i)
      TimeDOFsADER_DG[i] = GLPoints[i];

    /* Determine the number of integration points in time, their locations
       on the interval [-1..1] and their integration weights. */
    unsigned short orderExact = ceil(Quadrature_Factor_Time_ADER_DG*(nTimeDOFsADER_DG-1));
    nTimeIntegrationADER_DG = orderExact/2 + 1;
    nTimeIntegrationADER_DG = max(nTimeIntegrationADER_DG, nTimeDOFsADER_DG);
    GLPoints.resize(nTimeIntegrationADER_DG);
    GLWeights.resize(nTimeIntegrationADER_DG);
    GaussJacobi.GetQuadraturePoints(0.0, 0.0, -1.0, 1.0, GLPoints, GLWeights);

    TimeIntegrationADER_DG    = new su2double[nTimeIntegrationADER_DG];
    WeightsIntegrationADER_DG = new su2double[nTimeIntegrationADER_DG];
    for(unsigned short i=0; i<nTimeIntegrationADER_DG; ++i) {
      TimeIntegrationADER_DG[i]    = GLPoints[i];
      WeightsIntegrationADER_DG[i] = GLWeights[i];
    }
  }

  if (nIntCoeffs == 0) {
    nIntCoeffs = 2;
    Int_Coeffs = new su2double[2]; Int_Coeffs[0] = 0.25; Int_Coeffs[1] = 0.5;
  }

  if (nElasticityMod == 0) {
    nElasticityMod = 1;
    ElasticityMod = new su2double[1]; ElasticityMod[0] = 2E11;
  }

  if (nPoissonRatio == 0) {
    nPoissonRatio = 1;
    PoissonRatio = new su2double[1]; PoissonRatio[0] = 0.30;
  }

  if (nMaterialDensity == 0) {
    nMaterialDensity = 1;
    MaterialDensity = new su2double[1]; MaterialDensity[0] = 7854;
  }

  if (nElectric_Constant == 0) {
    nElectric_Constant = 1;
    Electric_Constant = new su2double[1]; Electric_Constant[0] = 0.0;
  }

  if (nElectric_Field == 0) {
    nElectric_Field = 1;
    Electric_Field_Mod = new su2double[1]; Electric_Field_Mod[0] = 0.0;
  }

  if (nDim_RefNode == 0) {
    nDim_RefNode = 3;
    RefNode_Displacement = new su2double[3];
    RefNode_Displacement[0] = 0.0; RefNode_Displacement[1] = 0.0; RefNode_Displacement[2] = 0.0;
  }

  if (nDim_Electric_Field == 0) {
    nDim_Electric_Field = 2;
    Electric_Field_Dir = new su2double[2]; Electric_Field_Dir[0] = 0.0;  Electric_Field_Dir[1] = 1.0;
  }

  if ((Kind_SU2 == SU2_CFD) && (Kind_Solver == NO_SOLVER)) {
    SU2_MPI::Error("PHYSICAL_PROBLEM must be set in the configuration file", CURRENT_FUNCTION);
  }

  /*--- Set a flag for viscous simulations ---*/

  Viscous = (( Kind_Solver == NAVIER_STOKES          ) ||
             ( Kind_Solver == NEMO_NAVIER_STOKES     ) ||
             ( Kind_Solver == ADJ_NAVIER_STOKES      ) ||
             ( Kind_Solver == RANS                   ) ||
             ( Kind_Solver == ADJ_RANS               ) ||
             ( Kind_Solver == FEM_NAVIER_STOKES      ) ||
             ( Kind_Solver == FEM_RANS               ) ||
             ( Kind_Solver == FEM_LES                ) ||
             ( Kind_Solver == INC_NAVIER_STOKES      ) ||
             ( Kind_Solver == INC_RANS               ) );

  /*--- To avoid boundary intersections, let's add a small constant to the planes. ---*/

  if (Geo_Description == NACELLE) {
    for (unsigned short iSections = 0; iSections < nLocationStations; iSections++) {
      if (LocationStations[iSections] == 0) LocationStations[iSections] = 1E-6;
      if (LocationStations[iSections] == 360) LocationStations[iSections] = 359.999999;
    }
  }
  else {
    for (unsigned short iSections = 0; iSections < nLocationStations; iSections++) {
      LocationStations[iSections] += EPS;
    }
    geo_loc[0] += EPS;
    geo_loc[1] += EPS;
  }

  /*--- Length based parameter for slope limiters uses a default value of
   0.1m ---*/

  RefElemLength = 1.0;
  if (SystemMeasurements == US) RefElemLength /= 0.3048;

  /*--- Re-scale the length based parameters. The US system uses feet,
   but SU2 assumes that the grid is in inches ---*/

  if ((SystemMeasurements == US) && (Kind_SU2 == SU2_CFD)) {

    for (iMarker = 0; iMarker < nMarker_Monitoring; iMarker++) {
      RefOriginMoment_X[iMarker] = RefOriginMoment_X[iMarker]/12.0;
      RefOriginMoment_Y[iMarker] = RefOriginMoment_Y[iMarker]/12.0;
      RefOriginMoment_Z[iMarker] = RefOriginMoment_Z[iMarker]/12.0;
    }

    for (iMarker = 0; iMarker < nMarker_Moving; iMarker++){
      for (unsigned short iDim = 0; iDim < 3; iDim++){
        MarkerMotion_Origin[3*iMarker+iDim] /= 12.0;
      }
    }

    RefLength = RefLength/12.0;

    if ((val_nDim == 2) && (!Axisymmetric)) RefArea = RefArea/12.0;
    else RefArea = RefArea/144.0;
    Length_Reynolds = Length_Reynolds/12.0;
    Highlite_Area = Highlite_Area/144.0;
    SemiSpan = SemiSpan/12.0;

    ea_lim[0] /= 12.0;
    ea_lim[1] /= 12.0;
    ea_lim[2] /= 12.0;

    if (Geo_Description != NACELLE) {
      for (unsigned short iSections = 0; iSections < nLocationStations; iSections++) {
        LocationStations[iSections] = LocationStations[iSections]/12.0;
      }
      geo_loc[0] /= 12.0;
      geo_loc[1] /= 12.0;
    }

    for (int i=0; i<7; ++i) eng_cyl[i] /= 12.0;
  }

  if ((Kind_Turb_Model != SA) && (Kind_Trans_Model == BC)){
    SU2_MPI::Error("BC transition model currently only available in combination with SA turbulence model!", CURRENT_FUNCTION);
  }

  if (Kind_Trans_Model == LM) {
    SU2_MPI::Error("The LM transition model is under maintenance.", CURRENT_FUNCTION);
  }

  if(Turb_Fixed_Values && Turb_Fixed_Values_MaxScalarProd==numeric_limits<su2double>::lowest()){
    SU2_MPI::Error("TURB_FIXED_VALUES activated, but no domain set with TURB_FIXED_VALUES_DOMAIN.", CURRENT_FUNCTION);
  }

  /*--- Check for constant lift mode. Initialize the update flag for
   the AoA with each iteration to false  ---*/

  if (Fixed_CL_Mode) Update_AoA = false;
  if (Fixed_CM_Mode) Update_HTPIncidence = false;

  if (DirectDiff != NO_DERIVATIVE) {
#ifndef CODI_FORWARD_TYPE
      if (Kind_SU2 == SU2_CFD) {
        SU2_MPI::Error(string("SU2_CFD: Config option DIRECT_DIFF= YES requires AD or complex support!\n") +
                       string("Please use SU2_CFD_DIRECTDIFF (configuration/compilation is done using the preconfigure.py script)."),
                       CURRENT_FUNCTION);
      }
#endif
    /*--- Initialize the derivative values ---*/
    switch (DirectDiff) {
      case D_MACH:
        SU2_TYPE::SetDerivative(Mach, 1.0);
        break;
      case D_AOA:
        SU2_TYPE::SetDerivative(AoA, 1.0);
        break;
      case D_SIDESLIP:
        SU2_TYPE::SetDerivative(AoS, 1.0);
        break;
      case D_REYNOLDS:
        SU2_TYPE::SetDerivative(Reynolds, 1.0);
        break;
      case D_TURB2LAM:
       SU2_TYPE::SetDerivative(Turb2LamViscRatio_FreeStream, 1.0);
        break;
      default:
        /*--- All other cases are handled in the specific solver ---*/
        break;
      }
  }

#if defined CODI_REVERSE_TYPE
  AD_Mode = YES;

  AD::PreaccEnabled = AD_Preaccumulation;

#else
  if (AD_Mode == YES) {
    SU2_MPI::Error(string("AUTO_DIFF=YES requires Automatic Differentiation support.\n") +
                   string("Please use correct executables (configuration/compilation is done using the preconfigure.py script)."),
                   CURRENT_FUNCTION);
  }
#endif

  delete [] tmp_smooth;

  /*--- Make sure that implicit time integration is disabled
        for the FEM fluid solver (numerics). ---*/
  if ((Kind_Solver == FEM_EULER)         ||
      (Kind_Solver == FEM_NAVIER_STOKES) ||
      (Kind_Solver == FEM_RANS)          ||
      (Kind_Solver == FEM_LES)) {
     Kind_TimeIntScheme_Flow = Kind_TimeIntScheme_FEM_Flow;
  }

  /*--- Set up the time stepping / unsteady CFL options. ---*/
  if ((TimeMarching == TIME_STEPPING) && (Unst_CFL != 0.0)) {
    for (iCFL = 0; iCFL < nCFL; iCFL++)
      CFL[iCFL] = Unst_CFL;
  }


  /*--- If it is a fixed mode problem, then we will add Iter_dCL_dAlpha iterations to
    evaluate the derivatives with respect to a change in the AoA and CL ---*/

  if (!ContinuousAdjoint & !DiscreteAdjoint) {
    if (Fixed_CL_Mode) nInnerIter += Iter_dCL_dAlpha;

    if (Fixed_CM_Mode) {
      nInnerIter += Iter_dCL_dAlpha;
      ConvCriteria = RESIDUAL;
      MinLogResidual = -24;
    }
  }

  /* --- Set Finite Difference mode to false by default --- */

  Finite_Difference_Mode = false;

  /* --- Throw error if UQ used for any turbulence model other that SST --- */

  if (Kind_Solver == RANS && Kind_Turb_Model != SST && Kind_Turb_Model != SST_SUST && using_uq){
    SU2_MPI::Error("UQ capabilities only implemented for NAVIER_STOKES solver SST turbulence model", CURRENT_FUNCTION);
  }

  /* --- Throw error if invalid componentiality used --- */

  if (using_uq && (eig_val_comp > 3 || eig_val_comp < 1)){
    SU2_MPI::Error("Componentality should be either 1, 2, or 3!", CURRENT_FUNCTION);
  }

  /*--- If there are not design variables defined in the file ---*/

  if (nDV == 0) {
    nDV = 1;
    Design_Variable = new unsigned short [nDV];
    Design_Variable[0] = NO_DEFORMATION;
  }

  /*--- Checks for incompressible flow problems. ---*/

  if (Kind_Solver == INC_EULER) {
    /*--- Force inviscid problems to use constant density and disable energy. ---*/
    if (Kind_DensityModel != CONSTANT || Energy_Equation == true) {
      SU2_MPI::Error("Inviscid incompressible problems must be constant density (no energy eqn.).\n Use DENSITY_MODEL= CONSTANT and ENERGY_EQUATION= NO.", CURRENT_FUNCTION);
    }
  }

  /*--- Default values should recover original incompressible behavior (for old config files). ---*/

  if (Kind_Solver == INC_EULER || Kind_Solver == INC_NAVIER_STOKES || Kind_Solver == INC_RANS) {
    if ((Kind_DensityModel == CONSTANT) || (Kind_DensityModel == BOUSSINESQ))
      Kind_FluidModel = CONSTANT_DENSITY;
  }

  /*--- Energy equation must be active for any fluid models other than constant density. ---*/

  if (Kind_DensityModel != CONSTANT) Energy_Equation = true;

  if (Kind_DensityModel == BOUSSINESQ) {
    Energy_Equation = true;
    if (Body_Force) {
      SU2_MPI::Error("Body force and Boussinesq source terms are not currently compatible.", CURRENT_FUNCTION);
    }
  }

  if (Kind_DensityModel == VARIABLE) {
    if (Kind_FluidModel != INC_IDEAL_GAS && Kind_FluidModel != INC_IDEAL_GAS_POLY) {
      SU2_MPI::Error("Variable density incompressible solver limited to ideal gases.\n Check the fluid model options (use INC_IDEAL_GAS, INC_IDEAL_GAS_POLY).", CURRENT_FUNCTION);
    }
  }

  if (Kind_Solver != INC_EULER && Kind_Solver != INC_NAVIER_STOKES && Kind_Solver != INC_RANS) {
    if ((Kind_FluidModel == CONSTANT_DENSITY) || (Kind_FluidModel == INC_IDEAL_GAS) || (Kind_FluidModel == INC_IDEAL_GAS_POLY)) {
      SU2_MPI::Error("Fluid model not compatible with compressible flows.\n CONSTANT_DENSITY/INC_IDEAL_GAS/INC_IDEAL_GAS_POLY are for incompressible only.", CURRENT_FUNCTION);
    }
  }

  if (Kind_Solver == INC_NAVIER_STOKES || Kind_Solver == INC_RANS) {
    if (Kind_ViscosityModel == SUTHERLAND) {
      if ((Kind_FluidModel != INC_IDEAL_GAS) && (Kind_FluidModel != INC_IDEAL_GAS_POLY)) {
        SU2_MPI::Error("Sutherland's law only valid for ideal gases in incompressible flows.\n Must use VISCOSITY_MODEL=CONSTANT_VISCOSITY and set viscosity with\n MU_CONSTANT, or use DENSITY_MODEL= VARIABLE with FLUID_MODEL= INC_IDEAL_GAS or INC_IDEAL_GAS_POLY for VISCOSITY_MODEL=SUTHERLAND.\n NOTE: FREESTREAM_VISCOSITY is no longer used for incompressible flows!", CURRENT_FUNCTION);
      }
    }
  }

  /*--- Check the coefficients for the polynomial models. ---*/

  if (Kind_Solver != INC_EULER && Kind_Solver != INC_NAVIER_STOKES && Kind_Solver != INC_RANS) {
    if ((Kind_ViscosityModel == POLYNOMIAL_VISCOSITY) || (Kind_ConductivityModel == POLYNOMIAL_CONDUCTIVITY) || (Kind_FluidModel == INC_IDEAL_GAS_POLY)) {
      SU2_MPI::Error("POLYNOMIAL_VISCOSITY and POLYNOMIAL_CONDUCTIVITY are for incompressible only currently.", CURRENT_FUNCTION);
    }
  }

  if ((Kind_Solver == INC_EULER || Kind_Solver == INC_NAVIER_STOKES || Kind_Solver == INC_RANS) && (Kind_FluidModel == INC_IDEAL_GAS_POLY)) {
    su2double sum = 0.0;
    for (unsigned short iVar = 0; iVar < N_POLY_COEFFS; iVar++) {
      sum += GetCp_PolyCoeff(iVar);
    }
    if ((N_POLY_COEFFS < 1) || (sum == 0.0))
      SU2_MPI::Error(string("CP_POLYCOEFFS not set for fluid model INC_IDEAL_GAS_POLY. \n"), CURRENT_FUNCTION);
  }

  if (((Kind_Solver == INC_EULER || Kind_Solver == INC_NAVIER_STOKES || Kind_Solver == INC_RANS)) && (Kind_ViscosityModel == POLYNOMIAL_VISCOSITY)) {
    su2double sum = 0.0;
    for (unsigned short iVar = 0; iVar < N_POLY_COEFFS; iVar++) {
      sum += GetMu_PolyCoeff(iVar);
    }
    if ((N_POLY_COEFFS < 1) || (sum == 0.0))
      SU2_MPI::Error(string("MU_POLYCOEFFS not set for viscosity model POLYNOMIAL_VISCOSITY. \n"), CURRENT_FUNCTION);
  }

  if ((Kind_Solver == INC_EULER || Kind_Solver == INC_NAVIER_STOKES || Kind_Solver == INC_RANS) && (Kind_ConductivityModel == POLYNOMIAL_CONDUCTIVITY)) {
    su2double sum = 0.0;
    for (unsigned short iVar = 0; iVar < N_POLY_COEFFS; iVar++) {
      sum += GetKt_PolyCoeff(iVar);
    }
    if ((N_POLY_COEFFS < 1) || (sum == 0.0))
      SU2_MPI::Error(string("KT_POLYCOEFFS not set for conductivity model POLYNOMIAL_CONDUCTIVITY. \n"), CURRENT_FUNCTION);
  }

  /*--- Incompressible solver currently limited to SI units. ---*/

  if ((Kind_Solver == INC_EULER || Kind_Solver == INC_NAVIER_STOKES || Kind_Solver == INC_RANS) && (SystemMeasurements == US)) {
    SU2_MPI::Error("Must use SI units for incompressible solver.", CURRENT_FUNCTION);
  }

  /*--- Check that the non-dim type is valid. ---*/

  if ((Kind_Solver == INC_EULER || Kind_Solver == INC_NAVIER_STOKES || Kind_Solver == INC_RANS)) {
    if ((Ref_Inc_NonDim != INITIAL_VALUES) && (Ref_Inc_NonDim != REFERENCE_VALUES) && (Ref_Inc_NonDim != DIMENSIONAL)) {
      SU2_MPI::Error("Incompressible non-dim. scheme invalid.\n Must use INITIAL_VALUES, REFERENCE_VALUES, or DIMENSIONAL.", CURRENT_FUNCTION);
    }
  }

  /*--- Check that the incompressible inlets are correctly specified. ---*/

  if ((Kind_Solver == INC_EULER || Kind_Solver == INC_NAVIER_STOKES || Kind_Solver == INC_RANS) && (nMarker_Inlet != 0)) {
    if (nMarker_Inlet != nInc_Inlet) {
      SU2_MPI::Error("Inlet types for incompressible problem improperly specified.\n Use INC_INLET_TYPE= VELOCITY_INLET or PRESSURE_INLET.\n Must list a type for each inlet marker, including duplicates, e.g.,\n INC_INLET_TYPE= VELOCITY_INLET VELOCITY_INLET PRESSURE_INLET", CURRENT_FUNCTION);
    }
    for (unsigned short iInlet = 0; iInlet < nInc_Inlet; iInlet++){
      if ((Kind_Inc_Inlet[iInlet] != VELOCITY_INLET) && (Kind_Inc_Inlet[iInlet] != PRESSURE_INLET)) {
        SU2_MPI::Error("Undefined incompressible inlet type. VELOCITY_INLET or PRESSURE_INLET possible.", CURRENT_FUNCTION);
      }
    }
  }

  /*--- Check that the incompressible inlets are correctly specified. ---*/

  if ((Kind_Solver == INC_EULER || Kind_Solver == INC_NAVIER_STOKES || Kind_Solver == INC_RANS) && (nMarker_Outlet != 0)) {
    if (nMarker_Outlet != nInc_Outlet) {
      SU2_MPI::Error("Outlet types for incompressible problem improperly specified.\n Use INC_OUTLET_TYPE= PRESSURE_OUTLET or MASS_FLOW_OUTLET.\n Must list a type for each inlet marker, including duplicates, e.g.,\n INC_OUTLET_TYPE= PRESSURE_OUTLET PRESSURE_OUTLET MASS_FLOW_OUTLET", CURRENT_FUNCTION);
    }
    for (unsigned short iInlet = 0; iInlet < nInc_Outlet; iInlet++){
      if ((Kind_Inc_Outlet[iInlet] != PRESSURE_OUTLET) && (Kind_Inc_Outlet[iInlet] != MASS_FLOW_OUTLET)) {
        SU2_MPI::Error("Undefined incompressible outlet type. PRESSURE_OUTLET or MASS_FLOW_OUTLET possible.", CURRENT_FUNCTION);
      }
    }
  }

  /*--- Assert that there are two markers being analyzed if the
   pressure drop objective function is selected. ---*/

  for (unsigned short iObj = 0; iObj < nObj; iObj++) {
    if ((Kind_ObjFunc[iObj] == SURFACE_PRESSURE_DROP) && (nMarker_Analyze != 2)) {
      SU2_MPI::Error("Must list two markers for the pressure drop objective function.\n Expected format: MARKER_ANALYZE= (outlet_name, inlet_name).", CURRENT_FUNCTION);
    }
  }
  
  /*--- Check feassbility for Streamwise Periodic flow ---*/
  if (Kind_Streamwise_Periodic != NONE) {
    if (Kind_Regime != INCOMPRESSIBLE)
      SU2_MPI::Error("Streamwise Periodic Flow currently only implemented for incompressible flow.", CURRENT_FUNCTION);
    if (Kind_Solver == INC_EULER)
      SU2_MPI::Error("Streamwise Periodic Flow + Incompressible Euler: Not tested yet.", CURRENT_FUNCTION);
    if (nMarker_PerBound != 2)
      SU2_MPI::Error("Streamwise Periodic Flow currently only implemented for one Periodic Marker pair. Combining Streamwise and Spanwise periodicity not possible in the moment.", CURRENT_FUNCTION);
    if (Energy_Equation && Streamwise_Periodic_Temperature && nMarker_Isothermal != 0)
      SU2_MPI::Error("No MARKER_ISOTHERMAL marker allowed with STREAMWISE_PERIODIC_TEMPERATURE= YES, only MARKER_HEATFLUX & MARKER_SYM.", CURRENT_FUNCTION);
    if (DiscreteAdjoint && Kind_Streamwise_Periodic == MASSFLOW)
      SU2_MPI::Error("Discrete Adjoint currently not validated for prescribed MASSFLOW.", CURRENT_FUNCTION);
    if (Ref_Inc_NonDim != DIMENSIONAL)
      SU2_MPI::Error("Streamwise Periodicity only works with \"INC_NONDIM= DIMENSIONAL\", the nondimensionalization with source terms doesn;t work in general.", CURRENT_FUNCTION);
    if (Axisymmetric)
      SU2_MPI::Error("Streamwise Periodicity terms does not not have axisymmetric corrections.", CURRENT_FUNCTION);
    if (!Energy_Equation) Streamwise_Periodic_Temperature = false;
  } else {
    /*--- Safety measure ---*/
    Streamwise_Periodic_Temperature = false;
  }

  /*--- Check that if the wall roughness array are compatible and set deafult values if needed. ---*/
   if ((nMarker_HeatFlux > 0) || (nMarker_Isothermal > 0) || (nMarker_CHTInterface > 0)) {

     /*--- The total number of wall markers. ---*/
     unsigned short nWall = nMarker_HeatFlux + nMarker_Isothermal + nMarker_CHTInterface;

     /*--- If no roughness is specified all walls are assumed to be smooth. ---*/
     if (nRough_Wall == 0) {

       nRough_Wall = nWall;
       Roughness_Height = new su2double [nWall];
       Kind_Wall = new unsigned short [nWall];
       for (iMarker = 0; iMarker < nMarker_HeatFlux; iMarker++) {
         Roughness_Height[iMarker] = 0.0;
         Kind_Wall[iMarker] = SMOOTH;
       }
       for (iMarker = 0; iMarker < nMarker_Isothermal; iMarker++) {
         Roughness_Height[nMarker_HeatFlux + iMarker] = 0.0;
         Kind_Wall[nMarker_HeatFlux + iMarker] = SMOOTH;
       }
       for (iMarker = 0; iMarker < nMarker_CHTInterface; iMarker++) {
         Roughness_Height[nMarker_HeatFlux + nMarker_Isothermal + iMarker] = 0.0;
         Kind_Wall[nMarker_HeatFlux + nMarker_Isothermal + iMarker] = SMOOTH;
       }

       /*--- Check for mismatch in number of rough walls and solid walls. ---*/
     } else if (nRough_Wall > nWall) {
        SU2_MPI::Error("Mismatch in number of rough walls and solid walls. Number of rough walls cannot be more than solid walls.", CURRENT_FUNCTION);
       /*--- Check name of the marker and assign the corresponding roughness. ---*/
     } else {
       /*--- Store roughness heights in a temp array. ---*/
       vector<su2double> temp_rough;
       for (iMarker = 0; iMarker < nRough_Wall; iMarker++)
         temp_rough.push_back(Roughness_Height[iMarker]);

       /*--- Reallocate the roughness arrays in case not all walls are rough. ---*/
       delete Roughness_Height;
       delete Kind_Wall;
       Roughness_Height = new su2double [nWall];
       Kind_Wall = new unsigned short [nWall];
       unsigned short jMarker, chkRough = 0;

       /*--- Initialize everything to smooth. ---*/
       for (iMarker = 0; iMarker < nWall; iMarker++) {
         Roughness_Height[iMarker] = 0.0;
         Kind_Wall[iMarker] = SMOOTH;
       }

       /*--- Look through heat flux, isothermal and cht_interface markers and assign proper values. ---*/
       for (iMarker = 0; iMarker < nRough_Wall; iMarker++) {
         for (jMarker = 0; jMarker < nMarker_HeatFlux; jMarker++)
           if (Marker_HeatFlux[jMarker].compare(Marker_RoughWall[iMarker]) == 0) {
             Roughness_Height[jMarker] = temp_rough[iMarker];
             chkRough++;
           }

         for (jMarker = 0; jMarker < nMarker_Isothermal; jMarker++)
           if (Marker_Isothermal[jMarker].compare(Marker_RoughWall[iMarker]) == 0) {
             Roughness_Height[nMarker_HeatFlux + jMarker] = temp_rough[iMarker];
             chkRough++;
           }

         for (jMarker = 0; jMarker < nMarker_CHTInterface; jMarker++)
           if (Marker_CHTInterface[jMarker].compare(Marker_RoughWall[iMarker]) == 0) {
             Roughness_Height[nMarker_HeatFlux + nMarker_Isothermal + jMarker] = temp_rough[iMarker];
             chkRough++;
           }
       }

       /*--- Update kind_wall when a non zero roughness value is specified. ---*/
       for (iMarker = 0; iMarker < nWall; iMarker++)
         if (Roughness_Height[iMarker] != 0.0)
           Kind_Wall[iMarker] = ROUGH;

       /*--- Check if a non solid wall marker was specified as rough. ---*/
       if (chkRough != nRough_Wall)
         SU2_MPI::Error("Only solid walls can be rough.", CURRENT_FUNCTION);
     }
   }

  /*--- Handle default options for topology optimization ---*/

  if (topology_optimization && top_optim_nKernel==0) {
    top_optim_nKernel = 1;
    top_optim_kernels = new unsigned short [1];
    top_optim_kernels[0] = CONICAL_WEIGHT_FILTER;
  }

  if (top_optim_nKernel != 0) {
    /*--- Set default value of kernel parameters ---*/
    if (top_optim_nKernelParams == 0) {
      top_optim_nKernelParams = top_optim_nKernel;
      top_optim_kernel_params = new su2double [top_optim_nKernel];
      for (unsigned short i=0; i<top_optim_nKernel; ++i) top_optim_kernel_params[i] = 1.0;
    }
    /*--- Broadcast the only value provided ---*/
    else if (top_optim_nKernelParams==1 && top_optim_nKernel>1) {
      su2double tmp = top_optim_kernel_params[0];
      delete [] top_optim_kernel_params;
      top_optim_nKernelParams = top_optim_nKernel;
      top_optim_kernel_params = new su2double [top_optim_nKernel];
      for (unsigned short i=0; i<top_optim_nKernel; ++i) top_optim_kernel_params[i] = tmp;
    }
    /*--- Numbers do not match ---*/
    else if (top_optim_nKernelParams != top_optim_nKernel) {
      SU2_MPI::Error("Different number of topology filter kernels and respective parameters.", CURRENT_FUNCTION);
    }

    /*--- Set default value of filter radius ---*/
    if (top_optim_nRadius == 0) {
      top_optim_nRadius = top_optim_nKernel;
      top_optim_filter_radius = new su2double [top_optim_nKernel];
      for (unsigned short i=0; i<top_optim_nKernel; ++i) top_optim_filter_radius[i] = 1.0e-6;
    }
    /*--- Broadcast the only value provided ---*/
    else if (top_optim_nRadius==1 && top_optim_nKernel>1) {
      su2double tmp = top_optim_filter_radius[0];
      delete [] top_optim_filter_radius;
      top_optim_nRadius = top_optim_nKernel;
      top_optim_filter_radius = new su2double [top_optim_nKernel];
      for (unsigned short i=0; i<top_optim_nKernel; ++i) top_optim_filter_radius[i] = tmp;
    }
    /*--- Numbers do not match ---*/
    else if (top_optim_nRadius != top_optim_nKernel) {
      SU2_MPI::Error("Different number of topology filter kernels and respective radii.", CURRENT_FUNCTION);
    }
  }

  /*--- If we are executing SU2_DOT in surface file mode, then
   force the projected surface sensitivity file to be written. ---*/

  Wrt_Projected_Sensitivity = false;
  if ((Kind_SU2 == SU2_DOT) && (Design_Variable[0] == SURFACE_FILE)) {
    Wrt_Projected_Sensitivity = true;
  }

  /*--- Delay the output until exit for minimal communication mode. ---*/

  if (Comm_Level != COMM_FULL) {

    /*--- Disable the use of Comm_Level = NONE until we have properly
     implemented it. ---*/

    if (Comm_Level == COMM_NONE)
      SU2_MPI::Error("COMM_LEVEL = NONE not yet implemented.", CURRENT_FUNCTION);
  }

  /*--- Check the conductivity model. Deactivate the turbulent component
   if we are not running RANS. ---*/

  if ((Kind_Solver != RANS) &&
      (Kind_Solver != ADJ_RANS) &&
      (Kind_Solver != DISC_ADJ_RANS) &&
      (Kind_Solver != INC_RANS) &&
      (Kind_Solver != DISC_ADJ_INC_RANS)){
    Kind_ConductivityModel_Turb = NO_CONDUCTIVITY_TURB;
  }

  /* Set a default for the size of the RECTANGLE / BOX grid sizes. */

  if (nMesh_Box_Size == 0) {
    nMesh_Box_Size = 3;
    Mesh_Box_Size = new short [nMesh_Box_Size];
    Mesh_Box_Size[0] = 33;
    Mesh_Box_Size[1] = 33;
    Mesh_Box_Size[2] = 33;
  } else if (nMesh_Box_Size != 3) {
    SU2_MPI::Error(string("MESH_BOX_SIZE specified without 3 values.\n"),
                   CURRENT_FUNCTION);
  }

  if (DiscreteAdjoint) {
#if !defined CODI_REVERSE_TYPE
    if (Kind_SU2 == SU2_CFD) {
      SU2_MPI::Error(string("SU2_CFD: Config option MATH_PROBLEM= DISCRETE_ADJOINT requires AD support!\n") +
                     string("Please use SU2_CFD_AD (configuration/compilation is done using the preconfigure.py script)."),
                     CURRENT_FUNCTION);
    }
#endif

    /*--- Use the same linear solver on the primal as the one used in the adjoint. ---*/
    Kind_Linear_Solver = Kind_DiscAdj_Linear_Solver;
    Kind_Linear_Solver_Prec = Kind_DiscAdj_Linear_Prec;

    if (TimeMarching) {

      Restart_Flow = false;

      if (GetKind_GridMovement() != RIGID_MOTION &&
          GetKind_GridMovement() != NO_MOVEMENT) {
        SU2_MPI::Error(string("Dynamic mesh movement currently only supported for the discrete adjoint solver for\n") +
                       string("GRID_MOVEMENT = RIGID_MOTION."), CURRENT_FUNCTION);
      }

      if (Unst_AdjointIter- long(nTimeIter) < 0){
        SU2_MPI::Error(string("Invalid iteration number requested for unsteady adjoint.\n" ) +
                       string("Make sure EXT_ITER is larger or equal than UNST_ADJOINT_ITER."),
                       CURRENT_FUNCTION);
      }

      /*--- If the averaging interval is not set, we average over all time-steps ---*/

      if (Iter_Avg_Objective == 0.0) {
        Iter_Avg_Objective = nTimeIter;
      }

    }

    /*--- Note that this is deliberatly done at the end of this routine! ---*/
    switch(Kind_Solver) {
      case EULER:
        Kind_Solver = DISC_ADJ_EULER;
        break;
      case RANS:
        Kind_Solver = DISC_ADJ_RANS;
        break;
      case NAVIER_STOKES:
        Kind_Solver = DISC_ADJ_NAVIER_STOKES;
        break;
      case INC_EULER:
        Kind_Solver = DISC_ADJ_INC_EULER;
        break;
      case INC_RANS:
        Kind_Solver = DISC_ADJ_INC_RANS;
        break;
      case INC_NAVIER_STOKES:
        Kind_Solver = DISC_ADJ_INC_NAVIER_STOKES;
        break;
      case FEM_EULER :
        Kind_Solver = DISC_ADJ_FEM_EULER;
        break;
      case FEM_RANS :
        Kind_Solver = DISC_ADJ_FEM_RANS;
        break;
      case FEM_NAVIER_STOKES :
        Kind_Solver = DISC_ADJ_FEM_NS;
        break;
      case FEM_ELASTICITY:
        Kind_Solver = DISC_ADJ_FEM;
        break;
      case HEAT_EQUATION:
        Kind_Solver = DISC_ADJ_HEAT;
        break;
      default:
        break;
    }

    RampOutletPressure = false;
    RampRotatingFrame = false;
  }

  /* 2nd-order MUSCL is not possible for the continuous adjoint
   turbulence model. */

  if (MUSCL_AdjTurb) {
    SU2_MPI::Error(string("MUSCL_ADJTURB= YES not currently supported.\n") +
                   string("Please select MUSCL_ADJTURB= NO (first-order)."),
                   CURRENT_FUNCTION);
  }

  /* Check for whether we need a second gradient method to calculate
   gradients for uwpind reconstruction. Set additional booleans to
   minimize overhead as appropriate. */

  if (MUSCL_Flow || MUSCL_Turb || MUSCL_Heat || MUSCL_AdjFlow) {

    ReconstructionGradientRequired = true;

    if ((Kind_Gradient_Method_Recon == NO_GRADIENT) ||
        (Kind_Gradient_Method_Recon == Kind_Gradient_Method)) {

      /* The default behavior if no reconstruction gradient is specified
       is to use the same gradient as needed for the viscous/source terms
       without recomputation. If they are using the same method, then
       we also want to avoid recomputation. */

      ReconstructionGradientRequired = false;
      Kind_Gradient_Method_Recon     = Kind_Gradient_Method;
    }

  }

  /* Simpler boolean to control allocation of least-squares memory. */

  LeastSquaresRequired = false;
  if ((Kind_Gradient_Method_Recon == LEAST_SQUARES) ||
      (Kind_Gradient_Method_Recon == WEIGHTED_LEAST_SQUARES) ||
      (Kind_Gradient_Method       == LEAST_SQUARES) ||
      (Kind_Gradient_Method       == WEIGHTED_LEAST_SQUARES)) {
    LeastSquaresRequired = true;
  }

  if (Kind_Gradient_Method == LEAST_SQUARES) {
    SU2_MPI::Error(string("LEAST_SQUARES gradient method not allowed for viscous / source terms.\n") +
                   string("Please select either WEIGHTED_LEAST_SQUARES or GREEN_GAUSS."),
                   CURRENT_FUNCTION);
  }

  /* Protect against using CFL adaption for non-flow or certain
   unsteady flow problems. */

  bool fvm_flow = ((Kind_Solver == INC_EULER) ||
                   (Kind_Solver == INC_NAVIER_STOKES) ||
                   (Kind_Solver == INC_RANS) ||
                   (Kind_Solver == EULER) ||
                   (Kind_Solver == NAVIER_STOKES) ||
                   (Kind_Solver == NEMO_EULER) ||
                   (Kind_Solver == NEMO_NAVIER_STOKES) ||
                   (Kind_Solver == RANS) ||
                   (Kind_Solver == DISC_ADJ_EULER) ||
                   (Kind_Solver == DISC_ADJ_RANS) ||
                   (Kind_Solver == DISC_ADJ_NAVIER_STOKES) ||
                   (Kind_Solver == DISC_ADJ_INC_EULER) ||
                   (Kind_Solver == DISC_ADJ_INC_RANS) ||
                   (Kind_Solver == DISC_ADJ_INC_NAVIER_STOKES));
  if (CFL_Adapt && !fvm_flow) {
    SU2_MPI::Error(string("CFL adaption only available for finite-volume fluid solvers.\n") +
                   string("Please select CFL_ADAPT = NO."),
                   CURRENT_FUNCTION);
  }

  if (CFL_Adapt && (TimeMarching == TIME_STEPPING)) {
    SU2_MPI::Error(string("CFL adaption not available for TIME_STEPPING integration.\n") +
                   string("Please select CFL_ADAPT = NO."),
                   CURRENT_FUNCTION);
  }

  /* Protect against using incorrect CFL adaption parameters. */

  if (CFL_Adapt && (CFL_AdaptParam[0] > 1.0)) {
    SU2_MPI::Error(string("CFL adaption factor down should be less than 1.0."), CURRENT_FUNCTION);
  }

  if (CFL_Adapt && (CFL_AdaptParam[1] < 1.0)) {
    SU2_MPI::Error(string("CFL adaption factor up should be greater than 1.0."), CURRENT_FUNCTION);
  }

  if (CFL_Adapt && (CFL_AdaptParam[2] > CFL_AdaptParam[3])) {
    SU2_MPI::Error(string("CFL adaption minimum CFL is larger than the maximum CFL."), CURRENT_FUNCTION);
  }

  /*--- 0 in the config file means "disable" which can be done using a very large group. ---*/
  if (edgeColorGroupSize==0) edgeColorGroupSize = 1<<30;

  /*--- Specifying a deforming surface requires a mesh deformation solver. ---*/
  if (GetSurface_Movement(DEFORMING)) Deform_Mesh = true;

  if (GetGasModel() == "ARGON") monoatomic = true;
}

void CConfig::SetMarkers(unsigned short val_software) {

  unsigned short iMarker_All, iMarker_CfgFile, iMarker_Euler, iMarker_Custom,
  iMarker_FarField, iMarker_SymWall, iMarker_PerBound,
  iMarker_NearFieldBound, iMarker_Fluid_InterfaceBound,
  iMarker_Inlet, iMarker_Riemann, iMarker_Giles, iMarker_Outlet,
  iMarker_Smoluchowski_Maxwell,
  iMarker_Isothermal,iMarker_HeatFlux,
  iMarker_EngineInflow, iMarker_EngineExhaust, iMarker_Damper,
  iMarker_Displacement, iMarker_Load, iMarker_FlowLoad, iMarker_Internal,
  iMarker_Monitoring, iMarker_Designing, iMarker_GeoEval, iMarker_Plotting, iMarker_Analyze,
  iMarker_DV, iMarker_Moving, iMarker_PyCustom, iMarker_Supersonic_Inlet, iMarker_Supersonic_Outlet,
  iMarker_Clamped, iMarker_ZoneInterface, iMarker_CHTInterface, iMarker_Load_Dir, iMarker_Disp_Dir, iMarker_Load_Sine,
  iMarker_Fluid_Load, iMarker_Deform_Mesh, iMarker_Deform_Mesh_Sym_Plane,
  iMarker_ActDiskInlet, iMarker_ActDiskOutlet,
  iMarker_Turbomachinery, iMarker_MixingPlaneInterface;

  int size = SINGLE_NODE;
  SU2_MPI::Comm_size(SU2_MPI::GetComm(), &size);

  /*--- Compute the total number of markers in the config file ---*/

  nMarker_CfgFile = nMarker_Euler + nMarker_FarField + nMarker_SymWall +
  nMarker_PerBound + nMarker_NearFieldBound + nMarker_Fluid_InterfaceBound +
  nMarker_CHTInterface + nMarker_Inlet + nMarker_Riemann + nMarker_Smoluchowski_Maxwell +
  nMarker_Giles + nMarker_Outlet + nMarker_Isothermal +
  nMarker_HeatFlux +
  nMarker_EngineInflow + nMarker_EngineExhaust + nMarker_Internal +
  nMarker_Supersonic_Inlet + nMarker_Supersonic_Outlet + nMarker_Displacement + nMarker_Load +
  nMarker_FlowLoad + nMarker_Custom + nMarker_Damper + nMarker_Fluid_Load +
  nMarker_Clamped + nMarker_Load_Sine + nMarker_Load_Dir + nMarker_Disp_Dir +
  nMarker_ActDiskInlet + nMarker_ActDiskOutlet + nMarker_ZoneInterface;

  /*--- Add the possible send/receive domains ---*/

  nMarker_Max = nMarker_CfgFile + OVERHEAD*size;

  /*--- Basic dimensionalization of the markers (worst scenario) ---*/

  nMarker_All = nMarker_Max;

  /*--- Allocate the memory (markers in each domain) ---*/

  Marker_All_TagBound       = new string[nMarker_All];    // Store the tag that correspond with each marker.
  Marker_All_SendRecv       = new short[nMarker_All] ();   // +#domain (send), -#domain (receive).
  Marker_All_KindBC         = new unsigned short[nMarker_All] (); // Store the kind of boundary condition.
  Marker_All_Monitoring     = new unsigned short[nMarker_All] (); // Store whether the boundary should be monitored.
  Marker_All_Designing      = new unsigned short[nMarker_All] (); // Store whether the boundary should be designed.
  Marker_All_Plotting       = new unsigned short[nMarker_All] (); // Store whether the boundary should be plotted.
  Marker_All_Analyze        = new unsigned short[nMarker_All] (); // Store whether the boundary should be plotted.
  Marker_All_ZoneInterface  = new unsigned short[nMarker_All] (); // Store whether the boundary is in the FSI interface.
  Marker_All_GeoEval        = new unsigned short[nMarker_All] (); // Store whether the boundary should be geometry evaluation.
  Marker_All_DV             = new unsigned short[nMarker_All] (); // Store whether the boundary should be affected by design variables.
  Marker_All_Moving         = new unsigned short[nMarker_All] (); // Store whether the boundary should be in motion.
  Marker_All_Deform_Mesh    = new unsigned short[nMarker_All] (); // Store whether the boundary is deformable.
  Marker_All_Deform_Mesh_Sym_Plane = new unsigned short[nMarker_All] (); //Store wheter the boundary will follow the deformation
  Marker_All_Fluid_Load     = new unsigned short[nMarker_All] (); // Store whether the boundary computes/applies fluid loads.
  Marker_All_PyCustom       = new unsigned short[nMarker_All] (); // Store whether the boundary is Python customizable.
  Marker_All_PerBound       = new short[nMarker_All] ();          // Store whether the boundary belongs to a periodic boundary.
  Marker_All_Turbomachinery       = new unsigned short[nMarker_All] (); // Store whether the boundary is in needed for Turbomachinery computations.
  Marker_All_TurbomachineryFlag   = new unsigned short[nMarker_All] (); // Store whether the boundary has a flag for Turbomachinery computations.
  Marker_All_MixingPlaneInterface = new unsigned short[nMarker_All] (); // Store whether the boundary has a in the MixingPlane interface.

  for (iMarker_All = 0; iMarker_All < nMarker_All; iMarker_All++) {
    Marker_All_TagBound[iMarker_All] = "SEND_RECEIVE";
  }

  /*--- Allocate the memory (markers in the config file) ---*/

  Marker_CfgFile_TagBound             = new string[nMarker_CfgFile];
  Marker_CfgFile_KindBC               = new unsigned short[nMarker_CfgFile] ();
  Marker_CfgFile_Monitoring           = new unsigned short[nMarker_CfgFile] ();
  Marker_CfgFile_Designing            = new unsigned short[nMarker_CfgFile] ();
  Marker_CfgFile_Plotting             = new unsigned short[nMarker_CfgFile] ();
  Marker_CfgFile_Analyze              = new unsigned short[nMarker_CfgFile] ();
  Marker_CfgFile_GeoEval              = new unsigned short[nMarker_CfgFile] ();
  Marker_CfgFile_ZoneInterface        = new unsigned short[nMarker_CfgFile] ();
  Marker_CfgFile_DV                   = new unsigned short[nMarker_CfgFile] ();
  Marker_CfgFile_Moving               = new unsigned short[nMarker_CfgFile] ();
  Marker_CfgFile_Deform_Mesh          = new unsigned short[nMarker_CfgFile] ();
  Marker_CfgFile_Deform_Mesh_Sym_Plane= new unsigned short[nMarker_CfgFile] ();
  Marker_CfgFile_Fluid_Load           = new unsigned short[nMarker_CfgFile] ();
  Marker_CfgFile_PerBound             = new unsigned short[nMarker_CfgFile] ();
  Marker_CfgFile_Turbomachinery       = new unsigned short[nMarker_CfgFile] ();
  Marker_CfgFile_TurbomachineryFlag   = new unsigned short[nMarker_CfgFile] ();
  Marker_CfgFile_MixingPlaneInterface = new unsigned short[nMarker_CfgFile] ();
  Marker_CfgFile_PyCustom             = new unsigned short[nMarker_CfgFile] ();

  for (iMarker_CfgFile = 0; iMarker_CfgFile < nMarker_CfgFile; iMarker_CfgFile++) {
    Marker_CfgFile_TagBound[iMarker_CfgFile] = "SEND_RECEIVE";
  }

  /*--- Allocate memory to store surface information (Analyze BC) ---*/

  Surface_MassFlow = new su2double[nMarker_Analyze] ();
  Surface_Mach = new su2double[nMarker_Analyze] ();
  Surface_Temperature = new su2double[nMarker_Analyze] ();
  Surface_Pressure = new su2double[nMarker_Analyze] ();
  Surface_Density = new su2double[nMarker_Analyze] ();
  Surface_Enthalpy = new su2double[nMarker_Analyze] ();
  Surface_NormalVelocity = new su2double[nMarker_Analyze] ();
  Surface_Uniformity = new su2double[nMarker_Analyze] ();
  Surface_SecondaryStrength = new su2double[nMarker_Analyze] ();
  Surface_SecondOverUniform = new su2double[nMarker_Analyze] ();
  Surface_MomentumDistortion = new su2double[nMarker_Analyze] ();
  Surface_TotalTemperature = new su2double[nMarker_Analyze] ();
  Surface_TotalPressure = new su2double[nMarker_Analyze] ();
  Surface_PressureDrop = new su2double[nMarker_Analyze] ();
  Surface_DC60 = new su2double[nMarker_Analyze] ();
  Surface_IDC = new su2double[nMarker_Analyze] ();
  Surface_IDC_Mach = new su2double[nMarker_Analyze] ();
  Surface_IDR = new su2double[nMarker_Analyze] ();

  /*--- Populate the marker information in the config file (all domains) ---*/

  iMarker_CfgFile = 0;
  for (iMarker_Euler = 0; iMarker_Euler < nMarker_Euler; iMarker_Euler++) {
    Marker_CfgFile_TagBound[iMarker_CfgFile] = Marker_Euler[iMarker_Euler];
    Marker_CfgFile_KindBC[iMarker_CfgFile] = EULER_WALL;
    iMarker_CfgFile++;
  }

  for (iMarker_FarField = 0; iMarker_FarField < nMarker_FarField; iMarker_FarField++) {
    Marker_CfgFile_TagBound[iMarker_CfgFile] = Marker_FarField[iMarker_FarField];
    Marker_CfgFile_KindBC[iMarker_CfgFile] = FAR_FIELD;
    iMarker_CfgFile++;
  }

  for (iMarker_SymWall = 0; iMarker_SymWall < nMarker_SymWall; iMarker_SymWall++) {
    Marker_CfgFile_TagBound[iMarker_CfgFile] = Marker_SymWall[iMarker_SymWall];
    Marker_CfgFile_KindBC[iMarker_CfgFile] = SYMMETRY_PLANE;
    iMarker_CfgFile++;
  }

  for (iMarker_PerBound = 0; iMarker_PerBound < nMarker_PerBound; iMarker_PerBound++) {
    Marker_CfgFile_TagBound[iMarker_CfgFile] = Marker_PerBound[iMarker_PerBound];
    Marker_CfgFile_KindBC[iMarker_CfgFile] = PERIODIC_BOUNDARY;
    Marker_CfgFile_PerBound[iMarker_CfgFile] = iMarker_PerBound + 1;
    iMarker_CfgFile++;
  }

  ActDisk_DeltaPress = new su2double[nMarker_ActDiskInlet] ();
  ActDisk_DeltaTemp = new su2double[nMarker_ActDiskInlet] ();
  ActDisk_TotalPressRatio = new su2double[nMarker_ActDiskInlet] ();
  ActDisk_TotalTempRatio = new su2double[nMarker_ActDiskInlet] ();
  ActDisk_StaticPressRatio = new su2double[nMarker_ActDiskInlet] ();
  ActDisk_StaticTempRatio = new su2double[nMarker_ActDiskInlet] ();
  ActDisk_Power = new su2double[nMarker_ActDiskInlet] ();
  ActDisk_MassFlow = new su2double[nMarker_ActDiskInlet] ();
  ActDisk_Mach = new su2double[nMarker_ActDiskInlet] ();
  ActDisk_Force = new su2double[nMarker_ActDiskInlet] ();
  ActDisk_NetThrust = new su2double[nMarker_ActDiskInlet] ();
  ActDisk_BCThrust = new su2double[nMarker_ActDiskInlet] ();
  ActDisk_BCThrust_Old = new su2double[nMarker_ActDiskInlet] ();
  ActDisk_GrossThrust = new su2double[nMarker_ActDiskInlet] ();
  ActDisk_Area = new su2double[nMarker_ActDiskInlet] ();
  ActDisk_ReverseMassFlow = new su2double[nMarker_ActDiskInlet] ();

  ActDiskInlet_MassFlow = new su2double[nMarker_ActDiskInlet] ();
  ActDiskInlet_Temperature = new su2double[nMarker_ActDiskInlet] ();
  ActDiskInlet_TotalTemperature = new su2double[nMarker_ActDiskInlet] ();
  ActDiskInlet_Pressure = new su2double[nMarker_ActDiskInlet] ();
  ActDiskInlet_TotalPressure = new su2double[nMarker_ActDiskInlet] ();
  ActDiskInlet_RamDrag = new su2double[nMarker_ActDiskInlet] ();
  ActDiskInlet_Force = new su2double[nMarker_ActDiskInlet] ();
  ActDiskInlet_Power = new su2double[nMarker_ActDiskInlet] ();

  for (iMarker_ActDiskInlet = 0; iMarker_ActDiskInlet < nMarker_ActDiskInlet; iMarker_ActDiskInlet++) {
    Marker_CfgFile_TagBound[iMarker_CfgFile] = Marker_ActDiskInlet[iMarker_ActDiskInlet];
    Marker_CfgFile_KindBC[iMarker_CfgFile] = ACTDISK_INLET;
    iMarker_CfgFile++;
  }

  ActDiskOutlet_MassFlow = new su2double[nMarker_ActDiskOutlet] ();
  ActDiskOutlet_Temperature = new su2double[nMarker_ActDiskOutlet] ();
  ActDiskOutlet_TotalTemperature = new su2double[nMarker_ActDiskOutlet] ();
  ActDiskOutlet_Pressure = new su2double[nMarker_ActDiskOutlet] ();
  ActDiskOutlet_TotalPressure = new su2double[nMarker_ActDiskOutlet] ();
  ActDiskOutlet_GrossThrust = new su2double[nMarker_ActDiskOutlet] ();
  ActDiskOutlet_Force = new su2double[nMarker_ActDiskOutlet] ();
  ActDiskOutlet_Power = new su2double[nMarker_ActDiskOutlet] ();

  for (iMarker_ActDiskOutlet = 0; iMarker_ActDiskOutlet < nMarker_ActDiskOutlet; iMarker_ActDiskOutlet++) {
    Marker_CfgFile_TagBound[iMarker_CfgFile] = Marker_ActDiskOutlet[iMarker_ActDiskOutlet];
    Marker_CfgFile_KindBC[iMarker_CfgFile] = ACTDISK_OUTLET;
    iMarker_CfgFile++;
  }

  Outlet_MassFlow = new su2double[nMarker_Outlet] ();
  Outlet_Density  = new su2double[nMarker_Outlet] ();
  Outlet_Area     = new su2double[nMarker_Outlet] ();

  for (iMarker_NearFieldBound = 0; iMarker_NearFieldBound < nMarker_NearFieldBound; iMarker_NearFieldBound++) {
    Marker_CfgFile_TagBound[iMarker_CfgFile] = Marker_NearFieldBound[iMarker_NearFieldBound];
    Marker_CfgFile_KindBC[iMarker_CfgFile] = NEARFIELD_BOUNDARY;
    iMarker_CfgFile++;
  }

  for (iMarker_Fluid_InterfaceBound = 0; iMarker_Fluid_InterfaceBound < nMarker_Fluid_InterfaceBound; iMarker_Fluid_InterfaceBound++) {
    Marker_CfgFile_TagBound[iMarker_CfgFile] = Marker_Fluid_InterfaceBound[iMarker_Fluid_InterfaceBound];
    Marker_CfgFile_KindBC[iMarker_CfgFile] = FLUID_INTERFACE;
    iMarker_CfgFile++;
  }

  for (iMarker_CHTInterface = 0; iMarker_CHTInterface < nMarker_CHTInterface; iMarker_CHTInterface++) {
    Marker_CfgFile_TagBound[iMarker_CfgFile] = Marker_CHTInterface[iMarker_CHTInterface];
    Marker_CfgFile_KindBC[iMarker_CfgFile] = CHT_WALL_INTERFACE;
    iMarker_CfgFile++;
  }

  for (iMarker_Inlet = 0; iMarker_Inlet < nMarker_Inlet; iMarker_Inlet++) {
    Marker_CfgFile_TagBound[iMarker_CfgFile] = Marker_Inlet[iMarker_Inlet];
    Marker_CfgFile_KindBC[iMarker_CfgFile] = INLET_FLOW;
    iMarker_CfgFile++;
  }

  for (iMarker_Riemann = 0; iMarker_Riemann < nMarker_Riemann; iMarker_Riemann++) {
    Marker_CfgFile_TagBound[iMarker_CfgFile] = Marker_Riemann[iMarker_Riemann];
    Marker_CfgFile_KindBC[iMarker_CfgFile] = RIEMANN_BOUNDARY;
    iMarker_CfgFile++;
  }

  for (iMarker_Giles = 0; iMarker_Giles < nMarker_Giles; iMarker_Giles++) {
    Marker_CfgFile_TagBound[iMarker_CfgFile] = Marker_Giles[iMarker_Giles];
    Marker_CfgFile_KindBC[iMarker_CfgFile] = GILES_BOUNDARY;
    iMarker_CfgFile++;
  }

  Engine_Power       = new su2double[nMarker_EngineInflow] ();
  Engine_Mach        = new su2double[nMarker_EngineInflow] ();
  Engine_Force       = new su2double[nMarker_EngineInflow] ();
  Engine_NetThrust   = new su2double[nMarker_EngineInflow] ();
  Engine_GrossThrust = new su2double[nMarker_EngineInflow] ();
  Engine_Area        = new su2double[nMarker_EngineInflow] ();

  Inflow_Mach = new su2double[nMarker_EngineInflow] ();
  Inflow_Pressure = new su2double[nMarker_EngineInflow] ();
  Inflow_MassFlow = new su2double[nMarker_EngineInflow] ();
  Inflow_ReverseMassFlow = new su2double[nMarker_EngineInflow] ();
  Inflow_TotalPressure = new su2double[nMarker_EngineInflow] ();
  Inflow_Temperature = new su2double[nMarker_EngineInflow] ();
  Inflow_TotalTemperature = new su2double[nMarker_EngineInflow] ();
  Inflow_RamDrag = new su2double[nMarker_EngineInflow] ();
  Inflow_Force = new su2double[nMarker_EngineInflow] ();
  Inflow_Power = new su2double[nMarker_EngineInflow] ();

  for (iMarker_EngineInflow = 0; iMarker_EngineInflow < nMarker_EngineInflow; iMarker_EngineInflow++) {
    Marker_CfgFile_TagBound[iMarker_CfgFile] = Marker_EngineInflow[iMarker_EngineInflow];
    Marker_CfgFile_KindBC[iMarker_CfgFile] = ENGINE_INFLOW;
    iMarker_CfgFile++;
  }

  Exhaust_Pressure = new su2double[nMarker_EngineExhaust] ();
  Exhaust_Temperature = new su2double[nMarker_EngineExhaust] ();
  Exhaust_MassFlow = new su2double[nMarker_EngineExhaust] ();
  Exhaust_TotalPressure = new su2double[nMarker_EngineExhaust] ();
  Exhaust_TotalTemperature = new su2double[nMarker_EngineExhaust] ();
  Exhaust_GrossThrust = new su2double[nMarker_EngineExhaust] ();
  Exhaust_Force = new su2double[nMarker_EngineExhaust] ();
  Exhaust_Power = new su2double[nMarker_EngineExhaust] ();

  for (iMarker_EngineExhaust = 0; iMarker_EngineExhaust < nMarker_EngineExhaust; iMarker_EngineExhaust++) {
    Marker_CfgFile_TagBound[iMarker_CfgFile] = Marker_EngineExhaust[iMarker_EngineExhaust];
    Marker_CfgFile_KindBC[iMarker_CfgFile] = ENGINE_EXHAUST;
    iMarker_CfgFile++;
  }

  for (iMarker_Supersonic_Inlet = 0; iMarker_Supersonic_Inlet < nMarker_Supersonic_Inlet; iMarker_Supersonic_Inlet++) {
    Marker_CfgFile_TagBound[iMarker_CfgFile] = Marker_Supersonic_Inlet[iMarker_Supersonic_Inlet];
    Marker_CfgFile_KindBC[iMarker_CfgFile] = SUPERSONIC_INLET;
    iMarker_CfgFile++;
  }

  for (iMarker_Supersonic_Outlet = 0; iMarker_Supersonic_Outlet < nMarker_Supersonic_Outlet; iMarker_Supersonic_Outlet++) {
    Marker_CfgFile_TagBound[iMarker_CfgFile] = Marker_Supersonic_Outlet[iMarker_Supersonic_Outlet];
    Marker_CfgFile_KindBC[iMarker_CfgFile] = SUPERSONIC_OUTLET;
    iMarker_CfgFile++;
  }

  for (iMarker_Internal = 0; iMarker_Internal < nMarker_Internal; iMarker_Internal++) {
    Marker_CfgFile_TagBound[iMarker_CfgFile] = Marker_Internal[iMarker_Internal];
    Marker_CfgFile_KindBC[iMarker_CfgFile] = INTERNAL_BOUNDARY;
    iMarker_CfgFile++;
  }

  for (iMarker_Custom = 0; iMarker_Custom < nMarker_Custom; iMarker_Custom++) {
    Marker_CfgFile_TagBound[iMarker_CfgFile] = Marker_Custom[iMarker_Custom];
    Marker_CfgFile_KindBC[iMarker_CfgFile] = CUSTOM_BOUNDARY;
    iMarker_CfgFile++;
  }

  for (iMarker_Outlet = 0; iMarker_Outlet < nMarker_Outlet; iMarker_Outlet++) {
    Marker_CfgFile_TagBound[iMarker_CfgFile] = Marker_Outlet[iMarker_Outlet];
    Marker_CfgFile_KindBC[iMarker_CfgFile] = OUTLET_FLOW;
    iMarker_CfgFile++;
  }

  for (iMarker_Isothermal = 0; iMarker_Isothermal < nMarker_Isothermal; iMarker_Isothermal++) {
    Marker_CfgFile_TagBound[iMarker_CfgFile] = Marker_Isothermal[iMarker_Isothermal];
    Marker_CfgFile_KindBC[iMarker_CfgFile] = ISOTHERMAL;
    iMarker_CfgFile++;
  }

  for (iMarker_Smoluchowski_Maxwell = 0; iMarker_Smoluchowski_Maxwell < nMarker_Smoluchowski_Maxwell; iMarker_Smoluchowski_Maxwell++) {
    Marker_CfgFile_TagBound[iMarker_CfgFile] = Marker_Smoluchowski_Maxwell[iMarker_Smoluchowski_Maxwell];
    Marker_CfgFile_KindBC[iMarker_CfgFile] = SMOLUCHOWSKI_MAXWELL;
    iMarker_CfgFile++;
  }

  for (iMarker_HeatFlux = 0; iMarker_HeatFlux < nMarker_HeatFlux; iMarker_HeatFlux++) {
    Marker_CfgFile_TagBound[iMarker_CfgFile] = Marker_HeatFlux[iMarker_HeatFlux];
    Marker_CfgFile_KindBC[iMarker_CfgFile] = HEAT_FLUX;
    iMarker_CfgFile++;
  }

  for (iMarker_Clamped = 0; iMarker_Clamped < nMarker_Clamped; iMarker_Clamped++) {
    Marker_CfgFile_TagBound[iMarker_CfgFile] = Marker_Clamped[iMarker_Clamped];
    Marker_CfgFile_KindBC[iMarker_CfgFile] = CLAMPED_BOUNDARY;
    iMarker_CfgFile++;
  }

  for (iMarker_Displacement = 0; iMarker_Displacement < nMarker_Displacement; iMarker_Displacement++) {
    Marker_CfgFile_TagBound[iMarker_CfgFile] = Marker_Displacement[iMarker_Displacement];
    Marker_CfgFile_KindBC[iMarker_CfgFile] = DISPLACEMENT_BOUNDARY;
    iMarker_CfgFile++;
  }

  for (iMarker_Load = 0; iMarker_Load < nMarker_Load; iMarker_Load++) {
    Marker_CfgFile_TagBound[iMarker_CfgFile] = Marker_Load[iMarker_Load];
    Marker_CfgFile_KindBC[iMarker_CfgFile] = LOAD_BOUNDARY;
    iMarker_CfgFile++;
  }

  for (iMarker_Damper = 0; iMarker_Damper < nMarker_Damper; iMarker_Damper++) {
    Marker_CfgFile_TagBound[iMarker_CfgFile] = Marker_Damper[iMarker_Damper];
    Marker_CfgFile_KindBC[iMarker_CfgFile] = DAMPER_BOUNDARY;
    iMarker_CfgFile++;
  }

  for (iMarker_Load_Dir = 0; iMarker_Load_Dir < nMarker_Load_Dir; iMarker_Load_Dir++) {
    Marker_CfgFile_TagBound[iMarker_CfgFile] = Marker_Load_Dir[iMarker_Load_Dir];
    Marker_CfgFile_KindBC[iMarker_CfgFile] = LOAD_DIR_BOUNDARY;
    iMarker_CfgFile++;
  }

  for (iMarker_Disp_Dir = 0; iMarker_Disp_Dir < nMarker_Disp_Dir; iMarker_Disp_Dir++) {
    Marker_CfgFile_TagBound[iMarker_CfgFile] = Marker_Disp_Dir[iMarker_Disp_Dir];
    Marker_CfgFile_KindBC[iMarker_CfgFile] = DISP_DIR_BOUNDARY;
    iMarker_CfgFile++;
  }

  for (iMarker_Load_Sine = 0; iMarker_Load_Sine < nMarker_Load_Sine; iMarker_Load_Sine++) {
    Marker_CfgFile_TagBound[iMarker_CfgFile] = Marker_Load_Sine[iMarker_Load_Sine];
    Marker_CfgFile_KindBC[iMarker_CfgFile] = LOAD_SINE_BOUNDARY;
    iMarker_CfgFile++;
  }

  for (iMarker_Fluid_Load = 0; iMarker_Fluid_Load < nMarker_Fluid_Load; iMarker_Fluid_Load++) {
    Marker_CfgFile_TagBound[iMarker_CfgFile] = Marker_Fluid_Load[iMarker_Fluid_Load];
    iMarker_CfgFile++;
  }

  for (iMarker_FlowLoad = 0; iMarker_FlowLoad < nMarker_FlowLoad; iMarker_FlowLoad++) {
    Marker_CfgFile_TagBound[iMarker_CfgFile] = Marker_FlowLoad[iMarker_FlowLoad];
    Marker_CfgFile_KindBC[iMarker_CfgFile] = FLOWLOAD_BOUNDARY;
    iMarker_CfgFile++;
  }

  for (iMarker_CfgFile = 0; iMarker_CfgFile < nMarker_CfgFile; iMarker_CfgFile++) {
    Marker_CfgFile_Monitoring[iMarker_CfgFile] = NO;
    for (iMarker_Monitoring = 0; iMarker_Monitoring < nMarker_Monitoring; iMarker_Monitoring++)
      if (Marker_CfgFile_TagBound[iMarker_CfgFile] == Marker_Monitoring[iMarker_Monitoring])
        Marker_CfgFile_Monitoring[iMarker_CfgFile] = YES;
  }

  for (iMarker_CfgFile = 0; iMarker_CfgFile < nMarker_CfgFile; iMarker_CfgFile++) {
    Marker_CfgFile_GeoEval[iMarker_CfgFile] = NO;
    for (iMarker_GeoEval = 0; iMarker_GeoEval < nMarker_GeoEval; iMarker_GeoEval++)
      if (Marker_CfgFile_TagBound[iMarker_CfgFile] == Marker_GeoEval[iMarker_GeoEval])
        Marker_CfgFile_GeoEval[iMarker_CfgFile] = YES;
  }

  for (iMarker_CfgFile = 0; iMarker_CfgFile < nMarker_CfgFile; iMarker_CfgFile++) {
    Marker_CfgFile_Designing[iMarker_CfgFile] = NO;
    for (iMarker_Designing = 0; iMarker_Designing < nMarker_Designing; iMarker_Designing++)
      if (Marker_CfgFile_TagBound[iMarker_CfgFile] == Marker_Designing[iMarker_Designing])
        Marker_CfgFile_Designing[iMarker_CfgFile] = YES;
  }

  for (iMarker_CfgFile = 0; iMarker_CfgFile < nMarker_CfgFile; iMarker_CfgFile++) {
    Marker_CfgFile_Plotting[iMarker_CfgFile] = NO;
    for (iMarker_Plotting = 0; iMarker_Plotting < nMarker_Plotting; iMarker_Plotting++)
      if (Marker_CfgFile_TagBound[iMarker_CfgFile] == Marker_Plotting[iMarker_Plotting])
        Marker_CfgFile_Plotting[iMarker_CfgFile] = YES;
  }

  for (iMarker_CfgFile = 0; iMarker_CfgFile < nMarker_CfgFile; iMarker_CfgFile++) {
    Marker_CfgFile_Analyze[iMarker_CfgFile] = NO;
    for (iMarker_Analyze = 0; iMarker_Analyze < nMarker_Analyze; iMarker_Analyze++)
      if (Marker_CfgFile_TagBound[iMarker_CfgFile] == Marker_Analyze[iMarker_Analyze])
        Marker_CfgFile_Analyze[iMarker_CfgFile] = YES;
  }

  /*--- Identification of multi-physics interface markers ---*/

  for (iMarker_CfgFile = 0; iMarker_CfgFile < nMarker_CfgFile; iMarker_CfgFile++) {
    Marker_CfgFile_ZoneInterface[iMarker_CfgFile] = NO;
    for (iMarker_ZoneInterface = 0; iMarker_ZoneInterface < nMarker_ZoneInterface; iMarker_ZoneInterface++)
      if (Marker_CfgFile_TagBound[iMarker_CfgFile] == Marker_ZoneInterface[iMarker_ZoneInterface])
        Marker_CfgFile_ZoneInterface[iMarker_CfgFile] = YES;
  }

  /*--- Identification of Turbomachinery markers and flag them---*/

  for (iMarker_CfgFile = 0; iMarker_CfgFile < nMarker_CfgFile; iMarker_CfgFile++) {
    unsigned short indexMarker=0;
    Marker_CfgFile_Turbomachinery[iMarker_CfgFile] = NO;
    Marker_CfgFile_TurbomachineryFlag[iMarker_CfgFile] = NO;
    for (iMarker_Turbomachinery = 0; iMarker_Turbomachinery < nMarker_Turbomachinery; iMarker_Turbomachinery++){
      if (Marker_CfgFile_TagBound[iMarker_CfgFile] == Marker_TurboBoundIn[iMarker_Turbomachinery]){
        indexMarker=(iMarker_Turbomachinery+1);
        Marker_CfgFile_Turbomachinery[iMarker_CfgFile] = indexMarker;
        Marker_CfgFile_TurbomachineryFlag[iMarker_CfgFile] = INFLOW;
      }
      if (Marker_CfgFile_TagBound[iMarker_CfgFile] == Marker_TurboBoundOut[iMarker_Turbomachinery]){
        indexMarker=(iMarker_Turbomachinery+1);
        Marker_CfgFile_Turbomachinery[iMarker_CfgFile] = indexMarker;
        Marker_CfgFile_TurbomachineryFlag[iMarker_CfgFile] = OUTFLOW;
      }
    }
  }

  /*--- Identification of MixingPlane interface markers ---*/

  for (iMarker_CfgFile = 0; iMarker_CfgFile < nMarker_CfgFile; iMarker_CfgFile++) {
    unsigned short indexMarker=0;
    Marker_CfgFile_MixingPlaneInterface[iMarker_CfgFile] = NO;
    for (iMarker_MixingPlaneInterface = 0; iMarker_MixingPlaneInterface < nMarker_MixingPlaneInterface; iMarker_MixingPlaneInterface++)
      if (Marker_CfgFile_TagBound[iMarker_CfgFile] == Marker_MixingPlaneInterface[iMarker_MixingPlaneInterface])
        indexMarker=(int)(iMarker_MixingPlaneInterface/2+1);
    Marker_CfgFile_MixingPlaneInterface[iMarker_CfgFile] = indexMarker;
  }

  for (iMarker_CfgFile = 0; iMarker_CfgFile < nMarker_CfgFile; iMarker_CfgFile++) {
    Marker_CfgFile_DV[iMarker_CfgFile] = NO;
    for (iMarker_DV = 0; iMarker_DV < nMarker_DV; iMarker_DV++)
      if (Marker_CfgFile_TagBound[iMarker_CfgFile] == Marker_DV[iMarker_DV])
        Marker_CfgFile_DV[iMarker_CfgFile] = YES;
  }

  /*--- Add an extra check for DV_MARKER to make sure that any given marker
   *    name is recognized as an existing boundary in the problem. ---*/

  for (iMarker_DV = 0; iMarker_DV < nMarker_DV; iMarker_DV++) {
    bool found = false;
    for (iMarker_CfgFile = 0; iMarker_CfgFile < nMarker_CfgFile; iMarker_CfgFile++) {
      if (Marker_CfgFile_TagBound[iMarker_CfgFile] == Marker_DV[iMarker_DV]) {
        found = true;
        break;
      }
    }
    if(!found) {
      SU2_MPI::Error("DV_MARKER contains marker names that do not exist in the lists of BCs in the config file.", CURRENT_FUNCTION);
    }
  }

  for (iMarker_CfgFile = 0; iMarker_CfgFile < nMarker_CfgFile; iMarker_CfgFile++) {
    Marker_CfgFile_Moving[iMarker_CfgFile] = NO;
    for (iMarker_Moving = 0; iMarker_Moving < nMarker_Moving; iMarker_Moving++)
      if (Marker_CfgFile_TagBound[iMarker_CfgFile] == Marker_Moving[iMarker_Moving])
        Marker_CfgFile_Moving[iMarker_CfgFile] = YES;
  }

  for (iMarker_CfgFile = 0; iMarker_CfgFile < nMarker_CfgFile; iMarker_CfgFile++) {
    Marker_CfgFile_Deform_Mesh[iMarker_CfgFile] = NO;
    for (iMarker_Deform_Mesh = 0; iMarker_Deform_Mesh < nMarker_Deform_Mesh; iMarker_Deform_Mesh++)
      if (Marker_CfgFile_TagBound[iMarker_CfgFile] == Marker_Deform_Mesh[iMarker_Deform_Mesh])
        Marker_CfgFile_Deform_Mesh[iMarker_CfgFile] = YES;
  }

  for (iMarker_CfgFile = 0; iMarker_CfgFile < nMarker_CfgFile; iMarker_CfgFile++) {
    Marker_CfgFile_Deform_Mesh_Sym_Plane[iMarker_CfgFile] = NO;
    for (iMarker_Deform_Mesh_Sym_Plane = 0; iMarker_Deform_Mesh_Sym_Plane < nMarker_Deform_Mesh_Sym_Plane; iMarker_Deform_Mesh_Sym_Plane++)
      if (Marker_CfgFile_TagBound[iMarker_CfgFile] == Marker_Deform_Mesh_Sym_Plane[iMarker_Deform_Mesh_Sym_Plane])
        Marker_CfgFile_Deform_Mesh_Sym_Plane[iMarker_CfgFile] = YES;
  }

  for (iMarker_CfgFile = 0; iMarker_CfgFile < nMarker_CfgFile; iMarker_CfgFile++) {
    Marker_CfgFile_Fluid_Load[iMarker_CfgFile] = NO;
    for (iMarker_Fluid_Load = 0; iMarker_Fluid_Load < nMarker_Fluid_Load; iMarker_Fluid_Load++)
      if (Marker_CfgFile_TagBound[iMarker_CfgFile] == Marker_Fluid_Load[iMarker_Fluid_Load])
        Marker_CfgFile_Fluid_Load[iMarker_CfgFile] = YES;
  }

  for (iMarker_CfgFile=0; iMarker_CfgFile < nMarker_CfgFile; iMarker_CfgFile++) {
    Marker_CfgFile_PyCustom[iMarker_CfgFile] = NO;
    for(iMarker_PyCustom=0; iMarker_PyCustom < nMarker_PyCustom; iMarker_PyCustom++)
      if (Marker_CfgFile_TagBound[iMarker_CfgFile] == Marker_PyCustom[iMarker_PyCustom])
        Marker_CfgFile_PyCustom[iMarker_CfgFile] = YES;
  }

}

void CConfig::SetOutput(unsigned short val_software, unsigned short val_izone) {

  unsigned short iMarker_Euler, iMarker_Custom, iMarker_FarField,
  iMarker_SymWall, iMarker_PerBound, iMarker_NearFieldBound,
  iMarker_Fluid_InterfaceBound, iMarker_Inlet, iMarker_Riemann,
  iMarker_Deform_Mesh, iMarker_Deform_Mesh_Sym_Plane, iMarker_Fluid_Load,
  iMarker_Smoluchowski_Maxwell, iWall_Catalytic,
  iMarker_Giles, iMarker_Outlet, iMarker_Isothermal, iMarker_HeatFlux,
  iMarker_EngineInflow, iMarker_EngineExhaust, iMarker_Displacement, iMarker_Damper,
  iMarker_Load, iMarker_FlowLoad, iMarker_Internal, iMarker_Monitoring,
  iMarker_Designing, iMarker_GeoEval, iMarker_Plotting, iMarker_Analyze, iMarker_DV, iDV_Value,
  iMarker_ZoneInterface, iMarker_PyCustom, iMarker_Load_Dir, iMarker_Disp_Dir, iMarker_Load_Sine, iMarker_Clamped,
  iMarker_Moving, iMarker_Supersonic_Inlet, iMarker_Supersonic_Outlet, iMarker_ActDiskInlet,
  iMarker_Emissivity,
  iMarker_ActDiskOutlet, iMarker_MixingPlaneInterface;

  bool fea = ((Kind_Solver == FEM_ELASTICITY) || (Kind_Solver == DISC_ADJ_FEM));

  cout << endl <<"----------------- Physical Case Definition ( Zone "  << iZone << " ) -------------------" << endl;
  if (val_software == SU2_CFD) {
    if (FSI_Problem)
     cout << "Fluid-Structure Interaction." << endl;

    if (DiscreteAdjoint) {
     cout <<"Discrete Adjoint equations using Algorithmic Differentiation\n";
     cout <<"based on the physical case: ";
    }
    switch (Kind_Solver) {
      case EULER:     case DISC_ADJ_EULER:
      case INC_EULER: case DISC_ADJ_INC_EULER:
      case FEM_EULER: case DISC_ADJ_FEM_EULER:
        if (Kind_Regime == COMPRESSIBLE) cout << "Compressible Euler equations." << endl;
        if (Kind_Regime == INCOMPRESSIBLE) cout << "Incompressible Euler equations." << endl;
        break;
      case NAVIER_STOKES:     case DISC_ADJ_NAVIER_STOKES:
      case INC_NAVIER_STOKES: case DISC_ADJ_INC_NAVIER_STOKES:
      case FEM_NAVIER_STOKES: case DISC_ADJ_FEM_NS:
        if (Kind_Regime == COMPRESSIBLE) cout << "Compressible Laminar Navier-Stokes' equations." << endl;
        if (Kind_Regime == INCOMPRESSIBLE) cout << "Incompressible Laminar Navier-Stokes' equations." << endl;
        break;
      case RANS:     case DISC_ADJ_RANS:
      case INC_RANS: case DISC_ADJ_INC_RANS:
      case FEM_RANS: case DISC_ADJ_FEM_RANS:
        if (Kind_Regime == COMPRESSIBLE) cout << "Compressible RANS equations." << endl;
        if (Kind_Regime == INCOMPRESSIBLE) cout << "Incompressible RANS equations." << endl;
        cout << "Turbulence model: ";
        switch (Kind_Turb_Model) {
          case SA:        cout << "Spalart Allmaras" << endl; break;
          case SA_NEG:    cout << "Negative Spalart Allmaras" << endl; break;
          case SA_E:      cout << "Edwards Spalart Allmaras" << endl; break;
          case SA_COMP:   cout << "Compressibility Correction Spalart Allmaras" << endl; break;
          case SA_E_COMP: cout << "Compressibility Correction Edwards Spalart Allmaras" << endl; break;
          case SST:       cout << "Menter's SST"     << endl; break;
          case SST_SUST:  cout << "Menter's SST with sustaining terms" << endl; break;
        }
        if (QCR) cout << "Using Quadratic Constitutive Relation, 2000 version (QCR2000)" << endl;
        if (Kind_Trans_Model == BC) cout << "Using the revised BC transition model (2020)" << endl;
        cout << "Hybrid RANS/LES: ";
        switch (Kind_HybridRANSLES){
          case NO_HYBRIDRANSLES: cout <<  "No Hybrid RANS/LES" << endl; break;
          case SA_DES:   cout << "Detached Eddy Simulation (DES97) " << endl; break;
          case SA_DDES:  cout << "Delayed Detached Eddy Simulation (DDES) with Standard SGS" << endl; break;
          case SA_ZDES:  cout << "Delayed Detached Eddy Simulation (DDES) with Vorticity-based SGS" << endl; break;
          case SA_EDDES: cout << "Delayed Detached Eddy Simulation (DDES) with Shear-layer Adapted SGS" << endl; break;
        }
        if (using_uq){
          cout << "Perturbing Reynold's Stress Matrix towards "<< eig_val_comp << " component turbulence"<< endl;
          if (uq_permute) cout << "Permuting eigenvectors" << endl;
        }
        break;
      case NEMO_EULER:
        if (Kind_Regime == COMPRESSIBLE) cout << "Compressible two-temperature thermochemical non-equilibrium Euler equations." << endl;
        if(Kind_FluidModel == SU2_NONEQ){
          if ((GasModel != "N2") && (GasModel != "AIR-5") && (GasModel != "ARGON"))
          SU2_MPI::Error("The GAS_MODEL given as input is not valid. Choose one of the options: N2, AIR-5, ARGON.", CURRENT_FUNCTION);
        }
        break;
      case NEMO_NAVIER_STOKES:
        if (Kind_Regime == COMPRESSIBLE) cout << "Compressible two-temperature thermochemical non-equilibrium Navier-Stokes equations." << endl;
        if(Kind_FluidModel == SU2_NONEQ){
          if ((GasModel != "N2") && (GasModel != "AIR-5") && (GasModel != "ARGON"))
          SU2_MPI::Error("The GAS_MODEL given as input is not valid. Choose one of the options: N2, AIR-5, ARGON.", CURRENT_FUNCTION);
        }
        break;
      case FEM_LES:
        if (Kind_Regime == COMPRESSIBLE)   cout << "Compressible LES equations." << endl;
        if (Kind_Regime == INCOMPRESSIBLE) cout << "Incompressible LES equations." << endl;
        cout << "Subgrid Scale model: ";
        switch (Kind_SGS_Model) {
          case IMPLICIT_LES: cout << "Implicit LES" << endl; break;
          case SMAGORINSKY:  cout << "Smagorinsky " << endl; break;
          case WALE:         cout << "WALE"         << endl; break;
          case VREMAN:       cout << "VREMAN"         << endl; break;
          default:
            SU2_MPI::Error("Subgrid Scale model not specified.", CURRENT_FUNCTION);

        }
        break;
      case FEM_ELASTICITY: case DISC_ADJ_FEM:
        if (Kind_Struct_Solver == SMALL_DEFORMATIONS) cout << "Geometrically linear elasticity solver." << endl;
        if (Kind_Struct_Solver == LARGE_DEFORMATIONS) cout << "Geometrically non-linear elasticity solver." << endl;
        if (Kind_Material == LINEAR_ELASTIC) cout << "Linear elastic material." << endl;
        if (Kind_Material == NEO_HOOKEAN) {
          if (Kind_Material_Compress == COMPRESSIBLE_MAT) cout << "Compressible Neo-Hookean material model." << endl;
        }
        break;
      case ADJ_EULER: cout << "Continuous Euler adjoint equations." << endl; break;
      case ADJ_NAVIER_STOKES:
        if (Frozen_Visc_Cont)
          cout << "Continuous Navier-Stokes adjoint equations with frozen (laminar) viscosity." << endl;
        else
          cout << "Continuous Navier-Stokes adjoint equations." << endl;
        break;
      case ADJ_RANS:
        if (Frozen_Visc_Cont)
          cout << "Continuous RANS adjoint equations with frozen (laminar and eddy) viscosity." << endl;
        else
          cout << "Continuous RANS adjoint equations." << endl;

        break;

    }

    if ((Kind_Regime == COMPRESSIBLE) && (Kind_Solver != FEM_ELASTICITY)) {
      cout << "Mach number: " << Mach <<"."<< endl;
      cout << "Angle of attack (AoA): " << AoA <<" deg, and angle of sideslip (AoS): " << AoS <<" deg."<< endl;
      if ((Kind_Solver == NAVIER_STOKES) || (Kind_Solver == ADJ_NAVIER_STOKES) ||
          (Kind_Solver == RANS) || (Kind_Solver == ADJ_RANS) ||
          (Kind_Solver == NEMO_NAVIER_STOKES))
        cout << "Reynolds number: " << Reynolds <<". Reference length "  << Length_Reynolds << "." << endl;
      if (Fixed_CL_Mode) {
        cout << "Fixed CL mode, target value: " << Target_CL << "." << endl;
      }
      if (Fixed_CM_Mode) {
          cout << "Fixed CM mode, target value:  " << Target_CM << "." << endl;
          cout << "HTP rotation axis (X,Z): ("<< htp_axis[0] <<", "<< htp_axis[1] <<")."<< endl;
      }
    }

    if (EquivArea) {
      cout <<"The equivalent area is going to be evaluated on the near-field."<< endl;
      cout <<"The lower integration limit is "<<ea_lim[0]<<", and the upper is "<<ea_lim[1]<<"."<< endl;
      cout <<"The near-field is situated at "<<ea_lim[2]<<"."<< endl;
    }

    if (GetGrid_Movement()) {
      cout << "Performing a dynamic mesh simulation: ";
      switch (Kind_GridMovement) {
        case NO_MOVEMENT:     cout << "no direct movement." << endl; break;
        case RIGID_MOTION:    cout << "rigid mesh motion." << endl; break;
        case MOVING_HTP:      cout << "HTP moving." << endl; break;
        case ROTATING_FRAME:  cout << "rotating reference frame." << endl; break;
        case EXTERNAL:        cout << "externally prescribed motion." << endl; break;
      }
    }

    if (Restart) {
      if (Read_Binary_Restart) cout << "Reading and writing binary SU2 native restart files." << endl;
      else cout << "Reading and writing ASCII SU2 native restart files." << endl;
      if (!ContinuousAdjoint && Kind_Solver != FEM_ELASTICITY) cout << "Read flow solution from: " << Solution_FileName << "." << endl;
      if (ContinuousAdjoint) cout << "Read adjoint solution from: " << Solution_AdjFileName << "." << endl;
    }
    else {
        if (fea) cout << "No restart solution, initialize from undeformed configuration." << endl;
        else cout << "No restart solution, use the values at infinity (freestream)." << endl;
    }

    if (ContinuousAdjoint)
      cout << "Read flow solution from: " << Solution_FileName << "." << endl;

    if (!fea){
      if (Kind_Regime == COMPRESSIBLE) {
        if (Ref_NonDim == DIMENSIONAL) { cout << "Dimensional simulation." << endl; }
        else if (Ref_NonDim == FREESTREAM_PRESS_EQ_ONE) { cout << "Non-Dimensional simulation (P=1.0, Rho=1.0, T=1.0 at the farfield)." << endl; }
        else if (Ref_NonDim == FREESTREAM_VEL_EQ_MACH) { cout << "Non-Dimensional simulation (V=Mach, Rho=1.0, T=1.0 at the farfield)." << endl; }
        else if (Ref_NonDim == FREESTREAM_VEL_EQ_ONE) { cout << "Non-Dimensional simulation (V=1.0, Rho=1.0, T=1.0 at the farfield)." << endl; }
    } else if (Kind_Regime == INCOMPRESSIBLE) {
        if (Ref_Inc_NonDim == DIMENSIONAL) { cout << "Dimensional simulation." << endl; }
        else if (Ref_Inc_NonDim == INITIAL_VALUES) { cout << "Non-Dimensional simulation using intialization values." << endl; }
        else if (Ref_Inc_NonDim == REFERENCE_VALUES) { cout << "Non-Dimensional simulation using user-specified reference values." << endl; }
      }

      if (RefArea == 0.0) cout << "The reference area will be computed using y(2D) or z(3D) projection." << endl;
      else { cout << "The reference area is " << RefArea;
        if (SystemMeasurements == US) cout << " ft^2." << endl; else cout << " m^2." << endl;
      }

      if (SemiSpan == 0.0) cout << "The semi-span will be computed using the max y(3D) value." << endl;
      else { cout << "The semi-span length area is " << SemiSpan;
        if (SystemMeasurements == US) cout << " ft." << endl; else cout << " m." << endl;
      }

      cout << "The reference length is " << RefLength;
      if (SystemMeasurements == US) cout << " ft." << endl; else cout << " m." << endl;

      if (nMarker_Monitoring != 0){
        if ((nRefOriginMoment_X > 1) || (nRefOriginMoment_Y > 1) || (nRefOriginMoment_Z > 1)) {
          cout << "Surface(s) where the force coefficients are evaluated and \n";
          cout << "their reference origin for moment computation: \n";

          for (iMarker_Monitoring = 0; iMarker_Monitoring < nMarker_Monitoring; iMarker_Monitoring++) {
            cout << "   - " << Marker_Monitoring[iMarker_Monitoring] << " (" << RefOriginMoment_X[iMarker_Monitoring] <<", "<<RefOriginMoment_Y[iMarker_Monitoring] <<", "<< RefOriginMoment_Z[iMarker_Monitoring] << ")";
            if (iMarker_Monitoring < nMarker_Monitoring-1) cout << ".\n";
            else {
              if (SystemMeasurements == US) cout <<" ft."<< endl;
              else cout <<" m."<< endl;
            }

          }
        }
        else {
          cout << "Reference origin for moment evaluation is (" << RefOriginMoment_X[0] << ", " << RefOriginMoment_Y[0] << ", " << RefOriginMoment_Z[0] << ")." << endl;
          cout << "Surface(s) where the force coefficients are evaluated: ";
          for (iMarker_Monitoring = 0; iMarker_Monitoring < nMarker_Monitoring; iMarker_Monitoring++) {
            cout << Marker_Monitoring[iMarker_Monitoring];
            if (iMarker_Monitoring < nMarker_Monitoring-1) cout << ", ";
            else cout <<"."<< endl;
          }
          cout<< endl;
        }
      }
    }

    if (nMarker_Designing != 0) {
      cout << "Surface(s) where the objective function is evaluated: ";
      for (iMarker_Designing = 0; iMarker_Designing < nMarker_Designing; iMarker_Designing++) {
        cout << Marker_Designing[iMarker_Designing];
        if (iMarker_Designing < nMarker_Designing-1) cout << ", ";
        else cout <<".";
      }
      cout<< endl;
    }

    if (nMarker_Plotting != 0) {
      cout << "Surface(s) plotted in the output file: ";
      for (iMarker_Plotting = 0; iMarker_Plotting < nMarker_Plotting; iMarker_Plotting++) {
        cout << Marker_Plotting[iMarker_Plotting];
        if (iMarker_Plotting < nMarker_Plotting-1) cout << ", ";
        else cout <<".";
      }
      cout<< endl;
    }

    if (nMarker_Analyze != 0) {
      cout << "Surface(s) to be analyzed in detail: ";
      for (iMarker_Analyze = 0; iMarker_Analyze < nMarker_Analyze; iMarker_Analyze++) {
        cout << Marker_Analyze[iMarker_Analyze];
        if (iMarker_Analyze < nMarker_Analyze-1) cout << ", ";
        else cout <<".";
      }
      cout<< endl;
    }

    if (nMarker_ZoneInterface != 0) {
      cout << "Surface(s) acting as an interface among zones: ";
      for (iMarker_ZoneInterface = 0; iMarker_ZoneInterface < nMarker_ZoneInterface; iMarker_ZoneInterface++) {
        cout << Marker_ZoneInterface[iMarker_ZoneInterface];
        if (iMarker_ZoneInterface < nMarker_ZoneInterface-1) cout << ", ";
        else cout <<".";
      }
      cout<<endl;
    }

    if(nMarker_PyCustom != 0) {
      cout << "Surface(s) that are customizable in Python: ";
      for(iMarker_PyCustom=0; iMarker_PyCustom < nMarker_PyCustom; iMarker_PyCustom++){
        cout << Marker_PyCustom[iMarker_PyCustom];
        if (iMarker_PyCustom < nMarker_PyCustom-1) cout << ", ";
        else cout << ".";
      }
      cout << endl;
    }

    if (nMarker_DV != 0) {
      cout << "Surface(s) affected by the design variables: ";
      for (iMarker_DV = 0; iMarker_DV < nMarker_DV; iMarker_DV++) {
        cout << Marker_DV[iMarker_DV];
        if (iMarker_DV < nMarker_DV-1) cout << ", ";
        else cout <<".";
      }
      cout<< endl;
    }

    if (nMarker_Moving != 0) {
      cout << "Surface(s) in motion: ";
      for (iMarker_Moving = 0; iMarker_Moving < nMarker_Moving; iMarker_Moving++) {
        cout << Marker_Moving[iMarker_Moving];
        if (iMarker_Moving < nMarker_Moving-1) cout << ", ";
        else cout <<".";
      }
      cout<< endl;
    }

  }

  if (val_software == SU2_GEO) {
    if (nMarker_GeoEval != 0) {
      cout << "Surface(s) where the geometrical based functions is evaluated: ";
      for (iMarker_GeoEval = 0; iMarker_GeoEval < nMarker_GeoEval; iMarker_GeoEval++) {
        cout << Marker_GeoEval[iMarker_GeoEval];
        if (iMarker_GeoEval < nMarker_GeoEval-1) cout << ", ";
        else cout <<".";
      }
      cout<< endl;
    }
  }

  cout << "Input mesh file name: " << Mesh_FileName << endl;

  if (val_software == SU2_DOT) {
    if (DiscreteAdjoint) {
      cout << "Input sensitivity file name: " << GetObjFunc_Extension(Solution_AdjFileName) << "." << endl;
    }else {
    cout << "Input sensitivity file name: " << SurfAdjCoeff_FileName << "." << endl;
  }
  }

  if (val_software == SU2_DEF) {
    cout << endl <<"---------------- Grid deformation parameters ( Zone "  << iZone << " )  ----------------" << endl;
    cout << "Grid deformation using a linear elasticity method." << endl;

    if (Hold_GridFixed == YES) cout << "Hold some regions of the mesh fixed (hardcode implementation)." << endl;
  }

  if (val_software == SU2_DOT) {
  cout << endl <<"-------------- Surface deformation parameters ( Zone "  << iZone << " ) ----------------" << endl;
  }

  if (((val_software == SU2_DEF) || (val_software == SU2_DOT)) && (Design_Variable[0] != NO_DEFORMATION)) {

    for (unsigned short iDV = 0; iDV < nDV; iDV++) {


      if ((Design_Variable[iDV] != NO_DEFORMATION) &&
          (Design_Variable[iDV] != FFD_SETTING) &&
          (Design_Variable[iDV] != SCALE_GRID) &&
          (Design_Variable[iDV] != TRANSLATE_GRID) &&
          (Design_Variable[iDV] != ROTATE_GRID) &&
          (Design_Variable[iDV] != SURFACE_FILE)) {

        if (iDV == 0)
          cout << "Design variables definition (markers <-> value <-> param):" << endl;

        switch (Design_Variable[iDV]) {
          case FFD_CONTROL_POINT_2D:  cout << "FFD 2D (control point) <-> "; break;
          case FFD_CAMBER_2D:         cout << "FFD 2D (camber) <-> "; break;
          case FFD_THICKNESS_2D:      cout << "FFD 2D (thickness) <-> "; break;
          case FFD_TWIST_2D:          cout << "FFD 2D (twist) <-> "; break;
          case HICKS_HENNE:           cout << "Hicks Henne <-> " ; break;
          case SURFACE_BUMP:          cout << "Surface bump <-> " ; break;
          case ANGLE_OF_ATTACK:       cout << "Angle of attack <-> " ; break;
          case CST:                   cout << "Kulfan parameter number (CST) <-> " ; break;
          case TRANSLATION:           cout << "Translation design variable."; break;
          case SCALE:                 cout << "Scale design variable."; break;
          case NACA_4DIGITS:          cout << "NACA four digits <-> "; break;
          case PARABOLIC:             cout << "Parabolic <-> "; break;
          case AIRFOIL:               cout << "Airfoil <-> "; break;
          case ROTATION:              cout << "Rotation <-> "; break;
          case FFD_CONTROL_POINT:     cout << "FFD (control point) <-> "; break;
          case FFD_NACELLE:           cout << "FFD (nacelle) <-> "; break;
          case FFD_GULL:              cout << "FFD (gull) <-> "; break;
          case FFD_TWIST:             cout << "FFD (twist) <-> "; break;
          case FFD_ROTATION:          cout << "FFD (rotation) <-> "; break;
          case FFD_CONTROL_SURFACE:   cout << "FFD (control surface) <-> "; break;
          case FFD_CAMBER:            cout << "FFD (camber) <-> "; break;
          case FFD_THICKNESS:         cout << "FFD (thickness) -> "; break;
          case FFD_ANGLE_OF_ATTACK:   cout << "FFD (angle of attack) <-> "; break;
        }

        for (iMarker_DV = 0; iMarker_DV < nMarker_DV; iMarker_DV++) {
          cout << Marker_DV[iMarker_DV];
          if (iMarker_DV < nMarker_DV-1) cout << ", ";
          else cout << " <-> ";
        }

        for (iDV_Value = 0; iDV_Value < nDV_Value[iDV]; iDV_Value++) {
          cout << DV_Value[iDV][iDV_Value];
          if (iDV_Value != nDV_Value[iDV]-1) cout << ", ";
        }
        cout << " <-> ";

        if ((Design_Variable[iDV] == NO_DEFORMATION) ||
            (Design_Variable[iDV] == FFD_SETTING) ||
            (Design_Variable[iDV] == SCALE) ) nParamDV = 0;
        if (Design_Variable[iDV] == ANGLE_OF_ATTACK) nParamDV = 1;
        if ((Design_Variable[iDV] == FFD_CAMBER_2D) ||
            (Design_Variable[iDV] == FFD_THICKNESS_2D) ||
            (Design_Variable[iDV] == HICKS_HENNE) ||
            (Design_Variable[iDV] == PARABOLIC) ||
            (Design_Variable[iDV] == AIRFOIL) ||
            (Design_Variable[iDV] == FFD_GULL) ||
            (Design_Variable[iDV] == FFD_ANGLE_OF_ATTACK) ) nParamDV = 2;
        if ((Design_Variable[iDV] ==  TRANSLATION) ||
            (Design_Variable[iDV] ==  NACA_4DIGITS) ||
            (Design_Variable[iDV] ==  CST) ||
            (Design_Variable[iDV] ==  SURFACE_BUMP) ||
            (Design_Variable[iDV] ==  FFD_CAMBER) ||
            (Design_Variable[iDV] ==  FFD_TWIST_2D) ||
            (Design_Variable[iDV] ==  FFD_THICKNESS) ) nParamDV = 3;
        if (Design_Variable[iDV] == FFD_CONTROL_POINT_2D) nParamDV = 5;
        if (Design_Variable[iDV] == ROTATION) nParamDV = 6;
        if ((Design_Variable[iDV] ==  FFD_CONTROL_POINT) ||
            (Design_Variable[iDV] ==  FFD_ROTATION) ||
            (Design_Variable[iDV] ==  FFD_CONTROL_SURFACE) ) nParamDV = 7;
        if (Design_Variable[iDV] == FFD_TWIST) nParamDV = 8;

        for (unsigned short iParamDV = 0; iParamDV < nParamDV; iParamDV++) {

          if (iParamDV == 0) cout << "( ";

          if ((iParamDV == 0) &&
              ((Design_Variable[iDV] == NO_DEFORMATION) ||
               (Design_Variable[iDV] == FFD_SETTING) ||
               (Design_Variable[iDV] == FFD_ANGLE_OF_ATTACK) ||
               (Design_Variable[iDV] == FFD_CONTROL_POINT_2D) ||
               (Design_Variable[iDV] == FFD_CAMBER_2D) ||
               (Design_Variable[iDV] == FFD_THICKNESS_2D) ||
               (Design_Variable[iDV] == FFD_TWIST_2D) ||
               (Design_Variable[iDV] == FFD_CONTROL_POINT) ||
               (Design_Variable[iDV] == FFD_NACELLE) ||
               (Design_Variable[iDV] == FFD_GULL) ||
               (Design_Variable[iDV] == FFD_TWIST) ||
               (Design_Variable[iDV] == FFD_ROTATION) ||
               (Design_Variable[iDV] == FFD_CONTROL_SURFACE) ||
               (Design_Variable[iDV] == FFD_CAMBER) ||
               (Design_Variable[iDV] == FFD_THICKNESS))) cout << FFDTag[iDV];
          else cout << ParamDV[iDV][iParamDV];

          if (iParamDV < nParamDV-1) cout << ", ";
          else cout <<" )"<< endl;

        }

      }

      else if (Design_Variable[iDV] == NO_DEFORMATION) {
        cout << "No deformation of the numerical grid. Just output .su2 file." << endl;
      }

      else if (Design_Variable[iDV] == SCALE_GRID) {
        nParamDV = 0;
        cout << "Scaling of the volume grid by a constant factor." << endl;
      }

      else if (Design_Variable[iDV] == TRANSLATE_GRID) {
        nParamDV = 3;
        cout << "Rigid translation of the volume grid." << endl;
      }

      else if (Design_Variable[iDV] == ROTATE_GRID) {
        nParamDV = 6;
        cout << "Rigid rotation of the volume grid." << endl;
      }

      else if (Design_Variable[iDV] == FFD_SETTING) {

        cout << "Setting the FFD box structure." << endl;
        cout << "FFD boxes definition (FFD tag <-> degree <-> coord):" << endl;

        for (unsigned short iFFDBox = 0; iFFDBox < nFFDBox; iFFDBox++) {

          cout << TagFFDBox[iFFDBox] << " <-> ";

          for (unsigned short iDegreeFFD = 0; iDegreeFFD < 3; iDegreeFFD++) {
            if (iDegreeFFD == 0) cout << "( ";
            cout << DegreeFFDBox[iFFDBox][iDegreeFFD];
            if (iDegreeFFD < 2) cout << ", ";
            else cout <<" )";
          }

          cout << " <-> ";

          for (unsigned short iCoordFFD = 0; iCoordFFD < 24; iCoordFFD++) {
            if (iCoordFFD == 0) cout << "( ";
            cout << CoordFFDBox[iFFDBox][iCoordFFD];
            if (iCoordFFD < 23) cout << ", ";
            else cout <<" )"<< endl;
          }

        }

      }

      else cout << endl;

    }
  }

  if (((val_software == SU2_CFD) && ( ContinuousAdjoint || DiscreteAdjoint)) || (val_software == SU2_DOT)) {

    cout << endl <<"---------------- Design problem definition  ( Zone "  << iZone << " ) ------------------" << endl;
    if (nObj==1) {
      switch (Kind_ObjFunc[0]) {
        case DRAG_COEFFICIENT:           cout << "CD objective function";
          if (Fixed_CL_Mode) {           cout << " using fixed CL mode, dCD/dCL = " << dCD_dCL << "." << endl; }
          else if (Fixed_CM_Mode) {      cout << " using fixed CMy mode, dCD/dCMy = " << dCD_dCMy << "." << endl; }
          else {                         cout << "." << endl; }
          break;
        case LIFT_COEFFICIENT:           cout << "CL objective function." << endl; break;
        case MOMENT_X_COEFFICIENT:       cout << "CMx objective function" << endl;
          if (Fixed_CL_Mode) {           cout << " using fixed CL mode, dCMx/dCL = " << dCMx_dCL << "." << endl; }
          else {                         cout << "." << endl; }
          break;
        case MOMENT_Y_COEFFICIENT:       cout << "CMy objective function" << endl;
          if (Fixed_CL_Mode) {           cout << " using fixed CL mode, dCMy/dCL = " << dCMy_dCL << "." << endl; }
          else {                         cout << "." << endl; }
          break;
        case MOMENT_Z_COEFFICIENT:       cout << "CMz objective function" << endl;
          if (Fixed_CL_Mode) {           cout << " using fixed CL mode, dCMz/dCL = " << dCMz_dCL << "." << endl; }
          else {                         cout << "." << endl; }
          break;
        case INVERSE_DESIGN_PRESSURE:    cout << "Inverse design (Cp) objective function." << endl; break;
        case INVERSE_DESIGN_HEATFLUX:    cout << "Inverse design (Heat Flux) objective function." << endl; break;
        case SIDEFORCE_COEFFICIENT:      cout << "Side force objective function." << endl; break;
        case EFFICIENCY:                 cout << "CL/CD objective function." << endl; break;
        case EQUIVALENT_AREA:            cout << "Equivalent area objective function. CD weight: " << WeightCd <<"."<< endl;  break;
        case NEARFIELD_PRESSURE:         cout << "Nearfield pressure objective function. CD weight: " << WeightCd <<"."<< endl;  break;
        case FORCE_X_COEFFICIENT:        cout << "X-force objective function." << endl; break;
        case FORCE_Y_COEFFICIENT:        cout << "Y-force objective function." << endl; break;
        case FORCE_Z_COEFFICIENT:        cout << "Z-force objective function." << endl; break;
        case THRUST_COEFFICIENT:         cout << "Thrust objective function." << endl; break;
        case TORQUE_COEFFICIENT:         cout << "Torque efficiency objective function." << endl; break;
        case TOTAL_HEATFLUX:             cout << "Total heat flux objective function." << endl; break;
        case MAXIMUM_HEATFLUX:           cout << "Maximum heat flux objective function." << endl; break;
        case FIGURE_OF_MERIT:            cout << "Rotor Figure of Merit objective function." << endl; break;
        case BUFFET_SENSOR:              cout << "Buffet sensor objective function." << endl; break;
        case SURFACE_TOTAL_PRESSURE:     cout << "Average total pressure objective function." << endl; break;
        case SURFACE_STATIC_PRESSURE:    cout << "Average static pressure objective function." << endl; break;
        case SURFACE_MASSFLOW:           cout << "Mass flow rate objective function." << endl; break;
        case SURFACE_MACH:               cout << "Mach number objective function." << endl; break;
        case CUSTOM_OBJFUNC:             cout << "Custom objective function." << endl; break;
        case REFERENCE_GEOMETRY:         cout << "Target geometry objective function." << endl; break;
        case REFERENCE_NODE:             cout << "Target node displacement objective function." << endl; break;
        case VOLUME_FRACTION:            cout << "Volume fraction objective function." << endl; break;
        case TOPOL_DISCRETENESS:         cout << "Topology discreteness objective function." << endl; break;
        case TOPOL_COMPLIANCE:           cout << "Topology compliance objective function." << endl; break;
        case STRESS_PENALTY:             cout << "Stress penalty objective function." << endl; break;
      }
    }
    else {
      cout << "Weighted sum objective function." << endl;
    }

  }

  if (val_software == SU2_CFD) {
    cout << endl <<"--------------- Space Numerical Integration ( Zone "  << iZone << " ) ------------------" << endl;

    if (SmoothNumGrid) cout << "There are some smoothing iterations on the grid coordinates." << endl;

    if ((Kind_Solver == EULER)          || (Kind_Solver == NAVIER_STOKES)          || (Kind_Solver == RANS) ||
        (Kind_Solver == INC_EULER)      || (Kind_Solver == INC_NAVIER_STOKES)      || (Kind_Solver == INC_RANS) ||
        (Kind_Solver == NEMO_EULER)     || (Kind_Solver == NEMO_NAVIER_STOKES)     ||
        (Kind_Solver == DISC_ADJ_EULER) || (Kind_Solver == DISC_ADJ_NAVIER_STOKES) || (Kind_Solver == DISC_ADJ_RANS) ) {

      if (Kind_ConvNumScheme_Flow == SPACE_CENTERED) {
        if (Kind_Centered_Flow == LAX) {
          cout << "Lax-Friedrich scheme (1st order in space) for the flow inviscid terms."<< endl;
          cout << "Lax viscous coefficients (1st): " << Kappa_1st_Flow << "." << endl;
          cout << "First order integration." << endl;
        }
        else {
          cout << "Jameson-Schmidt-Turkel scheme (2nd order in space) for the flow inviscid terms."<< endl;
          cout << "JST viscous coefficients (2nd & 4th): " << Kappa_2nd_Flow << ", " << Kappa_4th_Flow << "." << endl;
          cout << "The method includes a grid stretching correction (p = 0.3)."<< endl;
        }
      }

      if (Kind_ConvNumScheme_Flow == SPACE_UPWIND) {
        if (Kind_Upwind_Flow == ROE)    cout << "Roe (with entropy fix = "<< EntropyFix_Coeff <<") solver for the flow inviscid terms."<< endl;
        if (Kind_Upwind_Flow == TURKEL) cout << "Roe-Turkel solver for the flow inviscid terms."<< endl;
        if (Kind_Upwind_Flow == AUSM)   cout << "AUSM solver for the flow inviscid terms."<< endl;
        if (Kind_Upwind_Flow == HLLC)   cout << "HLLC solver for the flow inviscid terms."<< endl;
        if (Kind_Upwind_Flow == SW)     cout << "Steger-Warming solver for the flow inviscid terms."<< endl;
        if (Kind_Upwind_Flow == MSW)    cout << "Modified Steger-Warming solver for the flow inviscid terms."<< endl;
        if (Kind_Upwind_Flow == CUSP)   cout << "CUSP solver for the flow inviscid terms."<< endl;
        if (Kind_Upwind_Flow == L2ROE)  cout << "L2ROE Low Mach ROE solver for the flow inviscid terms."<< endl;
        if (Kind_Upwind_Flow == LMROE)  cout << "Rieper Low Mach ROE solver for the flow inviscid terms."<< endl;
        if (Kind_Upwind_Flow == SLAU)   cout << "Simple Low-Dissipation AUSM solver for the flow inviscid terms."<< endl;
        if (Kind_Upwind_Flow == SLAU2)  cout << "Simple Low-Dissipation AUSM 2 solver for the flow inviscid terms."<< endl;
        if (Kind_Upwind_Flow == FDS)    cout << "Flux difference splitting (FDS) upwind scheme for the flow inviscid terms."<< endl;
        if (Kind_Upwind_Flow == AUSMPLUSUP)  cout << "AUSM+-up solver for the flow inviscid terms."<< endl;
        if (Kind_Upwind_Flow == AUSMPLUSUP2) cout << "AUSM+-up2 solver for the flow inviscid terms."<< endl;
        if (Kind_Upwind_Flow == AUSMPWPLUS)  cout << "AUSMPWPLUS solver for the flow inviscid terms."<< endl;

        if (Kind_Solver == EULER         || Kind_Solver == DISC_ADJ_EULER ||
            Kind_Solver == NAVIER_STOKES || Kind_Solver == DISC_ADJ_NAVIER_STOKES ||
            Kind_Solver == RANS          || Kind_Solver == DISC_ADJ_RANS) {
          switch (Kind_RoeLowDiss) {
            case NO_ROELOWDISS: cout << "Standard Roe without low-dissipation function."<< endl; break;
            case NTS: cout << "Roe with NTS low-dissipation function."<< endl; break;
            case FD: cout << "Roe with DDES's FD low-dissipation function."<< endl; break;
            case NTS_DUCROS: cout << "Roe with NTS low-dissipation function + Ducros shock sensor."<< endl; break;
            case FD_DUCROS: cout << "Roe with DDES's FD low-dissipation function + Ducros shock sensor."<< endl; break;
          }
        }

        if (MUSCL_Flow) {
          cout << "Second order integration in space, with slope limiter." << endl;
            switch (Kind_SlopeLimit_Flow) {
              case NO_LIMITER:
                cout << "No slope-limiting method. "<< endl;
                break;
              case VENKATAKRISHNAN:
                cout << "Venkatakrishnan slope-limiting method, with constant: " << Venkat_LimiterCoeff <<". "<< endl;
                cout << "The reference element size is: " << RefElemLength <<". "<< endl;
                break;
              case VENKATAKRISHNAN_WANG:
                cout << "Venkatakrishnan-Wang slope-limiting method, with constant: " << Venkat_LimiterCoeff <<". "<< endl;
                break;
              case BARTH_JESPERSEN:
                cout << "Barth-Jespersen slope-limiting method." << endl;
                break;
              case VAN_ALBADA_EDGE:
                cout << "Van Albada slope-limiting method implemented by edges." << endl;
                break;
            }
        }
        else {
          cout << "First order integration in space." << endl;
        }

      }

    }

    if ((Kind_Solver == RANS) || (Kind_Solver == DISC_ADJ_RANS)) {
      if (Kind_ConvNumScheme_Turb == SPACE_UPWIND) {
        if (Kind_Upwind_Turb == SCALAR_UPWIND) cout << "Scalar upwind solver for the turbulence model."<< endl;
        if (MUSCL_Turb) {
          cout << "Second order integration in space with slope limiter." << endl;
            switch (Kind_SlopeLimit_Turb) {
              case NO_LIMITER:
                cout << "No slope-limiting method. "<< endl;
                break;
              case VENKATAKRISHNAN:
                cout << "Venkatakrishnan slope-limiting method, with constant: " << Venkat_LimiterCoeff <<". "<< endl;
                cout << "The reference element size is: " << RefElemLength <<". "<< endl;
                break;
              case VENKATAKRISHNAN_WANG:
                cout << "Venkatakrishnan-Wang slope-limiting method, with constant: " << Venkat_LimiterCoeff <<". "<< endl;
                break;
              case BARTH_JESPERSEN:
                cout << "Barth-Jespersen slope-limiting method." << endl;
                break;
              case VAN_ALBADA_EDGE:
                cout << "Van Albada slope-limiting method implemented by edges." << endl;
                break;
            }
        }
        else {
          cout << "First order integration in space." << endl;
        }
      }
    }

    if ((Kind_Solver == ADJ_EULER) || (Kind_Solver == ADJ_NAVIER_STOKES) || (Kind_Solver == ADJ_RANS)) {

      if (Kind_ConvNumScheme_AdjFlow == SPACE_CENTERED) {
        if (Kind_Centered_AdjFlow == JST) {
          cout << "Jameson-Schmidt-Turkel scheme for the adjoint inviscid terms."<< endl;
          cout << "JST viscous coefficients (1st, 2nd, & 4th): " << Kappa_1st_AdjFlow
          << ", " << Kappa_2nd_AdjFlow << ", " << Kappa_4th_AdjFlow <<"."<< endl;
          cout << "The method includes a grid stretching correction (p = 0.3)."<< endl;
          cout << "Second order integration." << endl;
        }
        if (Kind_Centered_AdjFlow == LAX) {
          cout << "Lax-Friedrich scheme for the adjoint inviscid terms."<< endl;
          cout << "First order integration." << endl;
        }
      }

      if (Kind_ConvNumScheme_AdjFlow == SPACE_UPWIND) {
        if (Kind_Upwind_AdjFlow == ROE) cout << "Roe (with entropy fix = "<< EntropyFix_Coeff <<") solver for the adjoint inviscid terms."<< endl;
        if (MUSCL_AdjFlow) {
          cout << "Second order integration with slope limiter." << endl;
            switch (Kind_SlopeLimit_AdjFlow) {
              case NO_LIMITER:
                cout << "No slope-limiting method. "<< endl;
                break;
              case VENKATAKRISHNAN:
                cout << "Venkatakrishnan slope-limiting method, with constant: " << Venkat_LimiterCoeff <<". "<< endl;
                cout << "The reference element size is: " << RefElemLength <<". "<< endl;
                break;
              case VENKATAKRISHNAN_WANG:
                cout << "Venkatakrishnan-Wang slope-limiting method, with constant: " << Venkat_LimiterCoeff <<". "<< endl;
                break;
              case BARTH_JESPERSEN:
                cout << "Barth-Jespersen slope-limiting method." << endl;
                break;
              case VAN_ALBADA_EDGE:
                cout << "Van Albada slope-limiting method implemented by edges." << endl;
                break;
              case SHARP_EDGES:
                cout << "Sharp edges slope-limiting method, with constant: " << Venkat_LimiterCoeff <<". "<< endl;
                cout << "The reference element size is: " << RefElemLength <<". "<< endl;
                cout << "The reference sharp edge distance is: " << AdjSharp_LimiterCoeff*RefElemLength*Venkat_LimiterCoeff <<". "<< endl;
                break;
              case WALL_DISTANCE:
                cout << "Wall distance slope-limiting method, with constant: " << Venkat_LimiterCoeff <<". "<< endl;
                cout << "The reference element size is: " << RefElemLength <<". "<< endl;
                cout << "The reference wall distance is: " << AdjSharp_LimiterCoeff*RefElemLength*Venkat_LimiterCoeff <<". "<< endl;
                break;
            }
        }
        else {
          cout << "First order integration." << endl;
        }
      }

      cout << "The reference sharp edge distance is: " << AdjSharp_LimiterCoeff*RefElemLength*Venkat_LimiterCoeff <<". "<< endl;

    }

    if ((Kind_Solver == ADJ_RANS) && (!Frozen_Visc_Cont)) {
      if (Kind_ConvNumScheme_AdjTurb == SPACE_UPWIND) {
        if (Kind_Upwind_Turb == SCALAR_UPWIND) cout << "Scalar upwind solver (first order) for the adjoint turbulence model."<< endl;
        if (MUSCL_AdjTurb) {
          cout << "Second order integration with slope limiter." << endl;
            switch (Kind_SlopeLimit_AdjTurb) {
              case NO_LIMITER:
                cout << "No slope-limiting method. "<< endl;
                break;
              case VENKATAKRISHNAN:
                cout << "Venkatakrishnan slope-limiting method, with constant: " << Venkat_LimiterCoeff <<". "<< endl;
                cout << "The reference element size is: " << RefElemLength <<". "<< endl;
                break;
              case VENKATAKRISHNAN_WANG:
                cout << "Venkatakrishnan-Wang slope-limiting method, with constant: " << Venkat_LimiterCoeff <<". "<< endl;
                break;
              case BARTH_JESPERSEN:
                cout << "Barth-Jespersen slope-limiting method." << endl;
                break;
              case VAN_ALBADA_EDGE:
                cout << "Van Albada slope-limiting method implemented by edges." << endl;
                break;
              case SHARP_EDGES:
                cout << "Sharp edges slope-limiting method, with constant: " << Venkat_LimiterCoeff <<". "<< endl;
                cout << "The reference element size is: " << RefElemLength <<". "<< endl;
                cout << "The reference sharp edge distance is: " << AdjSharp_LimiterCoeff*RefElemLength*Venkat_LimiterCoeff <<". "<< endl;
                break;
              case WALL_DISTANCE:
                cout << "Wall distance slope-limiting method, with constant: " << Venkat_LimiterCoeff <<". "<< endl;
                cout << "The reference element size is: " << RefElemLength <<". "<< endl;
                cout << "The reference wall distance is: " << AdjSharp_LimiterCoeff*RefElemLength*Venkat_LimiterCoeff <<". "<< endl;
                break;
            }
        }
        else {
          cout << "First order integration." << endl;
        }
      }
    }

    if ((Kind_Solver == NAVIER_STOKES) || (Kind_Solver == RANS) ||
        (Kind_Solver == INC_NAVIER_STOKES) || (Kind_Solver == INC_RANS) ||
        (Kind_Solver == NEMO_NAVIER_STOKES) ||
        (Kind_Solver == DISC_ADJ_INC_NAVIER_STOKES) || (Kind_Solver == DISC_ADJ_INC_RANS) ||
        (Kind_Solver == DISC_ADJ_NAVIER_STOKES) || (Kind_Solver == DISC_ADJ_RANS)) {
        cout << "Average of gradients with correction (viscous flow terms)." << endl;
    }

    if ((Kind_Solver == ADJ_NAVIER_STOKES) || (Kind_Solver == ADJ_RANS)) {
      cout << "Average of gradients with correction (viscous adjoint terms)." << endl;
    }

    if ((Kind_Solver == RANS) || (Kind_Solver == DISC_ADJ_RANS) || (Kind_Solver == INC_RANS) || (Kind_Solver == DISC_ADJ_INC_RANS) ) {
      cout << "Average of gradients with correction (viscous turbulence terms)." << endl;
    }

    if ((Kind_Solver == ADJ_RANS) && (!Frozen_Visc_Cont)) {
      cout << "Average of gradients with correction (2nd order) for computation of adjoint viscous turbulence terms." << endl;
      if (Kind_TimeIntScheme_AdjTurb == EULER_IMPLICIT) cout << "Euler implicit method for the turbulent adjoint equation." << endl;
    }

    if(Kind_Solver != FEM_EULER && Kind_Solver != FEM_NAVIER_STOKES &&
       Kind_Solver != FEM_RANS  && Kind_Solver != FEM_LES &&
       Kind_Solver != DISC_ADJ_FEM_EULER && Kind_Solver != DISC_ADJ_FEM_NS &&
       Kind_Solver != DISC_ADJ_FEM_RANS) {
      if (!fea){
        switch (Kind_Gradient_Method_Recon) {
          case GREEN_GAUSS: cout << "Gradient for upwind reconstruction: Green-Gauss." << endl; break;
          case LEAST_SQUARES: cout << "Gradient for upwind reconstruction: unweighted Least-Squares." << endl; break;
          case WEIGHTED_LEAST_SQUARES: cout << "Gradient for upwind reconstruction: inverse-distance weighted Least-Squares." << endl; break;
        }
        switch (Kind_Gradient_Method) {
          case GREEN_GAUSS: cout << "Gradient for viscous and source terms: Green-Gauss." << endl; break;
          case LEAST_SQUARES: cout << "Gradient for viscous and source terms: unweighted Least-Squares." << endl; break;
          case WEIGHTED_LEAST_SQUARES: cout << "Gradient for viscous and source terms: inverse-distance weighted Least-Squares." << endl; break;
        }
      }
      else{
        cout << "Spatial discretization using the Finite Element Method." << endl;
      }
    }

    if(Kind_Solver == FEM_EULER || Kind_Solver == FEM_NAVIER_STOKES ||
       Kind_Solver == FEM_RANS  || Kind_Solver == FEM_LES ||
       Kind_Solver == DISC_ADJ_FEM_EULER || Kind_Solver == DISC_ADJ_FEM_NS ||
       Kind_Solver == DISC_ADJ_FEM_RANS) {
      if(Kind_FEM_Flow == DG) {
        cout << "Discontinuous Galerkin Finite element solver" << endl;

        switch( Riemann_Solver_FEM ) {
          case ROE:           cout << "Roe (with entropy fix) solver for inviscid fluxes over the faces" << endl; break;
          case LAX_FRIEDRICH: cout << "Lax-Friedrich solver for inviscid fluxes over the faces" << endl; break;
          case AUSM:          cout << "AUSM solver inviscid fluxes over the faces" << endl; break;
          case HLLC:          cout << "HLLC solver inviscid fluxes over the faces" << endl; break;
        }

        if(Kind_Solver != FEM_EULER && Kind_Solver != DISC_ADJ_FEM_EULER) {
          cout << "Theta symmetrizing terms interior penalty: " << Theta_Interior_Penalty_DGFEM << endl;
        }
      }

      cout << "Quadrature factor for elements with constant Jacobian:     " << Quadrature_Factor_Straight << endl;
      cout << "Quadrature factor for elements with non-constant Jacobian: " << Quadrature_Factor_Curved << endl;

      cout << "Byte alignment matrix multiplications:      " << byteAlignmentMatMul << endl;
      cout << "Padded matrix size for optimal performance: " << sizeMatMulPadding << endl;
    }

    cout << endl <<"--------------- Time Numerical Integration  ( Zone "  << iZone << " ) ------------------" << endl;

    if (!fea) {
    switch (TimeMarching) {
      case NO:
      cout << "Local time stepping (steady state simulation)." << endl; break;
      case TIME_STEPPING:
      cout << "Unsteady simulation using a time stepping strategy."<< endl;
      if (Unst_CFL != 0.0) {
        cout << "Time step computed by the code. Unsteady CFL number: " << Unst_CFL <<"."<< endl;
        if (Delta_UnstTime != 0.0) {
          cout << "Synchronization time provided by the user (s): "<< Delta_UnstTime << "." << endl;
        }
      }
      else cout << "Unsteady time step provided by the user (s): "<< Delta_UnstTime << "." << endl;
      break;
      case DT_STEPPING_1ST: case DT_STEPPING_2ND:
      if (TimeMarching == DT_STEPPING_1ST) cout << "Unsteady simulation, dual time stepping strategy (first order in time)."<< endl;
      if (TimeMarching == DT_STEPPING_2ND) cout << "Unsteady simulation, dual time stepping strategy (second order in time)."<< endl;
      if (Unst_CFL != 0.0) cout << "Time step computed by the code. Unsteady CFL number: " << Unst_CFL <<"."<< endl;
      else cout << "Unsteady time step provided by the user (s): "<< Delta_UnstTime << "." << endl;
      break;
    }
  }
  else {
    if (Time_Domain) {
      cout << "Dynamic structural analysis."<< endl;
      cout << "Time step provided by the user for the dynamic analysis(s): "<< Delta_DynTime << "." << endl;
    } else {
      cout << "Static structural analysis." << endl;
    }
  }

    if ((Kind_Solver == EULER) || (Kind_Solver == NAVIER_STOKES) || (Kind_Solver == RANS) ||
        (Kind_Solver == INC_EULER) || (Kind_Solver == INC_NAVIER_STOKES) || (Kind_Solver == INC_RANS) ||
        (Kind_Solver == NEMO_EULER) || (Kind_Solver == NEMO_NAVIER_STOKES) ||
        (Kind_Solver == DISC_ADJ_INC_EULER) || (Kind_Solver == DISC_ADJ_INC_NAVIER_STOKES) || (Kind_Solver == DISC_ADJ_INC_RANS) ||
        (Kind_Solver == DISC_ADJ_EULER) || (Kind_Solver == DISC_ADJ_NAVIER_STOKES) || (Kind_Solver == DISC_ADJ_RANS) ||
        (Kind_Solver == DISC_ADJ_FEM_EULER) || (Kind_Solver == DISC_ADJ_FEM_NS) || (Kind_Solver == DISC_ADJ_FEM_RANS)) {
      switch (Kind_TimeIntScheme_Flow) {
        case RUNGE_KUTTA_EXPLICIT:
          cout << "Runge-Kutta explicit method for the flow equations." << endl;
          cout << "Number of steps: " << nRKStep << endl;
          cout << "Alpha coefficients: ";
          for (unsigned short iRKStep = 0; iRKStep < nRKStep; iRKStep++) {
            cout << "\t" << RK_Alpha_Step[iRKStep];
          }
          cout << endl;
          break;
        case EULER_EXPLICIT:
          cout << "Euler explicit method for the flow equations." << endl;
          break;
        case EULER_IMPLICIT:
          cout << "Euler implicit method for the flow equations." << endl;
          if((Kind_Solver == NEMO_EULER) || (Kind_Solver == NEMO_NAVIER_STOKES))
            SU2_MPI::Error("Implicit time scheme is not working with NEMO. Use EULER_EXPLICIT.", CURRENT_FUNCTION);
          switch (Kind_Linear_Solver) {
            case BCGSTAB:
            case FGMRES:
            case RESTARTED_FGMRES:
              if (Kind_Linear_Solver == BCGSTAB)
                cout << "BCGSTAB is used for solving the linear system." << endl;
              else
                cout << "FGMRES is used for solving the linear system." << endl;
              switch (Kind_Linear_Solver_Prec) {
                case ILU: cout << "Using a ILU("<< Linear_Solver_ILU_n <<") preconditioning."<< endl; break;
                case LINELET: cout << "Using a linelet preconditioning."<< endl; break;
                case LU_SGS:  cout << "Using a LU-SGS preconditioning."<< endl; break;
                case JACOBI:  cout << "Using a Jacobi preconditioning."<< endl; break;
              }
              break;
            case SMOOTHER:
              switch (Kind_Linear_Solver_Prec) {
                case ILU:     cout << "A ILU(" << Linear_Solver_ILU_n << ")"; break;
                case LINELET: cout << "A Linelet"; break;
                case LU_SGS:  cout << "A LU-SGS"; break;
                case JACOBI:  cout << "A Jacobi"; break;
              }
              cout << " method is used for smoothing the linear system." << endl;
              break;
          }
          cout << "Convergence criteria of the linear solver: "<< Linear_Solver_Error <<"."<< endl;
          cout << "Max number of linear iterations: "<< Linear_Solver_Iter <<"."<< endl;
          break;
        case CLASSICAL_RK4_EXPLICIT:
          cout << "Classical RK4 explicit method for the flow equations." << endl;
          cout << "Number of steps: " << 4 << endl;
          cout << "Time coefficients: {0.5, 0.5, 1, 1}" << endl;
          cout << "Function coefficients: {1/6, 1/3, 1/3, 1/6}" << endl;
          break;
      }
    }

    if (fea) {
      switch (Kind_TimeIntScheme_FEA) {
        case CD_EXPLICIT:
          cout << "Explicit time integration (NOT IMPLEMENTED YET)." << endl;
          break;
        case GENERALIZED_ALPHA:
          cout << "Generalized-alpha method." << endl;
          break;
        case NEWMARK_IMPLICIT:
          if (Dynamic_Analysis) cout << "Newmark implicit method for the structural time integration." << endl;
          switch (Kind_Linear_Solver) {
            case BCGSTAB:
              cout << "BCGSTAB is used for solving the linear system." << endl;
              cout << "Convergence criteria of the linear solver: "<< Linear_Solver_Error <<"."<< endl;
              cout << "Max number of iterations: "<< Linear_Solver_Iter <<"."<< endl;
              break;
            case FGMRES: case RESTARTED_FGMRES:
              cout << "FGMRES is used for solving the linear system." << endl;
              cout << "Convergence criteria of the linear solver: "<< Linear_Solver_Error <<"."<< endl;
              cout << "Max number of iterations: "<< Linear_Solver_Iter <<"."<< endl;
              break;
            case CONJUGATE_GRADIENT:
              cout << "A Conjugate Gradient method is used for solving the linear system." << endl;
              cout << "Convergence criteria of the linear solver: "<< Linear_Solver_Error <<"."<< endl;
              cout << "Max number of iterations: "<< Linear_Solver_Iter <<"."<< endl;
              break;
          }
          break;
      }
    }

    if ((Kind_Solver == ADJ_EULER) || (Kind_Solver == ADJ_NAVIER_STOKES) || (Kind_Solver == ADJ_RANS)) {
      switch (Kind_TimeIntScheme_AdjFlow) {
        case RUNGE_KUTTA_EXPLICIT:
          cout << "Runge-Kutta explicit method for the adjoint equations." << endl;
          cout << "Number of steps: " << nRKStep << endl;
          cout << "Alpha coefficients: ";
          for (unsigned short iRKStep = 0; iRKStep < nRKStep; iRKStep++) {
            cout << "\t" << RK_Alpha_Step[iRKStep];
          }
          cout << endl;
          break;
        case EULER_EXPLICIT: cout << "Euler explicit method for the adjoint equations." << endl; break;
        case EULER_IMPLICIT: cout << "Euler implicit method for the adjoint equations." << endl; break;
      }
    }

    if(Kind_Solver == FEM_EULER || Kind_Solver == FEM_NAVIER_STOKES ||
       Kind_Solver == FEM_RANS  || Kind_Solver == FEM_LES) {
      switch (Kind_TimeIntScheme_FEM_Flow) {
        case RUNGE_KUTTA_EXPLICIT:
          cout << "Runge-Kutta explicit method for the flow equations." << endl;
          cout << "Number of steps: " << nRKStep << endl;
          cout << "Alpha coefficients: ";
          for (unsigned short iRKStep = 0; iRKStep < nRKStep; iRKStep++) {
            cout << "\t" << RK_Alpha_Step[iRKStep];
          }
          cout << endl;
          break;
        case CLASSICAL_RK4_EXPLICIT:
          cout << "Classical RK4 explicit method for the flow equations." << endl;
          cout << "Number of steps: " << 4 << endl;
          cout << "Time coefficients: {0.5, 0.5, 1, 1}" << endl;
          cout << "Function coefficients: {1/6, 1/3, 1/3, 1/6}" << endl;
          break;

        case ADER_DG:
          if(nLevels_TimeAccurateLTS == 1)
            cout << "ADER-DG for the flow equations with global time stepping." << endl;
          else
            cout << "ADER-DG for the flow equations with " << nLevels_TimeAccurateLTS
                 << " levels for time accurate local time stepping." << endl;

          switch( Kind_ADER_Predictor ) {
            case ADER_ALIASED_PREDICTOR:
              cout << "An aliased approach is used in the predictor step. " << endl;
              break;
            case ADER_NON_ALIASED_PREDICTOR:
              cout << "A non-aliased approach is used in the predictor step. " << endl;
              break;
          }
          cout << "Number of time DOFs ADER-DG predictor step: " << nTimeDOFsADER_DG << endl;
          cout << "Location of time DOFs ADER-DG on the interval [-1,1]: ";
          for (unsigned short iDOF=0; iDOF<nTimeDOFsADER_DG; iDOF++) {
            cout << "\t" << TimeDOFsADER_DG[iDOF];
          }
          cout << endl;
          cout << "Time quadrature factor for ADER-DG: " << Quadrature_Factor_Time_ADER_DG << endl;
          cout << "Number of time integration points ADER-DG: " << nTimeIntegrationADER_DG << endl;
          cout << "Location of time integration points ADER-DG on the interval [-1,1]: ";
          for (unsigned short iDOF=0; iDOF<nTimeIntegrationADER_DG; iDOF++) {
            cout << "\t" << TimeIntegrationADER_DG[iDOF];
          }
          cout << endl;
          cout << "Weights of time integration points ADER-DG on the interval [-1,1]: ";
          for (unsigned short iDOF=0; iDOF<nTimeIntegrationADER_DG; iDOF++) {
            cout << "\t" << WeightsIntegrationADER_DG[iDOF];
          }
          cout << endl;
          break;
      }
    }

    if (nMGLevels !=0) {

      if (nStartUpIter != 0) cout << "A total of " << nStartUpIter << " start up iterations on the fine grid."<< endl;
      if (MGCycle == V_CYCLE) cout << "V Multigrid Cycle, with " << nMGLevels << " multigrid levels."<< endl;
      if (MGCycle == W_CYCLE) cout << "W Multigrid Cycle, with " << nMGLevels << " multigrid levels."<< endl;
      if (MGCycle == FULLMG_CYCLE) cout << "Full Multigrid Cycle, with " << nMGLevels << " multigrid levels."<< endl;

      cout << "Damping factor for the residual restriction: " << Damp_Res_Restric <<"."<< endl;
      cout << "Damping factor for the correction prolongation: " << Damp_Correc_Prolong <<"."<< endl;
    }

    if ((Kind_Solver != FEM_ELASTICITY) && (Kind_Solver != DISC_ADJ_FEM)) {

      if (!CFL_Adapt) cout << "No CFL adaptation." << endl;
      else cout << "CFL adaptation. Factor down: "<< CFL_AdaptParam[0] <<", factor up: "<< CFL_AdaptParam[1]
        <<",\n                lower limit: "<< CFL_AdaptParam[2] <<", upper limit: " << CFL_AdaptParam[3]
        <<",\n                acceptable linear residual: "<< CFL_AdaptParam[4] << "." << endl;

      if (nMGLevels !=0) {
        PrintingToolbox::CTablePrinter MGTable(&std::cout);

        MGTable.AddColumn("MG Level",         10);
        MGTable.AddColumn("Presmooth",     10);
        MGTable.AddColumn("PostSmooth",    10);
        MGTable.AddColumn("CorrectSmooth", 10);
        MGTable.SetAlign(PrintingToolbox::CTablePrinter::RIGHT);
        MGTable.PrintHeader();
        for (unsigned short iLevel = 0; iLevel < nMGLevels+1; iLevel++) {
          MGTable << iLevel << MG_PreSmooth[iLevel] << MG_PostSmooth[iLevel] << MG_CorrecSmooth[iLevel];
        }
        MGTable.PrintFooter();
      }
      if (TimeMarching != TIME_STEPPING) {
        cout << "Courant-Friedrichs-Lewy number:   ";
        cout.precision(3);
        cout.width(6); cout << CFL[0];
        cout << endl;
      }

    }

    if ((Kind_Solver == RANS) || (Kind_Solver == DISC_ADJ_RANS) ||
        (Kind_Solver == INC_RANS) || (Kind_Solver == DISC_ADJ_INC_RANS))
      if (Kind_TimeIntScheme_Turb == EULER_IMPLICIT)
        cout << "Euler implicit time integration for the turbulence model." << endl;
  }

  if (val_software == SU2_CFD) {

    cout << endl <<"------------------ Convergence Criteria  ( Zone "  << iZone << " ) ---------------------" << endl;

    cout << "Maximum number of solver subiterations: " << nInnerIter <<"."<< endl;
    if (Multizone_Problem)
      cout << "Maximum number of solver outer iterations: " << nOuterIter <<"."<< endl;
    if (Time_Domain)
      cout << "Maximum number of physical time-steps: " << nTimeIter <<"."<< endl;

    cout << "Begin convergence monitoring at iteration " << StartConv_Iter << "." << endl;
    cout << "Residual minimum value: 1e" << MinLogResidual << "." << endl;
    cout << "Cauchy series min. value: " << Cauchy_Eps << "." << endl;
    cout << "Number of Cauchy elements: " << Cauchy_Elems << "." << endl;
    if(Cauchy_Elems <1){
      SU2_MPI::Error(to_string(Cauchy_Elems) + string(" Cauchy elements are no viable input. Please check your configuration file."), CURRENT_FUNCTION);
    }
    cout << "Begin windowed time average at iteration " << StartWindowIteration << "." << endl;

    if(Wnd_Cauchy_Crit){
      cout << "Begin time convergence monitoring at iteration " << Wnd_StartConv_Iter + StartWindowIteration << "." << endl;
      cout << "Time cauchy series min. value: " << Wnd_Cauchy_Eps << "." << endl;
      cout << "Number of Cauchy elements: " << Wnd_Cauchy_Elems << "." << endl;
      if(Wnd_Cauchy_Elems <1){
        SU2_MPI::Error(to_string(Wnd_Cauchy_Elems) +string(" Cauchy elements are no viable input. Please check your configuration file."), CURRENT_FUNCTION);
      }
    }
  }

  cout << endl <<"-------------------- Output Information ( Zone "  << iZone << " ) ----------------------" << endl;

  if (val_software == SU2_CFD) {

    cout << "Writing solution files every " << VolumeWrtFreq <<" iterations."<< endl;
    cout << "Writing the convergence history file every " << HistoryWrtFreq[2] <<" inner iterations."<< endl;
    if (Multizone_Problem){
      cout << "Writing the convergence history file every " << HistoryWrtFreq[1] <<" outer iterations."<< endl;
    }
    if (Time_Domain) {
      cout << "Writing the convergence history file every " << HistoryWrtFreq[0] <<" time iterations."<< endl;
    }
    cout << "Writing the screen convergence history every " << ScreenWrtFreq[2] <<" inner iterations."<< endl;
    if (Multizone_Problem){
      cout << "Writing the screen convergence history every " << ScreenWrtFreq[1] <<" outer iterations."<< endl;
    }
    if (Time_Domain) {
      cout << "Writing the screen convergence history every " << ScreenWrtFreq[0] <<" time iterations."<< endl;
    }

    switch (Tab_FileFormat) {
      case TAB_CSV: cout << "The tabular file format is CSV (.csv)." << endl; break;
      case TAB_TECPLOT: cout << "The tabular file format is Tecplot (.dat)." << endl; break;
    }

    cout << "Convergence history file name: " << Conv_FileName << "." << endl;

    cout << "Forces breakdown file name: " << Breakdown_FileName << "." << endl;


    if (!ContinuousAdjoint && !DiscreteAdjoint) {
      cout << "Surface file name: " << SurfCoeff_FileName << "." << endl;
      cout << "Volume file name: " << Volume_FileName << "." << endl;
      cout << "Restart file name: " << Restart_FileName << "." << endl;
    }

    if (ContinuousAdjoint || DiscreteAdjoint) {
      cout << "Adjoint solution file name: " << Solution_AdjFileName << "." << endl;
      cout << "Restart adjoint file name: " << Restart_AdjFileName << "." << endl;
      cout << "Adjoint variables file name: " << Adj_FileName << "." << endl;
      cout << "Surface adjoint file name: " << SurfAdjCoeff_FileName << "." << endl;
    }

  }

  if (val_software == SU2_SOL) {
    switch (Tab_FileFormat) {
      case TAB_CSV: cout << "The tabular file format is CSV (.csv)." << endl; break;
      case TAB_TECPLOT: cout << "The tabular file format is Tecplot (.dat)." << endl; break;
    }
    cout << "Flow variables file name: " << Volume_FileName << "." << endl;
  }

  if (val_software == SU2_DEF) {
    cout << "Output mesh file name: " << Mesh_Out_FileName << ". " << endl;
    switch (GetDeform_Stiffness_Type()) {
      case INVERSE_VOLUME:
        cout << "Cell stiffness scaled by inverse of the cell volume." << endl;
        break;
      case SOLID_WALL_DISTANCE:
        cout << "Cell stiffness scaled by distance to nearest solid surface." << endl;
        break;
      case CONSTANT_STIFFNESS:
        cout << "Imposing constant cell stiffness." << endl;
        break;
    }
  }

  if (val_software == SU2_DOT) {
    if (DiscreteAdjoint) {
      cout << "Output Volume Sensitivity file name: " << VolSens_FileName << ". " << endl;
      cout << "Output Surface Sensitivity file name: " << SurfSens_FileName << ". " << endl;
    }
    cout << "Output gradient file name: " << ObjFunc_Grad_FileName << ". " << endl;
  }

  cout << endl <<"------------- Config File Boundary Information ( Zone "  << iZone << " ) ---------------" << endl;

  PrintingToolbox::CTablePrinter BoundaryTable(&std::cout);
  BoundaryTable.AddColumn("Marker Type", 35);
  BoundaryTable.AddColumn("Marker Name", 35);

  BoundaryTable.PrintHeader();

  if (nMarker_Euler != 0) {
    BoundaryTable << "Euler wall";
    for (iMarker_Euler = 0; iMarker_Euler < nMarker_Euler; iMarker_Euler++) {
      BoundaryTable << Marker_Euler[iMarker_Euler];
      if (iMarker_Euler < nMarker_Euler-1)  BoundaryTable << " ";
    }
    BoundaryTable.PrintFooter();
  }

  if (nMarker_FarField != 0) {
    BoundaryTable << "Far-field";
    for (iMarker_FarField = 0; iMarker_FarField < nMarker_FarField; iMarker_FarField++) {
      BoundaryTable << Marker_FarField[iMarker_FarField];
      if (iMarker_FarField < nMarker_FarField-1)  BoundaryTable << " ";
    }
    BoundaryTable.PrintFooter();
  }

  if (nMarker_SymWall != 0) {
    BoundaryTable << "Symmetry plane";
    for (iMarker_SymWall = 0; iMarker_SymWall < nMarker_SymWall; iMarker_SymWall++) {
      BoundaryTable << Marker_SymWall[iMarker_SymWall];
      if (iMarker_SymWall < nMarker_SymWall-1)  BoundaryTable << " ";
    }
    BoundaryTable.PrintFooter();
  }

  if (nMarker_PerBound != 0) {
    BoundaryTable << "Periodic boundary";
    for (iMarker_PerBound = 0; iMarker_PerBound < nMarker_PerBound; iMarker_PerBound++) {
      BoundaryTable << Marker_PerBound[iMarker_PerBound];
      if (iMarker_PerBound < nMarker_PerBound-1)  BoundaryTable << " ";
    }
    BoundaryTable.PrintFooter();
  }

  if (nMarker_NearFieldBound != 0) {
    BoundaryTable << "Near-field boundary";
    for (iMarker_NearFieldBound = 0; iMarker_NearFieldBound < nMarker_NearFieldBound; iMarker_NearFieldBound++) {
      BoundaryTable << Marker_NearFieldBound[iMarker_NearFieldBound];
      if (iMarker_NearFieldBound < nMarker_NearFieldBound-1)  BoundaryTable << " ";
    }
    BoundaryTable.PrintFooter();
  }

  if (nMarker_Deform_Mesh != 0) {
    BoundaryTable << "Deformable mesh boundary";
    for (iMarker_Deform_Mesh = 0; iMarker_Deform_Mesh < nMarker_Deform_Mesh; iMarker_Deform_Mesh++) {
      BoundaryTable << Marker_Deform_Mesh[iMarker_Deform_Mesh];
      if (iMarker_Deform_Mesh < nMarker_Deform_Mesh-1)  BoundaryTable << " ";
    }
    BoundaryTable.PrintFooter();
  }

  if (nMarker_Deform_Mesh_Sym_Plane != 0) {
    BoundaryTable << "Symmetric deformable mesh boundary";
    for (iMarker_Deform_Mesh_Sym_Plane = 0; iMarker_Deform_Mesh_Sym_Plane < nMarker_Deform_Mesh_Sym_Plane; iMarker_Deform_Mesh_Sym_Plane++) {
      BoundaryTable << Marker_Deform_Mesh_Sym_Plane[iMarker_Deform_Mesh_Sym_Plane];
      if (iMarker_Deform_Mesh_Sym_Plane < nMarker_Deform_Mesh_Sym_Plane-1)  BoundaryTable << " ";
    }
    BoundaryTable.PrintFooter();
  }

  if (nMarker_Fluid_Load != 0) {
    BoundaryTable << "Fluid loads boundary";
    for (iMarker_Fluid_Load = 0; iMarker_Fluid_Load < nMarker_Fluid_Load; iMarker_Fluid_Load++) {
      BoundaryTable << Marker_Fluid_Load[iMarker_Fluid_Load];
      if (iMarker_Fluid_Load < nMarker_Fluid_Load-1)  BoundaryTable << " ";
    }
    BoundaryTable.PrintFooter();
  }

  if (nMarker_Fluid_InterfaceBound != 0) {
    BoundaryTable << "Fluid interface boundary";
    for (iMarker_Fluid_InterfaceBound = 0; iMarker_Fluid_InterfaceBound < nMarker_Fluid_InterfaceBound; iMarker_Fluid_InterfaceBound++) {
      BoundaryTable << Marker_Fluid_InterfaceBound[iMarker_Fluid_InterfaceBound];
      if (iMarker_Fluid_InterfaceBound < nMarker_Fluid_InterfaceBound-1)  BoundaryTable << " ";
    }
    BoundaryTable.PrintFooter();
  }

  if (nMarker_FlowLoad != 0) {
    BoundaryTable << "Flow load boundary";
    for (iMarker_FlowLoad = 0; iMarker_FlowLoad < nMarker_FlowLoad; iMarker_FlowLoad++) {
      BoundaryTable << Marker_FlowLoad[iMarker_FlowLoad];
      if (iMarker_FlowLoad < nMarker_FlowLoad-1)  BoundaryTable << " ";
    }
    BoundaryTable.PrintFooter();
  }

  if (nMarker_Internal != 0) {
    BoundaryTable << "Internal boundary";
    for (iMarker_Internal = 0; iMarker_Internal < nMarker_Internal; iMarker_Internal++) {
      BoundaryTable << Marker_Internal[iMarker_Internal];
      if (iMarker_Internal < nMarker_Internal-1)  BoundaryTable << " ";
    }
    BoundaryTable.PrintFooter();
  }

  if (nMarker_Inlet != 0) {
    BoundaryTable << "Inlet boundary";
    for (iMarker_Inlet = 0; iMarker_Inlet < nMarker_Inlet; iMarker_Inlet++) {
      BoundaryTable << Marker_Inlet[iMarker_Inlet];
      if (iMarker_Inlet < nMarker_Inlet-1)  BoundaryTable << " ";
    }
    BoundaryTable.PrintFooter();
  }

  if (nMarker_Riemann != 0) {
    BoundaryTable << "Riemann boundary";
    for (iMarker_Riemann = 0; iMarker_Riemann < nMarker_Riemann; iMarker_Riemann++) {
      BoundaryTable << Marker_Riemann[iMarker_Riemann];
      if (iMarker_Riemann < nMarker_Riemann-1)  BoundaryTable << " ";
    }
    BoundaryTable.PrintFooter();
  }

  if (nMarker_Giles != 0) {
    BoundaryTable << "Giles boundary";
    for (iMarker_Giles = 0; iMarker_Giles < nMarker_Giles; iMarker_Giles++) {
      BoundaryTable << Marker_Giles[iMarker_Giles];
      if (iMarker_Giles < nMarker_Giles-1)  BoundaryTable << " ";
    }
    BoundaryTable.PrintFooter();
  }

  if (nMarker_MixingPlaneInterface != 0) {
    BoundaryTable << "MixingPlane boundary";
    for (iMarker_MixingPlaneInterface = 0; iMarker_MixingPlaneInterface < nMarker_MixingPlaneInterface; iMarker_MixingPlaneInterface++) {
      BoundaryTable << Marker_MixingPlaneInterface[iMarker_MixingPlaneInterface];
      if (iMarker_MixingPlaneInterface < nMarker_MixingPlaneInterface-1)  BoundaryTable << " ";
    }
    BoundaryTable.PrintFooter();
  }

  if (nMarker_EngineInflow != 0) {
    BoundaryTable << "Engine inflow boundary";
    for (iMarker_EngineInflow = 0; iMarker_EngineInflow < nMarker_EngineInflow; iMarker_EngineInflow++) {
      BoundaryTable << Marker_EngineInflow[iMarker_EngineInflow];
      if (iMarker_EngineInflow < nMarker_EngineInflow-1)  BoundaryTable << " ";
    }
    BoundaryTable.PrintFooter();
  }

  if (nMarker_EngineExhaust != 0) {
    BoundaryTable << "Engine exhaust boundary";
    for (iMarker_EngineExhaust = 0; iMarker_EngineExhaust < nMarker_EngineExhaust; iMarker_EngineExhaust++) {
      BoundaryTable << Marker_EngineExhaust[iMarker_EngineExhaust];
      if (iMarker_EngineExhaust < nMarker_EngineExhaust-1)  BoundaryTable << " ";
    }
    BoundaryTable.PrintFooter();
  }

  if (nMarker_Supersonic_Inlet != 0) {
    BoundaryTable << "Supersonic inlet boundary";
    for (iMarker_Supersonic_Inlet = 0; iMarker_Supersonic_Inlet < nMarker_Supersonic_Inlet; iMarker_Supersonic_Inlet++) {
      BoundaryTable << Marker_Supersonic_Inlet[iMarker_Supersonic_Inlet];
      if (iMarker_Supersonic_Inlet < nMarker_Supersonic_Inlet-1)  BoundaryTable << " ";
    }
    BoundaryTable.PrintFooter();
  }

  if (nMarker_Supersonic_Outlet != 0) {
    BoundaryTable << "Supersonic outlet boundary";
    for (iMarker_Supersonic_Outlet = 0; iMarker_Supersonic_Outlet < nMarker_Supersonic_Outlet; iMarker_Supersonic_Outlet++) {
      BoundaryTable << Marker_Supersonic_Outlet[iMarker_Supersonic_Outlet];
      if (iMarker_Supersonic_Outlet < nMarker_Supersonic_Outlet-1)  BoundaryTable << " ";
    }
    BoundaryTable.PrintFooter();
  }

  if (nMarker_Outlet != 0) {
    BoundaryTable << "Outlet boundary";
    for (iMarker_Outlet = 0; iMarker_Outlet < nMarker_Outlet; iMarker_Outlet++) {
      BoundaryTable << Marker_Outlet[iMarker_Outlet];
      if (iMarker_Outlet < nMarker_Outlet-1)  BoundaryTable << " ";
    }
    BoundaryTable.PrintFooter();
  }

  if (nMarker_Isothermal != 0) {
    BoundaryTable << "Isothermal wall";
    for (iMarker_Isothermal = 0; iMarker_Isothermal < nMarker_Isothermal; iMarker_Isothermal++) {
      BoundaryTable << Marker_Isothermal[iMarker_Isothermal];
      if (iMarker_Isothermal < nMarker_Isothermal-1)  BoundaryTable << " ";
    }
    BoundaryTable.PrintFooter();
  }

  if (nMarker_Smoluchowski_Maxwell != 0) {
    BoundaryTable << "Smoluchowski/Maxwell jump wall";
    for (iMarker_Smoluchowski_Maxwell = 0; iMarker_Smoluchowski_Maxwell < nMarker_Smoluchowski_Maxwell; iMarker_Smoluchowski_Maxwell++) {
      BoundaryTable << Marker_Smoluchowski_Maxwell[iMarker_Smoluchowski_Maxwell];
      if (iMarker_Smoluchowski_Maxwell< nMarker_Smoluchowski_Maxwell-1)  BoundaryTable << " ";
    }
    BoundaryTable.PrintFooter();
  }

  if (nMarker_HeatFlux != 0) {
    BoundaryTable << "Heat flux wall";
    for (iMarker_HeatFlux = 0; iMarker_HeatFlux < nMarker_HeatFlux; iMarker_HeatFlux++) {
      BoundaryTable << Marker_HeatFlux[iMarker_HeatFlux];
      if (iMarker_HeatFlux < nMarker_HeatFlux-1)  BoundaryTable << " ";
    }
    BoundaryTable.PrintFooter();
  }

  if (nWall_Catalytic != 0) {
    BoundaryTable << "Catalytic wall";
    for (iWall_Catalytic = 0; iWall_Catalytic < nWall_Catalytic; iWall_Catalytic++) {
      BoundaryTable << Wall_Catalytic[iWall_Catalytic];
      if (iWall_Catalytic < nWall_Catalytic-1)  BoundaryTable << " ";
    }
    BoundaryTable.PrintFooter();
  }

  if (nMarker_Clamped != 0) {
    BoundaryTable << "Clamped boundary";
    for (iMarker_Clamped = 0; iMarker_Clamped < nMarker_Clamped; iMarker_Clamped++) {
      BoundaryTable << Marker_Clamped[iMarker_Clamped];
      if (iMarker_Clamped < nMarker_Clamped-1)  BoundaryTable << " ";
    }
    BoundaryTable.PrintFooter();
  }

  if (nMarker_Displacement != 0) {
    BoundaryTable << "Displacement boundary";
    for (iMarker_Displacement = 0; iMarker_Displacement < nMarker_Displacement; iMarker_Displacement++) {
      BoundaryTable << Marker_Displacement[iMarker_Displacement];
      if (iMarker_Displacement < nMarker_Displacement-1)  BoundaryTable << " ";
    }
    BoundaryTable.PrintFooter();
  }

  if (nMarker_Load != 0) {
    BoundaryTable << "Normal load boundary";
    for (iMarker_Load = 0; iMarker_Load < nMarker_Load; iMarker_Load++) {
      BoundaryTable << Marker_Load[iMarker_Load];
      if (iMarker_Load < nMarker_Load-1)  BoundaryTable << " ";
    }
    BoundaryTable.PrintFooter();
  }

  if (nMarker_Damper != 0) {
    BoundaryTable << "Damper boundary";
    for (iMarker_Damper = 0; iMarker_Damper < nMarker_Damper; iMarker_Damper++) {
      BoundaryTable << Marker_Damper[iMarker_Damper];
      if (iMarker_Damper < nMarker_Damper-1)  BoundaryTable << " ";
    }
    BoundaryTable.PrintFooter();
  }

  if (nMarker_Load_Dir != 0) {
    BoundaryTable << "Load boundary";
    for (iMarker_Load_Dir = 0; iMarker_Load_Dir < nMarker_Load_Dir; iMarker_Load_Dir++) {
      BoundaryTable << Marker_Load_Dir[iMarker_Load_Dir];
      if (iMarker_Load_Dir < nMarker_Load_Dir-1)  BoundaryTable << " ";
    }
    BoundaryTable.PrintFooter();
  }

  if (nMarker_Disp_Dir != 0) {
    BoundaryTable << "Disp boundary";
    for (iMarker_Disp_Dir = 0; iMarker_Disp_Dir < nMarker_Disp_Dir; iMarker_Disp_Dir++) {
      BoundaryTable << Marker_Disp_Dir[iMarker_Disp_Dir];
      if (iMarker_Disp_Dir < nMarker_Disp_Dir-1)  BoundaryTable << " ";
    }
    BoundaryTable.PrintFooter();
  }

  if (nMarker_Load_Sine != 0) {
    BoundaryTable << "Sine-Wave boundary";
    for (iMarker_Load_Sine = 0; iMarker_Load_Sine < nMarker_Load_Sine; iMarker_Load_Sine++) {
      BoundaryTable << Marker_Load_Sine[iMarker_Load_Sine];
      if (iMarker_Load_Sine < nMarker_Load_Sine-1)  BoundaryTable << " ";
    }
    BoundaryTable.PrintFooter();
  }

  if (nMarker_Emissivity != 0) {
    BoundaryTable << "Radiative boundary";
    for (iMarker_Emissivity = 0; iMarker_Emissivity < nMarker_Emissivity; iMarker_Emissivity++) {
      BoundaryTable << Marker_Emissivity[iMarker_Emissivity]; // << "(" << Wall_Emissivity[iMarker_Emissivity] << ")";
      if (iMarker_Emissivity < nMarker_Emissivity-1)  BoundaryTable << " ";
    }
    BoundaryTable.PrintFooter();
  }

  if (nMarker_Custom != 0) {
    BoundaryTable << "Custom boundary";
    for (iMarker_Custom = 0; iMarker_Custom < nMarker_Custom; iMarker_Custom++) {
      BoundaryTable << Marker_Custom[iMarker_Custom];
      if (iMarker_Custom < nMarker_Custom-1)  BoundaryTable << " ";
    }
    BoundaryTable.PrintFooter();
  }

  if (nMarker_ActDiskInlet != 0) {
    BoundaryTable << "Actuator disk (inlet) boundary";
    for (iMarker_ActDiskInlet = 0; iMarker_ActDiskInlet < nMarker_ActDiskInlet; iMarker_ActDiskInlet++) {
      BoundaryTable << Marker_ActDiskInlet[iMarker_ActDiskInlet];
      if (iMarker_ActDiskInlet < nMarker_ActDiskInlet-1)  BoundaryTable << " ";
    }
    BoundaryTable.PrintFooter();
  }

  if (nMarker_ActDiskOutlet != 0) {
    BoundaryTable << "Actuator disk (outlet) boundary";
    for (iMarker_ActDiskOutlet = 0; iMarker_ActDiskOutlet < nMarker_ActDiskOutlet; iMarker_ActDiskOutlet++) {
      BoundaryTable << Marker_ActDiskOutlet[iMarker_ActDiskOutlet];
      if (iMarker_ActDiskOutlet < nMarker_ActDiskOutlet-1)  BoundaryTable << " ";
    }
    BoundaryTable.PrintFooter();
  }

  if (nMarker_ActDiskOutlet != 0) {
    if (GetKind_ActDisk() == VARIABLE_LOAD) {
      cout << endl << "Actuator disk with variable load." << endl;
      cout << "Actuator disk data read from file: " << GetActDisk_FileName() << endl;
    }
  }

}

bool CConfig::TokenizeString(string & str, string & option_name,
                             vector<string> & option_value) {
  const string delimiters(" (){}:,\t\n\v\f\r");
  // check for comments or empty string
  string::size_type pos, last_pos;
  pos = str.find_first_of("%");
  if ( (str.length() == 0) || (pos == 0) ) {
    // str is empty or a comment line, so no option here
    return false;
  }
  if (pos != string::npos) {
    // remove comment at end if necessary
    str.erase(pos);
  }

  // look for line composed on only delimiters (usually whitespace)
  pos = str.find_first_not_of(delimiters);
  if (pos == string::npos) {
    return false;
  }

  // find the equals sign and split string
  string name_part, value_part;
  pos = str.find("=");
  if (pos == string::npos) {
    cerr << "Error in TokenizeString(): "
    << "line in the configuration file with no \"=\" sign."
    << endl;
    cout << "Look for: " << str << endl;
    cout << "str.length() = " << str.length() << endl;
    throw(-1);
  }
  name_part = str.substr(0, pos);
  value_part = str.substr(pos+1, string::npos);
  //cout << "name_part  = |" << name_part  << "|" << endl;
  //cout << "value_part = |" << value_part << "|" << endl;

  // the first_part should consist of one string with no interior delimiters
  last_pos = name_part.find_first_not_of(delimiters, 0);
  pos = name_part.find_first_of(delimiters, last_pos);
  if ( (name_part.length() == 0) || (last_pos == string::npos) ) {
    cerr << "Error in CConfig::TokenizeString(): "
    << "line in the configuration file with no name before the \"=\" sign."
    << endl;
    throw(-1);
  }
  if (pos == string::npos) pos = name_part.length();
  option_name = name_part.substr(last_pos, pos - last_pos);
  last_pos = name_part.find_first_not_of(delimiters, pos);
  if (last_pos != string::npos) {
    cerr << "Error in TokenizeString(): "
    << "two or more options before an \"=\" sign in the configuration file."
    << endl;
    throw(-1);
  }
  StringToUpperCase(option_name);

  //cout << "option_name = |" << option_name << "|" << endl;
  //cout << "pos = " << pos << ": last_pos = " << last_pos << endl;

  // now fill the option value vector
  option_value.clear();
  last_pos = value_part.find_first_not_of(delimiters, 0);
  pos = value_part.find_first_of(delimiters, last_pos);
  while (string::npos != pos || string::npos != last_pos) {
    // add token to the vector<string>
    option_value.push_back(value_part.substr(last_pos, pos - last_pos));
    // skip delimiters
    last_pos = value_part.find_first_not_of(delimiters, pos);
    // find next "non-delimiter"
    pos = value_part.find_first_of(delimiters, last_pos);
  }
  if (option_value.size() == 0) {
    cerr << "Error in TokenizeString(): "
    << "option " << option_name << " in configuration file with no value assigned."
    << endl;
    throw(-1);
  }

#if 0
  cout << "option value(s) = ";
  for (unsigned int i = 0; i < option_value.size(); i++)
    cout << option_value[i] << " ";
  cout << endl;
#endif

  // look for ';' DV delimiters attached to values
  vector<string>::iterator it;
  it = option_value.begin();
  while (it != option_value.end()) {
    if (it->compare(";") == 0) {
      it++;
      continue;
    }

    pos = it->find(';');
    if (pos != string::npos) {
      string before_semi = it->substr(0, pos);
      string after_semi= it->substr(pos+1, string::npos);
      if (before_semi.empty()) {
        *it = ";";
        it++;
        option_value.insert(it, after_semi);
      } else {
        *it = before_semi;
        it++;
        vector<string> to_insert;
        to_insert.push_back(";");
        if (!after_semi.empty())
          to_insert.push_back(after_semi);
        option_value.insert(it, to_insert.begin(), to_insert.end());
      }
      it = option_value.begin(); // go back to beginning; not efficient
      continue;
    } else {
      it++;
    }
  }
#if 0
  cout << "option value(s) = ";
  for (unsigned int i = 0; i < option_value.size(); i++)
    cout << option_value[i] << " ";
  cout << endl;
#endif
  // remove any consecutive ";"
  it = option_value.begin();
  bool semi_at_prev = false;
  while (it != option_value.end()) {
    if (semi_at_prev) {
      if (it->compare(";") == 0) {
        option_value.erase(it);
        it = option_value.begin();
        semi_at_prev = false;
        continue;
      }
    }
    if (it->compare(";") == 0) {
      semi_at_prev = true;
    } else {
      semi_at_prev = false;
    }
    it++;
  }

#if 0
  cout << "option value(s) = ";
  for (unsigned int i = 0; i < option_value.size(); i++)
    cout << option_value[i] << " ";
  cout << endl;
#endif
  return true;
}

unsigned short CConfig::GetMarker_CfgFile_TagBound(string val_marker) const {

  unsigned short iMarker_CfgFile;

  for (iMarker_CfgFile = 0; iMarker_CfgFile < nMarker_CfgFile; iMarker_CfgFile++)
    if (Marker_CfgFile_TagBound[iMarker_CfgFile] == val_marker)
      return iMarker_CfgFile;

  SU2_MPI::Error(string("The configuration file doesn't have any definition for marker ") + val_marker, CURRENT_FUNCTION);
  return 0;
}

string CConfig::GetMarker_CfgFile_TagBound(unsigned short val_marker) const {
  return Marker_CfgFile_TagBound[val_marker];
}

unsigned short CConfig::GetMarker_CfgFile_KindBC(string val_marker) const {
  unsigned short iMarker_CfgFile;
  for (iMarker_CfgFile = 0; iMarker_CfgFile < nMarker_CfgFile; iMarker_CfgFile++)
    if (Marker_CfgFile_TagBound[iMarker_CfgFile] == val_marker) break;
  return Marker_CfgFile_KindBC[iMarker_CfgFile];
}

unsigned short CConfig::GetMarker_CfgFile_Monitoring(string val_marker) const {
  unsigned short iMarker_CfgFile;
  for (iMarker_CfgFile = 0; iMarker_CfgFile < nMarker_CfgFile; iMarker_CfgFile++)
    if (Marker_CfgFile_TagBound[iMarker_CfgFile] == val_marker) break;
  return Marker_CfgFile_Monitoring[iMarker_CfgFile];
}

unsigned short CConfig::GetMarker_CfgFile_GeoEval(string val_marker) const {
  unsigned short iMarker_CfgFile;
  for (iMarker_CfgFile = 0; iMarker_CfgFile < nMarker_CfgFile; iMarker_CfgFile++)
    if (Marker_CfgFile_TagBound[iMarker_CfgFile] == val_marker) break;
  return Marker_CfgFile_GeoEval[iMarker_CfgFile];
}

unsigned short CConfig::GetMarker_CfgFile_Designing(string val_marker) const {
  unsigned short iMarker_CfgFile;
  for (iMarker_CfgFile = 0; iMarker_CfgFile < nMarker_CfgFile; iMarker_CfgFile++)
    if (Marker_CfgFile_TagBound[iMarker_CfgFile] == val_marker) break;
  return Marker_CfgFile_Designing[iMarker_CfgFile];
}

unsigned short CConfig::GetMarker_CfgFile_Plotting(string val_marker) const {
  unsigned short iMarker_CfgFile;
  for (iMarker_CfgFile = 0; iMarker_CfgFile < nMarker_CfgFile; iMarker_CfgFile++)
    if (Marker_CfgFile_TagBound[iMarker_CfgFile] == val_marker) break;
  return Marker_CfgFile_Plotting[iMarker_CfgFile];
}

unsigned short CConfig::GetMarker_CfgFile_Analyze(string val_marker) const {
  unsigned short iMarker_CfgFile;
  for (iMarker_CfgFile = 0; iMarker_CfgFile < nMarker_CfgFile; iMarker_CfgFile++)
    if (Marker_CfgFile_TagBound[iMarker_CfgFile] == val_marker) break;
  return Marker_CfgFile_Analyze[iMarker_CfgFile];
}

unsigned short CConfig::GetMarker_CfgFile_ZoneInterface(string val_marker) const {
  unsigned short iMarker_CfgFile;
  for (iMarker_CfgFile = 0; iMarker_CfgFile < nMarker_CfgFile; iMarker_CfgFile++)
    if (Marker_CfgFile_TagBound[iMarker_CfgFile] == val_marker) break;
  return Marker_CfgFile_ZoneInterface[iMarker_CfgFile];
}

unsigned short CConfig::GetMarker_CfgFile_Turbomachinery(string val_marker) const {
  unsigned short iMarker_CfgFile;
  for (iMarker_CfgFile = 0; iMarker_CfgFile < nMarker_CfgFile; iMarker_CfgFile++)
    if (Marker_CfgFile_TagBound[iMarker_CfgFile] == val_marker) break;
  return Marker_CfgFile_Turbomachinery[iMarker_CfgFile];
}

unsigned short CConfig::GetMarker_CfgFile_TurbomachineryFlag(string val_marker) const {
  unsigned short iMarker_CfgFile;
  for (iMarker_CfgFile = 0; iMarker_CfgFile < nMarker_CfgFile; iMarker_CfgFile++)
    if (Marker_CfgFile_TagBound[iMarker_CfgFile] == val_marker) break;
  return Marker_CfgFile_TurbomachineryFlag[iMarker_CfgFile];
}

unsigned short CConfig::GetMarker_CfgFile_MixingPlaneInterface(string val_marker) const {
  unsigned short iMarker_CfgFile;
  for (iMarker_CfgFile = 0; iMarker_CfgFile < nMarker_CfgFile; iMarker_CfgFile++)
    if (Marker_CfgFile_TagBound[iMarker_CfgFile] == val_marker) break;
  return Marker_CfgFile_MixingPlaneInterface[iMarker_CfgFile];
}

unsigned short CConfig::GetMarker_CfgFile_DV(string val_marker) const {
  unsigned short iMarker_CfgFile;
  for (iMarker_CfgFile = 0; iMarker_CfgFile < nMarker_CfgFile; iMarker_CfgFile++)
    if (Marker_CfgFile_TagBound[iMarker_CfgFile] == val_marker) break;
  return Marker_CfgFile_DV[iMarker_CfgFile];
}

unsigned short CConfig::GetMarker_CfgFile_Moving(string val_marker) const {
  unsigned short iMarker_CfgFile;
  for (iMarker_CfgFile = 0; iMarker_CfgFile < nMarker_CfgFile; iMarker_CfgFile++)
    if (Marker_CfgFile_TagBound[iMarker_CfgFile] == val_marker) break;
  return Marker_CfgFile_Moving[iMarker_CfgFile];
}

unsigned short CConfig::GetMarker_CfgFile_Deform_Mesh(string val_marker) const {
  unsigned short iMarker_CfgFile;
  for (iMarker_CfgFile = 0; iMarker_CfgFile < nMarker_CfgFile; iMarker_CfgFile++)
    if (Marker_CfgFile_TagBound[iMarker_CfgFile] == val_marker) break;
  return Marker_CfgFile_Deform_Mesh[iMarker_CfgFile];
}

unsigned short CConfig::GetMarker_CfgFile_Deform_Mesh_Sym_Plane(string val_marker) const {
  unsigned short iMarker_CfgFile;
  for (iMarker_CfgFile = 0; iMarker_CfgFile < nMarker_CfgFile; iMarker_CfgFile++)
    if (Marker_CfgFile_TagBound[iMarker_CfgFile] == val_marker) break;
  return Marker_CfgFile_Deform_Mesh_Sym_Plane[iMarker_CfgFile];
}

unsigned short CConfig::GetMarker_CfgFile_Fluid_Load(string val_marker) const {
  unsigned short iMarker_CfgFile;
  for (iMarker_CfgFile = 0; iMarker_CfgFile < nMarker_CfgFile; iMarker_CfgFile++)
    if (Marker_CfgFile_TagBound[iMarker_CfgFile] == val_marker) break;
  return Marker_CfgFile_Fluid_Load[iMarker_CfgFile];
}

unsigned short CConfig::GetMarker_CfgFile_PyCustom(string val_marker) const {
  unsigned short iMarker_CfgFile;
  for (iMarker_CfgFile=0; iMarker_CfgFile < nMarker_CfgFile; iMarker_CfgFile++)
    if (Marker_CfgFile_TagBound[iMarker_CfgFile] == val_marker) break;
  return Marker_CfgFile_PyCustom[iMarker_CfgFile];
}

unsigned short CConfig::GetMarker_CfgFile_PerBound(string val_marker) const {
  unsigned short iMarker_CfgFile;
  for (iMarker_CfgFile = 0; iMarker_CfgFile < nMarker_CfgFile; iMarker_CfgFile++)
    if (Marker_CfgFile_TagBound[iMarker_CfgFile] == val_marker) break;
  return Marker_CfgFile_PerBound[iMarker_CfgFile];
}

unsigned short CConfig::GetMarker_ZoneInterface(string val_marker) const {
  unsigned short iMarker_CfgFile;
  for (iMarker_CfgFile = 0; iMarker_CfgFile < nMarker_CfgFile; iMarker_CfgFile++)
    if (Marker_CfgFile_TagBound[iMarker_CfgFile] == val_marker) break;
  return Marker_CfgFile_ZoneInterface[iMarker_CfgFile];
}

bool CConfig::GetViscous_Wall(unsigned short iMarker) const {

  return (Marker_All_KindBC[iMarker] == HEAT_FLUX  ||
          Marker_All_KindBC[iMarker] == ISOTHERMAL ||
          Marker_All_KindBC[iMarker] == SMOLUCHOWSKI_MAXWELL ||
          Marker_All_KindBC[iMarker] == CHT_WALL_INTERFACE);
}

bool CConfig::GetSolid_Wall(unsigned short iMarker) const {

  return GetViscous_Wall(iMarker) ||
         Marker_All_KindBC[iMarker] == EULER_WALL;
}

void CConfig::SetSurface_Movement(unsigned short iMarker, unsigned short kind_movement) {

  unsigned short* new_surface_movement = new unsigned short[nMarker_Moving + 1];
  string* new_marker_moving = new string[nMarker_Moving+1];

  for (unsigned short iMarker_Moving = 0; iMarker_Moving < nMarker_Moving; iMarker_Moving++){
    new_surface_movement[iMarker_Moving] = Kind_SurfaceMovement[iMarker_Moving];
    new_marker_moving[iMarker_Moving] = Marker_Moving[iMarker_Moving];
  }

  if (nKind_SurfaceMovement > 0){
    delete [] Marker_Moving;
    delete [] Kind_SurfaceMovement;
  }

  Kind_SurfaceMovement = new_surface_movement;
  Marker_Moving        = new_marker_moving;

  Kind_SurfaceMovement[nMarker_Moving] = kind_movement;
  Marker_Moving[nMarker_Moving] = Marker_All_TagBound[iMarker];

  nMarker_Moving++;
  nKind_SurfaceMovement++;

}
CConfig::~CConfig(void) {

  unsigned long iDV, iMarker, iPeriodic, iFFD;

  /*--- Delete all of the option objects in the global option map ---*/

  for(map<string, COptionBase*>::iterator itr = option_map.begin(); itr != option_map.end(); itr++) {
    delete itr->second;
  }

  delete [] TimeDOFsADER_DG;
  delete [] TimeIntegrationADER_DG;
  delete [] WeightsIntegrationADER_DG;
  delete [] RK_Alpha_Step;
  delete [] MG_PreSmooth;
  delete [] MG_PostSmooth;

  /*--- Free memory for Aeroelastic problems. ---*/

  delete[] Aeroelastic_pitch;
  delete[] Aeroelastic_plunge;

 /*--- Free memory for airfoil sections ---*/

 delete [] LocationStations;

  /*--- motion origin: ---*/

  delete [] MarkerMotion_Origin;

  delete [] MoveMotion_Origin;

  /*--- translation: ---*/

  delete [] MarkerTranslation_Rate;

  /*--- rotation: ---*/

  delete [] MarkerRotation_Rate;

  /*--- pitching: ---*/

  delete [] MarkerPitching_Omega;

  /*--- pitching amplitude: ---*/

  delete [] MarkerPitching_Ampl;

  /*--- pitching phase: ---*/

  delete [] MarkerPitching_Phase;

  /*--- plunging: ---*/

  delete [] MarkerPlunging_Omega;

  /*--- plunging amplitude: ---*/
  delete [] MarkerPlunging_Ampl;

  /*--- reference origin for moments ---*/

  delete [] RefOriginMoment_X;
  delete [] RefOriginMoment_Y;
  delete [] RefOriginMoment_Z;

  /*--- Free memory for Harmonic Blance Frequency  pointer ---*/

  delete [] Omega_HB;

  /*--- Marker pointers ---*/

  delete[] Marker_CfgFile_GeoEval;
  delete[] Marker_All_GeoEval;

  delete[] Marker_CfgFile_TagBound;
  delete[] Marker_All_TagBound;

  delete[] Marker_CfgFile_KindBC;
  delete[] Marker_All_KindBC;

  delete[] Marker_CfgFile_Monitoring;
  delete[] Marker_All_Monitoring;

  delete[] Marker_CfgFile_Designing;
  delete[] Marker_All_Designing;

  delete[] Marker_CfgFile_Plotting;
  delete[] Marker_All_Plotting;

  delete[] Marker_CfgFile_Analyze;
  delete[] Marker_All_Analyze;

  delete[] Marker_CfgFile_ZoneInterface;
  delete[] Marker_All_ZoneInterface;

  delete[] Marker_CfgFile_DV;
  delete[] Marker_All_DV;

  delete[] Marker_CfgFile_Moving;
  delete[] Marker_All_Moving;

  delete[] Marker_CfgFile_Deform_Mesh;
  delete[] Marker_All_Deform_Mesh;

  delete[] Marker_CfgFile_Deform_Mesh_Sym_Plane;
  delete[] Marker_All_Deform_Mesh_Sym_Plane;

  delete[] Marker_CfgFile_Fluid_Load;
  delete[] Marker_All_Fluid_Load;

  delete[] Marker_CfgFile_PyCustom;
  delete[] Marker_All_PyCustom;

  delete[] Marker_CfgFile_PerBound;
  delete[] Marker_All_PerBound;

  delete [] Marker_CfgFile_Turbomachinery;
  delete [] Marker_All_Turbomachinery;

  delete [] Marker_CfgFile_TurbomachineryFlag;
  delete [] Marker_All_TurbomachineryFlag;

  delete [] Marker_CfgFile_MixingPlaneInterface;
  delete [] Marker_All_MixingPlaneInterface;

  delete[] Marker_DV;
  delete[] Marker_Moving;
  delete[] Marker_Monitoring;
  delete[] Marker_Designing;
  delete[] Marker_GeoEval;
  delete[] Marker_Plotting;
  delete[] Marker_Analyze;
  delete[] Marker_WallFunctions;
  delete[] Marker_ZoneInterface;
  delete [] Marker_PyCustom;
  delete[] Marker_All_SendRecv;

  delete[] Kind_Inc_Inlet;
  delete[] Kind_Inc_Outlet;

  delete[] Kind_WallFunctions;

  delete[] Kind_Wall;

  delete[] Config_Filenames;

  if (IntInfo_WallFunctions != nullptr) {
    for (iMarker = 0; iMarker < nMarker_WallFunctions; ++iMarker) {
      if (IntInfo_WallFunctions[iMarker] != nullptr)
        delete[] IntInfo_WallFunctions[iMarker];
    }
    delete[] IntInfo_WallFunctions;
  }

  if (DoubleInfo_WallFunctions != nullptr) {
    for (iMarker = 0; iMarker < nMarker_WallFunctions; ++iMarker) {
      if (DoubleInfo_WallFunctions[iMarker] != nullptr)
        delete[] DoubleInfo_WallFunctions[iMarker];
    }
    delete[] DoubleInfo_WallFunctions;
  }

       delete[] Kind_ObjFunc;
       delete[] Weight_ObjFunc;

  if (DV_Value != nullptr) {
    for (iDV = 0; iDV < nDV; iDV++) delete[] DV_Value[iDV];
    delete [] DV_Value;
  }

  if (ParamDV != nullptr) {
    for (iDV = 0; iDV < nDV; iDV++) delete[] ParamDV[iDV];
    delete [] ParamDV;
  }

  if (CoordFFDBox != nullptr) {
    for (iFFD = 0; iFFD < nFFDBox; iFFD++) delete[] CoordFFDBox[iFFD];
    delete [] CoordFFDBox;
  }

  if (DegreeFFDBox != nullptr) {
    for (iFFD = 0; iFFD < nFFDBox; iFFD++) delete[] DegreeFFDBox[iFFD];
    delete [] DegreeFFDBox;
  }

     delete[] Design_Variable;

     delete[]  Exhaust_Temperature_Target;
     delete[]  Exhaust_Pressure_Target;
     delete[] Exhaust_Pressure;
     delete[] Exhaust_Temperature;
     delete[] Exhaust_MassFlow;
     delete[] Exhaust_TotalPressure;
     delete[] Exhaust_TotalTemperature;
     delete[] Exhaust_GrossThrust;
     delete[] Exhaust_Force;
     delete[] Exhaust_Power;

     delete[]  Inflow_Mach;
     delete[] Inflow_Pressure;
     delete[] Inflow_MassFlow;
     delete[] Inflow_ReverseMassFlow;
     delete[] Inflow_TotalPressure;
     delete[] Inflow_Temperature;
     delete[] Inflow_TotalTemperature;
     delete[] Inflow_RamDrag;
     delete[]  Inflow_Force;
     delete[] Inflow_Power;

     delete[]  Engine_Power;
     delete[]  Engine_Mach;
     delete[]  Engine_Force;
     delete[]  Engine_NetThrust;
     delete[]  Engine_GrossThrust;
     delete[]  Engine_Area;
     delete[] EngineInflow_Target;

     delete[]  ActDiskInlet_MassFlow;
     delete[]  ActDiskInlet_Temperature;
     delete[]  ActDiskInlet_TotalTemperature;
     delete[]  ActDiskInlet_Pressure;
     delete[]  ActDiskInlet_TotalPressure;
     delete[]  ActDiskInlet_RamDrag;
     delete[]  ActDiskInlet_Force;
     delete[]  ActDiskInlet_Power;

     delete[]  ActDiskOutlet_MassFlow;
     delete[]  ActDiskOutlet_Temperature;
     delete[]  ActDiskOutlet_TotalTemperature;
     delete[]  ActDiskOutlet_Pressure;
     delete[]  ActDiskOutlet_TotalPressure;
     delete[]  ActDiskOutlet_GrossThrust;
     delete[]  ActDiskOutlet_Force;
     delete[]  ActDiskOutlet_Power;

     delete[]  Outlet_MassFlow;
     delete[]  Outlet_Density;
     delete[]  Outlet_Area;

     delete[]  ActDisk_DeltaPress;
     delete[]  ActDisk_DeltaTemp;
     delete[]  ActDisk_TotalPressRatio;
     delete[]  ActDisk_TotalTempRatio;
     delete[]  ActDisk_StaticPressRatio;
     delete[]  ActDisk_StaticTempRatio;
     delete[]  ActDisk_Power;
     delete[]  ActDisk_MassFlow;
     delete[]  ActDisk_Mach;
     delete[]  ActDisk_Force;
     delete[]  ActDisk_NetThrust;
     delete[]  ActDisk_BCThrust;
     delete[]  ActDisk_BCThrust_Old;
     delete[]  ActDisk_GrossThrust;
     delete[]  ActDisk_Area;
     delete[]  ActDisk_ReverseMassFlow;

     delete[]  Surface_MassFlow;
     delete[]  Surface_Mach;
     delete[]  Surface_Temperature;
     delete[]  Surface_Pressure;
     delete[]  Surface_Density;
     delete[]  Surface_Enthalpy;
     delete[]  Surface_NormalVelocity;
     delete[]  Surface_Uniformity;
     delete[]  Surface_SecondaryStrength;
     delete[]  Surface_SecondOverUniform;
     delete[]  Surface_MomentumDistortion;
     delete[]  Surface_TotalTemperature;
     delete[]  Surface_TotalPressure;
     delete[]  Surface_PressureDrop;
     delete[]  Surface_DC60;
     delete[]  Surface_IDC;
     delete[]  Surface_IDC_Mach;
     delete[]  Surface_IDR;

  delete[]  Inlet_Ttotal;
  delete[]  Inlet_Ptotal;
  if (Inlet_FlowDir != nullptr) {
    for (iMarker = 0; iMarker < nMarker_Inlet; iMarker++)
      delete [] Inlet_FlowDir[iMarker];
    delete [] Inlet_FlowDir;
  }

  if (Inlet_Velocity != nullptr) {
    for (iMarker = 0; iMarker < nMarker_Supersonic_Inlet; iMarker++)
      delete [] Inlet_Velocity[iMarker];
    delete [] Inlet_Velocity;
  }

  if (Inlet_MassFrac != nullptr) {
    for (iMarker = 0; iMarker < nMarker_Supersonic_Inlet; iMarker++)
      delete [] Inlet_MassFrac[iMarker];
    delete [] Inlet_MassFrac;
  }

  if (Riemann_FlowDir != nullptr) {
    for (iMarker = 0; iMarker < nMarker_Riemann; iMarker++)
      delete [] Riemann_FlowDir[iMarker];
    delete [] Riemann_FlowDir;
  }

  if (Giles_FlowDir != nullptr) {
    for (iMarker = 0; iMarker < nMarker_Giles; iMarker++)
      delete [] Giles_FlowDir[iMarker];
    delete [] Giles_FlowDir;
  }

  if (Load_Sine_Dir != nullptr) {
    for (iMarker = 0; iMarker < nMarker_Load_Sine; iMarker++)
      delete [] Load_Sine_Dir[iMarker];
    delete [] Load_Sine_Dir;
  }

  if (Load_Dir != nullptr) {
    for (iMarker = 0; iMarker < nMarker_Load_Dir; iMarker++)
      delete [] Load_Dir[iMarker];
    delete [] Load_Dir;
  }

     delete[] Inlet_Temperature;
     delete[] Inlet_Pressure;
     delete[] Outlet_Pressure;
     delete[] Isothermal_Temperature;
     delete[] Heat_Flux;
     delete[] Displ_Value;
     delete[] Load_Value;
     delete[] Damper_Constant;
     delete[] Load_Dir_Multiplier;
     delete[] Load_Dir_Value;
     delete[] Disp_Dir;
     delete[] Disp_Dir_Multiplier;
     delete[] Disp_Dir_Value;
     delete[] Load_Sine_Amplitude;
     delete[] Load_Sine_Frequency;
     delete[] FlowLoad_Value;
     delete[] Roughness_Height;
     delete[] Wall_Emissivity;
  /*--- related to periodic boundary conditions ---*/

  for (iMarker = 0; iMarker < nMarker_PerBound; iMarker++) {
    if (Periodic_RotCenter   != nullptr) delete [] Periodic_RotCenter[iMarker];
    if (Periodic_RotAngles   != nullptr) delete [] Periodic_RotAngles[iMarker];
    if (Periodic_Translation != nullptr) delete [] Periodic_Translation[iMarker];
  }
  delete[] Periodic_RotCenter;
  delete[] Periodic_RotAngles;
  delete[] Periodic_Translation;

  for (iPeriodic = 0; iPeriodic < nPeriodic_Index; iPeriodic++) {
    if (Periodic_Center    != nullptr) delete [] Periodic_Center[iPeriodic];
    if (Periodic_Rotation  != nullptr) delete [] Periodic_Rotation[iPeriodic];
    if (Periodic_Translate != nullptr) delete [] Periodic_Translate[iPeriodic];
  }
  delete[] Periodic_Center;
  delete[] Periodic_Rotation;
  delete[] Periodic_Translate;

  delete[] MG_CorrecSmooth;
         delete[] PlaneTag;
              delete[] CFL;
   delete[] CFL_AdaptParam;

  /*--- String markers ---*/

               delete[] Marker_Euler;
            delete[] Marker_FarField;
              delete[] Marker_Custom;
             delete[] Marker_SymWall;
            delete[] Marker_PerBound;
            delete[] Marker_PerDonor;
      delete[] Marker_NearFieldBound;
         delete[] Marker_Deform_Mesh;
         delete[] Marker_Deform_Mesh_Sym_Plane;
          delete[] Marker_Fluid_Load;
      delete[] Marker_Fluid_InterfaceBound;
               delete[] Marker_Inlet;
    delete[] Marker_Supersonic_Inlet;
    delete[] Marker_Supersonic_Outlet;
              delete[] Marker_Outlet;
          delete[] Marker_Isothermal;
  delete[] Marker_Smoluchowski_Maxwell;
       delete[] Marker_EngineInflow;
      delete[] Marker_EngineExhaust;
        delete[] Marker_Displacement;
                delete[] Marker_Load;
                delete[] Marker_Damper;
                delete[] Marker_Load_Dir;
                delete[] Marker_Disp_Dir;
                delete[] Marker_Load_Sine;
            delete[] Marker_FlowLoad;
             delete[] Marker_Internal;
                delete[] Marker_HeatFlux;
          delete[] Marker_Emissivity;

  delete [] Int_Coeffs;

  delete [] ElasticityMod;
  delete [] PoissonRatio;
  delete [] MaterialDensity;
  delete [] Electric_Constant;
  delete [] Electric_Field_Mod;
  delete [] RefNode_Displacement;
  delete [] Electric_Field_Dir;

  /*--- Delete some arrays needed just for initializing options. ---*/

  delete [] FFDTag;
  delete [] nDV_Value;
  delete [] TagFFDBox;

  delete [] Kind_Data_Riemann;
  delete [] Riemann_Var1;
  delete [] Riemann_Var2;
  delete [] Kind_Data_Giles;
  delete [] Giles_Var1;
  delete [] Giles_Var2;
  delete [] RelaxFactorAverage;
  delete [] RelaxFactorFourier;
  delete [] nSpan_iZones;
  delete [] Kind_TurboMachinery;

  delete [] Marker_MixingPlaneInterface;
  delete [] Marker_TurboBoundIn;
  delete [] Marker_TurboBoundOut;
  delete [] Marker_Riemann;
  delete [] Marker_Giles;
  delete [] Marker_Shroud;

  delete [] nBlades;
  delete [] FreeStreamTurboNormal;

  delete [] top_optim_kernels;
  delete [] top_optim_kernel_params;
  delete [] top_optim_filter_radius;

  delete [] ScreenOutput;
  delete [] HistoryOutput;
  delete [] VolumeOutput;
  delete [] Mesh_Box_Size;
  delete [] VolumeOutputFiles;

  delete [] ConvField;

}

string CConfig::GetFilename(string filename, string ext, unsigned long Iter) const {

  /*--- Remove any extension --- */

  unsigned short lastindex = filename.find_last_of(".");
  filename = filename.substr(0, lastindex);

  /*--- Add the extension --- */

  filename = filename + string(ext);

  /*--- Append the zone number if multizone problems ---*/
  if (Multizone_Problem)
    filename = GetMultizone_FileName(filename, GetiZone(), ext);

  /*--- Append the zone number if multiple instance problems ---*/
  if (GetnTimeInstances() > 1)
    filename = GetMultiInstance_FileName(filename, GetiInst(), ext);

  if (GetTime_Domain()){
    filename = GetUnsteady_FileName(filename, (int)Iter, ext);
  }

  return filename;
}

string CConfig::GetUnsteady_FileName(string val_filename, int val_iter, string ext) const {

  string UnstExt="", UnstFilename = val_filename;
  char buffer[50];

  /*--- Check that a positive value iteration is requested (for now). ---*/

  if (val_iter < 0) {
    SU2_MPI::Error("Requesting a negative iteration number for the restart file!!", CURRENT_FUNCTION);
  }

  unsigned short lastindex = UnstFilename.find_last_of(".");
  UnstFilename = UnstFilename.substr(0, lastindex);

  /*--- Append iteration number for unsteady cases ---*/

  if (Time_Domain) {

    if ((val_iter >= 0)    && (val_iter < 10))    SPRINTF (buffer, "_0000%d", val_iter);
    if ((val_iter >= 10)   && (val_iter < 100))   SPRINTF (buffer, "_000%d",  val_iter);
    if ((val_iter >= 100)  && (val_iter < 1000))  SPRINTF (buffer, "_00%d",   val_iter);
    if ((val_iter >= 1000) && (val_iter < 10000)) SPRINTF (buffer, "_0%d",    val_iter);
    if (val_iter >= 10000) SPRINTF (buffer, "_%d", val_iter);
    UnstExt = string(buffer);
  }
  UnstExt += ext;
  UnstFilename.append(UnstExt);

  return UnstFilename;
}

string CConfig::GetMultizone_FileName(string val_filename, int val_iZone, string ext) const {

    string multizone_filename = val_filename;
    char buffer[50];

    unsigned short lastindex = multizone_filename.find_last_of(".");
    multizone_filename = multizone_filename.substr(0, lastindex);

    if (Multizone_Problem) {
        SPRINTF (buffer, "_%d", SU2_TYPE::Int(val_iZone));
        multizone_filename.append(string(buffer));
    }

    multizone_filename += ext;
    return multizone_filename;
}

string CConfig::GetMultizone_HistoryFileName(string val_filename, int val_iZone, string ext) const {

    string multizone_filename = val_filename;
    char buffer[50];
    unsigned short lastindex = multizone_filename.find_last_of(".");
    multizone_filename = multizone_filename.substr(0, lastindex);
    if (Multizone_Problem) {
        SPRINTF (buffer, "_%d", SU2_TYPE::Int(val_iZone));
        multizone_filename.append(string(buffer));
    }
    multizone_filename += ext;
    return multizone_filename;
}

string CConfig::GetMultiInstance_FileName(string val_filename, int val_iInst, string ext) const {

  string multizone_filename = val_filename;
  char buffer[50];

  unsigned short lastindex = multizone_filename.find_last_of(".");
  multizone_filename = multizone_filename.substr(0, lastindex);
  SPRINTF (buffer, "_%d", SU2_TYPE::Int(val_iInst));
  multizone_filename.append(string(buffer));
  multizone_filename += ext;
  return multizone_filename;
}

string CConfig::GetMultiInstance_HistoryFileName(string val_filename, int val_iInst) const {

  string multizone_filename = val_filename;
  char buffer[50];

  unsigned short lastindex = multizone_filename.find_last_of(".");
  multizone_filename = multizone_filename.substr(0, lastindex);
  SPRINTF (buffer, "_%d", SU2_TYPE::Int(val_iInst));
  multizone_filename.append(string(buffer));

  return multizone_filename;
}

string CConfig::GetObjFunc_Extension(string val_filename) const {

  string AdjExt, Filename = val_filename;

  if (ContinuousAdjoint || DiscreteAdjoint) {

    /*--- Remove filename extension (.dat) ---*/

    unsigned short lastindex = Filename.find_last_of(".");
    Filename = Filename.substr(0, lastindex);

    if (nObj==1) {
      switch (Kind_ObjFunc[0]) {
        case DRAG_COEFFICIENT:            AdjExt = "_cd";       break;
        case LIFT_COEFFICIENT:            AdjExt = "_cl";       break;
        case SIDEFORCE_COEFFICIENT:       AdjExt = "_csf";      break;
        case INVERSE_DESIGN_PRESSURE:     AdjExt = "_invpress"; break;
        case INVERSE_DESIGN_HEATFLUX:     AdjExt = "_invheat";  break;
        case MOMENT_X_COEFFICIENT:        AdjExt = "_cmx";      break;
        case MOMENT_Y_COEFFICIENT:        AdjExt = "_cmy";      break;
        case MOMENT_Z_COEFFICIENT:        AdjExt = "_cmz";      break;
        case EFFICIENCY:                  AdjExt = "_eff";      break;
        case EQUIVALENT_AREA:             AdjExt = "_ea";       break;
        case NEARFIELD_PRESSURE:          AdjExt = "_nfp";      break;
        case FORCE_X_COEFFICIENT:         AdjExt = "_cfx";      break;
        case FORCE_Y_COEFFICIENT:         AdjExt = "_cfy";      break;
        case FORCE_Z_COEFFICIENT:         AdjExt = "_cfz";      break;
        case THRUST_COEFFICIENT:          AdjExt = "_ct";       break;
        case TORQUE_COEFFICIENT:          AdjExt = "_cq";       break;
        case TOTAL_HEATFLUX:              AdjExt = "_totheat";  break;
        case MAXIMUM_HEATFLUX:            AdjExt = "_maxheat";  break;
        case AVG_TEMPERATURE:             AdjExt = "_avtp";     break;
        case FIGURE_OF_MERIT:             AdjExt = "_merit";    break;
        case BUFFET_SENSOR:               AdjExt = "_buffet";   break;
        case SURFACE_TOTAL_PRESSURE:      AdjExt = "_pt";       break;
        case SURFACE_STATIC_PRESSURE:     AdjExt = "_pe";       break;
        case SURFACE_MASSFLOW:            AdjExt = "_mfr";      break;
        case SURFACE_UNIFORMITY:          AdjExt = "_uniform";  break;
        case SURFACE_SECONDARY:           AdjExt = "_second";   break;
        case SURFACE_MOM_DISTORTION:      AdjExt = "_distort";  break;
        case SURFACE_SECOND_OVER_UNIFORM: AdjExt = "_sou";      break;
        case SURFACE_PRESSURE_DROP:       AdjExt = "_dp";       break;
        case SURFACE_MACH:                AdjExt = "_mach";     break;
        case CUSTOM_OBJFUNC:              AdjExt = "_custom";   break;
        case KINETIC_ENERGY_LOSS:         AdjExt = "_ke";       break;
        case TOTAL_PRESSURE_LOSS:         AdjExt = "_pl";       break;
        case FLOW_ANGLE_OUT:              AdjExt = "_fao";      break;
        case FLOW_ANGLE_IN:               AdjExt = "_fai";      break;
        case TOTAL_EFFICIENCY:            AdjExt = "_teff";     break;
        case TOTAL_STATIC_EFFICIENCY:     AdjExt = "_tseff";    break;
        case EULERIAN_WORK:               AdjExt = "_ew";       break;
        case MASS_FLOW_IN:                AdjExt = "_mfi";      break;
        case MASS_FLOW_OUT:               AdjExt = "_mfo";      break;
        case ENTROPY_GENERATION:          AdjExt = "_entg";     break;
        case REFERENCE_GEOMETRY:          AdjExt = "_refgeom";  break;
        case REFERENCE_NODE:              AdjExt = "_refnode";  break;
        case VOLUME_FRACTION:             AdjExt = "_volfrac";  break;
        case TOPOL_DISCRETENESS:          AdjExt = "_topdisc";  break;
        case TOPOL_COMPLIANCE:            AdjExt = "_topcomp";  break;
        case STRESS_PENALTY:              AdjExt = "_stress";   break;
      }
    }
    else{
      AdjExt = "_combo";
    }
    Filename.append(AdjExt);

    /*--- Lastly, add the .dat extension ---*/
    Filename.append(".dat");

  }

  return Filename;
}

unsigned short CConfig::GetContainerPosition(unsigned short val_eqsystem) {

  switch (val_eqsystem) {
    case RUNTIME_FLOW_SYS:      return FLOW_SOL;
    case RUNTIME_TURB_SYS:      return TURB_SOL;
    case RUNTIME_TRANS_SYS:     return TRANS_SOL;
    case RUNTIME_HEAT_SYS:      return HEAT_SOL;
    case RUNTIME_FEA_SYS:       return FEA_SOL;
    case RUNTIME_ADJFLOW_SYS:   return ADJFLOW_SOL;
    case RUNTIME_ADJTURB_SYS:   return ADJTURB_SOL;
    case RUNTIME_ADJFEA_SYS:    return ADJFEA_SOL;
    case RUNTIME_RADIATION_SYS: return RAD_SOL;
    case RUNTIME_MULTIGRID_SYS: return 0;
  }
  return 0;
}

void CConfig::SetKind_ConvNumScheme(unsigned short val_kind_convnumscheme,
                                    unsigned short val_kind_centered, unsigned short val_kind_upwind,
                                    unsigned short val_kind_slopelimit, bool val_muscl,
                                    unsigned short val_kind_fem) {

  Kind_ConvNumScheme = val_kind_convnumscheme;
  Kind_Centered = val_kind_centered;
  Kind_Upwind = val_kind_upwind;
  Kind_FEM = val_kind_fem;
  Kind_SlopeLimit = val_kind_slopelimit;
  MUSCL = val_muscl;

}

void CConfig::SetGlobalParam(unsigned short val_solver,
                             unsigned short val_system) {

  /*--- Set the simulation global time ---*/

  Current_UnstTime = static_cast<su2double>(TimeIter)*Delta_UnstTime;
  Current_UnstTimeND = static_cast<su2double>(TimeIter)*Delta_UnstTimeND;

  /*--- Set the solver methods ---*/

  switch (val_solver) {
    case EULER: case INC_EULER: case NEMO_EULER:
      if (val_system == RUNTIME_FLOW_SYS) {
        SetKind_ConvNumScheme(Kind_ConvNumScheme_Flow, Kind_Centered_Flow,
                              Kind_Upwind_Flow, Kind_SlopeLimit_Flow,
                              MUSCL_Flow, NONE);
        SetKind_TimeIntScheme(Kind_TimeIntScheme_Flow);
      }
      break;
    case NAVIER_STOKES: case INC_NAVIER_STOKES: case NEMO_NAVIER_STOKES:
      if (val_system == RUNTIME_FLOW_SYS) {
        SetKind_ConvNumScheme(Kind_ConvNumScheme_Flow, Kind_Centered_Flow,
                              Kind_Upwind_Flow, Kind_SlopeLimit_Flow,
                              MUSCL_Flow, NONE);
        SetKind_TimeIntScheme(Kind_TimeIntScheme_Flow);
      }
      if (val_system == RUNTIME_HEAT_SYS) {
        SetKind_ConvNumScheme(Kind_ConvNumScheme_Heat, NONE, NONE, NONE, NONE, NONE);
        SetKind_TimeIntScheme(Kind_TimeIntScheme_Heat);
      }
      break;
    case RANS: case INC_RANS:
      if (val_system == RUNTIME_FLOW_SYS) {
        SetKind_ConvNumScheme(Kind_ConvNumScheme_Flow, Kind_Centered_Flow,
                              Kind_Upwind_Flow, Kind_SlopeLimit_Flow,
                              MUSCL_Flow, NONE);
        SetKind_TimeIntScheme(Kind_TimeIntScheme_Flow);
      }
      if (val_system == RUNTIME_TURB_SYS) {
        SetKind_ConvNumScheme(Kind_ConvNumScheme_Turb, Kind_Centered_Turb,
                              Kind_Upwind_Turb, Kind_SlopeLimit_Turb,
                              MUSCL_Turb, NONE);
        SetKind_TimeIntScheme(Kind_TimeIntScheme_Turb);
      }
      if (val_system == RUNTIME_TRANS_SYS) {
        SetKind_ConvNumScheme(Kind_ConvNumScheme_Turb, Kind_Centered_Turb,
                              Kind_Upwind_Turb, Kind_SlopeLimit_Turb,
                              MUSCL_Turb, NONE);
        SetKind_TimeIntScheme(Kind_TimeIntScheme_Turb);
      }
      if (val_system == RUNTIME_HEAT_SYS) {
        SetKind_ConvNumScheme(Kind_ConvNumScheme_Heat, NONE, NONE, NONE, NONE, NONE);
        SetKind_TimeIntScheme(Kind_TimeIntScheme_Heat);
      }
      break;
    case FEM_EULER:
      if (val_system == RUNTIME_FLOW_SYS) {
        SetKind_ConvNumScheme(Kind_ConvNumScheme_FEM_Flow, Kind_Centered_Flow,
                              Kind_Upwind_Flow, Kind_SlopeLimit_Flow,
                              MUSCL_Flow, Kind_FEM_Flow);
        SetKind_TimeIntScheme(Kind_TimeIntScheme_FEM_Flow);
      }
      break;
    case FEM_NAVIER_STOKES:
      if (val_system == RUNTIME_FLOW_SYS) {
        SetKind_ConvNumScheme(Kind_ConvNumScheme_Flow, Kind_Centered_Flow,
                              Kind_Upwind_Flow, Kind_SlopeLimit_Flow,
                              MUSCL_Flow, Kind_FEM_Flow);
        SetKind_TimeIntScheme(Kind_TimeIntScheme_FEM_Flow);
      }
      break;
    case FEM_LES:
      if (val_system == RUNTIME_FLOW_SYS) {
        SetKind_ConvNumScheme(Kind_ConvNumScheme_Flow, Kind_Centered_Flow,
                              Kind_Upwind_Flow, Kind_SlopeLimit_Flow,
                              MUSCL_Flow, Kind_FEM_Flow);
        SetKind_TimeIntScheme(Kind_TimeIntScheme_FEM_Flow);
      }
      break;
    case ADJ_EULER:
      if (val_system == RUNTIME_FLOW_SYS) {
        SetKind_ConvNumScheme(Kind_ConvNumScheme_Flow, Kind_Centered_Flow,
                              Kind_Upwind_Flow, Kind_SlopeLimit_Flow,
                              MUSCL_Flow, NONE);
        SetKind_TimeIntScheme(Kind_TimeIntScheme_Flow);
      }
      if (val_system == RUNTIME_ADJFLOW_SYS) {
        SetKind_ConvNumScheme(Kind_ConvNumScheme_AdjFlow, Kind_Centered_AdjFlow,
                              Kind_Upwind_AdjFlow, Kind_SlopeLimit_AdjFlow,
                              MUSCL_AdjFlow, NONE);
        SetKind_TimeIntScheme(Kind_TimeIntScheme_AdjFlow);
      }
      break;
    case ADJ_NAVIER_STOKES:
      if (val_system == RUNTIME_FLOW_SYS) {
        SetKind_ConvNumScheme(Kind_ConvNumScheme_Flow, Kind_Centered_Flow,
                              Kind_Upwind_Flow, Kind_SlopeLimit_Flow,
                              MUSCL_Flow, NONE);
        SetKind_TimeIntScheme(Kind_TimeIntScheme_Flow);
      }
      if (val_system == RUNTIME_ADJFLOW_SYS) {
        SetKind_ConvNumScheme(Kind_ConvNumScheme_AdjFlow, Kind_Centered_AdjFlow,
                              Kind_Upwind_AdjFlow, Kind_SlopeLimit_AdjFlow,
                              MUSCL_AdjFlow, NONE);
        SetKind_TimeIntScheme(Kind_TimeIntScheme_AdjFlow);
      }
      break;
    case ADJ_RANS:
      if (val_system == RUNTIME_FLOW_SYS) {
        SetKind_ConvNumScheme(Kind_ConvNumScheme_Flow, Kind_Centered_Flow,
                              Kind_Upwind_Flow, Kind_SlopeLimit_Flow,
                              MUSCL_Flow, NONE);
        SetKind_TimeIntScheme(Kind_TimeIntScheme_Flow);
      }
      if (val_system == RUNTIME_ADJFLOW_SYS) {
        SetKind_ConvNumScheme(Kind_ConvNumScheme_AdjFlow, Kind_Centered_AdjFlow,
                              Kind_Upwind_AdjFlow, Kind_SlopeLimit_AdjFlow,
                              MUSCL_AdjFlow, NONE);
        SetKind_TimeIntScheme(Kind_TimeIntScheme_AdjFlow);
      }
      if (val_system == RUNTIME_TURB_SYS) {
        SetKind_ConvNumScheme(Kind_ConvNumScheme_Turb, Kind_Centered_Turb,
                              Kind_Upwind_Turb, Kind_SlopeLimit_Turb,
                              MUSCL_Turb, NONE);
        SetKind_TimeIntScheme(Kind_TimeIntScheme_Turb);
      }
      if (val_system == RUNTIME_ADJTURB_SYS) {
        SetKind_ConvNumScheme(Kind_ConvNumScheme_AdjTurb, Kind_Centered_AdjTurb,
                              Kind_Upwind_AdjTurb, Kind_SlopeLimit_AdjTurb,
                              MUSCL_AdjTurb, NONE);
        SetKind_TimeIntScheme(Kind_TimeIntScheme_AdjTurb);
      }
      break;
    case HEAT_EQUATION:
      if (val_system == RUNTIME_HEAT_SYS) {
        SetKind_ConvNumScheme(NONE, NONE, NONE, NONE, NONE, NONE);
        SetKind_TimeIntScheme(Kind_TimeIntScheme_Heat);
      }
      break;

    case FEM_ELASTICITY:

      Current_DynTime = static_cast<su2double>(TimeIter)*Delta_DynTime;

      if (val_system == RUNTIME_FEA_SYS) {
        SetKind_ConvNumScheme(NONE, NONE, NONE, NONE, NONE, NONE);
        SetKind_TimeIntScheme(Kind_TimeIntScheme_FEA);
      }
      break;
  }
}

const su2double* CConfig::GetPeriodicRotCenter(string val_marker) const {
  unsigned short iMarker_PerBound;
  for (iMarker_PerBound = 0; iMarker_PerBound < nMarker_PerBound; iMarker_PerBound++)
    if (Marker_PerBound[iMarker_PerBound] == val_marker) break;
  return Periodic_RotCenter[iMarker_PerBound];
}

const su2double* CConfig::GetPeriodicRotAngles(string val_marker) const {
  unsigned short iMarker_PerBound;
  for (iMarker_PerBound = 0; iMarker_PerBound < nMarker_PerBound; iMarker_PerBound++)
    if (Marker_PerBound[iMarker_PerBound] == val_marker) break;
  return Periodic_RotAngles[iMarker_PerBound];
}

const su2double* CConfig::GetPeriodicTranslation(string val_marker) const {
  unsigned short iMarker_PerBound;
  for (iMarker_PerBound = 0; iMarker_PerBound < nMarker_PerBound; iMarker_PerBound++)
    if (Marker_PerBound[iMarker_PerBound] == val_marker) break;
  return Periodic_Translation[iMarker_PerBound];
}

unsigned short CConfig::GetMarker_Periodic_Donor(string val_marker) const {
  unsigned short iMarker_PerBound, jMarker_PerBound, kMarker_All;

  /*--- Find the marker for this periodic boundary. ---*/
  for (iMarker_PerBound = 0; iMarker_PerBound < nMarker_PerBound; iMarker_PerBound++)
    if (Marker_PerBound[iMarker_PerBound] == val_marker) break;

  /*--- Find corresponding donor. ---*/
  for (jMarker_PerBound = 0; jMarker_PerBound < nMarker_PerBound; jMarker_PerBound++)
    if (Marker_PerBound[jMarker_PerBound] == Marker_PerDonor[iMarker_PerBound]) break;

  /*--- Find and return global marker index for donor boundary. ---*/
  for (kMarker_All = 0; kMarker_All < nMarker_CfgFile; kMarker_All++)
    if (Marker_PerBound[jMarker_PerBound] == Marker_All_TagBound[kMarker_All]) break;

  return kMarker_All;
}

su2double CConfig::GetActDisk_NetThrust(string val_marker) const {
  unsigned short iMarker_ActDisk;
  for (iMarker_ActDisk = 0; iMarker_ActDisk < nMarker_ActDiskInlet; iMarker_ActDisk++)
    if ((Marker_ActDiskInlet[iMarker_ActDisk] == val_marker) ||
        (Marker_ActDiskOutlet[iMarker_ActDisk] == val_marker)) break;
  return ActDisk_NetThrust[iMarker_ActDisk];
}

su2double CConfig::GetActDisk_Power(string val_marker) const {
  unsigned short iMarker_ActDisk;
  for (iMarker_ActDisk = 0; iMarker_ActDisk < nMarker_ActDiskInlet; iMarker_ActDisk++)
    if ((Marker_ActDiskInlet[iMarker_ActDisk] == val_marker) ||
        (Marker_ActDiskOutlet[iMarker_ActDisk] == val_marker)) break;
  return ActDisk_Power[iMarker_ActDisk];
}

su2double CConfig::GetActDisk_MassFlow(string val_marker) const {
  unsigned short iMarker_ActDisk;
  for (iMarker_ActDisk = 0; iMarker_ActDisk < nMarker_ActDiskInlet; iMarker_ActDisk++)
    if ((Marker_ActDiskInlet[iMarker_ActDisk] == val_marker) ||
        (Marker_ActDiskOutlet[iMarker_ActDisk] == val_marker)) break;
  return ActDisk_MassFlow[iMarker_ActDisk];
}

su2double CConfig::GetActDisk_Mach(string val_marker) const {
  unsigned short iMarker_ActDisk;
  for (iMarker_ActDisk = 0; iMarker_ActDisk < nMarker_ActDiskInlet; iMarker_ActDisk++)
    if ((Marker_ActDiskInlet[iMarker_ActDisk] == val_marker) ||
        (Marker_ActDiskOutlet[iMarker_ActDisk] == val_marker)) break;
  return ActDisk_Mach[iMarker_ActDisk];
}

su2double CConfig::GetActDisk_Force(string val_marker) const {
  unsigned short iMarker_ActDisk;
  for (iMarker_ActDisk = 0; iMarker_ActDisk < nMarker_ActDiskInlet; iMarker_ActDisk++)
    if ((Marker_ActDiskInlet[iMarker_ActDisk] == val_marker) ||
        (Marker_ActDiskOutlet[iMarker_ActDisk] == val_marker)) break;
  return ActDisk_Force[iMarker_ActDisk];
}

su2double CConfig::GetActDisk_BCThrust(string val_marker) const {
  unsigned short iMarker_ActDisk;
  for (iMarker_ActDisk = 0; iMarker_ActDisk < nMarker_ActDiskInlet; iMarker_ActDisk++)
    if ((Marker_ActDiskInlet[iMarker_ActDisk] == val_marker) ||
        (Marker_ActDiskOutlet[iMarker_ActDisk] == val_marker)) break;
  return ActDisk_BCThrust[iMarker_ActDisk];
}

su2double CConfig::GetActDisk_BCThrust_Old(string val_marker) const {
  unsigned short iMarker_ActDisk;
  for (iMarker_ActDisk = 0; iMarker_ActDisk < nMarker_ActDiskInlet; iMarker_ActDisk++)
    if ((Marker_ActDiskInlet[iMarker_ActDisk] == val_marker) ||
        (Marker_ActDiskOutlet[iMarker_ActDisk] == val_marker)) break;
  return ActDisk_BCThrust_Old[iMarker_ActDisk];
}

void CConfig::SetActDisk_BCThrust(string val_marker, su2double val_actdisk_bcthrust) {
  unsigned short iMarker_ActDisk;
  for (iMarker_ActDisk = 0; iMarker_ActDisk < nMarker_ActDiskInlet; iMarker_ActDisk++)
    if ((Marker_ActDiskInlet[iMarker_ActDisk] == val_marker) ||
        (Marker_ActDiskOutlet[iMarker_ActDisk] == val_marker)) break;
  ActDisk_BCThrust[iMarker_ActDisk] = val_actdisk_bcthrust;
}

void CConfig::SetActDisk_BCThrust_Old(string val_marker, su2double val_actdisk_bcthrust_old) {
  unsigned short iMarker_ActDisk;
  for (iMarker_ActDisk = 0; iMarker_ActDisk < nMarker_ActDiskInlet; iMarker_ActDisk++)
    if ((Marker_ActDiskInlet[iMarker_ActDisk] == val_marker) ||
        (Marker_ActDiskOutlet[iMarker_ActDisk] == val_marker)) break;
  ActDisk_BCThrust_Old[iMarker_ActDisk] = val_actdisk_bcthrust_old;
}

su2double CConfig::GetActDisk_Area(string val_marker) const {
  unsigned short iMarker_ActDisk;
  for (iMarker_ActDisk = 0; iMarker_ActDisk < nMarker_ActDiskInlet; iMarker_ActDisk++)
    if ((Marker_ActDiskInlet[iMarker_ActDisk] == val_marker) ||
        (Marker_ActDiskOutlet[iMarker_ActDisk] == val_marker)) break;
  return ActDisk_Area[iMarker_ActDisk];
}

su2double CConfig::GetActDisk_ReverseMassFlow(string val_marker) const {
  unsigned short iMarker_ActDisk;
  for (iMarker_ActDisk = 0; iMarker_ActDisk < nMarker_ActDiskInlet; iMarker_ActDisk++)
    if ((Marker_ActDiskInlet[iMarker_ActDisk] == val_marker) ||
        (Marker_ActDiskOutlet[iMarker_ActDisk] == val_marker)) break;
  return ActDisk_ReverseMassFlow[iMarker_ActDisk];
}

su2double CConfig::GetActDisk_PressJump(string val_marker, unsigned short val_value) const {
  unsigned short iMarker_ActDisk;
  for (iMarker_ActDisk = 0; iMarker_ActDisk < nMarker_ActDiskInlet; iMarker_ActDisk++)
    if ((Marker_ActDiskInlet[iMarker_ActDisk] == val_marker) ||
        (Marker_ActDiskOutlet[iMarker_ActDisk] == val_marker)) break;
  return ActDisk_PressJump[iMarker_ActDisk][val_value];
}

su2double CConfig::GetActDisk_TempJump(string val_marker, unsigned short val_value) const {
  unsigned short iMarker_ActDisk;
  for (iMarker_ActDisk = 0; iMarker_ActDisk < nMarker_ActDiskInlet; iMarker_ActDisk++)
    if ((Marker_ActDiskInlet[iMarker_ActDisk] == val_marker) ||
        (Marker_ActDiskOutlet[iMarker_ActDisk] == val_marker)) break;
  return ActDisk_TempJump[iMarker_ActDisk][val_value];;
}

su2double CConfig::GetActDisk_Omega(string val_marker, unsigned short val_value) const {
  unsigned short iMarker_ActDisk;
  for (iMarker_ActDisk = 0; iMarker_ActDisk < nMarker_ActDiskInlet; iMarker_ActDisk++)
    if ((Marker_ActDiskInlet[iMarker_ActDisk] == val_marker) ||
        (Marker_ActDiskOutlet[iMarker_ActDisk] == val_marker)) break;
  return ActDisk_Omega[iMarker_ActDisk][val_value];;
}

su2double CConfig::GetOutlet_MassFlow(string val_marker) const {
  unsigned short iMarker_Outlet;
  for (iMarker_Outlet = 0; iMarker_Outlet < nMarker_Outlet; iMarker_Outlet++)
    if ((Marker_Outlet[iMarker_Outlet] == val_marker)) break;
  return Outlet_MassFlow[iMarker_Outlet];
}

su2double CConfig::GetOutlet_Density(string val_marker) const {
  unsigned short iMarker_Outlet;
  for (iMarker_Outlet = 0; iMarker_Outlet < nMarker_Outlet; iMarker_Outlet++)
    if ((Marker_Outlet[iMarker_Outlet] == val_marker)) break;
  return Outlet_Density[iMarker_Outlet];
}

su2double CConfig::GetOutlet_Area(string val_marker) const {
  unsigned short iMarker_Outlet;
  for (iMarker_Outlet = 0; iMarker_Outlet < nMarker_Outlet; iMarker_Outlet++)
    if ((Marker_Outlet[iMarker_Outlet] == val_marker)) break;
  return Outlet_Area[iMarker_Outlet];
}

unsigned short CConfig::GetMarker_CfgFile_ActDiskOutlet(string val_marker) const {
  unsigned short iMarker_ActDisk, kMarker_All;

  /*--- Find the marker for this actuator disk inlet. ---*/

  for (iMarker_ActDisk = 0; iMarker_ActDisk < nMarker_ActDiskInlet; iMarker_ActDisk++)
    if (Marker_ActDiskInlet[iMarker_ActDisk] == val_marker) break;

  /*--- Find and return global marker index for the actuator disk outlet. ---*/

  for (kMarker_All = 0; kMarker_All < nMarker_CfgFile; kMarker_All++)
    if (Marker_ActDiskOutlet[iMarker_ActDisk] == Marker_CfgFile_TagBound[kMarker_All]) break;

  return kMarker_All;
}

unsigned short CConfig::GetMarker_CfgFile_EngineExhaust(string val_marker) const {
  unsigned short iMarker_Engine, kMarker_All;

  /*--- Find the marker for this engine inflow. ---*/

  for (iMarker_Engine = 0; iMarker_Engine < nMarker_EngineInflow; iMarker_Engine++)
    if (Marker_EngineInflow[iMarker_Engine] == val_marker) break;

  /*--- Find and return global marker index for the engine exhaust. ---*/

  for (kMarker_All = 0; kMarker_All < nMarker_CfgFile; kMarker_All++)
    if (Marker_EngineExhaust[iMarker_Engine] == Marker_CfgFile_TagBound[kMarker_All]) break;

  return kMarker_All;
}

bool CConfig::GetVolumetric_Movement() const {
  bool volumetric_movement = false;

  if (GetSurface_Movement(AEROELASTIC) ||
      GetSurface_Movement(AEROELASTIC_RIGID_MOTION)||
      GetSurface_Movement(EXTERNAL) ||
      GetSurface_Movement(EXTERNAL_ROTATION)){
    volumetric_movement = true;
  }

  if (Kind_SU2 == SU2_DEF ||
      Kind_SU2 == SU2_DOT ||
      DirectDiff)
  { volumetric_movement = true;}
  return volumetric_movement;
}

bool CConfig::GetSurface_Movement(unsigned short kind_movement) const {
  for (unsigned short iMarkerMoving = 0; iMarkerMoving < nKind_SurfaceMovement; iMarkerMoving++){
    if (Kind_SurfaceMovement[iMarkerMoving] == kind_movement){
      return true;
    }
  }
  return false;
}

unsigned short CConfig::GetMarker_Moving(string val_marker) const {
  unsigned short iMarker_Moving;

  /*--- Find the marker for this moving boundary. ---*/
  for (iMarker_Moving = 0; iMarker_Moving < nMarker_Moving; iMarker_Moving++)
    if (Marker_Moving[iMarker_Moving] == val_marker) break;

  return iMarker_Moving;
}

bool CConfig::GetMarker_Moving_Bool(string val_marker) const {
  unsigned short iMarker_Moving;

  /*--- Find the marker for this moving boundary, if it exists. ---*/
  for (iMarker_Moving = 0; iMarker_Moving < nMarker_Moving; iMarker_Moving++)
    if (Marker_Moving[iMarker_Moving] == val_marker) return true;

  return false;
}

unsigned short CConfig::GetMarker_Deform_Mesh(string val_marker) const {
  unsigned short iMarker_Deform_Mesh;

  /*--- Find the marker for this interface boundary. ---*/
  for (iMarker_Deform_Mesh = 0; iMarker_Deform_Mesh < nMarker_Deform_Mesh; iMarker_Deform_Mesh++)
    if (Marker_Deform_Mesh[iMarker_Deform_Mesh] == val_marker) break;

  return iMarker_Deform_Mesh;
}

unsigned short CConfig::GetMarker_Deform_Mesh_Sym_Plane(string val_marker) const {
  unsigned short iMarker_Deform_Mesh_Sym_Plane;

  /*--- Find the marker for this interface boundary. ---*/
  for (iMarker_Deform_Mesh_Sym_Plane = 0; iMarker_Deform_Mesh_Sym_Plane < nMarker_Deform_Mesh_Sym_Plane; iMarker_Deform_Mesh_Sym_Plane++)
    if (Marker_Deform_Mesh_Sym_Plane[iMarker_Deform_Mesh_Sym_Plane] == val_marker) break;

  return iMarker_Deform_Mesh_Sym_Plane;
}

unsigned short CConfig::GetMarker_Fluid_Load(string val_marker) const {
  unsigned short iMarker_Fluid_Load;

  /*--- Find the marker for this interface boundary. ---*/
  for (iMarker_Fluid_Load = 0; iMarker_Fluid_Load < nMarker_Fluid_Load; iMarker_Fluid_Load++)
    if (Marker_Fluid_Load[iMarker_Fluid_Load] == val_marker) break;

  return iMarker_Fluid_Load;
}

su2double CConfig::GetExhaust_Temperature_Target(string val_marker) const {
  unsigned short iMarker_EngineExhaust;
  for (iMarker_EngineExhaust = 0; iMarker_EngineExhaust < nMarker_EngineExhaust; iMarker_EngineExhaust++)
    if (Marker_EngineExhaust[iMarker_EngineExhaust] == val_marker) break;
  return Exhaust_Temperature_Target[iMarker_EngineExhaust];
}

su2double CConfig::GetExhaust_Pressure_Target(string val_marker) const {
  unsigned short iMarker_EngineExhaust;
  for (iMarker_EngineExhaust = 0; iMarker_EngineExhaust < nMarker_EngineExhaust; iMarker_EngineExhaust++)
    if (Marker_EngineExhaust[iMarker_EngineExhaust] == val_marker) break;
  return Exhaust_Pressure_Target[iMarker_EngineExhaust];
}

unsigned short CConfig::GetKind_Inc_Inlet(string val_marker) const {
  unsigned short iMarker_Inlet;
  for (iMarker_Inlet = 0; iMarker_Inlet < nMarker_Inlet; iMarker_Inlet++)
    if (Marker_Inlet[iMarker_Inlet] == val_marker) break;
  return Kind_Inc_Inlet[iMarker_Inlet];
}

unsigned short CConfig::GetKind_Inc_Outlet(string val_marker) const {
  unsigned short iMarker_Outlet;
  for (iMarker_Outlet = 0; iMarker_Outlet < nMarker_Outlet; iMarker_Outlet++)
    if (Marker_Outlet[iMarker_Outlet] == val_marker) break;
  return Kind_Inc_Outlet[iMarker_Outlet];
}

su2double CConfig::GetInlet_Ttotal(string val_marker) const {
  unsigned short iMarker_Inlet;
  for (iMarker_Inlet = 0; iMarker_Inlet < nMarker_Inlet; iMarker_Inlet++)
    if (Marker_Inlet[iMarker_Inlet] == val_marker) break;
  return Inlet_Ttotal[iMarker_Inlet];
}

su2double CConfig::GetInlet_Ptotal(string val_marker) const {
  unsigned short iMarker_Inlet;
  for (iMarker_Inlet = 0; iMarker_Inlet < nMarker_Inlet; iMarker_Inlet++)
    if (Marker_Inlet[iMarker_Inlet] == val_marker) break;
  return Inlet_Ptotal[iMarker_Inlet];
}

void CConfig::SetInlet_Ptotal(su2double val_pressure, string val_marker) {
  unsigned short iMarker_Inlet;
  for (iMarker_Inlet = 0; iMarker_Inlet < nMarker_Inlet; iMarker_Inlet++)
    if (Marker_Inlet[iMarker_Inlet] == val_marker)
      Inlet_Ptotal[iMarker_Inlet] = val_pressure;
}

const su2double* CConfig::GetInlet_FlowDir(string val_marker) const {
  unsigned short iMarker_Inlet;
  for (iMarker_Inlet = 0; iMarker_Inlet < nMarker_Inlet; iMarker_Inlet++)
    if (Marker_Inlet[iMarker_Inlet] == val_marker) break;
  return Inlet_FlowDir[iMarker_Inlet];
}

su2double CConfig::GetInlet_Temperature(string val_marker) const {
  unsigned short iMarker_Supersonic_Inlet;
  for (iMarker_Supersonic_Inlet = 0; iMarker_Supersonic_Inlet < nMarker_Supersonic_Inlet; iMarker_Supersonic_Inlet++)
    if (Marker_Supersonic_Inlet[iMarker_Supersonic_Inlet] == val_marker) break;
  return Inlet_Temperature[iMarker_Supersonic_Inlet];
}

su2double CConfig::GetInlet_Pressure(string val_marker) const {
  unsigned short iMarker_Supersonic_Inlet;
  for (iMarker_Supersonic_Inlet = 0; iMarker_Supersonic_Inlet < nMarker_Supersonic_Inlet; iMarker_Supersonic_Inlet++)
    if (Marker_Supersonic_Inlet[iMarker_Supersonic_Inlet] == val_marker) break;
  return Inlet_Pressure[iMarker_Supersonic_Inlet];
}

const su2double* CConfig::GetInlet_Velocity(string val_marker) const {
  unsigned short iMarker_Supersonic_Inlet;
  for (iMarker_Supersonic_Inlet = 0; iMarker_Supersonic_Inlet < nMarker_Supersonic_Inlet; iMarker_Supersonic_Inlet++)
    if (Marker_Supersonic_Inlet[iMarker_Supersonic_Inlet] == val_marker) break;
  return Inlet_Velocity[iMarker_Supersonic_Inlet];
}

const su2double* CConfig::GetInlet_MassFrac(string val_marker) const {
  unsigned short iMarker_Supersonic_Inlet;
  for (iMarker_Supersonic_Inlet = 0; iMarker_Supersonic_Inlet < nMarker_Supersonic_Inlet; iMarker_Supersonic_Inlet++)
    if (Marker_Supersonic_Inlet[iMarker_Supersonic_Inlet] == val_marker) break;
  return Inlet_MassFrac[iMarker_Supersonic_Inlet];
}

su2double CConfig::GetOutlet_Pressure(string val_marker) const {
  unsigned short iMarker_Outlet;
  for (iMarker_Outlet = 0; iMarker_Outlet < nMarker_Outlet; iMarker_Outlet++)
    if (Marker_Outlet[iMarker_Outlet] == val_marker) break;
  return Outlet_Pressure[iMarker_Outlet];
}

void CConfig::SetOutlet_Pressure(su2double val_pressure, string val_marker) {
  unsigned short iMarker_Outlet;
  for (iMarker_Outlet = 0; iMarker_Outlet < nMarker_Outlet; iMarker_Outlet++)
    if (Marker_Outlet[iMarker_Outlet] == val_marker)
      Outlet_Pressure[iMarker_Outlet] = val_pressure;
}

su2double CConfig::GetRiemann_Var1(string val_marker) const {
  unsigned short iMarker_Riemann;
  for (iMarker_Riemann = 0; iMarker_Riemann < nMarker_Riemann; iMarker_Riemann++)
    if (Marker_Riemann[iMarker_Riemann] == val_marker) break;
  return Riemann_Var1[iMarker_Riemann];
}

su2double CConfig::GetRiemann_Var2(string val_marker) const {
  unsigned short iMarker_Riemann;
  for (iMarker_Riemann = 0; iMarker_Riemann < nMarker_Riemann; iMarker_Riemann++)
    if (Marker_Riemann[iMarker_Riemann] == val_marker) break;
  return Riemann_Var2[iMarker_Riemann];
}

const su2double* CConfig::GetRiemann_FlowDir(string val_marker) const {
  unsigned short iMarker_Riemann;
  for (iMarker_Riemann = 0; iMarker_Riemann < nMarker_Riemann; iMarker_Riemann++)
    if (Marker_Riemann[iMarker_Riemann] == val_marker) break;
  return Riemann_FlowDir[iMarker_Riemann];
}

unsigned short CConfig::GetKind_Data_Riemann(string val_marker) const {
  unsigned short iMarker_Riemann;
  for (iMarker_Riemann = 0; iMarker_Riemann < nMarker_Riemann; iMarker_Riemann++)
    if (Marker_Riemann[iMarker_Riemann] == val_marker) break;
  return Kind_Data_Riemann[iMarker_Riemann];
}

su2double CConfig::GetGiles_Var1(string val_marker) const {
  unsigned short iMarker_Giles;
  for (iMarker_Giles = 0; iMarker_Giles < nMarker_Giles; iMarker_Giles++)
    if (Marker_Giles[iMarker_Giles] == val_marker) break;
  return Giles_Var1[iMarker_Giles];
}

void CConfig::SetGiles_Var1(su2double newVar1, string val_marker) {
  unsigned short iMarker_Giles;
  for (iMarker_Giles = 0; iMarker_Giles < nMarker_Giles; iMarker_Giles++)
    if (Marker_Giles[iMarker_Giles] == val_marker) break;
  Giles_Var1[iMarker_Giles] = newVar1;
}

su2double CConfig::GetGiles_Var2(string val_marker) const {
  unsigned short iMarker_Giles;
  for (iMarker_Giles = 0; iMarker_Giles < nMarker_Giles; iMarker_Giles++)
    if (Marker_Giles[iMarker_Giles] == val_marker) break;
  return Giles_Var2[iMarker_Giles];
}

su2double CConfig::GetGiles_RelaxFactorAverage(string val_marker) const {
  unsigned short iMarker_Giles;
  for (iMarker_Giles = 0; iMarker_Giles < nMarker_Giles; iMarker_Giles++)
    if (Marker_Giles[iMarker_Giles] == val_marker) break;
  return RelaxFactorAverage[iMarker_Giles];
}

su2double CConfig::GetGiles_RelaxFactorFourier(string val_marker) const {
  unsigned short iMarker_Giles;
  for (iMarker_Giles = 0; iMarker_Giles < nMarker_Giles; iMarker_Giles++)
    if (Marker_Giles[iMarker_Giles] == val_marker) break;
  return RelaxFactorFourier[iMarker_Giles];
}

const su2double* CConfig::GetGiles_FlowDir(string val_marker) const {
  unsigned short iMarker_Giles;
  for (iMarker_Giles = 0; iMarker_Giles < nMarker_Giles; iMarker_Giles++)
    if (Marker_Giles[iMarker_Giles] == val_marker) break;
  return Giles_FlowDir[iMarker_Giles];
}

unsigned short CConfig::GetKind_Data_Giles(string val_marker) const {
  unsigned short iMarker_Giles;
  for (iMarker_Giles = 0; iMarker_Giles < nMarker_Giles; iMarker_Giles++)
    if (Marker_Giles[iMarker_Giles] == val_marker) break;
  return Kind_Data_Giles[iMarker_Giles];
}

su2double CConfig::GetPressureOut_BC() const {
  unsigned short iMarker_BC;
  su2double pres_out = 0.0;
  for (iMarker_BC = 0; iMarker_BC < nMarker_Giles; iMarker_BC++){
    if (Kind_Data_Giles[iMarker_BC] == STATIC_PRESSURE || Kind_Data_Giles[iMarker_BC] == STATIC_PRESSURE_1D || Kind_Data_Giles[iMarker_BC] == RADIAL_EQUILIBRIUM ){
      pres_out = Giles_Var1[iMarker_BC];
    }
  }
  for (iMarker_BC = 0; iMarker_BC < nMarker_Riemann; iMarker_BC++){
    if (Kind_Data_Riemann[iMarker_BC] == STATIC_PRESSURE || Kind_Data_Riemann[iMarker_BC] == RADIAL_EQUILIBRIUM){
      pres_out = Riemann_Var1[iMarker_BC];
    }
  }
  return pres_out/Pressure_Ref;
}

void CConfig::SetPressureOut_BC(su2double val_press) {
  unsigned short iMarker_BC;
  for (iMarker_BC = 0; iMarker_BC < nMarker_Giles; iMarker_BC++){
    if (Kind_Data_Giles[iMarker_BC] == STATIC_PRESSURE || Kind_Data_Giles[iMarker_BC] == STATIC_PRESSURE_1D || Kind_Data_Giles[iMarker_BC] == RADIAL_EQUILIBRIUM ){
      Giles_Var1[iMarker_BC] = val_press*Pressure_Ref;
    }
  }
  for (iMarker_BC = 0; iMarker_BC < nMarker_Riemann; iMarker_BC++){
    if (Kind_Data_Riemann[iMarker_BC] == STATIC_PRESSURE || Kind_Data_Riemann[iMarker_BC] == RADIAL_EQUILIBRIUM){
      Riemann_Var1[iMarker_BC] = val_press*Pressure_Ref;
    }
  }
}

su2double CConfig::GetTotalPressureIn_BC() const {
  unsigned short iMarker_BC;
  su2double tot_pres_in = 0.0;
  for (iMarker_BC = 0; iMarker_BC < nMarker_Giles; iMarker_BC++){
    if (Kind_Data_Giles[iMarker_BC] == TOTAL_CONDITIONS_PT || Kind_Data_Giles[iMarker_BC] == TOTAL_CONDITIONS_PT_1D){
      tot_pres_in = Giles_Var1[iMarker_BC];
    }
  }
  for (iMarker_BC = 0; iMarker_BC < nMarker_Riemann; iMarker_BC++){
    if (Kind_Data_Riemann[iMarker_BC] == TOTAL_CONDITIONS_PT ){
      tot_pres_in = Riemann_Var1[iMarker_BC];
    }
  }
  if(nMarker_Inlet == 1 && Kind_Inlet == TOTAL_CONDITIONS){
    tot_pres_in = Inlet_Ptotal[0];
  }
  return tot_pres_in/Pressure_Ref;
}

su2double CConfig::GetTotalTemperatureIn_BC() const {
  unsigned short iMarker_BC;
  su2double tot_temp_in = 0.0;
  for (iMarker_BC = 0; iMarker_BC < nMarker_Giles; iMarker_BC++){
    if (Kind_Data_Giles[iMarker_BC] == TOTAL_CONDITIONS_PT || Kind_Data_Giles[iMarker_BC] == TOTAL_CONDITIONS_PT_1D){
      tot_temp_in = Giles_Var2[iMarker_BC];
    }
  }
  for (iMarker_BC = 0; iMarker_BC < nMarker_Riemann; iMarker_BC++){
    if (Kind_Data_Riemann[iMarker_BC] == TOTAL_CONDITIONS_PT ){
      tot_temp_in = Riemann_Var2[iMarker_BC];
    }
  }

  if(nMarker_Inlet == 1 && Kind_Inlet == TOTAL_CONDITIONS){
    tot_temp_in = Inlet_Ttotal[0];
  }
  return tot_temp_in/Temperature_Ref;
}

void CConfig::SetTotalTemperatureIn_BC(su2double val_temp) {
  unsigned short iMarker_BC;
  for (iMarker_BC = 0; iMarker_BC < nMarker_Giles; iMarker_BC++){
    if (Kind_Data_Giles[iMarker_BC] == TOTAL_CONDITIONS_PT || Kind_Data_Giles[iMarker_BC] == TOTAL_CONDITIONS_PT_1D){
      Giles_Var2[iMarker_BC] = val_temp*Temperature_Ref;
    }
  }
  for (iMarker_BC = 0; iMarker_BC < nMarker_Riemann; iMarker_BC++){
    if (Kind_Data_Riemann[iMarker_BC] == TOTAL_CONDITIONS_PT ){
      Riemann_Var2[iMarker_BC] = val_temp*Temperature_Ref;
    }
  }

  if(nMarker_Inlet == 1 && Kind_Inlet == TOTAL_CONDITIONS){
    Inlet_Ttotal[0] = val_temp*Temperature_Ref;
  }
}

su2double CConfig::GetFlowAngleIn_BC() const {
  unsigned short iMarker_BC;
  su2double alpha_in = 0.0;
  for (iMarker_BC = 0; iMarker_BC < nMarker_Giles; iMarker_BC++){
    if (Kind_Data_Giles[iMarker_BC] == TOTAL_CONDITIONS_PT || Kind_Data_Giles[iMarker_BC] == TOTAL_CONDITIONS_PT_1D){
      alpha_in = atan(Giles_FlowDir[iMarker_BC][1]/Giles_FlowDir[iMarker_BC][0]);
    }
  }
  for (iMarker_BC = 0; iMarker_BC < nMarker_Riemann; iMarker_BC++){
    if (Kind_Data_Riemann[iMarker_BC] == TOTAL_CONDITIONS_PT ){
      alpha_in = atan(Riemann_FlowDir[iMarker_BC][1]/Riemann_FlowDir[iMarker_BC][0]);
    }
  }

  if(nMarker_Inlet == 1 && Kind_Inlet == TOTAL_CONDITIONS){
    alpha_in = atan(Inlet_FlowDir[0][1]/Inlet_FlowDir[0][0]);
  }

  return alpha_in;
}

su2double CConfig::GetIncInlet_BC() const {

  su2double val_out = 0.0;

  if (nMarker_Inlet > 0) {
    if (Kind_Inc_Inlet[0] == VELOCITY_INLET)
      val_out = Inlet_Ptotal[0]/Velocity_Ref;
    else if (Kind_Inc_Inlet[0] == PRESSURE_INLET)
      val_out = Inlet_Ptotal[0]/Pressure_Ref;
  }

  return val_out;
}

void CConfig::SetIncInlet_BC(su2double val_in) {

  if (nMarker_Inlet > 0) {
    if (Kind_Inc_Inlet[0] == VELOCITY_INLET)
      Inlet_Ptotal[0] = val_in*Velocity_Ref;
    else if (Kind_Inc_Inlet[0] == PRESSURE_INLET)
      Inlet_Ptotal[0] = val_in*Pressure_Ref;
  }
}

su2double CConfig::GetIncTemperature_BC() const {

  su2double val_out = 0.0;

  if (nMarker_Inlet > 0)
    val_out = Inlet_Ttotal[0]/Temperature_Ref;

  return val_out;
}

void CConfig::SetIncTemperature_BC(su2double val_temperature) {
  if (nMarker_Inlet > 0)
    Inlet_Ttotal[0] = val_temperature*Temperature_Ref;
}

su2double CConfig::GetIncPressureOut_BC() const {

  su2double pressure_out = 0.0;

  if (nMarker_FarField > 0){
    pressure_out = Pressure_FreeStreamND;
  } else if (nMarker_Outlet > 0) {
    pressure_out = Outlet_Pressure[0]/Pressure_Ref;
  }

  return pressure_out;
}

void CConfig::SetIncPressureOut_BC(su2double val_pressure) {

  if (nMarker_FarField > 0){
    Pressure_FreeStreamND = val_pressure;
  } else if (nMarker_Outlet > 0) {
    Outlet_Pressure[0] = val_pressure*Pressure_Ref;
  }

}

su2double CConfig::GetIsothermal_Temperature(string val_marker) const {

  unsigned short iMarker_Isothermal = 0;

  if (nMarker_Isothermal > 0) {
    for (iMarker_Isothermal = 0; iMarker_Isothermal < nMarker_Isothermal; iMarker_Isothermal++)
      if (Marker_Isothermal[iMarker_Isothermal] == val_marker) break;
  }

  return Isothermal_Temperature[iMarker_Isothermal];
}

su2double CConfig::GetWall_HeatFlux(string val_marker) const {
  unsigned short iMarker_HeatFlux = 0;

  if (nMarker_HeatFlux > 0) {
  for (iMarker_HeatFlux = 0; iMarker_HeatFlux < nMarker_HeatFlux; iMarker_HeatFlux++)
    if (Marker_HeatFlux[iMarker_HeatFlux] == val_marker) break;
  }

  return Heat_Flux[iMarker_HeatFlux];
}

pair<unsigned short, su2double> CConfig::GetWallRoughnessProperties(string val_marker) const {
  unsigned short iMarker = 0;
  short          flag = -1;
  pair<unsigned short, su2double> WallProp;

  if (nMarker_HeatFlux > 0 || nMarker_Isothermal > 0 || nMarker_CHTInterface > 0) {
    for (iMarker = 0; iMarker < nMarker_HeatFlux; iMarker++)
      if (Marker_HeatFlux[iMarker] == val_marker) {
        flag = iMarker;
        WallProp = make_pair(Kind_Wall[flag], Roughness_Height[flag]);
        return WallProp;
      }
    for (iMarker = 0; iMarker < nMarker_Isothermal; iMarker++)
      if (Marker_Isothermal[iMarker] == val_marker) {
        flag = nMarker_HeatFlux + iMarker;
        WallProp = make_pair(Kind_Wall[flag], Roughness_Height[flag]);
        return WallProp;
      }
    for (iMarker = 0; iMarker < nMarker_CHTInterface; iMarker++)
      if (Marker_CHTInterface[iMarker] == val_marker) {
        flag = nMarker_HeatFlux + nMarker_Isothermal + iMarker;
        WallProp = make_pair(Kind_Wall[flag], Roughness_Height[flag]);
        return WallProp;
      }
  }

  WallProp = make_pair(SMOOTH, 0.0);
  return WallProp;
}

unsigned short CConfig::GetWallFunction_Treatment(string val_marker) const {

  unsigned short WallFunction = NO_WALL_FUNCTION;

  for(unsigned short iMarker=0; iMarker<nMarker_WallFunctions; iMarker++) {
    if(Marker_WallFunctions[iMarker] == val_marker) {
      WallFunction = Kind_WallFunctions[iMarker];
      break;
    }
  }

  return WallFunction;
}

const unsigned short* CConfig::GetWallFunction_IntInfo(string val_marker) const {
  unsigned short *intInfo = nullptr;

  for(unsigned short iMarker=0; iMarker<nMarker_WallFunctions; iMarker++) {
    if(Marker_WallFunctions[iMarker] == val_marker) {
      intInfo = IntInfo_WallFunctions[iMarker];
      break;
    }
  }

  return intInfo;
}

const su2double* CConfig::GetWallFunction_DoubleInfo(string val_marker) const {
  su2double *doubleInfo = nullptr;

  for(unsigned short iMarker=0; iMarker<nMarker_WallFunctions; iMarker++) {
    if(Marker_WallFunctions[iMarker] == val_marker) {
      doubleInfo = DoubleInfo_WallFunctions[iMarker];
      break;
    }
  }

  return doubleInfo;
}

su2double CConfig::GetEngineInflow_Target(string val_marker) const {
  unsigned short iMarker_EngineInflow;
  for (iMarker_EngineInflow = 0; iMarker_EngineInflow < nMarker_EngineInflow; iMarker_EngineInflow++)
    if (Marker_EngineInflow[iMarker_EngineInflow] == val_marker) break;
  return EngineInflow_Target[iMarker_EngineInflow];
}

su2double CConfig::GetInflow_Pressure(string val_marker) const {
  unsigned short iMarker_EngineInflow;
  for (iMarker_EngineInflow = 0; iMarker_EngineInflow < nMarker_EngineInflow; iMarker_EngineInflow++)
    if (Marker_EngineInflow[iMarker_EngineInflow] == val_marker) break;
  return Inflow_Pressure[iMarker_EngineInflow];
}

su2double CConfig::GetInflow_MassFlow(string val_marker) const {
  unsigned short iMarker_EngineInflow;
  for (iMarker_EngineInflow = 0; iMarker_EngineInflow < nMarker_EngineInflow; iMarker_EngineInflow++)
    if (Marker_EngineInflow[iMarker_EngineInflow] == val_marker) break;
  return Inflow_MassFlow[iMarker_EngineInflow];
}

su2double CConfig::GetInflow_ReverseMassFlow(string val_marker) const {
  unsigned short iMarker_EngineInflow;
  for (iMarker_EngineInflow = 0; iMarker_EngineInflow < nMarker_EngineInflow; iMarker_EngineInflow++)
    if (Marker_EngineInflow[iMarker_EngineInflow] == val_marker) break;
  return Inflow_ReverseMassFlow[iMarker_EngineInflow];
}

su2double CConfig::GetInflow_TotalPressure(string val_marker) const {
  unsigned short iMarker_EngineInflow;
  for (iMarker_EngineInflow = 0; iMarker_EngineInflow < nMarker_EngineInflow; iMarker_EngineInflow++)
    if (Marker_EngineInflow[iMarker_EngineInflow] == val_marker) break;
  return Inflow_TotalPressure[iMarker_EngineInflow];
}

su2double CConfig::GetInflow_Temperature(string val_marker) const {
  unsigned short iMarker_EngineInflow;
  for (iMarker_EngineInflow = 0; iMarker_EngineInflow < nMarker_EngineInflow; iMarker_EngineInflow++)
    if (Marker_EngineInflow[iMarker_EngineInflow] == val_marker) break;
  return Inflow_Temperature[iMarker_EngineInflow];
}

su2double CConfig::GetInflow_TotalTemperature(string val_marker) const {
  unsigned short iMarker_EngineInflow;
  for (iMarker_EngineInflow = 0; iMarker_EngineInflow < nMarker_EngineInflow; iMarker_EngineInflow++)
    if (Marker_EngineInflow[iMarker_EngineInflow] == val_marker) break;
  return Inflow_TotalTemperature[iMarker_EngineInflow];
}

su2double CConfig::GetInflow_RamDrag(string val_marker) const {
  unsigned short iMarker_EngineInflow;
  for (iMarker_EngineInflow = 0; iMarker_EngineInflow < nMarker_EngineInflow; iMarker_EngineInflow++)
    if (Marker_EngineInflow[iMarker_EngineInflow] == val_marker) break;
  return Inflow_RamDrag[iMarker_EngineInflow];
}

su2double CConfig::GetInflow_Force(string val_marker) const {
  unsigned short iMarker_EngineInflow;
  for (iMarker_EngineInflow = 0; iMarker_EngineInflow < nMarker_EngineInflow; iMarker_EngineInflow++)
    if (Marker_EngineInflow[iMarker_EngineInflow] == val_marker) break;
  return Inflow_Force[iMarker_EngineInflow];
}

su2double CConfig::GetInflow_Power(string val_marker) const {
  unsigned short iMarker_EngineInflow;
  for (iMarker_EngineInflow = 0; iMarker_EngineInflow < nMarker_EngineInflow; iMarker_EngineInflow++)
    if (Marker_EngineInflow[iMarker_EngineInflow] == val_marker) break;
  return Inflow_Power[iMarker_EngineInflow];
}

su2double CConfig::GetInflow_Mach(string val_marker) const {
  unsigned short iMarker_EngineInflow;
  for (iMarker_EngineInflow = 0; iMarker_EngineInflow < nMarker_EngineInflow; iMarker_EngineInflow++)
    if (Marker_EngineInflow[iMarker_EngineInflow] == val_marker) break;
  return Inflow_Mach[iMarker_EngineInflow];
}

su2double CConfig::GetExhaust_Pressure(string val_marker) const {
  unsigned short iMarker_EngineExhaust;
  for (iMarker_EngineExhaust = 0; iMarker_EngineExhaust < nMarker_EngineExhaust; iMarker_EngineExhaust++)
    if (Marker_EngineExhaust[iMarker_EngineExhaust] == val_marker) break;
  return Exhaust_Pressure[iMarker_EngineExhaust];
}

su2double CConfig::GetExhaust_Temperature(string val_marker) const {
  unsigned short iMarker_EngineExhaust;
  for (iMarker_EngineExhaust = 0; iMarker_EngineExhaust < nMarker_EngineExhaust; iMarker_EngineExhaust++)
    if (Marker_EngineExhaust[iMarker_EngineExhaust] == val_marker) break;
  return Exhaust_Temperature[iMarker_EngineExhaust];
}

su2double CConfig::GetExhaust_MassFlow(string val_marker) const {
  unsigned short iMarker_EngineExhaust;
  for (iMarker_EngineExhaust = 0; iMarker_EngineExhaust < nMarker_EngineExhaust; iMarker_EngineExhaust++)
    if (Marker_EngineExhaust[iMarker_EngineExhaust] == val_marker) break;
  return Exhaust_MassFlow[iMarker_EngineExhaust];
}

su2double CConfig::GetExhaust_TotalPressure(string val_marker) const {
  unsigned short iMarker_EngineExhaust;
  for (iMarker_EngineExhaust = 0; iMarker_EngineExhaust < nMarker_EngineExhaust; iMarker_EngineExhaust++)
    if (Marker_EngineExhaust[iMarker_EngineExhaust] == val_marker) break;
  return Exhaust_TotalPressure[iMarker_EngineExhaust];
}

su2double CConfig::GetExhaust_TotalTemperature(string val_marker) const {
  unsigned short iMarker_EngineExhaust;
  for (iMarker_EngineExhaust = 0; iMarker_EngineExhaust < nMarker_EngineExhaust; iMarker_EngineExhaust++)
    if (Marker_EngineExhaust[iMarker_EngineExhaust] == val_marker) break;
  return Exhaust_TotalTemperature[iMarker_EngineExhaust];
}

su2double CConfig::GetExhaust_GrossThrust(string val_marker) const {
  unsigned short iMarker_EngineExhaust;
  for (iMarker_EngineExhaust = 0; iMarker_EngineExhaust < nMarker_EngineExhaust; iMarker_EngineExhaust++)
    if (Marker_EngineExhaust[iMarker_EngineExhaust] == val_marker) break;
  return Exhaust_GrossThrust[iMarker_EngineExhaust];
}

su2double CConfig::GetExhaust_Force(string val_marker) const {
  unsigned short iMarker_EngineExhaust;
  for (iMarker_EngineExhaust = 0; iMarker_EngineExhaust < nMarker_EngineExhaust; iMarker_EngineExhaust++)
    if (Marker_EngineExhaust[iMarker_EngineExhaust] == val_marker) break;
  return Exhaust_Force[iMarker_EngineExhaust];
}

su2double CConfig::GetExhaust_Power(string val_marker) const {
  unsigned short iMarker_EngineExhaust;
  for (iMarker_EngineExhaust = 0; iMarker_EngineExhaust < nMarker_EngineExhaust; iMarker_EngineExhaust++)
    if (Marker_EngineExhaust[iMarker_EngineExhaust] == val_marker) break;
  return Exhaust_Power[iMarker_EngineExhaust];
}

su2double CConfig::GetActDiskInlet_Pressure(string val_marker) const {
  unsigned short iMarker_ActDiskInlet;
  for (iMarker_ActDiskInlet = 0; iMarker_ActDiskInlet < nMarker_ActDiskInlet; iMarker_ActDiskInlet++)
    if (Marker_ActDiskInlet[iMarker_ActDiskInlet] == val_marker) break;
  return ActDiskInlet_Pressure[iMarker_ActDiskInlet];
}

su2double CConfig::GetActDiskInlet_TotalPressure(string val_marker) const {
  unsigned short iMarker_ActDiskInlet;
  for (iMarker_ActDiskInlet = 0; iMarker_ActDiskInlet < nMarker_ActDiskInlet; iMarker_ActDiskInlet++)
    if (Marker_ActDiskInlet[iMarker_ActDiskInlet] == val_marker) break;
  return ActDiskInlet_TotalPressure[iMarker_ActDiskInlet];
}

su2double CConfig::GetActDiskInlet_RamDrag(string val_marker) const {
  unsigned short iMarker_ActDiskInlet;
  for (iMarker_ActDiskInlet = 0; iMarker_ActDiskInlet < nMarker_ActDiskInlet; iMarker_ActDiskInlet++)
    if (Marker_ActDiskInlet[iMarker_ActDiskInlet] == val_marker) break;
  return ActDiskInlet_RamDrag[iMarker_ActDiskInlet];
}

su2double CConfig::GetActDiskInlet_Force(string val_marker) const {
  unsigned short iMarker_ActDiskInlet;
  for (iMarker_ActDiskInlet = 0; iMarker_ActDiskInlet < nMarker_ActDiskInlet; iMarker_ActDiskInlet++)
    if (Marker_ActDiskInlet[iMarker_ActDiskInlet] == val_marker) break;
  return ActDiskInlet_Force[iMarker_ActDiskInlet];
}

su2double CConfig::GetActDiskInlet_Power(string val_marker) const {
  unsigned short iMarker_ActDiskInlet;
  for (iMarker_ActDiskInlet = 0; iMarker_ActDiskInlet < nMarker_ActDiskInlet; iMarker_ActDiskInlet++)
    if (Marker_ActDiskInlet[iMarker_ActDiskInlet] == val_marker) break;
  return ActDiskInlet_Power[iMarker_ActDiskInlet];
}

su2double CConfig::GetActDiskOutlet_Pressure(string val_marker) const {
  unsigned short iMarker_ActDiskOutlet;
  for (iMarker_ActDiskOutlet = 0; iMarker_ActDiskOutlet < nMarker_ActDiskOutlet; iMarker_ActDiskOutlet++)
    if (Marker_ActDiskOutlet[iMarker_ActDiskOutlet] == val_marker) break;
  return ActDiskOutlet_Pressure[iMarker_ActDiskOutlet];
}

su2double CConfig::GetActDiskOutlet_TotalPressure(string val_marker) const {
  unsigned short iMarker_ActDiskOutlet;
  for (iMarker_ActDiskOutlet = 0; iMarker_ActDiskOutlet < nMarker_ActDiskOutlet; iMarker_ActDiskOutlet++)
    if (Marker_ActDiskOutlet[iMarker_ActDiskOutlet] == val_marker) break;
  return ActDiskOutlet_TotalPressure[iMarker_ActDiskOutlet];
}

su2double CConfig::GetActDiskOutlet_GrossThrust(string val_marker) const {
  unsigned short iMarker_ActDiskOutlet;
  for (iMarker_ActDiskOutlet = 0; iMarker_ActDiskOutlet < nMarker_ActDiskOutlet; iMarker_ActDiskOutlet++)
    if (Marker_ActDiskOutlet[iMarker_ActDiskOutlet] == val_marker) break;
  return ActDiskOutlet_GrossThrust[iMarker_ActDiskOutlet];
}

su2double CConfig::GetActDiskOutlet_Force(string val_marker) const {
  unsigned short iMarker_ActDiskOutlet;
  for (iMarker_ActDiskOutlet = 0; iMarker_ActDiskOutlet < nMarker_ActDiskOutlet; iMarker_ActDiskOutlet++)
    if (Marker_ActDiskOutlet[iMarker_ActDiskOutlet] == val_marker) break;
  return ActDiskOutlet_Force[iMarker_ActDiskOutlet];
}

su2double CConfig::GetActDiskOutlet_Power(string val_marker) const {
  unsigned short iMarker_ActDiskOutlet;
  for (iMarker_ActDiskOutlet = 0; iMarker_ActDiskOutlet < nMarker_ActDiskOutlet; iMarker_ActDiskOutlet++)
    if (Marker_ActDiskOutlet[iMarker_ActDiskOutlet] == val_marker) break;
  return ActDiskOutlet_Power[iMarker_ActDiskOutlet];
}

su2double CConfig::GetActDiskInlet_Temperature(string val_marker) const {
  unsigned short iMarker_ActDiskInlet;
  for (iMarker_ActDiskInlet = 0; iMarker_ActDiskInlet < nMarker_ActDiskInlet; iMarker_ActDiskInlet++)
    if (Marker_ActDiskInlet[iMarker_ActDiskInlet] == val_marker) break;
  return ActDiskInlet_Temperature[iMarker_ActDiskInlet];
}

su2double CConfig::GetActDiskInlet_TotalTemperature(string val_marker) const {
  unsigned short iMarker_ActDiskInlet;
  for (iMarker_ActDiskInlet = 0; iMarker_ActDiskInlet < nMarker_ActDiskInlet; iMarker_ActDiskInlet++)
    if (Marker_ActDiskInlet[iMarker_ActDiskInlet] == val_marker) break;
  return ActDiskInlet_TotalTemperature[iMarker_ActDiskInlet];
}

su2double CConfig::GetActDiskOutlet_Temperature(string val_marker) const {
  unsigned short iMarker_ActDiskOutlet;
  for (iMarker_ActDiskOutlet = 0; iMarker_ActDiskOutlet < nMarker_ActDiskOutlet; iMarker_ActDiskOutlet++)
    if (Marker_ActDiskOutlet[iMarker_ActDiskOutlet] == val_marker) break;
  return ActDiskOutlet_Temperature[iMarker_ActDiskOutlet];
}

su2double CConfig::GetActDiskOutlet_TotalTemperature(string val_marker) const {
  unsigned short iMarker_ActDiskOutlet;
  for (iMarker_ActDiskOutlet = 0; iMarker_ActDiskOutlet < nMarker_ActDiskOutlet; iMarker_ActDiskOutlet++)
    if (Marker_ActDiskOutlet[iMarker_ActDiskOutlet] == val_marker) break;
  return ActDiskOutlet_TotalTemperature[iMarker_ActDiskOutlet];
}

su2double CConfig::GetActDiskInlet_MassFlow(string val_marker) const {
  unsigned short iMarker_ActDiskInlet;
  for (iMarker_ActDiskInlet = 0; iMarker_ActDiskInlet < nMarker_ActDiskInlet; iMarker_ActDiskInlet++)
    if (Marker_ActDiskInlet[iMarker_ActDiskInlet] == val_marker) break;
  return ActDiskInlet_MassFlow[iMarker_ActDiskInlet];
}

su2double CConfig::GetActDiskOutlet_MassFlow(string val_marker) const {
  unsigned short iMarker_ActDiskOutlet;
  for (iMarker_ActDiskOutlet = 0; iMarker_ActDiskOutlet < nMarker_ActDiskOutlet; iMarker_ActDiskOutlet++)
    if (Marker_ActDiskOutlet[iMarker_ActDiskOutlet] == val_marker) break;
  return ActDiskOutlet_MassFlow[iMarker_ActDiskOutlet];
}

su2double CConfig::GetDispl_Value(string val_marker) const {
  unsigned short iMarker_Displacement;
  for (iMarker_Displacement = 0; iMarker_Displacement < nMarker_Displacement; iMarker_Displacement++)
    if (Marker_Displacement[iMarker_Displacement] == val_marker) break;
  return Displ_Value[iMarker_Displacement];
}

su2double CConfig::GetLoad_Value(string val_marker) const {
  unsigned short iMarker_Load;
  for (iMarker_Load = 0; iMarker_Load < nMarker_Load; iMarker_Load++)
    if (Marker_Load[iMarker_Load] == val_marker) break;
  return Load_Value[iMarker_Load];
}

su2double CConfig::GetDamper_Constant(string val_marker) const {
  unsigned short iMarker_Damper;
  for (iMarker_Damper = 0; iMarker_Damper < nMarker_Damper; iMarker_Damper++)
    if (Marker_Damper[iMarker_Damper] == val_marker) break;
  return Damper_Constant[iMarker_Damper];
}

su2double CConfig::GetLoad_Dir_Value(string val_marker) const {
  unsigned short iMarker_Load_Dir;
  for (iMarker_Load_Dir = 0; iMarker_Load_Dir < nMarker_Load_Dir; iMarker_Load_Dir++)
    if (Marker_Load_Dir[iMarker_Load_Dir] == val_marker) break;
  return Load_Dir_Value[iMarker_Load_Dir];
}

su2double CConfig::GetLoad_Dir_Multiplier(string val_marker) const {
  unsigned short iMarker_Load_Dir;
  for (iMarker_Load_Dir = 0; iMarker_Load_Dir < nMarker_Load_Dir; iMarker_Load_Dir++)
    if (Marker_Load_Dir[iMarker_Load_Dir] == val_marker) break;
  return Load_Dir_Multiplier[iMarker_Load_Dir];
}

su2double CConfig::GetDisp_Dir_Value(string val_marker) const {
  unsigned short iMarker_Disp_Dir;
  for (iMarker_Disp_Dir = 0; iMarker_Disp_Dir < nMarker_Disp_Dir; iMarker_Disp_Dir++)
    if (Marker_Disp_Dir[iMarker_Disp_Dir] == val_marker) break;
  return Disp_Dir_Value[iMarker_Disp_Dir];
}

su2double CConfig::GetDisp_Dir_Multiplier(string val_marker) const {
  unsigned short iMarker_Disp_Dir;
  for (iMarker_Disp_Dir = 0; iMarker_Disp_Dir < nMarker_Disp_Dir; iMarker_Disp_Dir++)
    if (Marker_Disp_Dir[iMarker_Disp_Dir] == val_marker) break;
  return Disp_Dir_Multiplier[iMarker_Disp_Dir];
}

const su2double* CConfig::GetLoad_Dir(string val_marker) const {
  unsigned short iMarker_Load_Dir;
  for (iMarker_Load_Dir = 0; iMarker_Load_Dir < nMarker_Load_Dir; iMarker_Load_Dir++)
    if (Marker_Load_Dir[iMarker_Load_Dir] == val_marker) break;
  return Load_Dir[iMarker_Load_Dir];
}

const su2double* CConfig::GetDisp_Dir(string val_marker) const {
  unsigned short iMarker_Disp_Dir;
  for (iMarker_Disp_Dir = 0; iMarker_Disp_Dir < nMarker_Disp_Dir; iMarker_Disp_Dir++)
    if (Marker_Disp_Dir[iMarker_Disp_Dir] == val_marker) break;
  return Disp_Dir[iMarker_Disp_Dir];
}

su2double CConfig::GetLoad_Sine_Amplitude(string val_marker) const {
  unsigned short iMarker_Load_Sine;
  for (iMarker_Load_Sine = 0; iMarker_Load_Sine < nMarker_Load_Sine; iMarker_Load_Sine++)
    if (Marker_Load_Sine[iMarker_Load_Sine] == val_marker) break;
  return Load_Sine_Amplitude[iMarker_Load_Sine];
}

su2double CConfig::GetLoad_Sine_Frequency(string val_marker) const {
  unsigned short iMarker_Load_Sine;
  for (iMarker_Load_Sine = 0; iMarker_Load_Sine < nMarker_Load_Sine; iMarker_Load_Sine++)
    if (Marker_Load_Sine[iMarker_Load_Sine] == val_marker) break;
  return Load_Sine_Frequency[iMarker_Load_Sine];
}

const su2double* CConfig::GetLoad_Sine_Dir(string val_marker) const {
  unsigned short iMarker_Load_Sine;
  for (iMarker_Load_Sine = 0; iMarker_Load_Sine < nMarker_Load_Sine; iMarker_Load_Sine++)
    if (Marker_Load_Sine[iMarker_Load_Sine] == val_marker) break;
  return Load_Sine_Dir[iMarker_Load_Sine];
}

su2double CConfig::GetWall_Emissivity(string val_marker) const {

  unsigned short iMarker_Emissivity = 0;

  if (nMarker_Emissivity > 0) {
    for (iMarker_Emissivity = 0; iMarker_Emissivity < nMarker_Emissivity; iMarker_Emissivity++)
      if (Marker_Emissivity[iMarker_Emissivity] == val_marker) break;
  }

  return Wall_Emissivity[iMarker_Emissivity];
}

su2double CConfig::GetFlowLoad_Value(string val_marker) const {
  unsigned short iMarker_FlowLoad;
  for (iMarker_FlowLoad = 0; iMarker_FlowLoad < nMarker_FlowLoad; iMarker_FlowLoad++)
    if (Marker_FlowLoad[iMarker_FlowLoad] == val_marker) break;
  return FlowLoad_Value[iMarker_FlowLoad];
}

short CConfig::FindInterfaceMarker(unsigned short iInterface) const {

  /*--- The names of the two markers that form the interface. ---*/
  const auto& sideA = Marker_ZoneInterface[2*iInterface];
  const auto& sideB = Marker_ZoneInterface[2*iInterface+1];

  for (unsigned short iMarker = 0; iMarker < nMarker_All; iMarker++) {
    /*--- If the marker is sideA or sideB of the interface (order does not matter). ---*/
    const auto& tag = Marker_All_TagBound[iMarker];
    if ((tag == sideA) || (tag == sideB)) return iMarker;
  }
  return -1;
}

void CConfig::Tick(double *val_start_time) {

#ifdef PROFILE
  *val_start_time = SU2_MPI::Wtime();
#endif

}

void CConfig::Tock(double val_start_time, string val_function_name, int val_group_id) {

#ifdef PROFILE

  double val_stop_time = 0.0, val_elapsed_time = 0.0;

  val_stop_time = SU2_MPI::Wtime();

  /*--- Compute the elapsed time for this subroutine ---*/
  val_elapsed_time = val_stop_time - val_start_time;

  /*--- Store the subroutine name and the elapsed time ---*/
  Profile_Function_tp.push_back(val_function_name);
  Profile_Time_tp.push_back(val_elapsed_time);
  Profile_ID_tp.push_back(val_group_id);

#endif

}

void CConfig::SetProfilingCSV(void) {

#ifdef PROFILE

  int rank = MASTER_NODE;
  int size = SINGLE_NODE;
#ifdef HAVE_MPI
  SU2_MPI::Comm_rank(SU2_MPI::GetComm(), &rank);
  SU2_MPI::Comm_size(SU2_MPI::GetComm(), &size);
#endif

  /*--- Each rank has the same stack trace, so the they have the same
   function calls and ordering in the vectors. We're going to reduce
   the timings from each rank and extract the avg, min, and max timings. ---*/

  /*--- First, create a local mapping, so that we can extract the
   min and max values for each function. ---*/

  for (unsigned int i = 0; i < Profile_Function_tp.size(); i++) {

    /*--- Add the function and initialize if not already stored (the ID
     only needs to be stored the first time).---*/
    if (Profile_Map_tp.find(Profile_Function_tp[i]) == Profile_Map_tp.end()) {

      vector<int> profile; profile.push_back(i);
      Profile_Map_tp.insert(pair<string,vector<int> >(Profile_Function_tp[i],profile));

    } else {

      /*--- This function has already been added, so simply increment the
       number of calls and total time for this function. ---*/

      Profile_Map_tp[Profile_Function_tp[i]].push_back(i);

    }
  }

  /*--- We now have everything gathered by function name, so we can loop over
   each function and store the min/max times. ---*/

  int map_size = 0;
  for (map<string,vector<int> >::iterator it=Profile_Map_tp.begin(); it!=Profile_Map_tp.end(); ++it) {
    map_size++;
  }

  /*--- Allocate and initialize memory ---*/

  double *l_min_red = NULL, *l_max_red = NULL, *l_tot_red = NULL, *l_avg_red = NULL;
  int *n_calls_red = NULL;
  double* l_min = new double[map_size];
  double* l_max = new double[map_size];
  double* l_tot = new double[map_size];
  double* l_avg = new double[map_size];
  int* n_calls  = new int[map_size];
  for (int i = 0; i < map_size; i++)
  {
    l_min[i]   = 1e10;
    l_max[i]   = 0.0;
    l_tot[i]   = 0.0;
    l_avg[i]   = 0.0;
    n_calls[i] = 0;
  }

  /*--- Collect the info for each function from the current rank ---*/

  int func_counter = 0;
  for (map<string,vector<int> >::iterator it=Profile_Map_tp.begin(); it!=Profile_Map_tp.end(); ++it) {

    for (unsigned int i = 0; i < (it->second).size(); i++) {
      n_calls[func_counter]++;
      l_tot[func_counter] += Profile_Time_tp[(it->second)[i]];
      if (Profile_Time_tp[(it->second)[i]] < l_min[func_counter])
        l_min[func_counter] = Profile_Time_tp[(it->second)[i]];
      if (Profile_Time_tp[(it->second)[i]] > l_max[func_counter])
        l_max[func_counter] = Profile_Time_tp[(it->second)[i]];

    }
    l_avg[func_counter] = l_tot[func_counter]/((double)n_calls[func_counter]);
    func_counter++;
  }

  /*--- Now reduce the data ---*/

  if (rank == MASTER_NODE) {
    l_min_red = new double[map_size];
    l_max_red = new double[map_size];
    l_tot_red = new double[map_size];
    l_avg_red = new double[map_size];
    n_calls_red  = new int[map_size];
  }

#ifdef HAVE_MPI
  MPI_Reduce(n_calls, n_calls_red, map_size, MPI_INT, MPI_SUM, MASTER_NODE, SU2_MPI::GetComm());
  MPI_Reduce(l_tot, l_tot_red, map_size, MPI_DOUBLE, MPI_SUM, MASTER_NODE, SU2_MPI::GetComm());
  MPI_Reduce(l_avg, l_avg_red, map_size, MPI_DOUBLE, MPI_SUM, MASTER_NODE, SU2_MPI::GetComm());
  MPI_Reduce(l_min, l_min_red, map_size, MPI_DOUBLE, MPI_MIN, MASTER_NODE, SU2_MPI::GetComm());
  MPI_Reduce(l_max, l_max_red, map_size, MPI_DOUBLE, MPI_MAX, MASTER_NODE, SU2_MPI::GetComm());
#else
  memcpy(n_calls_red, n_calls, map_size*sizeof(int));
  memcpy(l_tot_red,   l_tot,   map_size*sizeof(double));
  memcpy(l_avg_red,   l_avg,   map_size*sizeof(double));
  memcpy(l_min_red,   l_min,   map_size*sizeof(double));
  memcpy(l_max_red,   l_max,   map_size*sizeof(double));
#endif

  /*--- The master rank will write the file ---*/

  if (rank == MASTER_NODE) {

    /*--- Take averages over all ranks on the master ---*/

    for (int i = 0; i < map_size; i++) {
      l_tot_red[i]   = l_tot_red[i]/(double)size;
      l_avg_red[i]   = l_avg_red[i]/(double)size;
      n_calls_red[i] = n_calls_red[i]/size;
    }

    /*--- Now write a CSV file with the processed results ---*/

    ofstream Profile_File;
    Profile_File.precision(15);
    Profile_File.open("profiling.csv");

    /*--- Create the CSV header ---*/

    Profile_File << "\"Function_Name\", \"N_Calls\", \"Avg_Total_Time\", \"Avg_Time\", \"Min_Time\", \"Max_Time\", \"Function_ID\"" << endl;

    /*--- Loop through the map and write the results to the file ---*/

    func_counter = 0;
    for (map<string,vector<int> >::iterator it=Profile_Map_tp.begin(); it!=Profile_Map_tp.end(); ++it) {

      Profile_File << scientific << it->first << ", " << n_calls_red[func_counter] << ", " << l_tot_red[func_counter] << ", " << l_avg_red[func_counter] << ", " << l_min_red[func_counter] << ", " << l_max_red[func_counter] << ", " << (int)Profile_ID_tp[(it->second)[0]] << endl;
      func_counter++;
    }

    Profile_File.close();

  }

  delete [] l_min;
  delete [] l_max;
  delete [] l_avg;
  delete [] l_tot;
  delete [] n_calls;
  if (rank == MASTER_NODE) {
    delete [] l_min_red;
    delete [] l_max_red;
    delete [] l_avg_red;
    delete [] l_tot_red;
    delete [] n_calls_red;
  }

#endif

}

void CConfig::GEMM_Tick(double *val_start_time) const {

#ifdef PROFILE

#ifdef HAVE_MKL
  *val_start_time = dsecnd();
#else
  *val_start_time = SU2_MPI::Wtime();
#endif

#endif

}

void CConfig::GEMM_Tock(double val_start_time, int M, int N, int K) const {

#ifdef PROFILE

  /* Determine the timing value. The actual function called depends on
     the type of executable. */
  double val_stop_time = 0.0;

#ifdef HAVE_MKL
  val_stop_time = dsecnd();
#else
  val_stop_time = SU2_MPI::Wtime();
#endif

  /* Compute the elapsed time. */
  const double val_elapsed_time = val_stop_time - val_start_time;

  /* Create the CLong3T from the M-N-K values and check if it is already
     stored in the map GEMM_Profile_MNK. */
  CLong3T MNK(M, N, K);
  map<CLong3T, int>::iterator MI = GEMM_Profile_MNK.find(MNK);

  if(MI == GEMM_Profile_MNK.end()) {

    /* Entry is not present yet. Create it. */
    const int ind = GEMM_Profile_MNK.size();
    GEMM_Profile_MNK[MNK] = ind;

    GEMM_Profile_NCalls.push_back(1);
    GEMM_Profile_TotTime.push_back(val_elapsed_time);
    GEMM_Profile_MinTime.push_back(val_elapsed_time);
    GEMM_Profile_MaxTime.push_back(val_elapsed_time);
  }
  else {

    /* Entry is already present. Determine its index in the
       map and update the corresponding vectors. */
    const int ind = MI->second;
    ++GEMM_Profile_NCalls[ind];
    GEMM_Profile_TotTime[ind] += val_elapsed_time;
    GEMM_Profile_MinTime[ind]  = min(GEMM_Profile_MinTime[ind], val_elapsed_time);
    GEMM_Profile_MaxTime[ind]  = max(GEMM_Profile_MaxTime[ind], val_elapsed_time);
  }

#endif

}

void CConfig::GEMMProfilingCSV(void) {

#ifdef PROFILE

  /* Initialize the rank to the master node. */
  int rank = MASTER_NODE;

#ifdef HAVE_MPI
  /* Parallel executable. The profiling data must be sent to the master node.
     First determine the rank and size. */
  int size;
  SU2_MPI::Comm_rank(SU2_MPI::GetComm(), &rank);
  SU2_MPI::Comm_size(SU2_MPI::GetComm(), &size);

  /* Check for the master node. */
  if(rank == MASTER_NODE) {

    /* Master node. Loop over the other ranks to receive their data. */
    for(int proc=1; proc<size; ++proc) {

      /* Block until a message from this processor arrives. Determine
         the number of entries in the receive buffers. */
      SU2_MPI::Status status;
      SU2_MPI::Probe(proc, 0, SU2_MPI::GetComm(), &status);

      int nEntries;
      SU2_MPI::Get_count(&status, MPI_LONG, &nEntries);

      /* Allocate the memory for the receive buffers and receive the
         three messages using blocking receives. */
      vector<long>   recvBufNCalls(nEntries);
      vector<double> recvBufTotTime(nEntries);
      vector<double> recvBufMinTime(nEntries);
      vector<double> recvBufMaxTime(nEntries);
      vector<long>   recvBufMNK(3*nEntries);

      SU2_MPI::Recv(recvBufNCalls.data(), recvBufNCalls.size(),
                    MPI_LONG, proc, 0, SU2_MPI::GetComm(), &status);
      SU2_MPI::Recv(recvBufTotTime.data(), recvBufTotTime.size(),
                    MPI_DOUBLE, proc, 1, SU2_MPI::GetComm(), &status);
      SU2_MPI::Recv(recvBufMinTime.data(), recvBufMinTime.size(),
                    MPI_DOUBLE, proc, 2, SU2_MPI::GetComm(), &status);
      SU2_MPI::Recv(recvBufMaxTime.data(), recvBufMaxTime.size(),
                    MPI_DOUBLE, proc, 3, SU2_MPI::GetComm(), &status);
      SU2_MPI::Recv(recvBufMNK.data(), recvBufMNK.size(),
                    MPI_LONG, proc, 4, SU2_MPI::GetComm(), &status);

      /* Loop over the number of entries. */
      for(int i=0; i<nEntries; ++i) {

        /* Create the CLong3T from the M-N-K values and check if it is already
           stored in the map GEMM_Profile_MNK. */
        CLong3T MNK(recvBufMNK[3*i], recvBufMNK[3*i+1], recvBufMNK[3*i+2]);
        map<CLong3T, int>::iterator MI = GEMM_Profile_MNK.find(MNK);

        if(MI == GEMM_Profile_MNK.end()) {

          /* Entry is not present yet. Create it. */
          const int ind = GEMM_Profile_MNK.size();
          GEMM_Profile_MNK[MNK] = ind;

          GEMM_Profile_NCalls.push_back(recvBufNCalls[i]);
          GEMM_Profile_TotTime.push_back(recvBufTotTime[i]);
          GEMM_Profile_MinTime.push_back(recvBufMinTime[i]);
          GEMM_Profile_MaxTime.push_back(recvBufMaxTime[i]);
        }
        else {

          /* Entry is already present. Determine its index in the
             map and update the corresponding vectors. */
          const int ind = MI->second;
          GEMM_Profile_NCalls[ind]  += recvBufNCalls[i];
          GEMM_Profile_TotTime[ind] += recvBufTotTime[i];
          GEMM_Profile_MinTime[ind]  = min(GEMM_Profile_MinTime[ind], recvBufMinTime[i]);
          GEMM_Profile_MaxTime[ind]  = max(GEMM_Profile_MaxTime[ind], recvBufMaxTime[i]);
        }
      }
    }
  }
  else {

    /* Not the master node. Create the send buffer for the MNK data. */
    vector<long> sendBufMNK(3*GEMM_Profile_NCalls.size());
    for(map<CLong3T, int>::iterator MI =GEMM_Profile_MNK.begin();
                                    MI!=GEMM_Profile_MNK.end(); ++MI) {

      const int ind = 3*MI->second;
      sendBufMNK[ind]   = MI->first.long0;
      sendBufMNK[ind+1] = MI->first.long1;
      sendBufMNK[ind+2] = MI->first.long2;
    }

    /* Send the data to the master node using blocking sends. */
    SU2_MPI::Send(GEMM_Profile_NCalls.data(), GEMM_Profile_NCalls.size(),
                  MPI_LONG, MASTER_NODE, 0, SU2_MPI::GetComm());
    SU2_MPI::Send(GEMM_Profile_TotTime.data(), GEMM_Profile_TotTime.size(),
                  MPI_DOUBLE, MASTER_NODE, 1, SU2_MPI::GetComm());
    SU2_MPI::Send(GEMM_Profile_MinTime.data(), GEMM_Profile_MinTime.size(),
                  MPI_DOUBLE, MASTER_NODE, 2, SU2_MPI::GetComm());
    SU2_MPI::Send(GEMM_Profile_MaxTime.data(), GEMM_Profile_MaxTime.size(),
                  MPI_DOUBLE, MASTER_NODE, 3, SU2_MPI::GetComm());
    SU2_MPI::Send(sendBufMNK.data(), sendBufMNK.size(),
                  MPI_LONG, MASTER_NODE, 4, SU2_MPI::GetComm());
  }

#endif

  /*--- The master rank will write the file ---*/
  if (rank == MASTER_NODE) {

    /* Store the elements of the map GEMM_Profile_MNK in
       vectors for post processing reasons. */
    const unsigned int nItems = GEMM_Profile_MNK.size();
    vector<long> M(nItems), N(nItems), K(nItems);
    for(map<CLong3T, int>::iterator MI =GEMM_Profile_MNK.begin();
                                    MI!=GEMM_Profile_MNK.end(); ++MI) {

      const int ind = MI->second;
      M[ind] = MI->first.long0;
      N[ind] = MI->first.long1;
      K[ind] = MI->first.long2;
    }

    /* In order to create a nicer output the profiling data is sorted in
       terms of CPU time spent. Create a vector of pairs for carrying
       out this sort. */
    vector<pair<double, unsigned int> > sortedTime;

    for(unsigned int i=0; i<GEMM_Profile_TotTime.size(); ++i)
      sortedTime.push_back(make_pair(GEMM_Profile_TotTime[i], i));

    sort(sortedTime.begin(), sortedTime.end());

    /* Open the profiling file. */
    ofstream Profile_File;
    Profile_File.precision(15);
    Profile_File.open("gemm_profiling.csv");

    /* Create the CSV header */
    Profile_File << "\"Total_Time\", \"N_Calls\", \"Avg_Time\", \"Min_Time\", \"Max_Time\", \"M\", \"N\", \"K\", \"Avg GFLOPs\"" << endl;

    /* Loop through the different items, where the item with the largest total time is
       written first. As sortedTime is sorted in increasing order, the sequence of
       sortedTime must be reversed. */
    for(vector<pair<double, unsigned int> >::reverse_iterator rit =sortedTime.rbegin();
                                                              rit!=sortedTime.rend(); ++rit) {
      /* Determine the original index in the profiling vectors. */
      const unsigned int ind = rit->second;
      const double AvgTime = GEMM_Profile_TotTime[ind]/GEMM_Profile_NCalls[ind];
      const double GFlops   = 2.0e-9*M[ind]*N[ind]*K[ind]/AvgTime;

      /* Write the data. */
      Profile_File << scientific << GEMM_Profile_TotTime[ind] << ", " << GEMM_Profile_NCalls[ind] << ", "
                   << AvgTime << ", " << GEMM_Profile_MinTime[ind] << ", " << GEMM_Profile_MaxTime[ind] << ", "
                   << M[ind] << ", " << N[ind] << ", " << K[ind] << ", " << GFlops << endl;
    }

    /* Close the file. */
    Profile_File.close();
  }

#endif

}

void CConfig::SetFreeStreamTurboNormal(const su2double* turboNormal){

  FreeStreamTurboNormal[0] = turboNormal[0];
  FreeStreamTurboNormal[1] = turboNormal[1];
  FreeStreamTurboNormal[2] = 0.0;

}

void CConfig::SetMultizone(CConfig *driver_config, CConfig **config_container){

  for (unsigned short iZone = 0; iZone < nZone; iZone++){

    if (config_container[iZone]->GetTime_Domain() != GetTime_Domain()){
      SU2_MPI::Error("Option TIME_DOMAIN must be the same in all zones.", CURRENT_FUNCTION);
    }
    if (config_container[iZone]->GetnTime_Iter() != GetnTime_Iter()){
      SU2_MPI::Error("Option TIME_ITER must be the same in all zones.", CURRENT_FUNCTION);
    }
    if (config_container[iZone]->GetnOuter_Iter() != GetnOuter_Iter()){
      SU2_MPI::Error("Option OUTER_ITER must be the same in all zones.", CURRENT_FUNCTION);
    }
    if (config_container[iZone]->GetTime_Step() != GetTime_Step()){
      SU2_MPI::Error("Option TIME_STEP must be the same in all zones.", CURRENT_FUNCTION);
    }
    if (config_container[iZone]->GetMultizone_Problem() != GetMultizone_Problem()){
      SU2_MPI::Error("Option MULTIZONE must be the same in all zones.", CURRENT_FUNCTION);
    }
    if (config_container[iZone]->GetMultizone_Mesh() != GetMultizone_Mesh()){
      SU2_MPI::Error("Option MULTIZONE_MESH must be the same in all zones.", CURRENT_FUNCTION);
    }
    if(config_container[iZone]->GetWnd_Cauchy_Crit() == true){
      SU2_MPI::Error("Option WINDOW_CAUCHY_CRIT must be deactivated for multizone problems.", CURRENT_FUNCTION);
    }
  }
  if(driver_config->GetWnd_Cauchy_Crit() == true){
    SU2_MPI::Error("Option WINDOW_CAUCHY_CRIT must be deactivated for multizone problems.", CURRENT_FUNCTION);
  }

  bool multiblockDriver = false;
  for (unsigned short iFiles = 0; iFiles < driver_config->GetnVolumeOutputFiles(); iFiles++){
    if (driver_config->GetVolumeOutputFiles()[iFiles] == PARAVIEW_MULTIBLOCK){
      multiblockDriver = true;
    }
  }

  bool multiblockZone = false;
  for (unsigned short iZone = 0; iZone < nZone; iZone++){
    multiblockZone = false;
    for (unsigned short iFiles = 0; iFiles < config_container[iZone]->GetnVolumeOutputFiles(); iFiles++){
      if (config_container[iZone]->GetVolumeOutputFiles()[iFiles] == PARAVIEW_MULTIBLOCK){
        multiblockZone = true;
      }
    }
    if (multiblockZone != multiblockDriver){
      SU2_MPI::Error("To enable PARAVIEW_MULTIBLOCK output, add it to OUTPUT_FILES option in main config and\n"
                     "remove option from sub-config files.", CURRENT_FUNCTION);
    }
  }

  /*--- Set the Restart iter for time dependent problems ---*/
  if (driver_config->GetRestart()){
    Unst_RestartIter = driver_config->GetRestart_Iter();
    Dyn_RestartIter  = driver_config->GetRestart_Iter();
  }

  /*--- Fix the Time Step for all subdomains, for the case of time-dependent problems ---*/
  if (driver_config->GetTime_Domain()){
    Delta_UnstTime = driver_config->GetTime_Step();
    Delta_DynTime  = driver_config->GetTime_Step();

    Time_Domain = true;
  }

  /*------------------------------------------------------------*/
  /*------ Determine the special properties of the problem -----*/
  /*------------------------------------------------------------*/

  bool structural_zone = false;
  bool fluid_zone = false;

  unsigned short iZone = 0;

  /*--- If there is at least a fluid and a structural zone ---*/
  for (iZone = 0; iZone < nZone; iZone++){
    switch (config_container[iZone]->GetKind_Solver()) {
    case EULER: case NAVIER_STOKES: case RANS:
    case INC_EULER: case INC_NAVIER_STOKES: case INC_RANS:
    case NEMO_EULER: case NEMO_NAVIER_STOKES:
      fluid_zone = true;
      break;
    case FEM_ELASTICITY:
      structural_zone = true;
      Relaxation = true;
      break;
    }
  }

  /*--- If the problem has FSI properties ---*/
  FSI_Problem = fluid_zone && structural_zone;

  Multizone_Residual = true;

}<|MERGE_RESOLUTION|>--- conflicted
+++ resolved
@@ -2106,15 +2106,9 @@
   addEnumOption("GUST_DIR", Gust_Dir, Gust_Dir_Map, Y_DIR);
 
   /* Fixed values for turbulence quantities to keep them at inflow conditions. */
-<<<<<<< HEAD
-  /* DESCRIPTION: Fix turbulence quantities to far-field values at some upstream half-space. */
-  addBoolOption("TURB_FIXED_VALUES", Turb_Fixed_Values, false);
-  /* DESCRIPTION: Shift of the fixed values half-space in unit far-field velocity vectors. */
-=======
   /* DESCRIPTION: Fix turbulence quantities to far-field values inside an upstream half-space. */
   addBoolOption("TURB_FIXED_VALUES", Turb_Fixed_Values, false);
   /* DESCRIPTION: Shift of the fixed values half-space, in space units in the direction of far-field velocity. */
->>>>>>> 296dbf7c
   addDoubleOption("TURB_FIXED_VALUES_DOMAIN", Turb_Fixed_Values_MaxScalarProd, numeric_limits<su2double>::lowest());
 
   /* Harmonic Balance config */
