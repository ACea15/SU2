--- conflicted
+++ resolved
@@ -1105,7 +1105,6 @@
   /* DESCRIPTION: Vector of body force values (BodyForce_X, BodyForce_Y, BodyForce_Z) */
   addDoubleArrayOption("BODY_FORCE_VECTOR", 3, body_force);
 
-<<<<<<< HEAD
   /* DESCRIPTION: Apply a body force as a source term for periodic boundary conditions \n Options: NONE, PRESSURE_DROP, MASSFLOW \n DEFAULT: NONE \ingroup Config */
   addEnumOption("KIND_STREAMWISE_PERIODIC", Kind_Streamwise_Periodic, Streamwise_Periodic_Map, ENUM_STREAMWISE_PERIODIC::NONE);
   /* DESCRIPTION: Use real periodicity for temperature \n Options: NO, YES \n DEFAULT: NO \ingroup Config */
@@ -1116,12 +1115,10 @@
   addDoubleOption("STREAMWISE_PERIODIC_PRESSURE_DROP", Streamwise_Periodic_PressureDrop, 1.0);
   /* DESCRIPTION: Target Massflow [kg/s], Delta P will be adapted until m_dot is met. \n DEFAULT: 0.0 \ingroup Config  */
   addDoubleOption("STREAMWISE_PERIODIC_MASSFLOW", Streamwise_Periodic_TargetMassFlow, 0.0);
-=======
   /* BODY_FORCE_TYPE \n DESCRIPTION: Distinquish between constant body-force vector or turbomachinery body-force model*/
   addEnumOption("BODY_FORCE_TYPE", Body_Force_Type, Body_Force_Map, CONSTANT_BF);
 
   addEnumOption("BFM_FORMULATION", BFM_Formulation, BFM_Formulation_Map, HALL);
->>>>>>> e7aa180f
 
   /*!\brief RESTART_SOL \n DESCRIPTION: Restart solution from native solution file \n Options: NO, YES \ingroup Config */
   addBoolOption("RESTART_SOL", Restart, false);
