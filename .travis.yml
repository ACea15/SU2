# Continous Integration setup for SU2.
# Tests on the develop branch in both serial and parallel.

dist: xenial
sudo: required

language: c++

cache: 
    - ccache
    - pip
    - directories: 
      - $HOME/.pyenv_cache

compiler:
    - gcc

notifications:
    email:
        recipients:
            - su2code-dev@lists.stanford.edu
  
branches:
    only:
        - develop

virtualenv:
  system_site_packages: true

env:
<<<<<<< HEAD
    global:
            CXXFLAGS="-Wall -Wextra -Wno-unused-parameter -Wno-empty-body -Wno-format-security" 
    matrix:
        # Serial build and test
        - CONFIGURE_COMMAND="meson.py build --prefix=$TRAVIS_BUILD_DIR -Denable-pywrapper=true -Denable-mpi=false"
          TEST_SCRIPT=serial_regression.py

        # Parallel build and test
        - CONFIGURE_COMMAND="meson.py build --prefix=$TRAVIS_BUILD_DIR -Denable-pywrapper=true"
          TEST_SCRIPT=parallel_regression.py

        # Serial build and test for AD
        - CONFIGURE_COMMAND="meson.py build --prefix=$TRAVIS_BUILD_DIR -Denable-pywrapper=true -Denable-mpi=false -Denable-autodiff=true -Denable-directdiff=true"
          TEST_SCRIPT=serial_regression_AD.py

        # Parallel build and test for AD:
        - CONFIGURE_COMMAND="meson.py build --prefix=$TRAVIS_BUILD_DIR -Denable-pywrapper=true -Denable-autodiff=true -Denable-directdiff=true"
=======
    matrix:
        # Serial build and test
        - CONFIGURE_COMMAND="./meson.py build --prefix=$TRAVIS_BUILD_DIR -Denable-pywrapper=true -Dwith-mpi=disabled"
          TEST_SCRIPT=serial_regression.py

        # Parallel build and test
        - CONFIGURE_COMMAND="./meson.py build --prefix=$TRAVIS_BUILD_DIR -Denable-pywrapper=true"
          TEST_SCRIPT=parallel_regression.py

        # Serial build and test for AD
        - CONFIGURE_COMMAND="./meson.py build --prefix=$TRAVIS_BUILD_DIR -Denable-pywrapper=true -Dwith-mpi=disabled -Denable-autodiff=true -Denable-directdiff=true"
          TEST_SCRIPT=serial_regression_AD.py

        # Parallel build and test for AD:
        - CONFIGURE_COMMAND="./meson.py build --prefix=$TRAVIS_BUILD_DIR -Denable-pywrapper=true -Denable-autodiff=true -Denable-directdiff=true"
>>>>>>> 01420685
          TEST_SCRIPT=parallel_regression_AD.py

before_install:
    # Temporarily fixes Travis CI issue with paths for Python packages
    - export PATH=/usr/bin:$PATH
    - sudo update-alternatives --install /usr/bin/python python /usr/bin/python3 10
    # Install the necessary packages using apt-get with sudo
    - sudo apt-get update -qq
    - sudo apt-get install -qq build-essential python3-numpy python3-scipy libopenmpi-dev openmpi-bin swig python3-mpi4py  
    # to avoid interference with MPI
    - test -n $CC  && unset CC
    - test -n $CXX && unset CXX

install:
    # build ninja
<<<<<<< HEAD
    - cd externals/ninja
    - python3 configure.py --bootstrap
    - cd $TRAVIS_BUILD_DIR
    - export PATH=$TRAVIS_BUILD_DIR/externals/ninja:$TRAVIS_BUILD_DIR/externals/meson:$PATH

    # Compile and install SU2
    - echo $TRAVIS_BUILD_DIR
    - echo $CONFIGURE_COMMAND
    - $CONFIGURE_COMMAND
    - meson.py build --reconfigure --optimization=2
    - ninja -C build install
=======
    - echo $CONFIGURE_COMMAND
    - $CONFIGURE_COMMAND
    - ./meson.py build --reconfigure --optimization=2
    - ./meson.py build --reconfigure --warnlevel=2
    - ./ninja -C build install
>>>>>>> 01420685

    # Add environmental variables according to the configure step
    - export SU2_RUN=$TRAVIS_BUILD_DIR/bin
    - export SU2_HOME=$TRAVIS_BUILD_DIR
    - export PATH=$PATH:$SU2_RUN
    - export PYTHONPATH=$PYTHONPATH:$SU2_RUN

before_script:
    # Get the test cases
    - git clone -b develop https://github.com/su2code/TestCases.git ./TestData
    - cp -R ./TestData/* ./TestCases/

    # Get the tutorial cases
    - git clone -b develop https://github.com/su2code/su2code.github.io ./Tutorials
    
    # Enter the SU2/TestCases/ directory, which is now ready to run
    - cd TestCases/

script:
    # Run the tests via the Python scripts
    - python $TEST_SCRIPT<|MERGE_RESOLUTION|>--- conflicted
+++ resolved
@@ -28,25 +28,6 @@
   system_site_packages: true
 
 env:
-<<<<<<< HEAD
-    global:
-            CXXFLAGS="-Wall -Wextra -Wno-unused-parameter -Wno-empty-body -Wno-format-security" 
-    matrix:
-        # Serial build and test
-        - CONFIGURE_COMMAND="meson.py build --prefix=$TRAVIS_BUILD_DIR -Denable-pywrapper=true -Denable-mpi=false"
-          TEST_SCRIPT=serial_regression.py
-
-        # Parallel build and test
-        - CONFIGURE_COMMAND="meson.py build --prefix=$TRAVIS_BUILD_DIR -Denable-pywrapper=true"
-          TEST_SCRIPT=parallel_regression.py
-
-        # Serial build and test for AD
-        - CONFIGURE_COMMAND="meson.py build --prefix=$TRAVIS_BUILD_DIR -Denable-pywrapper=true -Denable-mpi=false -Denable-autodiff=true -Denable-directdiff=true"
-          TEST_SCRIPT=serial_regression_AD.py
-
-        # Parallel build and test for AD:
-        - CONFIGURE_COMMAND="meson.py build --prefix=$TRAVIS_BUILD_DIR -Denable-pywrapper=true -Denable-autodiff=true -Denable-directdiff=true"
-=======
     matrix:
         # Serial build and test
         - CONFIGURE_COMMAND="./meson.py build --prefix=$TRAVIS_BUILD_DIR -Denable-pywrapper=true -Dwith-mpi=disabled"
@@ -62,7 +43,6 @@
 
         # Parallel build and test for AD:
         - CONFIGURE_COMMAND="./meson.py build --prefix=$TRAVIS_BUILD_DIR -Denable-pywrapper=true -Denable-autodiff=true -Denable-directdiff=true"
->>>>>>> 01420685
           TEST_SCRIPT=parallel_regression_AD.py
 
 before_install:
@@ -78,25 +58,11 @@
 
 install:
     # build ninja
-<<<<<<< HEAD
-    - cd externals/ninja
-    - python3 configure.py --bootstrap
-    - cd $TRAVIS_BUILD_DIR
-    - export PATH=$TRAVIS_BUILD_DIR/externals/ninja:$TRAVIS_BUILD_DIR/externals/meson:$PATH
-
-    # Compile and install SU2
-    - echo $TRAVIS_BUILD_DIR
-    - echo $CONFIGURE_COMMAND
-    - $CONFIGURE_COMMAND
-    - meson.py build --reconfigure --optimization=2
-    - ninja -C build install
-=======
     - echo $CONFIGURE_COMMAND
     - $CONFIGURE_COMMAND
     - ./meson.py build --reconfigure --optimization=2
     - ./meson.py build --reconfigure --warnlevel=2
     - ./ninja -C build install
->>>>>>> 01420685
 
     # Add environmental variables according to the configure step
     - export SU2_RUN=$TRAVIS_BUILD_DIR/bin
